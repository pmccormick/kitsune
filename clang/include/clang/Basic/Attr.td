--- conflicted
+++ resolved
@@ -1771,12 +1771,6 @@
   let SimpleHandler = 1;
 }
 
-<<<<<<< HEAD
-def NoInline : InheritableAttr {
-  let Spellings = [Keyword<"__noinline__">, GCC<"noinline">, Declspec<"noinline">];
-  let Subjects = SubjectList<[Function]>;
-  let Documentation = [Undocumented];
-=======
 def NoInline : DeclOrStmtAttr {
   let Spellings = [GCC<"noinline">, CXX11<"clang", "noinline">,
                    C2x<"clang", "noinline">, Declspec<"noinline">];
@@ -1785,7 +1779,6 @@
   let Documentation = [NoInlineDocs];
   let Subjects = SubjectList<[Function, Stmt], WarnDiag,
                              "functions and statements">;
->>>>>>> de4ffac8
   let SimpleHandler = 1;
 }
 
