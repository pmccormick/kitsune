//===- Job.h - Commands to Execute ------------------------------*- C++ -*-===//
//
// Part of the LLVM Project, under the Apache License v2.0 with LLVM Exceptions.
// See https://llvm.org/LICENSE.txt for license information.
// SPDX-License-Identifier: Apache-2.0 WITH LLVM-exception
//
//===----------------------------------------------------------------------===//

#ifndef LLVM_CLANG_DRIVER_JOB_H
#define LLVM_CLANG_DRIVER_JOB_H

#include "clang/Basic/LLVM.h"
#include "llvm/ADT/ArrayRef.h"
#include "llvm/ADT/Optional.h"
#include "llvm/ADT/SmallVector.h"
#include "llvm/ADT/StringRef.h"
#include "llvm/ADT/iterator.h"
#include "llvm/Option/Option.h"
#include <memory>
#include <string>
#include <utility>
#include <vector>

namespace clang {
namespace driver {

class Action;
class InputInfo;
class Tool;

struct CrashReportInfo {
  StringRef Filename;
  StringRef VFSPath;

  CrashReportInfo(StringRef Filename, StringRef VFSPath)
      : Filename(Filename), VFSPath(VFSPath) {}
};

/// Command - An executable path/name and argument vector to
/// execute.
class Command {
  /// Source - The action which caused the creation of this job.
  const Action &Source;

  /// Tool - The tool which caused the creation of this job.
  const Tool &Creator;

  /// The executable to run.
  const char *Executable;

  /// The list of program arguments (not including the implicit first
  /// argument, which will be the executable).
  llvm::opt::ArgStringList Arguments;

  /// The list of program arguments which are inputs.
  llvm::opt::ArgStringList InputFilenames;

  /// Response file name, if this command is set to use one, or nullptr
  /// otherwise
  const char *ResponseFile = nullptr;

  /// The input file list in case we need to emit a file list instead of a
  /// proper response file
  llvm::opt::ArgStringList InputFileList;

  /// String storage if we need to create a new argument to specify a response
  /// file
  std::string ResponseFileFlag;

  /// See Command::setEnvironment
  std::vector<const char *> Environment;

  /// Dependent actions
  llvm::SmallVector<const Action *, 4> DependentActions;

  /// When a response file is needed, we try to put most arguments in an
  /// exclusive file, while others remains as regular command line arguments.
  /// This functions fills a vector with the regular command line arguments,
  /// argv, excluding the ones passed in a response file.
  void buildArgvForResponseFile(llvm::SmallVectorImpl<const char *> &Out) const;

  /// Encodes an array of C strings into a single string separated by whitespace.
  /// This function will also put in quotes arguments that have whitespaces and
  /// will escape the regular backslashes (used in Windows paths) and quotes.
  /// The results are the contents of a response file, written into a raw_ostream.
  void writeResponseFile(raw_ostream &OS) const;

public:
  /// Whether to print the input filenames when executing.
  bool PrintInputFilenames = false;

  /// Whether the command will be executed in this process or not.
  bool InProcess = false;

  Command(const Action &Source, const Tool &Creator, const char *Executable,
          const llvm::opt::ArgStringList &Arguments,
          ArrayRef<InputInfo> Inputs);
  // FIXME: This really shouldn't be copyable, but is currently copied in some
  // error handling in Driver::generateCompilationDiagnostics.
  Command(const Command &) = default;
  virtual ~Command() = default;

  virtual void Print(llvm::raw_ostream &OS, const char *Terminator, bool Quote,
                     CrashReportInfo *CrashInfo = nullptr) const;

  virtual int Execute(ArrayRef<Optional<StringRef>> Redirects,
                      std::string *ErrMsg, bool *ExecutionFailed) const;

  /// getSource - Return the Action which caused the creation of this job.
  const Action &getSource() const { return Source; }

  /// getCreator - Return the Tool which caused the creation of this job.
  const Tool &getCreator() const { return Creator; }

  /// Set to pass arguments via a response file when launching the command
  void setResponseFile(const char *FileName);

  /// Set an input file list, necessary if we need to use a response file but
  /// the tool being called only supports input files lists.
  void setInputFileList(llvm::opt::ArgStringList List) {
    InputFileList = std::move(List);
  }

  /// Sets the environment to be used by the new process.
  /// \param NewEnvironment An array of environment variables.
  /// \remark If the environment remains unset, then the environment
  ///         from the parent process will be used.
  virtual void setEnvironment(llvm::ArrayRef<const char *> NewEnvironment);

  const char *getExecutable() const { return Executable; }

  const llvm::opt::ArgStringList &getArguments() const { return Arguments; }

<<<<<<< HEAD
  /// Print a command argument, and optionally quote it.
  static void printArg(llvm::raw_ostream &OS, StringRef Arg, bool Quote);

  /// Set whether to print the input filenames when executing.
  void setPrintInputFilenames(bool P) { PrintInputFilenames = P; }

  const llvm::SmallVector<const Action *, 4> &getDependentActions() const {
    return DependentActions;
  }

=======
>>>>>>> 29125ddf
protected:
  /// Optionally print the filenames to be compiled
  void PrintFileNames() const;
};

/// Use the CC1 tool callback when available, to avoid creating a new process
class CC1Command : public Command {
public:
  CC1Command(const Action &Source, const Tool &Creator, const char *Executable,
             const llvm::opt::ArgStringList &Arguments,
             ArrayRef<InputInfo> Inputs);

  void Print(llvm::raw_ostream &OS, const char *Terminator, bool Quote,
             CrashReportInfo *CrashInfo = nullptr) const override;

  int Execute(ArrayRef<Optional<StringRef>> Redirects, std::string *ErrMsg,
              bool *ExecutionFailed) const override;

  void setEnvironment(llvm::ArrayRef<const char *> NewEnvironment) override;
};

/// Like Command, but with a fallback which is executed in case
/// the primary command crashes.
class FallbackCommand : public Command {
public:
  FallbackCommand(const Action &Source_, const Tool &Creator_,
                  const char *Executable_,
                  const llvm::opt::ArgStringList &Arguments_,
                  ArrayRef<InputInfo> Inputs,
                  std::unique_ptr<Command> Fallback_);

  void Print(llvm::raw_ostream &OS, const char *Terminator, bool Quote,
             CrashReportInfo *CrashInfo = nullptr) const override;

  int Execute(ArrayRef<Optional<StringRef>> Redirects, std::string *ErrMsg,
              bool *ExecutionFailed) const override;

private:
  std::unique_ptr<Command> Fallback;
};

/// Like Command, but always pretends that the wrapped command succeeded.
class ForceSuccessCommand : public Command {
public:
  ForceSuccessCommand(const Action &Source_, const Tool &Creator_,
                      const char *Executable_,
                      const llvm::opt::ArgStringList &Arguments_,
                      ArrayRef<InputInfo> Inputs);

  void Print(llvm::raw_ostream &OS, const char *Terminator, bool Quote,
             CrashReportInfo *CrashInfo = nullptr) const override;

  int Execute(ArrayRef<Optional<StringRef>> Redirects, std::string *ErrMsg,
              bool *ExecutionFailed) const override;
};

/// JobList - A sequence of jobs to perform.
class JobList {
public:
  using list_type = SmallVector<std::unique_ptr<Command>, 4>;
  using size_type = list_type::size_type;
  using iterator = llvm::pointee_iterator<list_type::iterator>;
  using const_iterator = llvm::pointee_iterator<list_type::const_iterator>;

private:
  list_type Jobs;

public:
  void Print(llvm::raw_ostream &OS, const char *Terminator,
             bool Quote, CrashReportInfo *CrashInfo = nullptr) const;

  /// Add a job to the list (taking ownership).
  void addJob(std::unique_ptr<Command> J) { Jobs.push_back(std::move(J)); }

  /// Clear the job list.
  void clear();

  const list_type &getJobs() const { return Jobs; }

  bool empty() const { return Jobs.empty(); }
  size_type size() const { return Jobs.size(); }
  iterator begin() { return Jobs.begin(); }
  const_iterator begin() const { return Jobs.begin(); }
  iterator end() { return Jobs.end(); }
  const_iterator end() const { return Jobs.end(); }
};

} // namespace driver
} // namespace clang

#endif // LLVM_CLANG_DRIVER_JOB_H<|MERGE_RESOLUTION|>--- conflicted
+++ resolved
@@ -131,19 +131,10 @@
 
   const llvm::opt::ArgStringList &getArguments() const { return Arguments; }
 
-<<<<<<< HEAD
-  /// Print a command argument, and optionally quote it.
-  static void printArg(llvm::raw_ostream &OS, StringRef Arg, bool Quote);
-
-  /// Set whether to print the input filenames when executing.
-  void setPrintInputFilenames(bool P) { PrintInputFilenames = P; }
-
   const llvm::SmallVector<const Action *, 4> &getDependentActions() const {
     return DependentActions;
   }
 
-=======
->>>>>>> 29125ddf
 protected:
   /// Optionally print the filenames to be compiled
   void PrintFileNames() const;
