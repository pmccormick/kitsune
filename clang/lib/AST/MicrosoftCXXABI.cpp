//===------- MicrosoftCXXABI.cpp - AST support for the Microsoft C++ ABI --===//
//
// Part of the LLVM Project, under the Apache License v2.0 with LLVM Exceptions.
// See https://llvm.org/LICENSE.txt for license information.
// SPDX-License-Identifier: Apache-2.0 WITH LLVM-exception
//
//===----------------------------------------------------------------------===//
//
// This provides C++ AST support targeting the Microsoft Visual C++
// ABI.
//
//===----------------------------------------------------------------------===//

#include "CXXABI.h"
#include "clang/AST/ASTContext.h"
#include "clang/AST/Attr.h"
#include "clang/AST/CXXInheritance.h"
#include "clang/AST/DeclCXX.h"
#include "clang/AST/Mangle.h"
#include "clang/AST/MangleNumberingContext.h"
#include "clang/AST/RecordLayout.h"
#include "clang/AST/Type.h"
#include "clang/Basic/TargetInfo.h"

using namespace clang;

// Before revising the interface, clone of `ItaniumNumberingContext` from
// `lib/AST/ItaniumCXXABI.cpp`.
// {{{ BEGIN CLONE
namespace {

/// According to Itanium C++ ABI 5.1.2:
/// the name of an anonymous union is considered to be
/// the name of the first named data member found by a pre-order,
/// depth-first, declaration-order walk of the data members of
/// the anonymous union.
/// If there is no such data member (i.e., if all of the data members
/// in the union are unnamed), then there is no way for a program to
/// refer to the anonymous union, and there is therefore no need to mangle its name.
///
/// Returns the name of anonymous union VarDecl or nullptr if it is not found.
static const IdentifierInfo *findAnonymousUnionVarDeclName(const VarDecl& VD) {
  const RecordType *RT = VD.getType()->getAs<RecordType>();
  assert(RT && "type of VarDecl is expected to be RecordType.");
  assert(RT->getDecl()->isUnion() && "RecordType is expected to be a union.");
  if (const FieldDecl *FD = RT->getDecl()->findFirstNamedDataMember()) {
    return FD->getIdentifier();
  }

  return nullptr;
}

/// The name of a decomposition declaration.
struct DecompositionDeclName {
  using BindingArray = ArrayRef<const BindingDecl*>;

  /// Representative example of a set of bindings with these names.
  BindingArray Bindings;

  /// Iterators over the sequence of identifiers in the name.
  struct Iterator
      : llvm::iterator_adaptor_base<Iterator, BindingArray::const_iterator,
                                    std::random_access_iterator_tag,
                                    const IdentifierInfo *> {
    Iterator(BindingArray::const_iterator It) : iterator_adaptor_base(It) {}
    const IdentifierInfo *operator*() const {
      return (*this->I)->getIdentifier();
    }
  };
  Iterator begin() const { return Iterator(Bindings.begin()); }
  Iterator end() const { return Iterator(Bindings.end()); }
};
}

namespace llvm {
template<>
struct DenseMapInfo<DecompositionDeclName> {
  using ArrayInfo = llvm::DenseMapInfo<ArrayRef<const BindingDecl*>>;
  using IdentInfo = llvm::DenseMapInfo<const IdentifierInfo*>;
  static DecompositionDeclName getEmptyKey() {
    return {ArrayInfo::getEmptyKey()};
  }
  static DecompositionDeclName getTombstoneKey() {
    return {ArrayInfo::getTombstoneKey()};
  }
  static unsigned getHashValue(DecompositionDeclName Key) {
    assert(!isEqual(Key, getEmptyKey()) && !isEqual(Key, getTombstoneKey()));
    return llvm::hash_combine_range(Key.begin(), Key.end());
  }
  static bool isEqual(DecompositionDeclName LHS, DecompositionDeclName RHS) {
    if (ArrayInfo::isEqual(LHS.Bindings, ArrayInfo::getEmptyKey()))
      return ArrayInfo::isEqual(RHS.Bindings, ArrayInfo::getEmptyKey());
    if (ArrayInfo::isEqual(LHS.Bindings, ArrayInfo::getTombstoneKey()))
      return ArrayInfo::isEqual(RHS.Bindings, ArrayInfo::getTombstoneKey());
    return LHS.Bindings.size() == RHS.Bindings.size() &&
           std::equal(LHS.begin(), LHS.end(), RHS.begin());
  }
};
}

namespace {

/// Keeps track of the mangled names of lambda expressions and block
/// literals within a particular context.
class ItaniumNumberingContext : public MangleNumberingContext {
  llvm::DenseMap<const Type *, unsigned> ManglingNumbers;
  llvm::DenseMap<const IdentifierInfo *, unsigned> VarManglingNumbers;
  llvm::DenseMap<const IdentifierInfo *, unsigned> TagManglingNumbers;
  llvm::DenseMap<DecompositionDeclName, unsigned>
      DecompsitionDeclManglingNumbers;

public:
  unsigned getManglingNumber(const CXXMethodDecl *CallOperator) override {
    const FunctionProtoType *Proto =
        CallOperator->getType()->getAs<FunctionProtoType>();
    ASTContext &Context = CallOperator->getASTContext();

    FunctionProtoType::ExtProtoInfo EPI;
    EPI.Variadic = Proto->isVariadic();
    QualType Key =
        Context.getFunctionType(Context.VoidTy, Proto->getParamTypes(), EPI);
    Key = Context.getCanonicalType(Key);
    return ++ManglingNumbers[Key->castAs<FunctionProtoType>()];
  }

  unsigned getManglingNumber(const BlockDecl *BD) override {
    const Type *Ty = nullptr;
    return ++ManglingNumbers[Ty];
  }

  unsigned getStaticLocalNumber(const VarDecl *VD) override {
    return 0;
  }

  /// Variable decls are numbered by identifier.
  unsigned getManglingNumber(const VarDecl *VD, unsigned) override {
    if (auto *DD = dyn_cast<DecompositionDecl>(VD)) {
      DecompositionDeclName Name{DD->bindings()};
      return ++DecompsitionDeclManglingNumbers[Name];
    }

    const IdentifierInfo *Identifier = VD->getIdentifier();
    if (!Identifier) {
      // VarDecl without an identifier represents an anonymous union
      // declaration.
      Identifier = findAnonymousUnionVarDeclName(*VD);
    }
    return ++VarManglingNumbers[Identifier];
  }

  unsigned getManglingNumber(const TagDecl *TD, unsigned) override {
    return ++TagManglingNumbers[TD->getIdentifier()];
  }
};

} // End anonymous namesapce
// END CLONE }}}

namespace {

/// Numbers things which need to correspond across multiple TUs.
/// Typically these are things like static locals, lambdas, or blocks.
class MicrosoftNumberingContext : public MangleNumberingContext {
  llvm::DenseMap<const Type *, unsigned> ManglingNumbers;
  unsigned LambdaManglingNumber;
  unsigned StaticLocalNumber;
  unsigned StaticThreadlocalNumber;

public:
  MicrosoftNumberingContext()
      : MangleNumberingContext(), LambdaManglingNumber(0),
        StaticLocalNumber(0), StaticThreadlocalNumber(0) {}

  unsigned getManglingNumber(const CXXMethodDecl *CallOperator) override {
    return ++LambdaManglingNumber;
  }

  unsigned getManglingNumber(const BlockDecl *BD) override {
    const Type *Ty = nullptr;
    return ++ManglingNumbers[Ty];
  }

  unsigned getStaticLocalNumber(const VarDecl *VD) override {
    if (VD->getTLSKind())
      return ++StaticThreadlocalNumber;
    return ++StaticLocalNumber;
  }

  unsigned getManglingNumber(const VarDecl *VD,
                             unsigned MSLocalManglingNumber) override {
    return MSLocalManglingNumber;
  }

  unsigned getManglingNumber(const TagDecl *TD,
                             unsigned MSLocalManglingNumber) override {
    return MSLocalManglingNumber;
  }
};

<<<<<<< HEAD
class MSHIPNumberingContext : public MangleNumberingContext {
  MicrosoftNumberingContext HostCtx;
  ItaniumNumberingContext DeviceCtx;

public:

  unsigned getManglingNumber(const CXXMethodDecl *CallOperator) override {
    return HostCtx.getManglingNumber(CallOperator);
  }

  unsigned getManglingNumber(const BlockDecl *BD) override {
    return HostCtx.getManglingNumber(BD);
  }

  unsigned getStaticLocalNumber(const VarDecl *VD) override {
    return HostCtx.getStaticLocalNumber(VD);
  }

  unsigned getManglingNumber(const VarDecl *VD,
                             unsigned MSLocalManglingNumber) override {
    return HostCtx.getManglingNumber(VD, MSLocalManglingNumber);
  }

  unsigned getManglingNumber(const TagDecl *TD,
                             unsigned MSLocalManglingNumber) override {
    return HostCtx.getManglingNumber(TD, MSLocalManglingNumber);
  }

  bool hasDeviceMangleNumberingContext() override { return true; }

  unsigned getDeviceManglingNumber(const CXXMethodDecl *CallOperator) override {
    return DeviceCtx.getManglingNumber(CallOperator);
=======
class MSHIPNumberingContext : public MicrosoftNumberingContext {
  std::unique_ptr<MangleNumberingContext> DeviceCtx;

public:
  MSHIPNumberingContext(MangleContext *DeviceMangler) {
    DeviceCtx = createItaniumNumberingContext(DeviceMangler);
  }

  unsigned getDeviceManglingNumber(const CXXMethodDecl *CallOperator) override {
    return DeviceCtx->getManglingNumber(CallOperator);
>>>>>>> ac9dd247
  }
};

class MicrosoftCXXABI : public CXXABI {
  ASTContext &Context;
  llvm::SmallDenseMap<CXXRecordDecl *, CXXConstructorDecl *> RecordToCopyCtor;

  llvm::SmallDenseMap<TagDecl *, DeclaratorDecl *>
      UnnamedTagDeclToDeclaratorDecl;
  llvm::SmallDenseMap<TagDecl *, TypedefNameDecl *>
      UnnamedTagDeclToTypedefNameDecl;

  // MangleContext for device numbering context, which is based on Itanium C++
  // ABI.
  std::unique_ptr<MangleContext> DeviceMangler;

public:
  MicrosoftCXXABI(ASTContext &Ctx) : Context(Ctx) {
    if (Context.getLangOpts().CUDA && Context.getAuxTargetInfo()) {
      assert(Context.getTargetInfo().getCXXABI().isMicrosoft() &&
             Context.getAuxTargetInfo()->getCXXABI().isItaniumFamily() &&
             "Unexpected combination of C++ ABIs.");
      DeviceMangler.reset(
          Context.createMangleContext(Context.getAuxTargetInfo()));
    }
  }

  MemberPointerInfo
  getMemberPointerInfo(const MemberPointerType *MPT) const override;

  CallingConv getDefaultMethodCallConv(bool isVariadic) const override {
    if (!isVariadic &&
        Context.getTargetInfo().getTriple().getArch() == llvm::Triple::x86)
      return CC_X86ThisCall;
    return Context.getTargetInfo().getDefaultCallingConv();
  }

  bool isNearlyEmpty(const CXXRecordDecl *RD) const override {
    llvm_unreachable("unapplicable to the MS ABI");
  }

  const CXXConstructorDecl *
  getCopyConstructorForExceptionObject(CXXRecordDecl *RD) override {
    return RecordToCopyCtor[RD];
  }

  void
  addCopyConstructorForExceptionObject(CXXRecordDecl *RD,
                                       CXXConstructorDecl *CD) override {
    assert(CD != nullptr);
    assert(RecordToCopyCtor[RD] == nullptr || RecordToCopyCtor[RD] == CD);
    RecordToCopyCtor[RD] = CD;
  }

  void addTypedefNameForUnnamedTagDecl(TagDecl *TD,
                                       TypedefNameDecl *DD) override {
    TD = TD->getCanonicalDecl();
    DD = DD->getCanonicalDecl();
    TypedefNameDecl *&I = UnnamedTagDeclToTypedefNameDecl[TD];
    if (!I)
      I = DD;
  }

  TypedefNameDecl *getTypedefNameForUnnamedTagDecl(const TagDecl *TD) override {
    return UnnamedTagDeclToTypedefNameDecl.lookup(
        const_cast<TagDecl *>(TD->getCanonicalDecl()));
  }

  void addDeclaratorForUnnamedTagDecl(TagDecl *TD,
                                      DeclaratorDecl *DD) override {
    TD = TD->getCanonicalDecl();
    DD = cast<DeclaratorDecl>(DD->getCanonicalDecl());
    DeclaratorDecl *&I = UnnamedTagDeclToDeclaratorDecl[TD];
    if (!I)
      I = DD;
  }

  DeclaratorDecl *getDeclaratorForUnnamedTagDecl(const TagDecl *TD) override {
    return UnnamedTagDeclToDeclaratorDecl.lookup(
        const_cast<TagDecl *>(TD->getCanonicalDecl()));
  }

  std::unique_ptr<MangleNumberingContext>
  createMangleNumberingContext() const override {
<<<<<<< HEAD
    if (Context.getLangOpts().CUDA)
      return std::make_unique<MSHIPNumberingContext>();
=======
    if (Context.getLangOpts().CUDA && Context.getAuxTargetInfo()) {
      assert(DeviceMangler && "Missing device mangler");
      return std::make_unique<MSHIPNumberingContext>(DeviceMangler.get());
    }
>>>>>>> ac9dd247
    return std::make_unique<MicrosoftNumberingContext>();
  }
};
}

// getNumBases() seems to only give us the number of direct bases, and not the
// total.  This function tells us if we inherit from anybody that uses MI, or if
// we have a non-primary base class, which uses the multiple inheritance model.
static bool usesMultipleInheritanceModel(const CXXRecordDecl *RD) {
  while (RD->getNumBases() > 0) {
    if (RD->getNumBases() > 1)
      return true;
    assert(RD->getNumBases() == 1);
    const CXXRecordDecl *Base =
        RD->bases_begin()->getType()->getAsCXXRecordDecl();
    if (RD->isPolymorphic() && !Base->isPolymorphic())
      return true;
    RD = Base;
  }
  return false;
}

MSInheritanceModel CXXRecordDecl::calculateInheritanceModel() const {
  if (!hasDefinition() || isParsingBaseSpecifiers())
    return MSInheritanceModel::Unspecified;
  if (getNumVBases() > 0)
    return MSInheritanceModel::Virtual;
  if (usesMultipleInheritanceModel(this))
    return MSInheritanceModel::Multiple;
  return MSInheritanceModel::Single;
}

MSInheritanceModel CXXRecordDecl::getMSInheritanceModel() const {
  MSInheritanceAttr *IA = getAttr<MSInheritanceAttr>();
  assert(IA && "Expected MSInheritanceAttr on the CXXRecordDecl!");
  return IA->getInheritanceModel();
}

bool CXXRecordDecl::nullFieldOffsetIsZero() const {
  return !inheritanceModelHasOnlyOneField(/*IsMemberFunction=*/false,
                                          getMSInheritanceModel()) ||
         (hasDefinition() && isPolymorphic());
}

MSVtorDispMode CXXRecordDecl::getMSVtorDispMode() const {
  if (MSVtorDispAttr *VDA = getAttr<MSVtorDispAttr>())
    return VDA->getVtorDispMode();
  return getASTContext().getLangOpts().getVtorDispMode();
}

// Returns the number of pointer and integer slots used to represent a member
// pointer in the MS C++ ABI.
//
// Member function pointers have the following general form;  however, fields
// are dropped as permitted (under the MSVC interpretation) by the inheritance
// model of the actual class.
//
//   struct {
//     // A pointer to the member function to call.  If the member function is
//     // virtual, this will be a thunk that forwards to the appropriate vftable
//     // slot.
//     void *FunctionPointerOrVirtualThunk;
//
//     // An offset to add to the address of the vbtable pointer after
//     // (possibly) selecting the virtual base but before resolving and calling
//     // the function.
//     // Only needed if the class has any virtual bases or bases at a non-zero
//     // offset.
//     int NonVirtualBaseAdjustment;
//
//     // The offset of the vb-table pointer within the object.  Only needed for
//     // incomplete types.
//     int VBPtrOffset;
//
//     // An offset within the vb-table that selects the virtual base containing
//     // the member.  Loading from this offset produces a new offset that is
//     // added to the address of the vb-table pointer to produce the base.
//     int VirtualBaseAdjustmentOffset;
//   };
static std::pair<unsigned, unsigned>
getMSMemberPointerSlots(const MemberPointerType *MPT) {
  const CXXRecordDecl *RD = MPT->getMostRecentCXXRecordDecl();
  MSInheritanceModel Inheritance = RD->getMSInheritanceModel();
  unsigned Ptrs = 0;
  unsigned Ints = 0;
  if (MPT->isMemberFunctionPointer())
    Ptrs = 1;
  else
    Ints = 1;
  if (inheritanceModelHasNVOffsetField(MPT->isMemberFunctionPointer(),
                                          Inheritance))
    Ints++;
  if (inheritanceModelHasVBPtrOffsetField(Inheritance))
    Ints++;
  if (inheritanceModelHasVBTableOffsetField(Inheritance))
    Ints++;
  return std::make_pair(Ptrs, Ints);
}

CXXABI::MemberPointerInfo MicrosoftCXXABI::getMemberPointerInfo(
    const MemberPointerType *MPT) const {
  // The nominal struct is laid out with pointers followed by ints and aligned
  // to a pointer width if any are present and an int width otherwise.
  const TargetInfo &Target = Context.getTargetInfo();
  unsigned PtrSize = Target.getPointerWidth(0);
  unsigned IntSize = Target.getIntWidth();

  unsigned Ptrs, Ints;
  std::tie(Ptrs, Ints) = getMSMemberPointerSlots(MPT);
  MemberPointerInfo MPI;
  MPI.HasPadding = false;
  MPI.Width = Ptrs * PtrSize + Ints * IntSize;

  // When MSVC does x86_32 record layout, it aligns aggregate member pointers to
  // 8 bytes.  However, __alignof usually returns 4 for data memptrs and 8 for
  // function memptrs.
  if (Ptrs + Ints > 1 && Target.getTriple().isArch32Bit())
    MPI.Align = 64;
  else if (Ptrs)
    MPI.Align = Target.getPointerAlign(0);
  else
    MPI.Align = Target.getIntAlign();

  if (Target.getTriple().isArch64Bit()) {
    MPI.Width = llvm::alignTo(MPI.Width, MPI.Align);
    MPI.HasPadding = MPI.Width != (Ptrs * PtrSize + Ints * IntSize);
  }
  return MPI;
}

CXXABI *clang::CreateMicrosoftCXXABI(ASTContext &Ctx) {
  return new MicrosoftCXXABI(Ctx);
}<|MERGE_RESOLUTION|>--- conflicted
+++ resolved
@@ -197,40 +197,6 @@
   }
 };
 
-<<<<<<< HEAD
-class MSHIPNumberingContext : public MangleNumberingContext {
-  MicrosoftNumberingContext HostCtx;
-  ItaniumNumberingContext DeviceCtx;
-
-public:
-
-  unsigned getManglingNumber(const CXXMethodDecl *CallOperator) override {
-    return HostCtx.getManglingNumber(CallOperator);
-  }
-
-  unsigned getManglingNumber(const BlockDecl *BD) override {
-    return HostCtx.getManglingNumber(BD);
-  }
-
-  unsigned getStaticLocalNumber(const VarDecl *VD) override {
-    return HostCtx.getStaticLocalNumber(VD);
-  }
-
-  unsigned getManglingNumber(const VarDecl *VD,
-                             unsigned MSLocalManglingNumber) override {
-    return HostCtx.getManglingNumber(VD, MSLocalManglingNumber);
-  }
-
-  unsigned getManglingNumber(const TagDecl *TD,
-                             unsigned MSLocalManglingNumber) override {
-    return HostCtx.getManglingNumber(TD, MSLocalManglingNumber);
-  }
-
-  bool hasDeviceMangleNumberingContext() override { return true; }
-
-  unsigned getDeviceManglingNumber(const CXXMethodDecl *CallOperator) override {
-    return DeviceCtx.getManglingNumber(CallOperator);
-=======
 class MSHIPNumberingContext : public MicrosoftNumberingContext {
   std::unique_ptr<MangleNumberingContext> DeviceCtx;
 
@@ -241,7 +207,6 @@
 
   unsigned getDeviceManglingNumber(const CXXMethodDecl *CallOperator) override {
     return DeviceCtx->getManglingNumber(CallOperator);
->>>>>>> ac9dd247
   }
 };
 
@@ -326,15 +291,10 @@
 
   std::unique_ptr<MangleNumberingContext>
   createMangleNumberingContext() const override {
-<<<<<<< HEAD
-    if (Context.getLangOpts().CUDA)
-      return std::make_unique<MSHIPNumberingContext>();
-=======
     if (Context.getLangOpts().CUDA && Context.getAuxTargetInfo()) {
       assert(DeviceMangler && "Missing device mangler");
       return std::make_unique<MSHIPNumberingContext>(DeviceMangler.get());
     }
->>>>>>> ac9dd247
     return std::make_unique<MicrosoftNumberingContext>();
   }
 };
