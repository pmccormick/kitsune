--- conflicted
+++ resolved
@@ -4918,7 +4918,6 @@
   return GVE;
 }
 
-<<<<<<< HEAD
 llvm::DIGlobalVariable *
 CGDebugInfo::CollectAnonRecordDeclsForHeterogeneousDwarf(
     const RecordDecl *RD, llvm::DIFile *Unit, unsigned LineNo,
@@ -4945,7 +4944,8 @@
     Var->addDebugInfo(GV);
   }
   return GV;
-=======
+}
+
 std::string CGDebugInfo::GetName(const Decl *D, bool Qualified) const {
   std::string Name;
   llvm::raw_string_ostream OS(Name);
@@ -4956,7 +4956,6 @@
     ND->getNameForDiagnostic(OS, PP, Qualified);
   }
   return Name;
->>>>>>> 7a344ddd
 }
 
 void CGDebugInfo::EmitGlobalVariable(llvm::GlobalVariable *Var,
