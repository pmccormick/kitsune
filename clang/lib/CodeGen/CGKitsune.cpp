/**
 ***************************************************************************
 * TODO: Need to update LANL/Triad Copyright notice... 
 * 
 * Copyright (c) 2017, Los Alamos National Security, LLC.
 * All rights reserved.
 *
 *  Copyright 2010. Los Alamos National Security, LLC. This software was
 *  produced under U.S. Government contract DE-AC52-06NA25396 for Los
 *  Alamos National Laboratory (LANL), which is operated by Los Alamos
 *  National Security, LLC for the U.S. Department of Energy. The
 *  U.S. Government has rights to use, reproduce, and distribute this
 *  software.  NEITHER THE GOVERNMENT NOR LOS ALAMOS NATIONAL SECURITY,
 *  LLC MAKES ANY WARRANTY, EXPRESS OR IMPLIED, OR ASSUMES ANY LIABILITY
 *  FOR THE USE OF THIS SOFTWARE.  If software is modified to produce
 *  derivative works, such modified software should be clearly marked,
 *  so as not to confuse it with the version available from LANL.
 *
 *  Additionally, redistribution and use in source and binary forms,
 *  with or without modification, are permitted provided that the
 *  following conditions are met:
 *
 *    * Redistributions of source code must retain the above copyright
 *      notice, this list of conditions and the following disclaimer.
 *
 *    * Redistributions in binary form must reproduce the above
 *      copyright notice, this list of conditions and the following
 *      disclaimer in the documentation and/or other materials provided
 *      with the distribution.
 *
 *    * Neither the name of Los Alamos National Security, LLC, Los
 *      Alamos National Laboratory, LANL, the U.S. Government, nor the
 *      names of its contributors may be used to endorse or promote
 *      products derived from this software without specific prior
 *      written permission.
 *
 *  THIS SOFTWARE IS PROVIDED BY LOS ALAMOS NATIONAL SECURITY, LLC AND
 *  CONTRIBUTORS "AS IS" AND ANY EXPRESS OR IMPLIED WARRANTIES,
 *  INCLUDING, BUT NOT LIMITED TO, THE IMPLIED WARRANTIES OF
 *  MERCHANTABILITY AND FITNESS FOR A PARTICULAR PURPOSE ARE
 *  DISCLAIMED. IN NO EVENT SHALL LOS ALAMOS NATIONAL SECURITY, LLC OR
 *  CONTRIBUTORS BE LIABLE FOR ANY DIRECT, INDIRECT, INCIDENTAL,
 *  SPECIAL, EXEMPLARY, OR CONSEQUENTIAL DAMAGES (INCLUDING, BUT NOT
 *  LIMITED TO, PROCUREMENT OF SUBSTITUTE GOODS OR SERVICES; LOSS OF
 *  USE, DATA, OR PROFITS; OR BUSINESS INTERRUPTION) HOWEVER CAUSED AND
 *  ON ANY THEORY OF LIABILITY, WHETHER IN CONTRACT, STRICT LIABILITY,
 *  OR TORT (INCLUDING NEGLIGENCE OR OTHERWISE) ARISING IN ANY WAY OUT
 *  OF THE USE OF THIS SOFTWARE, EVEN IF ADVISED OF THE POSSIBILITY OF
 *  SUCH DAMAGE.
 *
 ***************************************************************************/
#include "clang/AST/Attr.h"
#include "clang/Basic/Attributes.h"
#include "clang/Basic/AttrKinds.h"
#include "clang/Frontend/FrontendDiagnostic.h"
#include "clang/CodeGen/CGFunctionInfo.h"
#include "CodeGenFunction.h"
#include "CGCleanup.h"
#include "clang/AST/StmtKitsune.h"
#include "llvm/IR/ValueMap.h"


using namespace clang;
using namespace CodeGen;


LoopAttributes::LSStrategy CodeGenFunction::GetTapirStrategyAttr(
       ArrayRef<const Attr *> Attrs) {


    LoopAttributes::LSStrategy Strategy = LoopAttributes::SEQ;
  
  auto curAttr = Attrs.begin();

  while(curAttr != Attrs.end()) {
    
    const attr::Kind AttrKind = (*curAttr)->getKind();

    if (AttrKind == attr::TapirStrategy) {
      const auto *SAttr = cast<const TapirStrategyAttr>(*curAttr);
      
      switch(SAttr->getTapirStrategyType()) {

      case TapirStrategyAttr::SEQ:
        Strategy = LoopAttributes::SEQ;
        break;

      case TapirStrategyAttr::DAC:
        Strategy = LoopAttributes::DAC;
        break;

      case TapirStrategyAttr::GPU:
        Strategy = LoopAttributes::GPU;
        break;

      default:
        llvm_unreachable("all strategies should be handled before this!");
        break;
      }
    }
  }
  return Strategy;
}

LoopAttributes::LTarget CodeGenFunction::GetTapirRTTargetAttr(
      ArrayRef<const Attr *> Attrs) {

  auto curAttr = Attrs.begin();

  // TODO: Need to make sure the default matches build parameters! 
  LoopAttributes::LTarget Target = LoopAttributes::CilkRT; 

  while(curAttr != Attrs.end()) {
    
    const attr::Kind AttrKind = (*curAttr)->getKind();

    if (AttrKind == attr::TapirRTTarget) {
      const auto *TAttr = cast<const TapirRTTargetAttr>(*curAttr);
      
      switch(TAttr->getTapirRTTargetType()) {

      case TapirRTTargetAttr::CheetahRT:
        Target = LoopAttributes::CheetahRT;
        break;
      case TapirRTTargetAttr::CilkRT: 
        Target = LoopAttributes::CilkRT;
        break;        
      case TapirRTTargetAttr::CudaRT:
        Target = LoopAttributes::CudaRT;
        break;
      case TapirRTTargetAttr::HipRT:
        Target = LoopAttributes::HipRT;
        break;
      case TapirRTTargetAttr::OmpRT:
        Target = LoopAttributes::OmpRT;
        break;
      case TapirRTTargetAttr::QthreadsRT:
        Target = LoopAttributes::QthreadsRT;
        break;
      case TapirRTTargetAttr::RealmRT:
        Target = LoopAttributes::RealmRT;
        break;
      case TapirRTTargetAttr::RocmRT:
        Target = LoopAttributes::RocmRT;
        break;
      case TapirRTTargetAttr::SequentialRT:
        Target = LoopAttributes::SequentialRT;
        break;
      case TapirRTTargetAttr::ZeroRT:
        Target = LoopAttributes::ZeroRT;
        break;
      default:
        llvm_unreachable("All target attributes should be handled here!");
        break;
      }
    }
    curAttr++;
  }
  return Target;
}


// Stolen from CodeGenFunction.cpp
static void EmitIfUsed(CodeGenFunction &CGF, llvm::BasicBlock *BB) {
  if (!BB) return;
  if (!BB->use_empty())
    return CGF.CurFn->getBasicBlockList().push_back(BB);
  delete BB;
}

llvm::Instruction *CodeGenFunction::EmitLabeledSyncRegionStart(StringRef SV) {
  // Start the sync region.  To ensure the syncregion.start call dominates all
  // uses of the generated token, we insert this call at the alloca insertion
  // point.
  llvm::Instruction *SRStart = llvm::CallInst::Create(
      CGM.getIntrinsic(llvm::Intrinsic::syncregion_start), SV, AllocaInsertPt);
  return SRStart;
}

/// EmitSyncStmt - Emit a sync node.
void CodeGenFunction::EmitSyncStmt(const SyncStmt &S) {
  llvm::BasicBlock *ContinueBlock = createBasicBlock("sync.continue");

  // If this code is reachable then emit a stop point (if generating
  // debug info). We have to do this ourselves because we are on the
  // "simple" statement path.
  if (HaveInsertPoint())
    EmitStopPoint(&S);

  Builder.CreateSync(ContinueBlock, 
    getOrCreateLabeledSyncRegion(S.getSyncVar())->getSyncRegionStart());
  EmitBlock(ContinueBlock);
}

void CodeGenFunction::EmitSpawnStmt(const SpawnStmt &S) {
  // Set up to perform a detach.
  // PushDetachScope();
  SyncRegion* SR = getOrCreateLabeledSyncRegion(S.getSyncVar());
  //StartLabeledDetach(SR);

  llvm::BasicBlock* DetachedBlock = createBasicBlock("det.achd");
  llvm::BasicBlock* ContinueBlock = createBasicBlock("det.cont");

  auto OldAllocaInsertPt = AllocaInsertPt; 
  llvm::Value *Undef = llvm::UndefValue::get(Int32Ty);
  AllocaInsertPt = new llvm::BitCastInst(Undef, Int32Ty, "",
                                             DetachedBlock);

  Builder.CreateDetach(DetachedBlock, ContinueBlock,
                           SR->getSyncRegionStart());


  EmitBlock(DetachedBlock);
  EmitStmt(S.getSpawnedStmt());

  Builder.CreateReattach(ContinueBlock,
                             SR->getSyncRegionStart());

  llvm::Instruction* ptr = AllocaInsertPt; 
  AllocaInsertPt = OldAllocaInsertPt; 
  ptr->eraseFromParent(); 

  EmitBlock(ContinueBlock);
}

void CodeGenFunction::EmitForallStmt(const ForallStmt &S,
                                  ArrayRef<const Attr *> ForAttrs) {
  JumpDest LoopExit = getJumpDestInCurrentScope("forall.end");
  JumpDest Sync = getJumpDestInCurrentScope("forall.sync");

  LexicalScope ForScope(*this, S.getSourceRange());

  // Evaluate the first part before the loop.
  if (S.getInit())
    EmitStmt(S.getInit());

  // create the sync region
  PushSyncRegion();
  llvm::Instruction *SRStart = EmitSyncRegionStart();
  CurSyncRegion->setSyncRegionStart(SRStart);

  // TODO: Need to check attributes for spawning strategy. 
  LoopStack.setSpawnStrategy(LoopAttributes::DAC);
  // Start the loop with a block that tests the condition.
  // If there's an increment, the continue scope will be overwritten
  // later.
  JumpDest Continue = getJumpDestInCurrentScope("forall.cond");
  llvm::BasicBlock *CondBlock = Continue.getBlock();
  EmitBlock(CondBlock);

  const SourceRange &R = S.getSourceRange();
  LoopStack.push(CondBlock, CGM.getContext(), ForAttrs,
                 SourceLocToDebugLoc(R.getBegin()),
                 SourceLocToDebugLoc(R.getEnd()));

  // If the for loop doesn't have an increment we can just use the
  // condition as the continue block.  Otherwise we'll need to create
  // a block for it (in the current scope, i.e. in the scope of the
  // condition), and that we will become our continue block.
  if (S.getInc())
    Continue = getJumpDestInCurrentScope("forall.inc");

  // Store the blocks to use for break and continue.
  BreakContinueStack.push_back(BreakContinue(LoopExit, Continue));

  // Create a cleanup scope for the condition variable cleanups.
  LexicalScope ConditionScope(*this, S.getSourceRange());

  auto OldAllocaInsertPt = AllocaInsertPt;
  llvm::SmallVector<std::pair<VarDecl*, RValue>, 4> ivs;  
  DeclMapTy IVDeclMap; 
  if (S.getCond()) {
    // If the for statement has a condition scope, emit the local variable
    // declaration.
    if (S.getConditionVariable()) {
      EmitDecl(*S.getConditionVariable());
    }

    llvm::BasicBlock *ExitBlock = LoopExit.getBlock();
    // If there are any cleanups between here and the loop-exit scope,
    // create a block to stage a loop exit along.
    if (ForScope.requiresCleanups())
      ExitBlock = createBasicBlock("forall.cond.cleanup");

    // As long as the condition is true, iterate the loop.
    llvm::BasicBlock* Detach = createBasicBlock("forall.detach");
    llvm::BasicBlock *ForBody = createBasicBlock("forall.body");

    // C99 6.8.5p2/p4: The first substatement is executed if the expression
    // compares unequal to 0.  The condition must be a scalar type.
    llvm::Value *BoolCondVal = EvaluateExprAsBool(S.getCond());
    Builder.CreateCondBr(
        BoolCondVal, Detach, Sync.getBlock(),
        createProfileWeightsForLoop(S.getCond(), getProfileCount(S.getBody())));

    if (ExitBlock != LoopExit.getBlock()) {
      EmitBlock(ExitBlock);
      EmitBranchThroughCleanup(Sync);
    }

    EmitBlock(Detach);
    // Extract the DeclStmt from the statement init
    const DeclStmt *DS = cast<DeclStmt>(S.getInit());
   
    //Load induction variables as values before the detach 
    for (auto *DI : DS->decls()){
      auto *LoopVar = dyn_cast<VarDecl>(DI);
      Address OuterLoc = LocalDeclMap.find(LoopVar)->second; 
      LocalDeclMap.erase(LoopVar);
      IVDeclMap.insert({LoopVar, OuterLoc}); 
      QualType type = LoopVar->getType();
      LValue OuterLV = MakeAddrLValue(OuterLoc, type);
      RValue OuterRV = EmitLoadOfLValue(OuterLV, DI->getBeginLoc()); 
      ivs.push_back({LoopVar, OuterRV}); 
    }

    // create the detach terminator
    Builder.CreateDetach(ForBody, Continue.getBlock(), SRStart);  

    // Set up IVs to be copied as firstprivate 
    llvm::Value *Undef = llvm::UndefValue::get(Int32Ty);
    AllocaInsertPt = new llvm::BitCastInst(Undef, Int32Ty, "",
                                               ForBody);
    EmitBlock(ForBody);
  } else {
    // Treat it as a non-zero constant.  Don't even create a new block for the
    // body, just fall into it.
  }


  incrementProfileCounter(&S);

  {
    // Create a separate cleanup scope for the body, in case it is not
    // a compound statement.
    RunCleanupsScope BodyScope(*this);
    if(S.getCond()){
      for (auto &ivp : ivs){
        auto* LoopVar = ivp.first; 
        auto OuterRV = ivp.second; 
        AutoVarEmission LVEmission = EmitAutoVarAlloca(*LoopVar);
        EmitAutoVarCleanups(LVEmission);
        QualType type = LoopVar->getType();
        Address Loc = LVEmission.getObjectAddress(*this);
        LValue LV = MakeAddrLValue(Loc, type);	
        LV.setNonGC(true);

        EmitStoreThroughLValue(OuterRV, LV, true);
      }
      EmitStmt(S.getBody());
    }
  }

  if(S.getCond()){
    auto tmp = AllocaInsertPt; 
    AllocaInsertPt = OldAllocaInsertPt; 
    tmp->removeFromParent(); 

    // Restore IVs after emitting body, and set lifetime ends
    for (const auto &p : IVDeclMap){
      LocalDeclMap.erase(p.first);
      LocalDeclMap.insert(p); 
    }
  
    JumpDest Reattach = getJumpDestInCurrentScope("forall.reattach");
    EmitBlock(Reattach.getBlock());
    Builder.CreateReattach(Continue.getBlock(), SRStart);
  }

  // If there is an increment, emit it next.
  if (S.getInc()) {
    EmitBlock(Continue.getBlock());
    EmitStmt(S.getInc());
  }

  BreakContinueStack.pop_back();

  ConditionScope.ForceCleanup();

  EmitStopPoint(&S);
  EmitBranch(CondBlock);

  ForScope.ForceCleanup();

  LoopStack.pop();

  EmitBlock(Sync.getBlock());
  Builder.CreateSync(LoopExit.getBlock(), SRStart);

  // Emit the fall-through block.
  EmitBlock(LoopExit.getBlock(), true);
}

void CodeGenFunction::EmitCXXForallRangeStmt(const CXXForallRangeStmt &S,
                                             ArrayRef<const Attr *> ForAttrs) {
  // Create all jump destinations and blocks in the order they appear in the IR
  // some are jump destinations, some are basic blocks
  JumpDest Condition = getJumpDestInCurrentScope("forall.cond");
  llvm::BasicBlock *Detach = createBasicBlock("forall.detach");
  llvm::BasicBlock *ForBody = createBasicBlock("forall.body");
  JumpDest Reattach = getJumpDestInCurrentScope("forall.reattach");
  llvm::BasicBlock *Increment = createBasicBlock("forall.inc");
  JumpDest Cleanup = getJumpDestInCurrentScope("forall.cond.cleanup");
  JumpDest Sync = getJumpDestInCurrentScope("forall.sync");
  llvm::BasicBlock *End = createBasicBlock("forall.end");

  // Extract a convenience block
  llvm::BasicBlock *ConditionBlock = Condition.getBlock();

  const SourceRange &R = S.getSourceRange();
  LexicalScope ForScope(*this, S.getSourceRange());

  // Evaluate the first pieces before the loop.
  if (S.getInit())
    EmitStmt(S.getInit());
  EmitStmt(S.getRangeStmt());
  EmitStmt(S.getBeginStmt());
  EmitStmt(S.getEndStmt());

  // create the sync region
  PushSyncRegion();
  llvm::Instruction *SRStart = EmitSyncRegionStart();
  CurSyncRegion->setSyncRegionStart(SRStart);

  // FIXME: Need to get attributes for spawning strategy from
  // code versus this hard-coded route...
  LoopStack.setSpawnStrategy(LoopAttributes::DAC);

  EmitBlock(ConditionBlock);

  LoopStack.push(ConditionBlock, CGM.getContext(), ForAttrs,
                 SourceLocToDebugLoc(R.getBegin()),
                 SourceLocToDebugLoc(R.getEnd()));

  // Store the blocks to use for break and continue.
   BreakContinueStack.push_back(BreakContinue(Reattach, Reattach));

  // The body is executed if the expression, contextually converted
  // to bool, is true.
  llvm::Value *BoolCondVal = EvaluateExprAsBool(S.getCond());
  Builder.CreateCondBr(
      BoolCondVal, Detach, Sync.getBlock(),
      createProfileWeightsForLoop(S.getCond(), getProfileCount(S.getBody())));

  if (ForScope.requiresCleanups()) {
    EmitBlock(Cleanup.getBlock());
    EmitBranchThroughCleanup(Sync);
  }

  /////////////////////////////////
  // Create the detach block
  /////////////////////////////////

  // Emit the (currently empty) detach block
  EmitBlock(Detach);

  // Extract the DeclStmt from the statement init
  const DeclStmt *DS = cast<DeclStmt>(S.getBeginStmt());
  
  // Set up IVs to be copied as firstprivate 
  auto OldAllocaInsertPt = AllocaInsertPt;
  llvm::Value *Undef = llvm::UndefValue::get(Int32Ty);
  AllocaInsertPt = new llvm::BitCastInst(Undef, Int32Ty, "",
                                             Detach);
  
  DeclMapTy IVDeclMap; 
  llvm::SmallVector<
      std::pair<VarDecl *,
                std::unique_ptr<llvm::SmallVector<llvm::Value *, 4>>>,
      4>
      ivs;
  for (auto *DI : DS->decls()) {
    auto *LoopVar = dyn_cast<VarDecl>(DI);
    Address OuterLoc = LocalDeclMap.find(LoopVar)->second; 
    LocalDeclMap.erase(LoopVar);
    IVDeclMap.insert({LoopVar, OuterLoc}); 
    QualType type = LoopVar->getType();
<<<<<<< HEAD
    LValue OuterLV = MakeAddrLValue(OuterLoc, type);
    RValue OuterRV = EmitLoadOfLValue(OuterLV, DI->getBeginLoc()); 
    ivs.push_back({LoopVar, OuterRV}); 
=======
      ivs.push_back(
          {LoopVar, std::make_unique<llvm::SmallVector<llvm::Value *, 4>>()});
    switch (getEvaluationKind(type)) {
    case TEK_Scalar: {
      LValue OuterLV = MakeAddrLValue(OuterLoc, type);
      RValue OuterRV = EmitLoadOfLValue(OuterLV, DI->getBeginLoc());
      ivs.back().second->push_back(OuterRV.getScalarVal());
      break;
    }
    case TEK_Complex: {
      ComplexPairTy Val =
        EmitLoadOfComplex(MakeAddrLValue(OuterLoc, type), DI->getBeginLoc());
      ivs.back().second->push_back(Val.first);
      ivs.back().second->push_back(Val.second);
      break;
    }
    case TEK_Aggregate: {
      if (const llvm::StructType *STy =
              dyn_cast<llvm::StructType>(OuterLoc.getElementType())) {
	// Load each element of the structure
        for (unsigned i = 0, e = STy->getNumElements(); i != e; ++i) {
          Address EltPtr = Builder.CreateStructGEP(OuterLoc, i);
          llvm::Value *Elt = Builder.CreateLoad(EltPtr);
          ivs.back().second->push_back(Elt);
        }
      } else {
        LValue OuterLV = MakeAddrLValue(OuterLoc, type);
        RValue OuterRV = EmitLoadOfLValue(OuterLV, DI->getBeginLoc());
        ivs.back().second->push_back(OuterRV.getScalarVal());
      }
      break;
    }
    }
>>>>>>> 2f3d4a18
  }
  /*
  for (auto *DI : DS->decls()){
    auto *LoopVar = dyn_cast<VarDecl>(DI);
    Address OuterLoc = LocalDeclMap.find(LoopVar)->second; 
    IVDeclMap.insert({LoopVar, OuterLoc}); 
    LocalDeclMap.erase(LoopVar);
    AutoVarEmission LVEmission = EmitAutoVarAlloca(*LoopVar);
    QualType type = LoopVar->getType();
    Address Loc = LVEmission.getObjectAddress(*this);
    LValue LV = MakeAddrLValue(Loc, type);
    LValue OuterLV = MakeAddrLValue(OuterLoc, type); 
    RValue OuterRV = EmitLoadOfLValue(OuterLV, DI->getBeginLoc()); 
    LV.setNonGC(true);
    EmitStoreThroughLValue(OuterRV, LV, true);
    EmitAutoVarCleanups(LVEmission);
  }
  */

  // create the detach terminator
  Builder.CreateDetach(ForBody, Increment, SRStart);

  
  EmitBlock(ForBody);
  incrementProfileCounter(&S);

  {
    // Create a separate cleanup scope for the loop variable and body.
    RunCleanupsScope BodyScope(*this);
    for (auto &ivp : ivs) {
      auto *LoopVar = ivp.first;
      auto &LoadedVals = ivp.second;
      AutoVarEmission LVEmission = EmitAutoVarAlloca(*LoopVar);
      EmitAutoVarCleanups(LVEmission);
      QualType type = LoopVar->getType();
      Address Loc = LVEmission.getObjectAddress(*this);
      LValue LV = MakeAddrLValue(Loc, type);
      LV.setNonGC(true);
      switch (getEvaluationKind(type)) {
      case TEK_Scalar: {
        EmitStoreOfScalar(LoadedVals->back(), LV, /*isInit*/ true);
        break;
      }
      case TEK_Complex: {
	ComplexPairTy Val = {(*LoadedVals)[0], (*LoadedVals)[1]};
	EmitStoreOfComplex(Val, LV, /*isInit*/ true);
        break;
      }
      case TEK_Aggregate: {
        if (const llvm::StructType *STy =
                dyn_cast<llvm::StructType>(Loc.getElementType())) {
	  // Store the previously-loaded value into the new structure
          for (unsigned i = 0, e = STy->getNumElements(); i != e; ++i) {
            Address EltPtr = Builder.CreateStructGEP(Loc, i);
            llvm::Value *Elt = (*LoadedVals)[i];
            Builder.CreateStore(Elt, EltPtr);
          }
        } else {
          EmitStoreOfScalar(LoadedVals->back(), LV, /*isInit*/ true);
        }
        break;
      }
      }

    }
    EmitStmt(S.getLoopVarStmt());
    EmitStmt(S.getBody());
  }

  auto tmp = AllocaInsertPt; 
  AllocaInsertPt = OldAllocaInsertPt; 
  tmp->removeFromParent(); 


  // Restore IVs after emitting body
  for (const auto &p : IVDeclMap){
    LocalDeclMap.erase(p.first);
    LocalDeclMap.insert(p); 
  }

  /////////////////////////////////////////////////////////////////
  // Modify the body block to use the detach block variable mirror.
  // At this point in the codegen, the body block has been emitted
  // and we can safely replace the induction variable with the detach
  // block mirror in the entire function, since the increment block
  // (a valid use of the induction variable) has not been emitted yet.
  /////////////////////////////////////////////////////////////////

  EmitBlock(Reattach.getBlock());
  Builder.CreateReattach(Increment, SRStart);

  EmitBlock(Increment);

  EmitStmt(S.getInc());

  BreakContinueStack.pop_back();

  EmitStopPoint(&S);
  
  EmitBranch(ConditionBlock);

  ForScope.ForceCleanup();

  LoopStack.pop();

  EmitBlock(Sync.getBlock());
  Builder.CreateSync(End, SRStart);

  EmitBlock(End, true);
}
<|MERGE_RESOLUTION|>--- conflicted
+++ resolved
@@ -475,11 +475,6 @@
     LocalDeclMap.erase(LoopVar);
     IVDeclMap.insert({LoopVar, OuterLoc}); 
     QualType type = LoopVar->getType();
-<<<<<<< HEAD
-    LValue OuterLV = MakeAddrLValue(OuterLoc, type);
-    RValue OuterRV = EmitLoadOfLValue(OuterLV, DI->getBeginLoc()); 
-    ivs.push_back({LoopVar, OuterRV}); 
-=======
       ivs.push_back(
           {LoopVar, std::make_unique<llvm::SmallVector<llvm::Value *, 4>>()});
     switch (getEvaluationKind(type)) {
@@ -513,7 +508,6 @@
       break;
     }
     }
->>>>>>> 2f3d4a18
   }
   /*
   for (auto *DI : DS->decls()){
@@ -553,31 +547,30 @@
       LValue LV = MakeAddrLValue(Loc, type);
       LV.setNonGC(true);
       switch (getEvaluationKind(type)) {
-      case TEK_Scalar: {
-        EmitStoreOfScalar(LoadedVals->back(), LV, /*isInit*/ true);
-        break;
+        case TEK_Scalar: {
+          EmitStoreOfScalar(LoadedVals->back(), LV, /*isInit*/ true);
+          break;
+        }
+        case TEK_Complex: {
+          ComplexPairTy Val = {(*LoadedVals)[0], (*LoadedVals)[1]};
+          EmitStoreOfComplex(Val, LV, /*isInit*/ true);
+          break;
+        }
+        case TEK_Aggregate: {
+          if (const llvm::StructType *STy =
+            dyn_cast<llvm::StructType>(Loc.getElementType())) {
+            // Store the previously-loaded value into the new structure
+            for (unsigned i = 0, e = STy->getNumElements(); i != e; ++i) {
+              Address EltPtr = Builder.CreateStructGEP(Loc, i);
+              llvm::Value *Elt = (*LoadedVals)[i];
+              Builder.CreateStore(Elt, EltPtr);
+            }
+          } else {
+            EmitStoreOfScalar(LoadedVals->back(), LV, /*isInit*/ true);
+          }
+          break;
+        }
       }
-      case TEK_Complex: {
-	ComplexPairTy Val = {(*LoadedVals)[0], (*LoadedVals)[1]};
-	EmitStoreOfComplex(Val, LV, /*isInit*/ true);
-        break;
-      }
-      case TEK_Aggregate: {
-        if (const llvm::StructType *STy =
-                dyn_cast<llvm::StructType>(Loc.getElementType())) {
-	  // Store the previously-loaded value into the new structure
-          for (unsigned i = 0, e = STy->getNumElements(); i != e; ++i) {
-            Address EltPtr = Builder.CreateStructGEP(Loc, i);
-            llvm::Value *Elt = (*LoadedVals)[i];
-            Builder.CreateStore(Elt, EltPtr);
-          }
-        } else {
-          EmitStoreOfScalar(LoadedVals->back(), LV, /*isInit*/ true);
-        }
-        break;
-      }
-      }
-
     }
     EmitStmt(S.getLoopVarStmt());
     EmitStmt(S.getBody());
