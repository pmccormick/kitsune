--- conflicted
+++ resolved
@@ -291,33 +291,8 @@
   // Code Modifications necessary for implementing parallel loops not required
   // by serial loops.
 
-<<<<<<< HEAD
-  LoopAttributes::LTarget TT = GetTapirTargetAttr(KokkosAttrs);
-  if (TT == LoopAttributes::CudaRT) {
-    fprintf(stderr, "Found a cuda attributed Kokkos::parallel_for statement.\n");
-  }
-=======
   int TT = GetTapirTargetAttr(KokkosAttrs);
-  // set the loop target attribute
   LoopStack.setLoopTarget(TT);
-
-  // diagnostics
-  /*
-  if (TT == TapirTargetAttr::CudaRT) {
-    fprintf(stderr, "-Found a cuda attributed Kokkos::parallel_for statement.\n");
-  }
-  else if (TT == TapirTargetAttr::CilkRT) {
-    fprintf(stderr, "-Found a cilk attributed Kokkos::parallel_for statement.\n");
-  }
-  else if (TT == TapirTargetAttr::SequentialRT) {
-    fprintf(stderr, "-Found a serial attributed Kokkos::parallel_for statement.\n");
-  }
-  else if (TT == TapirTargetAttr::DefaultRT) {
-    fprintf(stderr, "-Found an unattributed or default attributed Kokkos::parallel_for statement.\n");
-  }
-  */
->>>>>>> acc3dfb1
-
 
   // New basic blocks and jump destinations with Tapir terminators
   // Note that we only need one of each of these regardless of the number of
