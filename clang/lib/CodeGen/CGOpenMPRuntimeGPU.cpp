--- conflicted
+++ resolved
@@ -20,12 +20,8 @@
 #include "clang/Basic/Cuda.h"
 #include "llvm/ADT/SmallPtrSet.h"
 #include "llvm/Frontend/OpenMP/OMPGridValues.h"
-<<<<<<< HEAD
 #include "llvm/IR/IntrinsicsAMDGPU.h"
-#include "llvm/IR/IntrinsicsNVPTX.h"
 #include "llvm/IR/Metadata.h"
-=======
->>>>>>> da979f6c
 #include "llvm/Support/MathExtras.h"
 
 using namespace clang;
@@ -4093,4 +4089,35 @@
   return CGF.EmitRuntimeCall(OMPBuilder.getOrCreateRuntimeFunction(
                                  CGM.getModule(), OMPRTL___kmpc_get_warp_size),
                              Args);
+}
+
+std::pair<bool, RValue> CGOpenMPRuntimeGPU::emitFastFPAtomicCall(
+    CodeGenFunction &CGF, LValue X, RValue Update, BinaryOperatorKind BO) {
+  CGBuilderTy &Bld = CGF.Builder;
+  unsigned int IID = -1;
+  RValue UpdateFixed = Update;
+  switch (BO) {
+  case BO_Sub:
+    UpdateFixed = RValue::get(Bld.CreateFNeg(Update.getScalarVal()));
+    IID = llvm::Intrinsic::amdgcn_global_atomic_fadd;
+    break;
+  case BO_Add:
+    IID = llvm::Intrinsic::amdgcn_global_atomic_fadd;
+    break;
+  default:
+    // remaining operations are not supported yet
+    return std::make_pair(false, RValue::get(nullptr));
+  }
+
+  SmallVector<llvm::Value *> FPAtomicArgs;
+  FPAtomicArgs.reserve(2);
+  FPAtomicArgs.push_back(X.getPointer(CGF));
+  FPAtomicArgs.push_back(UpdateFixed.getScalarVal());
+
+  llvm::Function *AtomicF = CGM.getIntrinsic(IID, {FPAtomicArgs[1]->getType(),
+                                                   FPAtomicArgs[0]->getType(),
+                                                   FPAtomicArgs[1]->getType()});
+  auto CallInst = CGF.EmitNounwindRuntimeCall(AtomicF, FPAtomicArgs);
+
+  return std::make_pair(true, RValue::get(CallInst));
 }