--- conflicted
+++ resolved
@@ -177,14 +177,10 @@
   case Stmt::CapturedStmtClass: {
     const CapturedStmt *CS = cast<CapturedStmt>(S);
     EmitCapturedStmt(*CS, CS->getCapturedRegionKind());
-<<<<<<< HEAD
-  } break;
-=======
-    }
-    break;
+    } break;
   case Stmt::SpawnStmtClass:
-                              EmitSpawnStmt(cast<SpawnStmt>(*S)); break;
->>>>>>> 08808e36
+    EmitSpawnStmt(cast<SpawnStmt>(*S)); 
+      break;
   case Stmt::ObjCAtTryStmtClass:
     EmitObjCAtTryStmt(cast<ObjCAtTryStmt>(*S));
     break;
@@ -389,38 +385,14 @@
   case Stmt::LabelStmtClass:
     EmitLabelStmt(cast<LabelStmt>(*S));
     break;
-  case Stmt::AttributedStmtClass:
-<<<<<<< HEAD
-    EmitAttributedStmt(cast<AttributedStmt>(*S));
-    break;
-  case Stmt::GotoStmtClass:
-    EmitGotoStmt(cast<GotoStmt>(*S));
-    break;
-  case Stmt::BreakStmtClass:
-    EmitBreakStmt(cast<BreakStmt>(*S));
-    break;
-  case Stmt::ContinueStmtClass:
-    EmitContinueStmt(cast<ContinueStmt>(*S));
-    break;
-  case Stmt::DefaultStmtClass:
-    EmitDefaultStmt(cast<DefaultStmt>(*S));
-    break;
-  case Stmt::CaseStmtClass:
-    EmitCaseStmt(cast<CaseStmt>(*S));
-    break;
-  case Stmt::SEHLeaveStmtClass:
-    EmitSEHLeaveStmt(cast<SEHLeaveStmt>(*S));
-    break;
-=======
-                            EmitAttributedStmt(cast<AttributedStmt>(*S)); break;
-  case Stmt::GotoStmtClass:     EmitGotoStmt(cast<GotoStmt>(*S));         break;
-  case Stmt::BreakStmtClass:    EmitBreakStmt(cast<BreakStmt>(*S));       break;
-  case Stmt::ContinueStmtClass: EmitContinueStmt(cast<ContinueStmt>(*S)); break;
-  case Stmt::DefaultStmtClass:  EmitDefaultStmt(cast<DefaultStmt>(*S));   break;
-  case Stmt::CaseStmtClass:     EmitCaseStmt(cast<CaseStmt>(*S));         break;
-  case Stmt::SEHLeaveStmtClass: EmitSEHLeaveStmt(cast<SEHLeaveStmt>(*S)); break;
-  case Stmt::SyncStmtClass: EmitSyncStmt(cast<SyncStmt>(*S)); break;
->>>>>>> 08808e36
+  case Stmt::AttributedStmtClass: EmitAttributedStmt(cast<AttributedStmt>(*S)); break;
+  case Stmt::GotoStmtClass:       EmitGotoStmt(cast<GotoStmt>(*S));         break;
+  case Stmt::BreakStmtClass:      EmitBreakStmt(cast<BreakStmt>(*S));       break;
+  case Stmt::ContinueStmtClass:   EmitContinueStmt(cast<ContinueStmt>(*S)); break;
+  case Stmt::DefaultStmtClass:    EmitDefaultStmt(cast<DefaultStmt>(*S));   break;
+  case Stmt::CaseStmtClass:       EmitCaseStmt(cast<CaseStmt>(*S));         break;
+  case Stmt::SEHLeaveStmtClass:   EmitSEHLeaveStmt(cast<SEHLeaveStmt>(*S)); break;
+  case Stmt::SyncStmtClass:       EmitSyncStmt(cast<SyncStmt>(*S));         break;
   }
 
   return true;
