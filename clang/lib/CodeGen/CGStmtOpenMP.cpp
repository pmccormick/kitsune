//===--- CGStmtOpenMP.cpp - Emit LLVM Code from Statements ----------------===//
//
// Part of the LLVM Project, under the Apache License v2.0 with LLVM Exceptions.
// See https://llvm.org/LICENSE.txt for license information.
// SPDX-License-Identifier: Apache-2.0 WITH LLVM-exception
//
//===----------------------------------------------------------------------===//
//
// This contains code to emit OpenMP nodes as LLVM code.
//
//===----------------------------------------------------------------------===//

#include "CGCleanup.h"
#include "CGOpenMPRuntime.h"
#include "CodeGenFunction.h"
#include "CodeGenModule.h"
#include "TargetInfo.h"
#include "clang/AST/ASTContext.h"
#include "clang/AST/Attr.h"
#include "clang/AST/DeclOpenMP.h"
#include "clang/AST/OpenMPClause.h"
#include "clang/AST/Stmt.h"
#include "clang/AST/StmtOpenMP.h"
#include "clang/AST/StmtVisitor.h"
#include "clang/Basic/OpenMPKinds.h"
#include "clang/Basic/PrettyStackTrace.h"
#include "llvm/ADT/SmallSet.h"
#include "llvm/BinaryFormat/Dwarf.h"
#include "llvm/Frontend/OpenMP/OMPConstants.h"
#include "llvm/Frontend/OpenMP/OMPIRBuilder.h"
#include "llvm/IR/Constants.h"
#include "llvm/IR/DebugInfoMetadata.h"
#include "llvm/IR/Instructions.h"
#include "llvm/IR/IntrinsicInst.h"
#include "llvm/IR/Metadata.h"
#include "llvm/Support/AtomicOrdering.h"
using namespace clang;
using namespace CodeGen;
using namespace llvm::omp;

static const VarDecl *getBaseDecl(const Expr *Ref);

namespace {
/// Lexical scope for OpenMP executable constructs, that handles correct codegen
/// for captured expressions.
class OMPLexicalScope : public CodeGenFunction::LexicalScope {
  void emitPreInitStmt(CodeGenFunction &CGF, const OMPExecutableDirective &S) {
    for (const auto *C : S.clauses()) {
      if (const auto *CPI = OMPClauseWithPreInit::get(C)) {
        if (const auto *PreInit =
                cast_or_null<DeclStmt>(CPI->getPreInitStmt())) {
          for (const auto *I : PreInit->decls()) {
            if (!I->hasAttr<OMPCaptureNoInitAttr>()) {
              CGF.EmitVarDecl(cast<VarDecl>(*I));
            } else {
              CodeGenFunction::AutoVarEmission Emission =
                  CGF.EmitAutoVarAlloca(cast<VarDecl>(*I));
              CGF.EmitAutoVarCleanups(Emission);
            }
          }
        }
      }
    }
  }
  CodeGenFunction::OMPPrivateScope InlinedShareds;

  static bool isCapturedVar(CodeGenFunction &CGF, const VarDecl *VD) {
    return CGF.LambdaCaptureFields.lookup(VD) ||
           (CGF.CapturedStmtInfo && CGF.CapturedStmtInfo->lookup(VD)) ||
           (CGF.CurCodeDecl && isa<BlockDecl>(CGF.CurCodeDecl) &&
            cast<BlockDecl>(CGF.CurCodeDecl)->capturesVariable(VD));
  }

public:
  OMPLexicalScope(
      CodeGenFunction &CGF, const OMPExecutableDirective &S,
      const llvm::Optional<OpenMPDirectiveKind> CapturedRegion = llvm::None,
      const bool EmitPreInitStmt = true)
      : CodeGenFunction::LexicalScope(CGF, S.getSourceRange()),
        InlinedShareds(CGF) {
    if (EmitPreInitStmt)
      emitPreInitStmt(CGF, S);
    if (!CapturedRegion.hasValue())
      return;
    assert(S.hasAssociatedStmt() &&
           "Expected associated statement for inlined directive.");
    const CapturedStmt *CS = S.getCapturedStmt(*CapturedRegion);
    for (const auto &C : CS->captures()) {
      if (C.capturesVariable() || C.capturesVariableByCopy()) {
        auto *VD = C.getCapturedVar();
        assert(VD == VD->getCanonicalDecl() &&
               "Canonical decl must be captured.");
        DeclRefExpr DRE(
            CGF.getContext(), const_cast<VarDecl *>(VD),
            isCapturedVar(CGF, VD) || (CGF.CapturedStmtInfo &&
                                       InlinedShareds.isGlobalVarCaptured(VD)),
            VD->getType().getNonReferenceType(), VK_LValue, C.getLocation());
        InlinedShareds.addPrivate(VD, CGF.EmitLValue(&DRE).getAddress(CGF));
      }
    }
    (void)InlinedShareds.Privatize();
  }
};

/// Lexical scope for OpenMP parallel construct, that handles correct codegen
/// for captured expressions.
class OMPParallelScope final : public OMPLexicalScope {
  bool EmitPreInitStmt(const OMPExecutableDirective &S) {
    OpenMPDirectiveKind Kind = S.getDirectiveKind();
    return !(isOpenMPTargetExecutionDirective(Kind) ||
             isOpenMPLoopBoundSharingDirective(Kind)) &&
           isOpenMPParallelDirective(Kind);
  }

public:
  OMPParallelScope(CodeGenFunction &CGF, const OMPExecutableDirective &S)
      : OMPLexicalScope(CGF, S, /*CapturedRegion=*/llvm::None,
                        EmitPreInitStmt(S)) {}
};

/// Lexical scope for OpenMP teams construct, that handles correct codegen
/// for captured expressions.
class OMPTeamsScope final : public OMPLexicalScope {
  bool EmitPreInitStmt(const OMPExecutableDirective &S) {
    OpenMPDirectiveKind Kind = S.getDirectiveKind();
    return !isOpenMPTargetExecutionDirective(Kind) &&
           isOpenMPTeamsDirective(Kind);
  }

public:
  OMPTeamsScope(CodeGenFunction &CGF, const OMPExecutableDirective &S)
      : OMPLexicalScope(CGF, S, /*CapturedRegion=*/llvm::None,
                        EmitPreInitStmt(S)) {}
};

/// Private scope for OpenMP loop-based directives, that supports capturing
/// of used expression from loop statement.
class OMPLoopScope : public CodeGenFunction::RunCleanupsScope {
  void emitPreInitStmt(CodeGenFunction &CGF, const OMPLoopBasedDirective &S) {
    const DeclStmt *PreInits;
    CodeGenFunction::OMPMapVars PreCondVars;
    if (auto *LD = dyn_cast<OMPLoopDirective>(&S)) {
      llvm::DenseSet<const VarDecl *> EmittedAsPrivate;
      for (const auto *E : LD->counters()) {
        const auto *VD = cast<VarDecl>(cast<DeclRefExpr>(E)->getDecl());
        EmittedAsPrivate.insert(VD->getCanonicalDecl());
        (void)PreCondVars.setVarAddr(
            CGF, VD, CGF.CreateMemTemp(VD->getType().getNonReferenceType()));
      }
      // Mark private vars as undefs.
      for (const auto *C : LD->getClausesOfKind<OMPPrivateClause>()) {
        for (const Expr *IRef : C->varlists()) {
          const auto *OrigVD =
              cast<VarDecl>(cast<DeclRefExpr>(IRef)->getDecl());
          if (EmittedAsPrivate.insert(OrigVD->getCanonicalDecl()).second) {
            QualType OrigVDTy = OrigVD->getType().getNonReferenceType();
            (void)PreCondVars.setVarAddr(
                CGF, OrigVD,
                Address(llvm::UndefValue::get(CGF.ConvertTypeForMem(
                            CGF.getContext().getPointerType(OrigVDTy))),
                        CGF.ConvertTypeForMem(OrigVDTy),
                        CGF.getContext().getDeclAlign(OrigVD)));
          }
        }
      }
      (void)PreCondVars.apply(CGF);
      // Emit init, __range and __end variables for C++ range loops.
      (void)OMPLoopBasedDirective::doForAllLoops(
          LD->getInnermostCapturedStmt()->getCapturedStmt(),
          /*TryImperfectlyNestedLoops=*/true, LD->getLoopsNumber(),
          [&CGF](unsigned Cnt, const Stmt *CurStmt) {
            if (const auto *CXXFor = dyn_cast<CXXForRangeStmt>(CurStmt)) {
              if (const Stmt *Init = CXXFor->getInit())
                CGF.EmitStmt(Init);
              CGF.EmitStmt(CXXFor->getRangeStmt());
              CGF.EmitStmt(CXXFor->getEndStmt());
            }
            return false;
          });
      PreInits = cast_or_null<DeclStmt>(LD->getPreInits());
    } else if (const auto *Tile = dyn_cast<OMPTileDirective>(&S)) {
      PreInits = cast_or_null<DeclStmt>(Tile->getPreInits());
    } else if (const auto *Unroll = dyn_cast<OMPUnrollDirective>(&S)) {
      PreInits = cast_or_null<DeclStmt>(Unroll->getPreInits());
    } else {
      llvm_unreachable("Unknown loop-based directive kind.");
    }
    if (PreInits) {
      for (const auto *I : PreInits->decls())
        CGF.EmitVarDecl(cast<VarDecl>(*I));
    }
    PreCondVars.restore(CGF);
  }

public:
  OMPLoopScope(CodeGenFunction &CGF, const OMPLoopBasedDirective &S)
      : CodeGenFunction::RunCleanupsScope(CGF) {
    emitPreInitStmt(CGF, S);
  }
};

class OMPSimdLexicalScope : public CodeGenFunction::LexicalScope {
  CodeGenFunction::OMPPrivateScope InlinedShareds;

  static bool isCapturedVar(CodeGenFunction &CGF, const VarDecl *VD) {
    return CGF.LambdaCaptureFields.lookup(VD) ||
           (CGF.CapturedStmtInfo && CGF.CapturedStmtInfo->lookup(VD)) ||
           (CGF.CurCodeDecl && isa<BlockDecl>(CGF.CurCodeDecl) &&
            cast<BlockDecl>(CGF.CurCodeDecl)->capturesVariable(VD));
  }

public:
  OMPSimdLexicalScope(CodeGenFunction &CGF, const OMPExecutableDirective &S)
      : CodeGenFunction::LexicalScope(CGF, S.getSourceRange()),
        InlinedShareds(CGF) {
    for (const auto *C : S.clauses()) {
      if (const auto *CPI = OMPClauseWithPreInit::get(C)) {
        if (const auto *PreInit =
                cast_or_null<DeclStmt>(CPI->getPreInitStmt())) {
          for (const auto *I : PreInit->decls()) {
            if (!I->hasAttr<OMPCaptureNoInitAttr>()) {
              CGF.EmitVarDecl(cast<VarDecl>(*I));
            } else {
              CodeGenFunction::AutoVarEmission Emission =
                  CGF.EmitAutoVarAlloca(cast<VarDecl>(*I));
              CGF.EmitAutoVarCleanups(Emission);
            }
          }
        }
      } else if (const auto *UDP = dyn_cast<OMPUseDevicePtrClause>(C)) {
        for (const Expr *E : UDP->varlists()) {
          const Decl *D = cast<DeclRefExpr>(E)->getDecl();
          if (const auto *OED = dyn_cast<OMPCapturedExprDecl>(D))
            CGF.EmitVarDecl(*OED);
        }
      } else if (const auto *UDP = dyn_cast<OMPUseDeviceAddrClause>(C)) {
        for (const Expr *E : UDP->varlists()) {
          const Decl *D = getBaseDecl(E);
          if (const auto *OED = dyn_cast<OMPCapturedExprDecl>(D))
            CGF.EmitVarDecl(*OED);
        }
      }
    }
    if (!isOpenMPSimdDirective(S.getDirectiveKind()))
      CGF.EmitOMPPrivateClause(S, InlinedShareds);
    if (const auto *TG = dyn_cast<OMPTaskgroupDirective>(&S)) {
      if (const Expr *E = TG->getReductionRef())
        CGF.EmitVarDecl(*cast<VarDecl>(cast<DeclRefExpr>(E)->getDecl()));
    }
    // Temp copy arrays for inscan reductions should not be emitted as they are
    // not used in simd only mode.
    llvm::DenseSet<CanonicalDeclPtr<const Decl>> CopyArrayTemps;
    for (const auto *C : S.getClausesOfKind<OMPReductionClause>()) {
      if (C->getModifier() != OMPC_REDUCTION_inscan)
        continue;
      for (const Expr *E : C->copy_array_temps())
        CopyArrayTemps.insert(cast<DeclRefExpr>(E)->getDecl());
    }
    const auto *CS = cast_or_null<CapturedStmt>(S.getAssociatedStmt());
    while (CS) {
      for (auto &C : CS->captures()) {
        if (C.capturesVariable() || C.capturesVariableByCopy()) {
          auto *VD = C.getCapturedVar();
          if (CopyArrayTemps.contains(VD))
            continue;
          assert(VD == VD->getCanonicalDecl() &&
                 "Canonical decl must be captured.");
          DeclRefExpr DRE(CGF.getContext(), const_cast<VarDecl *>(VD),
                          isCapturedVar(CGF, VD) ||
                              (CGF.CapturedStmtInfo &&
                               InlinedShareds.isGlobalVarCaptured(VD)),
                          VD->getType().getNonReferenceType(), VK_LValue,
                          C.getLocation());
          InlinedShareds.addPrivate(VD, CGF.EmitLValue(&DRE).getAddress(CGF));
        }
      }
      CS = dyn_cast<CapturedStmt>(CS->getCapturedStmt());
    }
    (void)InlinedShareds.Privatize();
  }
};

} // namespace

static void emitCommonOMPTargetDirective(CodeGenFunction &CGF,
                                         const OMPExecutableDirective &S,
                                         const RegionCodeGenTy &CodeGen);

LValue CodeGenFunction::EmitOMPSharedLValue(const Expr *E) {
  if (const auto *OrigDRE = dyn_cast<DeclRefExpr>(E)) {
    if (const auto *OrigVD = dyn_cast<VarDecl>(OrigDRE->getDecl())) {
      OrigVD = OrigVD->getCanonicalDecl();
      bool IsCaptured =
          LambdaCaptureFields.lookup(OrigVD) ||
          (CapturedStmtInfo && CapturedStmtInfo->lookup(OrigVD)) ||
          (CurCodeDecl && isa<BlockDecl>(CurCodeDecl));
      DeclRefExpr DRE(getContext(), const_cast<VarDecl *>(OrigVD), IsCaptured,
                      OrigDRE->getType(), VK_LValue, OrigDRE->getExprLoc());
      return EmitLValue(&DRE);
    }
  }
  return EmitLValue(E);
}

llvm::Value *CodeGenFunction::getTypeSize(QualType Ty) {
  ASTContext &C = getContext();
  llvm::Value *Size = nullptr;
  auto SizeInChars = C.getTypeSizeInChars(Ty);
  if (SizeInChars.isZero()) {
    // getTypeSizeInChars() returns 0 for a VLA.
    while (const VariableArrayType *VAT = C.getAsVariableArrayType(Ty)) {
      VlaSizePair VlaSize = getVLASize(VAT);
      Ty = VlaSize.Type;
      Size =
          Size ? Builder.CreateNUWMul(Size, VlaSize.NumElts) : VlaSize.NumElts;
    }
    SizeInChars = C.getTypeSizeInChars(Ty);
    if (SizeInChars.isZero())
      return llvm::ConstantInt::get(SizeTy, /*V=*/0);
    return Builder.CreateNUWMul(Size, CGM.getSize(SizeInChars));
  }
  return CGM.getSize(SizeInChars);
}

void CodeGenFunction::GenerateOpenMPCapturedVars(
    const CapturedStmt &S, SmallVectorImpl<llvm::Value *> &CapturedVars) {
  const RecordDecl *RD = S.getCapturedRecordDecl();
  auto CurField = RD->field_begin();
  auto CurCap = S.captures().begin();
  for (CapturedStmt::const_capture_init_iterator I = S.capture_init_begin(),
                                                 E = S.capture_init_end();
       I != E; ++I, ++CurField, ++CurCap) {
    if (CurField->hasCapturedVLAType()) {
      const VariableArrayType *VAT = CurField->getCapturedVLAType();
      llvm::Value *Val = VLASizeMap[VAT->getSizeExpr()];
      CapturedVars.push_back(Val);
    } else if (CurCap->capturesThis()) {
      CapturedVars.push_back(CXXThisValue);
    } else if (CurCap->capturesVariableByCopy()) {
      llvm::Value *CV = EmitLoadOfScalar(EmitLValue(*I), CurCap->getLocation());

      // If the field is not a pointer, we need to save the actual value
      // and load it as a void pointer.
      if (!CurField->getType()->isAnyPointerType()) {
        ASTContext &Ctx = getContext();
        Address DstAddr = CreateMemTemp(
            Ctx.getUIntPtrType(),
            Twine(CurCap->getCapturedVar()->getName(), ".casted"));
        LValue DstLV = MakeAddrLValue(DstAddr, Ctx.getUIntPtrType());

        llvm::Value *SrcAddrVal = EmitScalarConversion(
            DstAddr.getPointer(), Ctx.getPointerType(Ctx.getUIntPtrType()),
            Ctx.getPointerType(CurField->getType()), CurCap->getLocation());
        LValue SrcLV =
            MakeNaturalAlignAddrLValue(SrcAddrVal, CurField->getType());

        // Store the value using the source type pointer.
        EmitStoreThroughLValue(RValue::get(CV), SrcLV);

        // Load the value using the destination type pointer.
        CV = EmitLoadOfScalar(DstLV, CurCap->getLocation());
      }
      CapturedVars.push_back(CV);
    } else {
      assert(CurCap->capturesVariable() && "Expected capture by reference.");
      CapturedVars.push_back(EmitLValue(*I).getAddress(*this).getPointer());
    }
  }
}

static Address castValueFromUintptr(CodeGenFunction &CGF, SourceLocation Loc,
                                    QualType DstType, StringRef Name,
                                    LValue AddrLV) {
  ASTContext &Ctx = CGF.getContext();

  Address Addr = AddrLV.getAddress(CGF);
  if (Ctx.getTargetInfo().getTriple().isAMDGCN() &&
      CGF.CGM.getLangOpts().OpenMPIsDevice) {
    auto *Ty = CGF.ConvertType(Ctx.getPointerType(DstType));
    auto *PTy = dyn_cast<llvm::PointerType>(Ty);
    // For device path, add addrspacecast if needed before emitscalar conversion
    if (PTy && PTy->getAddressSpace() != Addr.getAddressSpace())
      Addr = CGF.Builder.CreatePointerBitCastOrAddrSpaceCast(Addr, Ty, PTy);
  }
  llvm::Value *CastedPtr =
      CGF.EmitScalarConversion(Addr.getPointer(), Ctx.getUIntPtrType(),
                               Ctx.getPointerType(DstType), Loc);
  Address TmpAddr =
      CGF.MakeNaturalAlignAddrLValue(CastedPtr, DstType).getAddress(CGF);
  return TmpAddr;
}

static QualType getCanonicalParamType(ASTContext &C, QualType T) {
  if (T->isLValueReferenceType())
    return C.getLValueReferenceType(
        getCanonicalParamType(C, T.getNonReferenceType()),
        /*SpelledAsLValue=*/false);
  if (T->isPointerType())
    return C.getPointerType(getCanonicalParamType(C, T->getPointeeType()));
  if (const ArrayType *A = T->getAsArrayTypeUnsafe()) {
    if (const auto *VLA = dyn_cast<VariableArrayType>(A))
      return getCanonicalParamType(C, VLA->getElementType());
    if (!A->isVariablyModifiedType())
      return C.getCanonicalType(T);
  }
  return C.getCanonicalParamType(T);
}

namespace {
/// Contains required data for proper outlined function codegen.
struct FunctionOptions {
  /// Captured statement for which the function is generated.
  const CapturedStmt *S = nullptr;
  /// true if cast to/from  UIntPtr is required for variables captured by
  /// value.
  const bool UIntPtrCastRequired = true;
  /// true if only casted arguments must be registered as local args or VLA
  /// sizes.
  const bool RegisterCastedArgsOnly = false;
  /// Name of the generated function.
  const StringRef FunctionName;
  /// Location of the non-debug version of the outlined function.
  SourceLocation Loc;
  explicit FunctionOptions(const CapturedStmt *S, bool UIntPtrCastRequired,
                           bool RegisterCastedArgsOnly, StringRef FunctionName,
                           SourceLocation Loc)
      : S(S), UIntPtrCastRequired(UIntPtrCastRequired),
        RegisterCastedArgsOnly(UIntPtrCastRequired && RegisterCastedArgsOnly),
        FunctionName(FunctionName), Loc(Loc) {}
};
} // namespace

static llvm::Function *emitOutlinedFunctionPrologue(
    CodeGenFunction &CGF, FunctionArgList &Args,
    llvm::MapVector<const Decl *, std::pair<const VarDecl *, Address>>
        &LocalAddrs,
    llvm::DenseMap<const Decl *, std::pair<const Expr *, llvm::Value *>>
        &VLASizes,
    llvm::Value *&CXXThisValue, const FunctionOptions &FO,
    bool argsNeedAddrSpace) {
  const CapturedDecl *CD = FO.S->getCapturedDecl();
  const RecordDecl *RD = FO.S->getCapturedRecordDecl();
  assert(CD->hasBody() && "missing CapturedDecl body");

  CXXThisValue = nullptr;
  // Build the argument list.
  CodeGenModule &CGM = CGF.CGM;
  ASTContext &Ctx = CGM.getContext();
  FunctionArgList TargetArgs;
  Args.append(CD->param_begin(),
              std::next(CD->param_begin(), CD->getContextParamPosition()));
  TargetArgs.append(
      CD->param_begin(),
      std::next(CD->param_begin(), CD->getContextParamPosition()));
  auto I = FO.S->captures().begin();
  FunctionDecl *DebugFunctionDecl = nullptr;
  if (!FO.UIntPtrCastRequired) {
    FunctionProtoType::ExtProtoInfo EPI;
    QualType FunctionTy = Ctx.getFunctionType(Ctx.VoidTy, llvm::None, EPI);
    DebugFunctionDecl = FunctionDecl::Create(
        Ctx, Ctx.getTranslationUnitDecl(), FO.S->getBeginLoc(),
        SourceLocation(), DeclarationName(), FunctionTy,
        Ctx.getTrivialTypeSourceInfo(FunctionTy), SC_Static,
        /*UsesFPIntrin=*/false, /*isInlineSpecified=*/false,
        /*hasWrittenPrototype=*/false);
  }
  for (const FieldDecl *FD : RD->fields()) {
    QualType ArgType = FD->getType();
    IdentifierInfo *II = nullptr;
    VarDecl *CapVar = nullptr;

    // If this is a capture by copy and the type is not a pointer, the outlined
    // function argument type should be uintptr and the value properly casted to
    // uintptr. This is necessary given that the runtime library is only able to
    // deal with pointers. We can pass in the same way the VLA type sizes to the
    // outlined function.
    if (FO.UIntPtrCastRequired &&
        ((I->capturesVariableByCopy() && !ArgType->isAnyPointerType()) ||
         I->capturesVariableArrayType()))
      ArgType = Ctx.getUIntPtrType();

    if (I->capturesVariable() || I->capturesVariableByCopy()) {
      CapVar = I->getCapturedVar();
      II = CapVar->getIdentifier();
    } else if (I->capturesThis()) {
      II = &Ctx.Idents.get("this");
    } else {
      assert(I->capturesVariableArrayType());
      II = &Ctx.Idents.get("vla");
    }
    if (ArgType->isVariablyModifiedType())
      ArgType = getCanonicalParamType(Ctx, ArgType);

    // Set the IPD QualType for kernel args to be in device AS (1)
    if (CapVar && CGM.getLangOpts().OpenMPIsDevice && argsNeedAddrSpace &&
        (Ctx.getTargetInfo().getTriple().isAMDGCN())) {
      const clang::Type *ty = ArgType.getTypePtr();
      if (ty->isAnyPointerType() || ty->isReferenceType()) {
        clang::LangAS LLVM_AS = CapVar->getType().getAddressSpace();
        if (LLVM_AS == LangAS::Default)
          LLVM_AS = LangAS::cuda_device;
        ArgType = Ctx.getAddrSpaceQualType(ArgType, LLVM_AS);
      }
    }

    VarDecl *Arg;
    if (CapVar && (CapVar->getTLSKind() != clang::VarDecl::TLS_None)) {
      Arg = ImplicitParamDecl::Create(Ctx, /*DC=*/nullptr, FD->getLocation(),
                                      II, ArgType,
                                      ImplicitParamDecl::ThreadPrivateVar);
    } else if (DebugFunctionDecl && (CapVar || I->capturesThis())) {
      Arg = ParmVarDecl::Create(
          Ctx, DebugFunctionDecl,
          CapVar ? CapVar->getBeginLoc() : FD->getBeginLoc(),
          CapVar ? CapVar->getLocation() : FD->getLocation(), II, ArgType,
          /*TInfo=*/nullptr, SC_None, /*DefArg=*/nullptr);
    } else {
      Arg = ImplicitParamDecl::Create(Ctx, /*DC=*/nullptr, FD->getLocation(),
                                      II, ArgType, ImplicitParamDecl::Other);
    }
    Args.emplace_back(Arg);
    // Do not cast arguments if we emit function with non-original types.
    TargetArgs.emplace_back(
        FO.UIntPtrCastRequired
            ? Arg
            : CGM.getOpenMPRuntime().translateParameter(FD, Arg));
    ++I;
  }
  Args.append(std::next(CD->param_begin(), CD->getContextParamPosition() + 1),
              CD->param_end());
  TargetArgs.append(
      std::next(CD->param_begin(), CD->getContextParamPosition() + 1),
      CD->param_end());

  SmallVector<CanQualType, 16> argCanQualTypes;
  if (CGM.getLangOpts().OpenMPIsDevice && argsNeedAddrSpace &&
      (Ctx.getTargetInfo().getTriple().isAMDGCN())) {
    // We need Canonical Param Types WITH addrspace qualifier
    for (const auto &Arg : TargetArgs) {
      clang::LangAS address_space = Arg->getType().getAddressSpace();
      if (address_space != LangAS::Default)
        argCanQualTypes.push_back(
            CanQualType::CreateUnsafe(Ctx.getAddrSpaceQualType(
                Ctx.getCanonicalParamType(Arg->getType()), address_space)));
      else
        argCanQualTypes.push_back(Ctx.getCanonicalParamType(Arg->getType()));
    }
  }

  // Create the function declaration.
  const CGFunctionInfo &FuncInfo =
      (CGM.getLangOpts().OpenMPIsDevice && argsNeedAddrSpace &&
       (Ctx.getTargetInfo().getTriple().isAMDGCN()))
          ? CGM.getTypes().arrangeLLVMFunctionInfo(
                Ctx.VoidTy, false, false, argCanQualTypes,
                FunctionType::ExtInfo(), {}, RequiredArgs::All)
          : CGM.getTypes().arrangeBuiltinFunctionDeclaration(Ctx.VoidTy,
                                                             TargetArgs);

  // Create the function declaration.
  llvm::FunctionType *FuncLLVMTy = CGM.getTypes().GetFunctionType(FuncInfo);

  auto *F =
      llvm::Function::Create(FuncLLVMTy, llvm::GlobalValue::InternalLinkage,
                             FO.FunctionName, &CGM.getModule());
  CGM.SetInternalFunctionAttributes(CD, F, FuncInfo);
  if (CD->isNothrow())
    F->setDoesNotThrow();
  F->setDoesNotRecurse();

  // Always inline the outlined function if optimizations are enabled.
  if (CGM.getCodeGenOpts().OptimizationLevel != 0) {
    F->removeFnAttr(llvm::Attribute::NoInline);
    F->addFnAttr(llvm::Attribute::AlwaysInline);
  }

  // Generate the function.
  CGF.StartFunction(CD, Ctx.VoidTy, F, FuncInfo, TargetArgs,
                    FO.UIntPtrCastRequired ? FO.Loc : FO.S->getBeginLoc(),
                    FO.UIntPtrCastRequired ? FO.Loc
                                           : CD->getBody()->getBeginLoc());
  unsigned Cnt = CD->getContextParamPosition();
  I = FO.S->captures().begin();
  for (const FieldDecl *FD : RD->fields()) {
    // Do not map arguments if we emit function with non-original types.
    Address LocalAddr(Address::invalid());
    if (!FO.UIntPtrCastRequired && Args[Cnt] != TargetArgs[Cnt]) {
      LocalAddr = CGM.getOpenMPRuntime().getParameterAddress(CGF, Args[Cnt],
                                                             TargetArgs[Cnt]);
    } else {
      LocalAddr = CGF.GetAddrOfLocalVar(Args[Cnt]);
    }
    // If we are capturing a pointer by copy we don't need to do anything, just
    // use the value that we get from the arguments.
    if (I->capturesVariableByCopy() && FD->getType()->isAnyPointerType()) {
      const VarDecl *CurVD = I->getCapturedVar();
      if (!FO.RegisterCastedArgsOnly)
        LocalAddrs.insert({Args[Cnt], {CurVD, LocalAddr}});
      ++Cnt;
      ++I;
      continue;
    }

    LValue ArgLVal = CGF.MakeAddrLValue(LocalAddr, Args[Cnt]->getType(),
                                        AlignmentSource::Decl);
    if (FD->hasCapturedVLAType()) {
      if (FO.UIntPtrCastRequired) {
        ArgLVal = CGF.MakeAddrLValue(
            castValueFromUintptr(CGF, I->getLocation(), FD->getType(),
                                 Args[Cnt]->getName(), ArgLVal),
            FD->getType(), AlignmentSource::Decl);
      }
      llvm::Value *ExprArg = CGF.EmitLoadOfScalar(ArgLVal, I->getLocation());
      const VariableArrayType *VAT = FD->getCapturedVLAType();
      VLASizes.try_emplace(Args[Cnt], VAT->getSizeExpr(), ExprArg);
    } else if (I->capturesVariable()) {
      const VarDecl *Var = I->getCapturedVar();
      QualType VarTy = Var->getType();
      Address ArgAddr = ArgLVal.getAddress(CGF);
      if (ArgLVal.getType()->isLValueReferenceType()) {
        ArgAddr = CGF.EmitLoadOfReference(ArgLVal);
      } else if (!VarTy->isVariablyModifiedType() || !VarTy->isPointerType()) {
        assert(ArgLVal.getType()->isPointerType());
        ArgAddr = CGF.EmitLoadOfPointer(
            ArgAddr, ArgLVal.getType()->castAs<PointerType>());
      }
      if (!FO.RegisterCastedArgsOnly) {
        LocalAddrs.insert(
            {Args[Cnt], {Var, ArgAddr.withAlignment(Ctx.getDeclAlign(Var))}});
      }
    } else if (I->capturesVariableByCopy()) {
      assert(!FD->getType()->isAnyPointerType() &&
             "Not expecting a captured pointer.");
      const VarDecl *Var = I->getCapturedVar();
      LocalAddrs.insert({Args[Cnt],
                         {Var, FO.UIntPtrCastRequired
                                   ? castValueFromUintptr(
                                         CGF, I->getLocation(), FD->getType(),
                                         Args[Cnt]->getName(), ArgLVal)
                                   : ArgLVal.getAddress(CGF)}});
    } else {
      // If 'this' is captured, load it into CXXThisValue.
      assert(I->capturesThis());
      CXXThisValue = CGF.EmitLoadOfScalar(ArgLVal, I->getLocation());
      LocalAddrs.insert({Args[Cnt], {nullptr, ArgLVal.getAddress(CGF)}});
    }
    ++Cnt;
    ++I;
  }

  return F;
}

llvm::Function *CodeGenFunction::GenerateOpenMPCapturedStmtFunction(
    const CapturedStmt &S, const OMPExecutableDirective &D,
    SourceLocation Loc) {
  assert(
      CapturedStmtInfo &&
      "CapturedStmtInfo should be set when generating the captured function");
  const CapturedDecl *CD = S.getCapturedDecl();
  // Build the argument list.
  // AMDGCN does not generate wrapper kernels properly, fails to launch kernel.
  bool NeedWrapperFunction = !CGM.getTriple().isAMDGCN() &&
      (getDebugInfo() && CGM.getCodeGenOpts().hasReducedDebugInfo());
  FunctionArgList Args;
  llvm::MapVector<const Decl *, std::pair<const VarDecl *, Address>> LocalAddrs;
  llvm::DenseMap<const Decl *, std::pair<const Expr *, llvm::Value *>> VLASizes;
  SmallString<256> Buffer;
  llvm::raw_svector_ostream Out(Buffer);
  Out << CapturedStmtInfo->getHelperName();
  bool isKernel = (Out.str().find("__omp_offloading_") != std::string::npos);
  if (NeedWrapperFunction)
    Out << "_debug__";
  FunctionOptions FO(&S, !NeedWrapperFunction, /*RegisterCastedArgsOnly=*/false,
                     Out.str(), Loc);
  llvm::Function *F = emitOutlinedFunctionPrologue(
      *this, Args, LocalAddrs, VLASizes, CXXThisValue, FO, isKernel);
  CodeGenFunction::OMPPrivateScope LocalScope(*this);
  for (const auto &LocalAddrPair : LocalAddrs) {
    if (LocalAddrPair.second.first) {
      LocalScope.addPrivate(LocalAddrPair.second.first,
                            LocalAddrPair.second.second);
    }
  }
  (void)LocalScope.Privatize();
  for (const auto &VLASizePair : VLASizes)
    VLASizeMap[VLASizePair.second.first] = VLASizePair.second.second;
  PGO.assignRegionCounters(GlobalDecl(CD), F);

  if (D.hasAssociatedStmt() && CGM.isNoLoopKernel(D.getAssociatedStmt())) {
    OMPPrivateScope PrivateScope(*this);
    EmitOMPPrivateClause(D, PrivateScope);
    (void)PrivateScope.Privatize();
    EmitNoLoopKernel(D.getAssociatedStmt(), Loc);
  } else {
    CapturedStmtInfo->EmitBody(*this, CD->getBody());
  }

  (void)LocalScope.ForceCleanup();
  FinishFunction(CD->getBodyRBrace());
  if (!NeedWrapperFunction)
    return F;

  FunctionOptions WrapperFO(&S, /*UIntPtrCastRequired=*/true,
                            /*RegisterCastedArgsOnly=*/true,
                            CapturedStmtInfo->getHelperName(), Loc);
  CodeGenFunction WrapperCGF(CGM, /*suppressNewContext=*/true);
  WrapperCGF.CapturedStmtInfo = CapturedStmtInfo;
  Args.clear();
  LocalAddrs.clear();
  VLASizes.clear();
  SmallString<256> Buffer2;
  llvm::raw_svector_ostream Out2(Buffer2);
  Out2 << CapturedStmtInfo->getHelperName();
  isKernel = (Out2.str().find("__omp_offloading_") != std::string::npos);

  llvm::Function *WrapperF = emitOutlinedFunctionPrologue(
      WrapperCGF, Args, LocalAddrs, VLASizes, WrapperCGF.CXXThisValue,
      WrapperFO, isKernel);

  llvm::SmallVector<llvm::Value *, 4> CallArgs;
  auto *PI = F->arg_begin();
  for (const auto *Arg : Args) {
    llvm::Value *CallArg;
    auto I = LocalAddrs.find(Arg);
    if (I != LocalAddrs.end()) {
      LValue LV = WrapperCGF.MakeAddrLValue(
          I->second.second,
          I->second.first ? I->second.first->getType() : Arg->getType(),
          AlignmentSource::Decl);
      if (LV.getType()->isAnyComplexType())
        LV.setAddress(WrapperCGF.Builder.CreatePointerBitCastOrAddrSpaceCast(
            LV.getAddress(WrapperCGF),
            PI->getType()->getPointerTo(
                LV.getAddress(WrapperCGF).getAddressSpace()),
            PI->getType()));
      CallArg = WrapperCGF.EmitLoadOfScalar(LV, S.getBeginLoc());
    } else {
      auto EI = VLASizes.find(Arg);
      if (EI != VLASizes.end()) {
        CallArg = EI->second.second;
      } else {
        LValue LV =
            WrapperCGF.MakeAddrLValue(WrapperCGF.GetAddrOfLocalVar(Arg),
                                      Arg->getType(), AlignmentSource::Decl);
        CallArg = WrapperCGF.EmitLoadOfScalar(LV, S.getBeginLoc());
      }
    }
    CallArgs.emplace_back(WrapperCGF.EmitFromMemory(CallArg, Arg->getType()));
    ++PI;
  }
  CGM.getOpenMPRuntime().emitOutlinedFunctionCall(WrapperCGF, Loc, F, CallArgs);
  WrapperCGF.FinishFunction();
  return WrapperF;
}

//===----------------------------------------------------------------------===//
//                              OpenMP Directive Emission
//===----------------------------------------------------------------------===//
void CodeGenFunction::EmitOMPAggregateAssign(
    Address DestAddr, Address SrcAddr, QualType OriginalType,
    const llvm::function_ref<void(Address, Address)> CopyGen) {
  // Perform element-by-element initialization.
  QualType ElementTy;

  // Drill down to the base element type on both arrays.
  const ArrayType *ArrayTy = OriginalType->getAsArrayTypeUnsafe();
  llvm::Value *NumElements = emitArrayLength(ArrayTy, ElementTy, DestAddr);
  SrcAddr = Builder.CreateElementBitCast(SrcAddr, DestAddr.getElementType());

  llvm::Value *SrcBegin = SrcAddr.getPointer();
  llvm::Value *DestBegin = DestAddr.getPointer();
  // Cast from pointer to array type to pointer to single element.
  llvm::Value *DestEnd =
      Builder.CreateGEP(DestAddr.getElementType(), DestBegin, NumElements);
  // The basic structure here is a while-do loop.
  llvm::BasicBlock *BodyBB = createBasicBlock("omp.arraycpy.body");
  llvm::BasicBlock *DoneBB = createBasicBlock("omp.arraycpy.done");
  llvm::Value *IsEmpty =
      Builder.CreateICmpEQ(DestBegin, DestEnd, "omp.arraycpy.isempty");
  Builder.CreateCondBr(IsEmpty, DoneBB, BodyBB);

  // Enter the loop body, making that address the current address.
  llvm::BasicBlock *EntryBB = Builder.GetInsertBlock();
  EmitBlock(BodyBB);

  CharUnits ElementSize = getContext().getTypeSizeInChars(ElementTy);

  llvm::PHINode *SrcElementPHI =
      Builder.CreatePHI(SrcBegin->getType(), 2, "omp.arraycpy.srcElementPast");
  SrcElementPHI->addIncoming(SrcBegin, EntryBB);
  Address SrcElementCurrent =
      Address(SrcElementPHI, SrcAddr.getElementType(),
              SrcAddr.getAlignment().alignmentOfArrayElement(ElementSize));

  llvm::PHINode *DestElementPHI = Builder.CreatePHI(
      DestBegin->getType(), 2, "omp.arraycpy.destElementPast");
  DestElementPHI->addIncoming(DestBegin, EntryBB);
  Address DestElementCurrent =
      Address(DestElementPHI, DestAddr.getElementType(),
              DestAddr.getAlignment().alignmentOfArrayElement(ElementSize));

  // Emit copy.
  CopyGen(DestElementCurrent, SrcElementCurrent);

  // Shift the address forward by one element.
  llvm::Value *DestElementNext =
      Builder.CreateConstGEP1_32(DestAddr.getElementType(), DestElementPHI,
                                 /*Idx0=*/1, "omp.arraycpy.dest.element");
  llvm::Value *SrcElementNext =
      Builder.CreateConstGEP1_32(SrcAddr.getElementType(), SrcElementPHI,
                                 /*Idx0=*/1, "omp.arraycpy.src.element");
  // Check whether we've reached the end.
  llvm::Value *Done =
      Builder.CreateICmpEQ(DestElementNext, DestEnd, "omp.arraycpy.done");
  Builder.CreateCondBr(Done, DoneBB, BodyBB);
  DestElementPHI->addIncoming(DestElementNext, Builder.GetInsertBlock());
  SrcElementPHI->addIncoming(SrcElementNext, Builder.GetInsertBlock());

  // Done.
  EmitBlock(DoneBB, /*IsFinished=*/true);
}

void CodeGenFunction::EmitOMPCopy(QualType OriginalType, Address DestAddr,
                                  Address SrcAddr, const VarDecl *DestVD,
                                  const VarDecl *SrcVD, const Expr *Copy) {
  if (OriginalType->isArrayType()) {
    const auto *BO = dyn_cast<BinaryOperator>(Copy);
    if (BO && BO->getOpcode() == BO_Assign) {
      // Perform simple memcpy for simple copying.
      LValue Dest = MakeAddrLValue(DestAddr, OriginalType);
      LValue Src = MakeAddrLValue(SrcAddr, OriginalType);
      EmitAggregateAssign(Dest, Src, OriginalType);
    } else {
      // For arrays with complex element types perform element by element
      // copying.
      EmitOMPAggregateAssign(
          DestAddr, SrcAddr, OriginalType,
          [this, Copy, SrcVD, DestVD](Address DestElement, Address SrcElement) {
            // Working with the single array element, so have to remap
            // destination and source variables to corresponding array
            // elements.
            CodeGenFunction::OMPPrivateScope Remap(*this);
            Remap.addPrivate(DestVD, DestElement);
            Remap.addPrivate(SrcVD, SrcElement);
            (void)Remap.Privatize();
            EmitIgnoredExpr(Copy);
          });
    }
  } else {
    // Remap pseudo source variable to private copy.
    CodeGenFunction::OMPPrivateScope Remap(*this);
    Remap.addPrivate(SrcVD, SrcAddr);
    Remap.addPrivate(DestVD, DestAddr);
    (void)Remap.Privatize();
    // Emit copying of the whole variable.
    EmitIgnoredExpr(Copy);
  }
}

bool CodeGenFunction::EmitOMPFirstprivateClause(const OMPExecutableDirective &D,
                                                OMPPrivateScope &PrivateScope) {
  if (!HaveInsertPoint())
    return false;
  bool DeviceConstTarget =
      getLangOpts().OpenMPIsDevice &&
      isOpenMPTargetExecutionDirective(D.getDirectiveKind());
  bool FirstprivateIsLastprivate = false;
  llvm::DenseMap<const VarDecl *, OpenMPLastprivateModifier> Lastprivates;
  for (const auto *C : D.getClausesOfKind<OMPLastprivateClause>()) {
    for (const auto *D : C->varlists())
      Lastprivates.try_emplace(
          cast<VarDecl>(cast<DeclRefExpr>(D)->getDecl())->getCanonicalDecl(),
          C->getKind());
  }
  llvm::DenseSet<const VarDecl *> EmittedAsFirstprivate;
  llvm::SmallVector<OpenMPDirectiveKind, 4> CaptureRegions;
  getOpenMPCaptureRegions(CaptureRegions, D.getDirectiveKind());
  // Force emission of the firstprivate copy if the directive does not emit
  // outlined function, like omp for, omp simd, omp distribute etc.
  bool MustEmitFirstprivateCopy =
      CaptureRegions.size() == 1 && CaptureRegions.back() == OMPD_unknown;
  for (const auto *C : D.getClausesOfKind<OMPFirstprivateClause>()) {
    const auto *IRef = C->varlist_begin();
    const auto *InitsRef = C->inits().begin();
    for (const Expr *IInit : C->private_copies()) {
      const auto *OrigVD = cast<VarDecl>(cast<DeclRefExpr>(*IRef)->getDecl());
      bool ThisFirstprivateIsLastprivate =
          Lastprivates.count(OrigVD->getCanonicalDecl()) > 0;
      const FieldDecl *FD = CapturedStmtInfo->lookup(OrigVD);
      const auto *VD = cast<VarDecl>(cast<DeclRefExpr>(IInit)->getDecl());
      if (!MustEmitFirstprivateCopy && !ThisFirstprivateIsLastprivate && FD &&
          !FD->getType()->isReferenceType() &&
          (!VD || !VD->hasAttr<OMPAllocateDeclAttr>())) {
        EmittedAsFirstprivate.insert(OrigVD->getCanonicalDecl());
        ++IRef;
        ++InitsRef;
        continue;
      }
      // Do not emit copy for firstprivate constant variables in target regions,
      // captured by reference.
      if (DeviceConstTarget && OrigVD->getType().isConstant(getContext()) &&
          FD && FD->getType()->isReferenceType() &&
          (!VD || !VD->hasAttr<OMPAllocateDeclAttr>())) {
        EmittedAsFirstprivate.insert(OrigVD->getCanonicalDecl());
        ++IRef;
        ++InitsRef;
        continue;
      }
      FirstprivateIsLastprivate =
          FirstprivateIsLastprivate || ThisFirstprivateIsLastprivate;
      if (EmittedAsFirstprivate.insert(OrigVD->getCanonicalDecl()).second) {
        const auto *VDInit =
            cast<VarDecl>(cast<DeclRefExpr>(*InitsRef)->getDecl());
        bool IsRegistered;
        DeclRefExpr DRE(getContext(), const_cast<VarDecl *>(OrigVD),
                        /*RefersToEnclosingVariableOrCapture=*/FD != nullptr,
                        (*IRef)->getType(), VK_LValue, (*IRef)->getExprLoc());
        LValue OriginalLVal;
        if (!FD) {
          // Check if the firstprivate variable is just a constant value.
          ConstantEmission CE = tryEmitAsConstant(&DRE);
          if (CE && !CE.isReference()) {
            // Constant value, no need to create a copy.
            ++IRef;
            ++InitsRef;
            continue;
          }
          if (CE && CE.isReference()) {
            OriginalLVal = CE.getReferenceLValue(*this, &DRE);
          } else {
            assert(!CE && "Expected non-constant firstprivate.");
            OriginalLVal = EmitLValue(&DRE);
          }
        } else {
          OriginalLVal = EmitLValue(&DRE);
        }
        QualType Type = VD->getType();
        if (Type->isArrayType()) {
          // Emit VarDecl with copy init for arrays.
          // Get the address of the original variable captured in current
          // captured region.
          AutoVarEmission Emission = EmitAutoVarAlloca(*VD);
          const Expr *Init = VD->getInit();
          if (!isa<CXXConstructExpr>(Init) || isTrivialInitializer(Init)) {
            // Perform simple memcpy.
            LValue Dest = MakeAddrLValue(Emission.getAllocatedAddress(), Type);
            EmitAggregateAssign(Dest, OriginalLVal, Type);
          } else {
            EmitOMPAggregateAssign(
                Emission.getAllocatedAddress(), OriginalLVal.getAddress(*this),
                Type,
                [this, VDInit, Init](Address DestElement, Address SrcElement) {
                  // Clean up any temporaries needed by the
                  // initialization.
                  RunCleanupsScope InitScope(*this);
                  // Emit initialization for single element.
                  setAddrOfLocalVar(VDInit, SrcElement);
                  EmitAnyExprToMem(Init, DestElement,
                                   Init->getType().getQualifiers(),
                                   /*IsInitializer*/ false);
                  LocalDeclMap.erase(VDInit);
                });
          }
          EmitAutoVarCleanups(Emission);
          IsRegistered =
              PrivateScope.addPrivate(OrigVD, Emission.getAllocatedAddress());
        } else {
          Address OriginalAddr = OriginalLVal.getAddress(*this);
          // Emit private VarDecl with copy init.
          // Remap temp VDInit variable to the address of the original
          // variable (for proper handling of captured global variables).
          setAddrOfLocalVar(VDInit, OriginalAddr);
          EmitDecl(*VD);
          LocalDeclMap.erase(VDInit);
          Address VDAddr = GetAddrOfLocalVar(VD);
          if (ThisFirstprivateIsLastprivate &&
              Lastprivates[OrigVD->getCanonicalDecl()] ==
                  OMPC_LASTPRIVATE_conditional) {
            // Create/init special variable for lastprivate conditionals.
            llvm::Value *V =
                EmitLoadOfScalar(MakeAddrLValue(VDAddr, (*IRef)->getType(),
                                                AlignmentSource::Decl),
                                 (*IRef)->getExprLoc());
            VDAddr = CGM.getOpenMPRuntime().emitLastprivateConditionalInit(
                *this, OrigVD);
            EmitStoreOfScalar(V, MakeAddrLValue(VDAddr, (*IRef)->getType(),
                                                AlignmentSource::Decl));
            LocalDeclMap.erase(VD);
            setAddrOfLocalVar(VD, VDAddr);
          }
          IsRegistered = PrivateScope.addPrivate(OrigVD, VDAddr);
        }
        assert(IsRegistered &&
               "firstprivate var already registered as private");
        // Silence the warning about unused variable.
        (void)IsRegistered;
      }
      ++IRef;
      ++InitsRef;
    }
  }
  return FirstprivateIsLastprivate && !EmittedAsFirstprivate.empty();
}

void CodeGenFunction::EmitOMPPrivateClause(
    const OMPExecutableDirective &D,
    CodeGenFunction::OMPPrivateScope &PrivateScope) {
  if (!HaveInsertPoint())
    return;
  llvm::DenseSet<const VarDecl *> EmittedAsPrivate;
  for (const auto *C : D.getClausesOfKind<OMPPrivateClause>()) {
    auto IRef = C->varlist_begin();
    for (const Expr *IInit : C->private_copies()) {
      const auto *OrigVD = cast<VarDecl>(cast<DeclRefExpr>(*IRef)->getDecl());
      if (EmittedAsPrivate.insert(OrigVD->getCanonicalDecl()).second) {
        const auto *VD = cast<VarDecl>(cast<DeclRefExpr>(IInit)->getDecl());
        EmitDecl(*VD);
        // Emit private VarDecl with copy init.
        bool IsRegistered =
            PrivateScope.addPrivate(OrigVD, GetAddrOfLocalVar(VD));
        assert(IsRegistered && "private var already registered as private");
        // Silence the warning about unused variable.
        (void)IsRegistered;
      }
      ++IRef;
    }
  }
}

bool CodeGenFunction::EmitOMPCopyinClause(const OMPExecutableDirective &D) {
  if (!HaveInsertPoint())
    return false;
  // threadprivate_var1 = master_threadprivate_var1;
  // operator=(threadprivate_var2, master_threadprivate_var2);
  // ...
  // __kmpc_barrier(&loc, global_tid);
  llvm::DenseSet<const VarDecl *> CopiedVars;
  llvm::BasicBlock *CopyBegin = nullptr, *CopyEnd = nullptr;
  for (const auto *C : D.getClausesOfKind<OMPCopyinClause>()) {
    auto IRef = C->varlist_begin();
    auto ISrcRef = C->source_exprs().begin();
    auto IDestRef = C->destination_exprs().begin();
    for (const Expr *AssignOp : C->assignment_ops()) {
      const auto *VD = cast<VarDecl>(cast<DeclRefExpr>(*IRef)->getDecl());
      QualType Type = VD->getType();
      if (CopiedVars.insert(VD->getCanonicalDecl()).second) {
        // Get the address of the master variable. If we are emitting code with
        // TLS support, the address is passed from the master as field in the
        // captured declaration.
        Address MasterAddr = Address::invalid();
        if (getLangOpts().OpenMPUseTLS &&
            getContext().getTargetInfo().isTLSSupported()) {
          assert(CapturedStmtInfo->lookup(VD) &&
                 "Copyin threadprivates should have been captured!");
          DeclRefExpr DRE(getContext(), const_cast<VarDecl *>(VD), true,
                          (*IRef)->getType(), VK_LValue, (*IRef)->getExprLoc());
          MasterAddr = EmitLValue(&DRE).getAddress(*this);
          LocalDeclMap.erase(VD);
        } else {
          MasterAddr =
              Address(VD->isStaticLocal() ? CGM.getStaticLocalDeclAddress(VD)
                                          : CGM.GetAddrOfGlobal(VD),
                      CGM.getTypes().ConvertTypeForMem(VD->getType()),
                      getContext().getDeclAlign(VD));
        }
        // Get the address of the threadprivate variable.
        Address PrivateAddr = EmitLValue(*IRef).getAddress(*this);
        if (CopiedVars.size() == 1) {
          // At first check if current thread is a master thread. If it is, no
          // need to copy data.
          CopyBegin = createBasicBlock("copyin.not.master");
          CopyEnd = createBasicBlock("copyin.not.master.end");
          // TODO: Avoid ptrtoint conversion.
          auto *MasterAddrInt =
              Builder.CreatePtrToInt(MasterAddr.getPointer(), CGM.IntPtrTy);
          auto *PrivateAddrInt =
              Builder.CreatePtrToInt(PrivateAddr.getPointer(), CGM.IntPtrTy);
          Builder.CreateCondBr(
              Builder.CreateICmpNE(MasterAddrInt, PrivateAddrInt), CopyBegin,
              CopyEnd);
          EmitBlock(CopyBegin);
        }
        const auto *SrcVD =
            cast<VarDecl>(cast<DeclRefExpr>(*ISrcRef)->getDecl());
        const auto *DestVD =
            cast<VarDecl>(cast<DeclRefExpr>(*IDestRef)->getDecl());
        EmitOMPCopy(Type, PrivateAddr, MasterAddr, DestVD, SrcVD, AssignOp);
      }
      ++IRef;
      ++ISrcRef;
      ++IDestRef;
    }
  }
  if (CopyEnd) {
    // Exit out of copying procedure for non-master thread.
    EmitBlock(CopyEnd, /*IsFinished=*/true);
    return true;
  }
  return false;
}

bool CodeGenFunction::EmitOMPLastprivateClauseInit(
    const OMPExecutableDirective &D, OMPPrivateScope &PrivateScope) {
  if (!HaveInsertPoint())
    return false;
  bool HasAtLeastOneLastprivate = false;
  llvm::DenseSet<const VarDecl *> SIMDLCVs;
  if (isOpenMPSimdDirective(D.getDirectiveKind())) {
    const auto *LoopDirective = cast<OMPLoopDirective>(&D);
    for (const Expr *C : LoopDirective->counters()) {
      SIMDLCVs.insert(
          cast<VarDecl>(cast<DeclRefExpr>(C)->getDecl())->getCanonicalDecl());
    }
  }
  llvm::DenseSet<const VarDecl *> AlreadyEmittedVars;
  for (const auto *C : D.getClausesOfKind<OMPLastprivateClause>()) {
    HasAtLeastOneLastprivate = true;
    if (isOpenMPTaskLoopDirective(D.getDirectiveKind()) &&
        !getLangOpts().OpenMPSimd)
      break;
    const auto *IRef = C->varlist_begin();
    const auto *IDestRef = C->destination_exprs().begin();
    for (const Expr *IInit : C->private_copies()) {
      // Keep the address of the original variable for future update at the end
      // of the loop.
      const auto *OrigVD = cast<VarDecl>(cast<DeclRefExpr>(*IRef)->getDecl());
      // Taskloops do not require additional initialization, it is done in
      // runtime support library.
      if (AlreadyEmittedVars.insert(OrigVD->getCanonicalDecl()).second) {
        const auto *DestVD =
            cast<VarDecl>(cast<DeclRefExpr>(*IDestRef)->getDecl());
        DeclRefExpr DRE(getContext(), const_cast<VarDecl *>(OrigVD),
                        /*RefersToEnclosingVariableOrCapture=*/
                        CapturedStmtInfo->lookup(OrigVD) != nullptr,
                        (*IRef)->getType(), VK_LValue, (*IRef)->getExprLoc());
        PrivateScope.addPrivate(DestVD, EmitLValue(&DRE).getAddress(*this));
        // Check if the variable is also a firstprivate: in this case IInit is
        // not generated. Initialization of this variable will happen in codegen
        // for 'firstprivate' clause.
        if (IInit && !SIMDLCVs.count(OrigVD->getCanonicalDecl())) {
          const auto *VD = cast<VarDecl>(cast<DeclRefExpr>(IInit)->getDecl());
          Address VDAddr = Address::invalid();
          if (C->getKind() == OMPC_LASTPRIVATE_conditional) {
            VDAddr = CGM.getOpenMPRuntime().emitLastprivateConditionalInit(
                *this, OrigVD);
            setAddrOfLocalVar(VD, VDAddr);
          } else {
            // Emit private VarDecl with copy init.
            EmitDecl(*VD);
            VDAddr = GetAddrOfLocalVar(VD);
          }
          bool IsRegistered = PrivateScope.addPrivate(OrigVD, VDAddr);
          assert(IsRegistered &&
                 "lastprivate var already registered as private");
          (void)IsRegistered;
        }
      }
      ++IRef;
      ++IDestRef;
    }
  }
  return HasAtLeastOneLastprivate;
}

void CodeGenFunction::EmitOMPLastprivateClauseFinal(
    const OMPExecutableDirective &D, bool NoFinals,
    llvm::Value *IsLastIterCond) {
  if (!HaveInsertPoint())
    return;
  // Emit following code:
  // if (<IsLastIterCond>) {
  //   orig_var1 = private_orig_var1;
  //   ...
  //   orig_varn = private_orig_varn;
  // }
  llvm::BasicBlock *ThenBB = nullptr;
  llvm::BasicBlock *DoneBB = nullptr;
  if (IsLastIterCond) {
    // Emit implicit barrier if at least one lastprivate conditional is found
    // and this is not a simd mode.
    if (!getLangOpts().OpenMPSimd &&
        llvm::any_of(D.getClausesOfKind<OMPLastprivateClause>(),
                     [](const OMPLastprivateClause *C) {
                       return C->getKind() == OMPC_LASTPRIVATE_conditional;
                     })) {
      CGM.getOpenMPRuntime().emitBarrierCall(*this, D.getBeginLoc(),
                                             OMPD_unknown,
                                             /*EmitChecks=*/false,
                                             /*ForceSimpleCall=*/true);
    }
    ThenBB = createBasicBlock(".omp.lastprivate.then");
    DoneBB = createBasicBlock(".omp.lastprivate.done");
    Builder.CreateCondBr(IsLastIterCond, ThenBB, DoneBB);
    EmitBlock(ThenBB);
  }
  llvm::DenseSet<const VarDecl *> AlreadyEmittedVars;
  llvm::DenseMap<const VarDecl *, const Expr *> LoopCountersAndUpdates;
  if (const auto *LoopDirective = dyn_cast<OMPLoopDirective>(&D)) {
    auto IC = LoopDirective->counters().begin();
    for (const Expr *F : LoopDirective->finals()) {
      const auto *D =
          cast<VarDecl>(cast<DeclRefExpr>(*IC)->getDecl())->getCanonicalDecl();
      if (NoFinals)
        AlreadyEmittedVars.insert(D);
      else
        LoopCountersAndUpdates[D] = F;
      ++IC;
    }
  }
  for (const auto *C : D.getClausesOfKind<OMPLastprivateClause>()) {
    auto IRef = C->varlist_begin();
    auto ISrcRef = C->source_exprs().begin();
    auto IDestRef = C->destination_exprs().begin();
    for (const Expr *AssignOp : C->assignment_ops()) {
      const auto *PrivateVD =
          cast<VarDecl>(cast<DeclRefExpr>(*IRef)->getDecl());
      QualType Type = PrivateVD->getType();
      const auto *CanonicalVD = PrivateVD->getCanonicalDecl();
      if (AlreadyEmittedVars.insert(CanonicalVD).second) {
        // If lastprivate variable is a loop control variable for loop-based
        // directive, update its value before copyin back to original
        // variable.
        if (const Expr *FinalExpr = LoopCountersAndUpdates.lookup(CanonicalVD))
          EmitIgnoredExpr(FinalExpr);
        const auto *SrcVD =
            cast<VarDecl>(cast<DeclRefExpr>(*ISrcRef)->getDecl());
        const auto *DestVD =
            cast<VarDecl>(cast<DeclRefExpr>(*IDestRef)->getDecl());
        // Get the address of the private variable.
        Address PrivateAddr = GetAddrOfLocalVar(PrivateVD);
        if (const auto *RefTy = PrivateVD->getType()->getAs<ReferenceType>())
          PrivateAddr = Address(
              Builder.CreateLoad(PrivateAddr),
              CGM.getTypes().ConvertTypeForMem(RefTy->getPointeeType()),
              CGM.getNaturalTypeAlignment(RefTy->getPointeeType()));
        // Store the last value to the private copy in the last iteration.
        if (C->getKind() == OMPC_LASTPRIVATE_conditional)
          CGM.getOpenMPRuntime().emitLastprivateConditionalFinalUpdate(
              *this, MakeAddrLValue(PrivateAddr, (*IRef)->getType()), PrivateVD,
              (*IRef)->getExprLoc());
        // Get the address of the original variable.
        Address OriginalAddr = GetAddrOfLocalVar(DestVD);
        EmitOMPCopy(Type, OriginalAddr, PrivateAddr, DestVD, SrcVD, AssignOp);
      }
      ++IRef;
      ++ISrcRef;
      ++IDestRef;
    }
    if (const Expr *PostUpdate = C->getPostUpdateExpr())
      EmitIgnoredExpr(PostUpdate);
  }
  if (IsLastIterCond)
    EmitBlock(DoneBB, /*IsFinished=*/true);
}

void CodeGenFunction::EmitOMPReductionClauseInit(
    const OMPExecutableDirective &D,
    CodeGenFunction::OMPPrivateScope &PrivateScope, bool ForInscan) {
  if (!HaveInsertPoint())
    return;
  SmallVector<const Expr *, 4> Shareds;
  SmallVector<const Expr *, 4> Privates;
  SmallVector<const Expr *, 4> ReductionOps;
  SmallVector<const Expr *, 4> LHSs;
  SmallVector<const Expr *, 4> RHSs;
  OMPTaskDataTy Data;
  SmallVector<const Expr *, 4> TaskLHSs;
  SmallVector<const Expr *, 4> TaskRHSs;
  for (const auto *C : D.getClausesOfKind<OMPReductionClause>()) {
    if (ForInscan != (C->getModifier() == OMPC_REDUCTION_inscan))
      continue;
    Shareds.append(C->varlist_begin(), C->varlist_end());
    Privates.append(C->privates().begin(), C->privates().end());
    ReductionOps.append(C->reduction_ops().begin(), C->reduction_ops().end());
    LHSs.append(C->lhs_exprs().begin(), C->lhs_exprs().end());
    RHSs.append(C->rhs_exprs().begin(), C->rhs_exprs().end());
    if (C->getModifier() == OMPC_REDUCTION_task) {
      Data.ReductionVars.append(C->privates().begin(), C->privates().end());
      Data.ReductionOrigs.append(C->varlist_begin(), C->varlist_end());
      Data.ReductionCopies.append(C->privates().begin(), C->privates().end());
      Data.ReductionOps.append(C->reduction_ops().begin(),
                               C->reduction_ops().end());
      TaskLHSs.append(C->lhs_exprs().begin(), C->lhs_exprs().end());
      TaskRHSs.append(C->rhs_exprs().begin(), C->rhs_exprs().end());
    }
  }
  ReductionCodeGen RedCG(Shareds, Shareds, Privates, ReductionOps);
  unsigned Count = 0;
  auto *ILHS = LHSs.begin();
  auto *IRHS = RHSs.begin();
  auto *IPriv = Privates.begin();
  for (const Expr *IRef : Shareds) {
    const auto *PrivateVD = cast<VarDecl>(cast<DeclRefExpr>(*IPriv)->getDecl());
    // Emit private VarDecl with reduction init.
    RedCG.emitSharedOrigLValue(*this, Count);
    RedCG.emitAggregateType(*this, Count);
    AutoVarEmission Emission = EmitAutoVarAlloca(*PrivateVD);
    RedCG.emitInitialization(*this, Count, Emission.getAllocatedAddress(),
                             RedCG.getSharedLValue(Count).getAddress(*this),
                             [&Emission](CodeGenFunction &CGF) {
                               CGF.EmitAutoVarInit(Emission);
                               return true;
                             });
    EmitAutoVarCleanups(Emission);
    Address BaseAddr = RedCG.adjustPrivateAddress(
        *this, Count, Emission.getAllocatedAddress());
    bool IsRegistered =
        PrivateScope.addPrivate(RedCG.getBaseDecl(Count), BaseAddr);
    assert(IsRegistered && "private var already registered as private");
    // Silence the warning about unused variable.
    (void)IsRegistered;

    const auto *LHSVD = cast<VarDecl>(cast<DeclRefExpr>(*ILHS)->getDecl());
    const auto *RHSVD = cast<VarDecl>(cast<DeclRefExpr>(*IRHS)->getDecl());
    QualType Type = PrivateVD->getType();
    bool isaOMPArraySectionExpr = isa<OMPArraySectionExpr>(IRef);
    if (isaOMPArraySectionExpr && Type->isVariablyModifiedType()) {
      // Store the address of the original variable associated with the LHS
      // implicit variable.
      PrivateScope.addPrivate(LHSVD,
                              RedCG.getSharedLValue(Count).getAddress(*this));
      PrivateScope.addPrivate(RHSVD, GetAddrOfLocalVar(PrivateVD));
    } else if ((isaOMPArraySectionExpr && Type->isScalarType()) ||
               isa<ArraySubscriptExpr>(IRef)) {
      // Store the address of the original variable associated with the LHS
      // implicit variable.
      PrivateScope.addPrivate(LHSVD,
                              RedCG.getSharedLValue(Count).getAddress(*this));
      PrivateScope.addPrivate(RHSVD, Builder.CreateElementBitCast(
                                         GetAddrOfLocalVar(PrivateVD),
                                         ConvertTypeForMem(RHSVD->getType()),
                                         "rhs.begin"));
    } else {
      QualType Type = PrivateVD->getType();
      bool IsArray = getContext().getAsArrayType(Type) != nullptr;
      Address OriginalAddr = RedCG.getSharedLValue(Count).getAddress(*this);
      // Store the address of the original variable associated with the LHS
      // implicit variable.
      if (IsArray) {
        OriginalAddr = Builder.CreateElementBitCast(
            OriginalAddr, ConvertTypeForMem(LHSVD->getType()), "lhs.begin");
      }
      PrivateScope.addPrivate(LHSVD, OriginalAddr);
      PrivateScope.addPrivate(
          RHSVD, IsArray ? Builder.CreateElementBitCast(
                               GetAddrOfLocalVar(PrivateVD),
                               ConvertTypeForMem(RHSVD->getType()), "rhs.begin")
                         : GetAddrOfLocalVar(PrivateVD));
    }
    ++ILHS;
    ++IRHS;
    ++IPriv;
    ++Count;
  }
  if (!Data.ReductionVars.empty()) {
    Data.IsReductionWithTaskMod = true;
    Data.IsWorksharingReduction =
        isOpenMPWorksharingDirective(D.getDirectiveKind());
    llvm::Value *ReductionDesc = CGM.getOpenMPRuntime().emitTaskReductionInit(
        *this, D.getBeginLoc(), TaskLHSs, TaskRHSs, Data);
    const Expr *TaskRedRef = nullptr;
    switch (D.getDirectiveKind()) {
    case OMPD_parallel:
      TaskRedRef = cast<OMPParallelDirective>(D).getTaskReductionRefExpr();
      break;
    case OMPD_for:
      TaskRedRef = cast<OMPForDirective>(D).getTaskReductionRefExpr();
      break;
    case OMPD_sections:
      TaskRedRef = cast<OMPSectionsDirective>(D).getTaskReductionRefExpr();
      break;
    case OMPD_parallel_for:
      TaskRedRef = cast<OMPParallelForDirective>(D).getTaskReductionRefExpr();
      break;
    case OMPD_parallel_master:
      TaskRedRef =
          cast<OMPParallelMasterDirective>(D).getTaskReductionRefExpr();
      break;
    case OMPD_parallel_sections:
      TaskRedRef =
          cast<OMPParallelSectionsDirective>(D).getTaskReductionRefExpr();
      break;
    case OMPD_target_parallel:
      TaskRedRef =
          cast<OMPTargetParallelDirective>(D).getTaskReductionRefExpr();
      break;
    case OMPD_target_parallel_for:
      TaskRedRef =
          cast<OMPTargetParallelForDirective>(D).getTaskReductionRefExpr();
      break;
    case OMPD_distribute_parallel_for:
      TaskRedRef =
          cast<OMPDistributeParallelForDirective>(D).getTaskReductionRefExpr();
      break;
    case OMPD_teams_distribute_parallel_for:
      TaskRedRef = cast<OMPTeamsDistributeParallelForDirective>(D)
                       .getTaskReductionRefExpr();
      break;
    case OMPD_target_teams_distribute_parallel_for:
      TaskRedRef = cast<OMPTargetTeamsDistributeParallelForDirective>(D)
                       .getTaskReductionRefExpr();
      break;
    case OMPD_simd:
    case OMPD_for_simd:
    case OMPD_section:
    case OMPD_single:
    case OMPD_master:
    case OMPD_critical:
    case OMPD_parallel_for_simd:
    case OMPD_task:
    case OMPD_taskyield:
    case OMPD_barrier:
    case OMPD_taskwait:
    case OMPD_taskgroup:
    case OMPD_flush:
    case OMPD_depobj:
    case OMPD_scan:
    case OMPD_ordered:
    case OMPD_atomic:
    case OMPD_teams:
    case OMPD_target:
    case OMPD_cancellation_point:
    case OMPD_cancel:
    case OMPD_target_data:
    case OMPD_target_enter_data:
    case OMPD_target_exit_data:
    case OMPD_taskloop:
    case OMPD_taskloop_simd:
    case OMPD_master_taskloop:
    case OMPD_master_taskloop_simd:
    case OMPD_parallel_master_taskloop:
    case OMPD_parallel_master_taskloop_simd:
    case OMPD_distribute:
    case OMPD_target_update:
    case OMPD_distribute_parallel_for_simd:
    case OMPD_distribute_simd:
    case OMPD_target_parallel_for_simd:
    case OMPD_target_simd:
    case OMPD_teams_distribute:
    case OMPD_teams_distribute_simd:
    case OMPD_teams_distribute_parallel_for_simd:
    case OMPD_target_teams:
    case OMPD_target_teams_distribute:
    case OMPD_target_teams_distribute_parallel_for_simd:
    case OMPD_target_teams_distribute_simd:
    case OMPD_declare_target:
    case OMPD_end_declare_target:
    case OMPD_threadprivate:
    case OMPD_allocate:
    case OMPD_declare_reduction:
    case OMPD_declare_mapper:
    case OMPD_declare_simd:
    case OMPD_requires:
    case OMPD_declare_variant:
    case OMPD_begin_declare_variant:
    case OMPD_end_declare_variant:
    case OMPD_unknown:
    default:
      llvm_unreachable("Enexpected directive with task reductions.");
    }

    const auto *VD = cast<VarDecl>(cast<DeclRefExpr>(TaskRedRef)->getDecl());
    EmitVarDecl(*VD);
    EmitStoreOfScalar(ReductionDesc, GetAddrOfLocalVar(VD),
                      /*Volatile=*/false, TaskRedRef->getType());
  }
}

void CodeGenFunction::EmitOMPReductionClauseFinal(
    const OMPExecutableDirective &D, const OpenMPDirectiveKind ReductionKind) {
  if (!HaveInsertPoint())
    return;
  llvm::SmallVector<const Expr *, 8> Privates;
  llvm::SmallVector<const Expr *, 8> LHSExprs;
  llvm::SmallVector<const Expr *, 8> RHSExprs;
  llvm::SmallVector<const Expr *, 8> ReductionOps;
  bool HasAtLeastOneReduction = false;
  bool IsReductionWithTaskMod = false;
  for (const auto *C : D.getClausesOfKind<OMPReductionClause>()) {
    // Do not emit for inscan reductions.
    if (C->getModifier() == OMPC_REDUCTION_inscan)
      continue;
    HasAtLeastOneReduction = true;
    Privates.append(C->privates().begin(), C->privates().end());
    LHSExprs.append(C->lhs_exprs().begin(), C->lhs_exprs().end());
    RHSExprs.append(C->rhs_exprs().begin(), C->rhs_exprs().end());
    ReductionOps.append(C->reduction_ops().begin(), C->reduction_ops().end());
    IsReductionWithTaskMod =
        IsReductionWithTaskMod || C->getModifier() == OMPC_REDUCTION_task;
  }
  if (HasAtLeastOneReduction) {
    if (IsReductionWithTaskMod) {
      CGM.getOpenMPRuntime().emitTaskReductionFini(
          *this, D.getBeginLoc(),
          isOpenMPWorksharingDirective(D.getDirectiveKind()));
    }
    bool WithNowait = D.getSingleClause<OMPNowaitClause>() ||
                      isOpenMPParallelDirective(D.getDirectiveKind()) ||
                      ReductionKind == OMPD_simd;
    bool SimpleReduction = ReductionKind == OMPD_simd;
    // Emit nowait reduction if nowait clause is present or directive is a
    // parallel directive (it always has implicit barrier).
    CGM.getOpenMPRuntime().emitReduction(
        *this, D.getEndLoc(), Privates, LHSExprs, RHSExprs, ReductionOps,
        {WithNowait, SimpleReduction, ReductionKind});
  }
}

static void emitPostUpdateForReductionClause(
    CodeGenFunction &CGF, const OMPExecutableDirective &D,
    const llvm::function_ref<llvm::Value *(CodeGenFunction &)> CondGen) {
  if (!CGF.HaveInsertPoint())
    return;
  llvm::BasicBlock *DoneBB = nullptr;
  for (const auto *C : D.getClausesOfKind<OMPReductionClause>()) {
    if (const Expr *PostUpdate = C->getPostUpdateExpr()) {
      if (!DoneBB) {
        if (llvm::Value *Cond = CondGen(CGF)) {
          // If the first post-update expression is found, emit conditional
          // block if it was requested.
          llvm::BasicBlock *ThenBB = CGF.createBasicBlock(".omp.reduction.pu");
          DoneBB = CGF.createBasicBlock(".omp.reduction.pu.done");
          CGF.Builder.CreateCondBr(Cond, ThenBB, DoneBB);
          CGF.EmitBlock(ThenBB);
        }
      }
      CGF.EmitIgnoredExpr(PostUpdate);
    }
  }
  if (DoneBB)
    CGF.EmitBlock(DoneBB, /*IsFinished=*/true);
}

namespace {
/// Codegen lambda for appending distribute lower and upper bounds to outlined
/// parallel function. This is necessary for combined constructs such as
/// 'distribute parallel for'
typedef llvm::function_ref<void(CodeGenFunction &,
                                const OMPExecutableDirective &,
                                llvm::SmallVectorImpl<llvm::Value *> &)>
    CodeGenBoundParametersTy;
} // anonymous namespace

static void
checkForLastprivateConditionalUpdate(CodeGenFunction &CGF,
                                     const OMPExecutableDirective &S) {
  if (CGF.getLangOpts().OpenMP < 50)
    return;
  llvm::DenseSet<CanonicalDeclPtr<const VarDecl>> PrivateDecls;
  for (const auto *C : S.getClausesOfKind<OMPReductionClause>()) {
    for (const Expr *Ref : C->varlists()) {
      if (!Ref->getType()->isScalarType())
        continue;
      const auto *DRE = dyn_cast<DeclRefExpr>(Ref->IgnoreParenImpCasts());
      if (!DRE)
        continue;
      PrivateDecls.insert(cast<VarDecl>(DRE->getDecl()));
      CGF.CGM.getOpenMPRuntime().checkAndEmitLastprivateConditional(CGF, Ref);
    }
  }
  for (const auto *C : S.getClausesOfKind<OMPLastprivateClause>()) {
    for (const Expr *Ref : C->varlists()) {
      if (!Ref->getType()->isScalarType())
        continue;
      const auto *DRE = dyn_cast<DeclRefExpr>(Ref->IgnoreParenImpCasts());
      if (!DRE)
        continue;
      PrivateDecls.insert(cast<VarDecl>(DRE->getDecl()));
      CGF.CGM.getOpenMPRuntime().checkAndEmitLastprivateConditional(CGF, Ref);
    }
  }
  for (const auto *C : S.getClausesOfKind<OMPLinearClause>()) {
    for (const Expr *Ref : C->varlists()) {
      if (!Ref->getType()->isScalarType())
        continue;
      const auto *DRE = dyn_cast<DeclRefExpr>(Ref->IgnoreParenImpCasts());
      if (!DRE)
        continue;
      PrivateDecls.insert(cast<VarDecl>(DRE->getDecl()));
      CGF.CGM.getOpenMPRuntime().checkAndEmitLastprivateConditional(CGF, Ref);
    }
  }
  // Privates should ne analyzed since they are not captured at all.
  // Task reductions may be skipped - tasks are ignored.
  // Firstprivates do not return value but may be passed by reference - no need
  // to check for updated lastprivate conditional.
  for (const auto *C : S.getClausesOfKind<OMPFirstprivateClause>()) {
    for (const Expr *Ref : C->varlists()) {
      if (!Ref->getType()->isScalarType())
        continue;
      const auto *DRE = dyn_cast<DeclRefExpr>(Ref->IgnoreParenImpCasts());
      if (!DRE)
        continue;
      PrivateDecls.insert(cast<VarDecl>(DRE->getDecl()));
    }
  }
  CGF.CGM.getOpenMPRuntime().checkAndEmitSharedLastprivateConditional(
      CGF, S, PrivateDecls);
}

static void emitCommonOMPParallelDirective(
    CodeGenFunction &CGF, const OMPExecutableDirective &S,
    OpenMPDirectiveKind InnermostKind, const RegionCodeGenTy &CodeGen,
    const CodeGenBoundParametersTy &CodeGenBoundParameters) {
  const CapturedStmt *CS = S.getCapturedStmt(OMPD_parallel);
  llvm::Value *NumThreads = nullptr;
  llvm::Function *OutlinedFn =
      CGF.CGM.getOpenMPRuntime().emitParallelOutlinedFunction(
          S, *CS->getCapturedDecl()->param_begin(), InnermostKind, CodeGen);
  if (const auto *NumThreadsClause = S.getSingleClause<OMPNumThreadsClause>()) {
    CodeGenFunction::RunCleanupsScope NumThreadsScope(CGF);
    NumThreads = CGF.EmitScalarExpr(NumThreadsClause->getNumThreads(),
                                    /*IgnoreResultAssign=*/true);
    CGF.CGM.getOpenMPRuntime().emitNumThreadsClause(
        CGF, NumThreads, NumThreadsClause->getBeginLoc());
  }
  if (const auto *ProcBindClause = S.getSingleClause<OMPProcBindClause>()) {
    CodeGenFunction::RunCleanupsScope ProcBindScope(CGF);
    CGF.CGM.getOpenMPRuntime().emitProcBindClause(
        CGF, ProcBindClause->getProcBindKind(), ProcBindClause->getBeginLoc());
  }
  const Expr *IfCond = nullptr;
  for (const auto *C : S.getClausesOfKind<OMPIfClause>()) {
    if (C->getNameModifier() == OMPD_unknown ||
        C->getNameModifier() == OMPD_parallel) {
      IfCond = C->getCondition();
      break;
    }
  }

  OMPParallelScope Scope(CGF, S);
  llvm::SmallVector<llvm::Value *, 16> CapturedVars;
  // Combining 'distribute' with 'for' requires sharing each 'distribute' chunk
  // lower and upper bounds with the pragma 'for' chunking mechanism.
  // The following lambda takes care of appending the lower and upper bound
  // parameters when necessary
  CodeGenBoundParameters(CGF, S, CapturedVars);
  CGF.GenerateOpenMPCapturedVars(*CS, CapturedVars);
  CGF.CGM.getOpenMPRuntime().emitParallelCall(CGF, S.getBeginLoc(), OutlinedFn,
                                              CapturedVars, IfCond, NumThreads);
}

static bool isAllocatableDecl(const VarDecl *VD) {
  const VarDecl *CVD = VD->getCanonicalDecl();
  if (!CVD->hasAttr<OMPAllocateDeclAttr>())
    return false;
  const auto *AA = CVD->getAttr<OMPAllocateDeclAttr>();
  // Use the default allocation.
  return !((AA->getAllocatorType() == OMPAllocateDeclAttr::OMPDefaultMemAlloc ||
            AA->getAllocatorType() == OMPAllocateDeclAttr::OMPNullMemAlloc) &&
           !AA->getAllocator());
}

static void emitEmptyBoundParameters(CodeGenFunction &,
                                     const OMPExecutableDirective &,
                                     llvm::SmallVectorImpl<llvm::Value *> &) {}

Address CodeGenFunction::OMPBuilderCBHelpers::getAddressOfLocalVariable(
    CodeGenFunction &CGF, const VarDecl *VD) {
  CodeGenModule &CGM = CGF.CGM;
  auto &OMPBuilder = CGM.getOpenMPRuntime().getOMPBuilder();

  if (!VD)
    return Address::invalid();
  const VarDecl *CVD = VD->getCanonicalDecl();
  if (!isAllocatableDecl(CVD))
    return Address::invalid();
  llvm::Value *Size;
  CharUnits Align = CGM.getContext().getDeclAlign(CVD);
  if (CVD->getType()->isVariablyModifiedType()) {
    Size = CGF.getTypeSize(CVD->getType());
    // Align the size: ((size + align - 1) / align) * align
    Size = CGF.Builder.CreateNUWAdd(
        Size, CGM.getSize(Align - CharUnits::fromQuantity(1)));
    Size = CGF.Builder.CreateUDiv(Size, CGM.getSize(Align));
    Size = CGF.Builder.CreateNUWMul(Size, CGM.getSize(Align));
  } else {
    CharUnits Sz = CGM.getContext().getTypeSizeInChars(CVD->getType());
    Size = CGM.getSize(Sz.alignTo(Align));
  }

  const auto *AA = CVD->getAttr<OMPAllocateDeclAttr>();
  assert(AA->getAllocator() &&
         "Expected allocator expression for non-default allocator.");
  llvm::Value *Allocator = CGF.EmitScalarExpr(AA->getAllocator());
  // According to the standard, the original allocator type is a enum (integer).
  // Convert to pointer type, if required.
  if (Allocator->getType()->isIntegerTy())
    Allocator = CGF.Builder.CreateIntToPtr(Allocator, CGM.VoidPtrTy);
  else if (Allocator->getType()->isPointerTy())
    Allocator = CGF.Builder.CreatePointerBitCastOrAddrSpaceCast(Allocator,
                                                                CGM.VoidPtrTy);

  llvm::Value *Addr = OMPBuilder.createOMPAlloc(
      CGF.Builder, Size, Allocator,
      getNameWithSeparators({CVD->getName(), ".void.addr"}, ".", "."));
  llvm::CallInst *FreeCI =
      OMPBuilder.createOMPFree(CGF.Builder, Addr, Allocator);

  CGF.EHStack.pushCleanup<OMPAllocateCleanupTy>(NormalAndEHCleanup, FreeCI);
  Addr = CGF.Builder.CreatePointerBitCastOrAddrSpaceCast(
      Addr,
      CGF.ConvertTypeForMem(CGM.getContext().getPointerType(CVD->getType())),
      getNameWithSeparators({CVD->getName(), ".addr"}, ".", "."));
  return Address(Addr, CGF.ConvertTypeForMem(CVD->getType()), Align);
}

Address CodeGenFunction::OMPBuilderCBHelpers::getAddrOfThreadPrivate(
    CodeGenFunction &CGF, const VarDecl *VD, Address VDAddr,
    SourceLocation Loc) {
  CodeGenModule &CGM = CGF.CGM;
  if (CGM.getLangOpts().OpenMPUseTLS &&
      CGM.getContext().getTargetInfo().isTLSSupported())
    return VDAddr;

  llvm::OpenMPIRBuilder &OMPBuilder = CGM.getOpenMPRuntime().getOMPBuilder();

  llvm::Type *VarTy = VDAddr.getElementType();
  llvm::Value *Data =
      CGF.Builder.CreatePointerCast(VDAddr.getPointer(), CGM.Int8PtrTy);
  llvm::ConstantInt *Size = CGM.getSize(CGM.GetTargetTypeStoreSize(VarTy));
  std::string Suffix = getNameWithSeparators({"cache", ""});
  llvm::Twine CacheName = Twine(CGM.getMangledName(VD)).concat(Suffix);

  llvm::CallInst *ThreadPrivateCacheCall =
      OMPBuilder.createCachedThreadPrivate(CGF.Builder, Data, Size, CacheName);

  return Address(ThreadPrivateCacheCall, CGM.Int8Ty, VDAddr.getAlignment());
}

std::string CodeGenFunction::OMPBuilderCBHelpers::getNameWithSeparators(
    ArrayRef<StringRef> Parts, StringRef FirstSeparator, StringRef Separator) {
  SmallString<128> Buffer;
  llvm::raw_svector_ostream OS(Buffer);
  StringRef Sep = FirstSeparator;
  for (StringRef Part : Parts) {
    OS << Sep << Part;
    Sep = Separator;
  }
  return OS.str().str();
}

void CodeGenFunction::OMPBuilderCBHelpers::EmitOMPInlinedRegionBody(
    CodeGenFunction &CGF, const Stmt *RegionBodyStmt, InsertPointTy AllocaIP,
    InsertPointTy CodeGenIP, Twine RegionName) {
  CGBuilderTy &Builder = CGF.Builder;
  Builder.restoreIP(CodeGenIP);
  llvm::BasicBlock *FiniBB = splitBBWithSuffix(Builder, /*CreateBranch=*/false,
                                               "." + RegionName + ".after");

  {
    OMPBuilderCBHelpers::InlinedRegionBodyRAII IRB(CGF, AllocaIP, *FiniBB);
    CGF.EmitStmt(RegionBodyStmt);
  }

  if (Builder.saveIP().isSet())
    Builder.CreateBr(FiniBB);
}

void CodeGenFunction::OMPBuilderCBHelpers::EmitOMPOutlinedRegionBody(
    CodeGenFunction &CGF, const Stmt *RegionBodyStmt, InsertPointTy AllocaIP,
    InsertPointTy CodeGenIP, Twine RegionName) {
  CGBuilderTy &Builder = CGF.Builder;
  Builder.restoreIP(CodeGenIP);
  llvm::BasicBlock *FiniBB = splitBBWithSuffix(Builder, /*CreateBranch=*/false,
                                               "." + RegionName + ".after");

  {
    OMPBuilderCBHelpers::OutlinedRegionBodyRAII IRB(CGF, AllocaIP, *FiniBB);
    CGF.EmitStmt(RegionBodyStmt);
  }

  if (Builder.saveIP().isSet())
    Builder.CreateBr(FiniBB);
}

void CodeGenFunction::EmitOMPParallelDirective(const OMPParallelDirective &S) {
  if (CGM.getLangOpts().OpenMPIRBuilder) {
    llvm::OpenMPIRBuilder &OMPBuilder = CGM.getOpenMPRuntime().getOMPBuilder();
    // Check if we have any if clause associated with the directive.
    llvm::Value *IfCond = nullptr;
    if (const auto *C = S.getSingleClause<OMPIfClause>())
      IfCond = EmitScalarExpr(C->getCondition(),
                              /*IgnoreResultAssign=*/true);

    llvm::Value *NumThreads = nullptr;
    if (const auto *NumThreadsClause = S.getSingleClause<OMPNumThreadsClause>())
      NumThreads = EmitScalarExpr(NumThreadsClause->getNumThreads(),
                                  /*IgnoreResultAssign=*/true);

    ProcBindKind ProcBind = OMP_PROC_BIND_default;
    if (const auto *ProcBindClause = S.getSingleClause<OMPProcBindClause>())
      ProcBind = ProcBindClause->getProcBindKind();

    using InsertPointTy = llvm::OpenMPIRBuilder::InsertPointTy;

    // The cleanup callback that finalizes all variabels at the given location,
    // thus calls destructors etc.
    auto FiniCB = [this](InsertPointTy IP) {
      OMPBuilderCBHelpers::FinalizeOMPRegion(*this, IP);
    };

    // Privatization callback that performs appropriate action for
    // shared/private/firstprivate/lastprivate/copyin/... variables.
    //
    // TODO: This defaults to shared right now.
    auto PrivCB = [](InsertPointTy AllocaIP, InsertPointTy CodeGenIP,
                     llvm::Value &, llvm::Value &Val, llvm::Value *&ReplVal) {
      // The next line is appropriate only for variables (Val) with the
      // data-sharing attribute "shared".
      ReplVal = &Val;

      return CodeGenIP;
    };

    const CapturedStmt *CS = S.getCapturedStmt(OMPD_parallel);
    const Stmt *ParallelRegionBodyStmt = CS->getCapturedStmt();

    auto BodyGenCB = [&, this](InsertPointTy AllocaIP,
                               InsertPointTy CodeGenIP) {
      OMPBuilderCBHelpers::EmitOMPOutlinedRegionBody(
          *this, ParallelRegionBodyStmt, AllocaIP, CodeGenIP, "parallel");
    };

    CGCapturedStmtInfo CGSI(*CS, CR_OpenMP);
    CodeGenFunction::CGCapturedStmtRAII CapInfoRAII(*this, &CGSI);
    llvm::OpenMPIRBuilder::InsertPointTy AllocaIP(
        AllocaInsertPt->getParent(), AllocaInsertPt->getIterator());
    Builder.restoreIP(
        OMPBuilder.createParallel(Builder, AllocaIP, BodyGenCB, PrivCB, FiniCB,
                                  IfCond, NumThreads, ProcBind, S.hasCancel()));
    return;
  }

  // Emit parallel region as a standalone region.
  auto &&CodeGen = [&S](CodeGenFunction &CGF, PrePostActionTy &Action) {
    Action.Enter(CGF);
    OMPPrivateScope PrivateScope(CGF);
    bool Copyins = CGF.EmitOMPCopyinClause(S);
    (void)CGF.EmitOMPFirstprivateClause(S, PrivateScope);
    if (Copyins) {
      // Emit implicit barrier to synchronize threads and avoid data races on
      // propagation master's thread values of threadprivate variables to local
      // instances of that variables of all other implicit threads.
      CGF.CGM.getOpenMPRuntime().emitBarrierCall(
          CGF, S.getBeginLoc(), OMPD_unknown, /*EmitChecks=*/false,
          /*ForceSimpleCall=*/true);
    }
    CGF.EmitOMPPrivateClause(S, PrivateScope);
    CGF.EmitOMPReductionClauseInit(S, PrivateScope);
    (void)PrivateScope.Privatize();
    CGF.EmitStmt(S.getCapturedStmt(OMPD_parallel)->getCapturedStmt());
    CGF.EmitOMPReductionClauseFinal(S, /*ReductionKind=*/OMPD_parallel);
  };
  {
    auto LPCRegion =
        CGOpenMPRuntime::LastprivateConditionalRAII::disable(*this, S);
    emitCommonOMPParallelDirective(*this, S, OMPD_parallel, CodeGen,
                                   emitEmptyBoundParameters);
    emitPostUpdateForReductionClause(*this, S,
                                     [](CodeGenFunction &) { return nullptr; });
  }
  // Check for outer lastprivate conditional update.
  checkForLastprivateConditionalUpdate(*this, S);
}

void CodeGenFunction::EmitOMPMetaDirective(const OMPMetaDirective &S) {
  EmitStmt(S.getIfStmt());
}

namespace {
/// RAII to handle scopes for loop transformation directives.
class OMPTransformDirectiveScopeRAII {
  OMPLoopScope *Scope = nullptr;
  CodeGenFunction::CGCapturedStmtInfo *CGSI = nullptr;
  CodeGenFunction::CGCapturedStmtRAII *CapInfoRAII = nullptr;

public:
  OMPTransformDirectiveScopeRAII(CodeGenFunction &CGF, const Stmt *S) {
    if (const auto *Dir = dyn_cast<OMPLoopBasedDirective>(S)) {
      Scope = new OMPLoopScope(CGF, *Dir);
      CGSI = new CodeGenFunction::CGCapturedStmtInfo(CR_OpenMP);
      CapInfoRAII = new CodeGenFunction::CGCapturedStmtRAII(CGF, CGSI);
    }
  }
  ~OMPTransformDirectiveScopeRAII() {
    if (!Scope)
      return;
    delete CapInfoRAII;
    delete CGSI;
    delete Scope;
  }
};
} // namespace

static void emitBody(CodeGenFunction &CGF, const Stmt *S, const Stmt *NextLoop,
                     int MaxLevel, int Level = 0) {
  assert(Level < MaxLevel && "Too deep lookup during loop body codegen.");
  const Stmt *SimplifiedS = S->IgnoreContainers();
  if (const auto *CS = dyn_cast<CompoundStmt>(SimplifiedS)) {
    PrettyStackTraceLoc CrashInfo(
        CGF.getContext().getSourceManager(), CS->getLBracLoc(),
        "LLVM IR generation of compound statement ('{}')");

    // Keep track of the current cleanup stack depth, including debug scopes.
    CodeGenFunction::LexicalScope Scope(CGF, S->getSourceRange());
    for (const Stmt *CurStmt : CS->body())
      emitBody(CGF, CurStmt, NextLoop, MaxLevel, Level);
    return;
  }
  if (SimplifiedS == NextLoop) {
    if (auto *Dir = dyn_cast<OMPLoopTransformationDirective>(SimplifiedS))
      SimplifiedS = Dir->getTransformedStmt();
    if (const auto *CanonLoop = dyn_cast<OMPCanonicalLoop>(SimplifiedS))
      SimplifiedS = CanonLoop->getLoopStmt();
    if (const auto *For = dyn_cast<ForStmt>(SimplifiedS)) {
      S = For->getBody();
    } else {
      assert(isa<CXXForRangeStmt>(SimplifiedS) &&
             "Expected canonical for loop or range-based for loop.");
      const auto *CXXFor = cast<CXXForRangeStmt>(SimplifiedS);
      CGF.EmitStmt(CXXFor->getLoopVarStmt());
      S = CXXFor->getBody();
    }
    if (Level + 1 < MaxLevel) {
      NextLoop = OMPLoopDirective::tryToFindNextInnerLoop(
          S, /*TryImperfectlyNestedLoops=*/true);
      emitBody(CGF, S, NextLoop, MaxLevel, Level + 1);
      return;
    }
  }
  CGF.EmitStmt(S);
}

void CodeGenFunction::EmitOMPLoopBody(const OMPLoopDirective &D,
                                      JumpDest LoopExit) {
  RunCleanupsScope BodyScope(*this);
  // Update counters values on current iteration.
  for (const Expr *UE : D.updates())
    EmitIgnoredExpr(UE);
  // Update the linear variables.
  // In distribute directives only loop counters may be marked as linear, no
  // need to generate the code for them.
  if (!isOpenMPDistributeDirective(D.getDirectiveKind())) {
    for (const auto *C : D.getClausesOfKind<OMPLinearClause>()) {
      for (const Expr *UE : C->updates())
        EmitIgnoredExpr(UE);
    }
  }

  // On a continue in the body, jump to the end.
  JumpDest Continue = getJumpDestInCurrentScope("omp.body.continue");
  BreakContinueStack.push_back(BreakContinue(LoopExit, Continue));
  for (const Expr *E : D.finals_conditions()) {
    if (!E)
      continue;
    // Check that loop counter in non-rectangular nest fits into the iteration
    // space.
    llvm::BasicBlock *NextBB = createBasicBlock("omp.body.next");
    EmitBranchOnBoolExpr(E, NextBB, Continue.getBlock(),
                         getProfileCount(D.getBody()));
    EmitBlock(NextBB);
  }

  OMPPrivateScope InscanScope(*this);
  EmitOMPReductionClauseInit(D, InscanScope, /*ForInscan=*/true);
  bool IsInscanRegion = InscanScope.Privatize();
  if (IsInscanRegion) {
    // Need to remember the block before and after scan directive
    // to dispatch them correctly depending on the clause used in
    // this directive, inclusive or exclusive. For inclusive scan the natural
    // order of the blocks is used, for exclusive clause the blocks must be
    // executed in reverse order.
    OMPBeforeScanBlock = createBasicBlock("omp.before.scan.bb");
    OMPAfterScanBlock = createBasicBlock("omp.after.scan.bb");
    // No need to allocate inscan exit block, in simd mode it is selected in the
    // codegen for the scan directive.
    if (D.getDirectiveKind() != OMPD_simd && !getLangOpts().OpenMPSimd)
      OMPScanExitBlock = createBasicBlock("omp.exit.inscan.bb");
    OMPScanDispatch = createBasicBlock("omp.inscan.dispatch");
    EmitBranch(OMPScanDispatch);
    EmitBlock(OMPBeforeScanBlock);
  }

  // Emit loop variables for C++ range loops.
  const Stmt *Body =
      D.getInnermostCapturedStmt()->getCapturedStmt()->IgnoreContainers();
  // Emit loop body.
  emitBody(*this, Body,
           OMPLoopBasedDirective::tryToFindNextInnerLoop(
               Body, /*TryImperfectlyNestedLoops=*/true),
           D.getLoopsNumber());

  // Jump to the dispatcher at the end of the loop body.
  if (IsInscanRegion)
    EmitBranch(OMPScanExitBlock);

  // The end (updates/cleanups).
  EmitBlock(Continue.getBlock());
  BreakContinueStack.pop_back();
}

using EmittedClosureTy = std::pair<llvm::Function *, llvm::Value *>;

/// Emit a captured statement and return the function as well as its captured
/// closure context.
static EmittedClosureTy emitCapturedStmtFunc(CodeGenFunction &ParentCGF,
                                             const CapturedStmt *S) {
  LValue CapStruct = ParentCGF.InitCapturedStruct(*S);
  CodeGenFunction CGF(ParentCGF.CGM, /*suppressNewContext=*/true);
  std::unique_ptr<CodeGenFunction::CGCapturedStmtInfo> CSI =
      std::make_unique<CodeGenFunction::CGCapturedStmtInfo>(*S);
  CodeGenFunction::CGCapturedStmtRAII CapInfoRAII(CGF, CSI.get());
  llvm::Function *F = CGF.GenerateCapturedStmtFunction(*S);

  return {F, CapStruct.getPointer(ParentCGF)};
}

/// Emit a call to a previously captured closure.
static llvm::CallInst *
emitCapturedStmtCall(CodeGenFunction &ParentCGF, EmittedClosureTy Cap,
                     llvm::ArrayRef<llvm::Value *> Args) {
  // Append the closure context to the argument.
  SmallVector<llvm::Value *> EffectiveArgs;
  EffectiveArgs.reserve(Args.size() + 1);
  llvm::append_range(EffectiveArgs, Args);
  EffectiveArgs.push_back(Cap.second);

  return ParentCGF.Builder.CreateCall(Cap.first, EffectiveArgs);
}

llvm::CanonicalLoopInfo *
CodeGenFunction::EmitOMPCollapsedCanonicalLoopNest(const Stmt *S, int Depth) {
  assert(Depth == 1 && "Nested loops with OpenMPIRBuilder not yet implemented");

  // The caller is processing the loop-associated directive processing the \p
  // Depth loops nested in \p S. Put the previous pending loop-associated
  // directive to the stack. If the current loop-associated directive is a loop
  // transformation directive, it will push its generated loops onto the stack
  // such that together with the loops left here they form the combined loop
  // nest for the parent loop-associated directive.
  int ParentExpectedOMPLoopDepth = ExpectedOMPLoopDepth;
  ExpectedOMPLoopDepth = Depth;

  EmitStmt(S);
  assert(OMPLoopNestStack.size() >= (size_t)Depth && "Found too few loops");

  // The last added loop is the outermost one.
  llvm::CanonicalLoopInfo *Result = OMPLoopNestStack.back();

  // Pop the \p Depth loops requested by the call from that stack and restore
  // the previous context.
  OMPLoopNestStack.pop_back_n(Depth);
  ExpectedOMPLoopDepth = ParentExpectedOMPLoopDepth;

  return Result;
}

void CodeGenFunction::EmitOMPCanonicalLoop(const OMPCanonicalLoop *S) {
  const Stmt *SyntacticalLoop = S->getLoopStmt();
  if (!getLangOpts().OpenMPIRBuilder) {
    // Ignore if OpenMPIRBuilder is not enabled.
    EmitStmt(SyntacticalLoop);
    return;
  }

  LexicalScope ForScope(*this, S->getSourceRange());

  // Emit init statements. The Distance/LoopVar funcs may reference variable
  // declarations they contain.
  const Stmt *BodyStmt;
  if (const auto *For = dyn_cast<ForStmt>(SyntacticalLoop)) {
    if (const Stmt *InitStmt = For->getInit())
      EmitStmt(InitStmt);
    BodyStmt = For->getBody();
  } else if (const auto *RangeFor =
                 dyn_cast<CXXForRangeStmt>(SyntacticalLoop)) {
    if (const DeclStmt *RangeStmt = RangeFor->getRangeStmt())
      EmitStmt(RangeStmt);
    if (const DeclStmt *BeginStmt = RangeFor->getBeginStmt())
      EmitStmt(BeginStmt);
    if (const DeclStmt *EndStmt = RangeFor->getEndStmt())
      EmitStmt(EndStmt);
    if (const DeclStmt *LoopVarStmt = RangeFor->getLoopVarStmt())
      EmitStmt(LoopVarStmt);
    BodyStmt = RangeFor->getBody();
  } else
    llvm_unreachable("Expected for-stmt or range-based for-stmt");

  // Emit closure for later use. By-value captures will be captured here.
  const CapturedStmt *DistanceFunc = S->getDistanceFunc();
  EmittedClosureTy DistanceClosure = emitCapturedStmtFunc(*this, DistanceFunc);
  const CapturedStmt *LoopVarFunc = S->getLoopVarFunc();
  EmittedClosureTy LoopVarClosure = emitCapturedStmtFunc(*this, LoopVarFunc);

  // Call the distance function to get the number of iterations of the loop to
  // come.
  QualType LogicalTy = DistanceFunc->getCapturedDecl()
                           ->getParam(0)
                           ->getType()
                           .getNonReferenceType();
  Address CountAddr = CreateMemTemp(LogicalTy, ".count.addr");
  emitCapturedStmtCall(*this, DistanceClosure, {CountAddr.getPointer()});
  llvm::Value *DistVal = Builder.CreateLoad(CountAddr, ".count");

  // Emit the loop structure.
  llvm::OpenMPIRBuilder &OMPBuilder = CGM.getOpenMPRuntime().getOMPBuilder();
  auto BodyGen = [&, this](llvm::OpenMPIRBuilder::InsertPointTy CodeGenIP,
                           llvm::Value *IndVar) {
    Builder.restoreIP(CodeGenIP);

    // Emit the loop body: Convert the logical iteration number to the loop
    // variable and emit the body.
    const DeclRefExpr *LoopVarRef = S->getLoopVarRef();
    LValue LCVal = EmitLValue(LoopVarRef);
    Address LoopVarAddress = LCVal.getAddress(*this);
    emitCapturedStmtCall(*this, LoopVarClosure,
                         {LoopVarAddress.getPointer(), IndVar});

    RunCleanupsScope BodyScope(*this);
    EmitStmt(BodyStmt);
  };
  llvm::CanonicalLoopInfo *CL =
      OMPBuilder.createCanonicalLoop(Builder, BodyGen, DistVal);

  // Finish up the loop.
  Builder.restoreIP(CL->getAfterIP());
  ForScope.ForceCleanup();

  // Remember the CanonicalLoopInfo for parent AST nodes consuming it.
  OMPLoopNestStack.push_back(CL);
}

void CodeGenFunction::EmitOMPInnerLoop(
    const OMPExecutableDirective &S, bool RequiresCleanup, const Expr *LoopCond,
    const Expr *IncExpr,
    const llvm::function_ref<void(CodeGenFunction &)> BodyGen,
    const llvm::function_ref<void(CodeGenFunction &)> PostIncGen) {
  auto LoopExit = getJumpDestInCurrentScope("omp.inner.for.end");

  // Start the loop with a block that tests the condition.
  auto CondBlock = createBasicBlock("omp.inner.for.cond");
  EmitBlock(CondBlock);
  const SourceRange R = S.getSourceRange();

  // If attributes are attached, push to the basic block with them.
  const auto &OMPED = cast<OMPExecutableDirective>(S);
  const CapturedStmt *ICS = OMPED.getInnermostCapturedStmt();
  const Stmt *SS = ICS->getCapturedStmt();
  const AttributedStmt *AS = dyn_cast_or_null<AttributedStmt>(SS);
  OMPLoopNestStack.clear();
  if (AS)
    LoopStack.push(CondBlock, CGM.getContext(), CGM.getCodeGenOpts(),
                   AS->getAttrs(), SourceLocToDebugLoc(R.getBegin()),
                   SourceLocToDebugLoc(R.getEnd()));
  else
    LoopStack.push(CondBlock, SourceLocToDebugLoc(R.getBegin()),
                   SourceLocToDebugLoc(R.getEnd()));

  // If there are any cleanups between here and the loop-exit scope,
  // create a block to stage a loop exit along.
  llvm::BasicBlock *ExitBlock = LoopExit.getBlock();
  if (RequiresCleanup)
    ExitBlock = createBasicBlock("omp.inner.for.cond.cleanup");

  llvm::BasicBlock *LoopBody = createBasicBlock("omp.inner.for.body");

  // Emit condition.
  EmitBranchOnBoolExpr(LoopCond, LoopBody, ExitBlock, getProfileCount(&S));
  if (ExitBlock != LoopExit.getBlock()) {
    EmitBlock(ExitBlock);
    EmitBranchThroughCleanup(LoopExit);
  }

  EmitBlock(LoopBody);
  incrementProfileCounter(&S);

  // Create a block for the increment.
  JumpDest Continue = getJumpDestInCurrentScope("omp.inner.for.inc");
  BreakContinueStack.push_back(BreakContinue(LoopExit, Continue));

  BodyGen(*this);

  // Emit "IV = IV + 1" and a back-edge to the condition block.
  EmitBlock(Continue.getBlock());
  EmitIgnoredExpr(IncExpr);
  PostIncGen(*this);
  BreakContinueStack.pop_back();
  EmitBranch(CondBlock);
  LoopStack.pop();
  // Emit the fall-through block.
  EmitBlock(LoopExit.getBlock());
}

bool CodeGenFunction::EmitOMPLinearClauseInit(const OMPLoopDirective &D) {
  if (!HaveInsertPoint())
    return false;
  // Emit inits for the linear variables.
  bool HasLinears = false;
  for (const auto *C : D.getClausesOfKind<OMPLinearClause>()) {
    for (const Expr *Init : C->inits()) {
      HasLinears = true;
      const auto *VD = cast<VarDecl>(cast<DeclRefExpr>(Init)->getDecl());
      if (const auto *Ref =
              dyn_cast<DeclRefExpr>(VD->getInit()->IgnoreImpCasts())) {
        AutoVarEmission Emission = EmitAutoVarAlloca(*VD);
        const auto *OrigVD = cast<VarDecl>(Ref->getDecl());
        DeclRefExpr DRE(getContext(), const_cast<VarDecl *>(OrigVD),
                        CapturedStmtInfo->lookup(OrigVD) != nullptr,
                        VD->getInit()->getType(), VK_LValue,
                        VD->getInit()->getExprLoc());
        EmitExprAsInit(
            &DRE, VD,
            MakeAddrLValue(Emission.getAllocatedAddress(), VD->getType()),
            /*capturedByInit=*/false);
        EmitAutoVarCleanups(Emission);
      } else {
        EmitVarDecl(*VD);
      }
    }
    // Emit the linear steps for the linear clauses.
    // If a step is not constant, it is pre-calculated before the loop.
    if (const auto *CS = cast_or_null<BinaryOperator>(C->getCalcStep()))
      if (const auto *SaveRef = cast<DeclRefExpr>(CS->getLHS())) {
        EmitVarDecl(*cast<VarDecl>(SaveRef->getDecl()));
        // Emit calculation of the linear step.
        EmitIgnoredExpr(CS);
      }
  }
  return HasLinears;
}

void CodeGenFunction::EmitOMPLinearClauseFinal(
    const OMPLoopDirective &D,
    const llvm::function_ref<llvm::Value *(CodeGenFunction &)> CondGen) {
  if (!HaveInsertPoint())
    return;
  llvm::BasicBlock *DoneBB = nullptr;
  // Emit the final values of the linear variables.
  for (const auto *C : D.getClausesOfKind<OMPLinearClause>()) {
    auto IC = C->varlist_begin();
    for (const Expr *F : C->finals()) {
      if (!DoneBB) {
        if (llvm::Value *Cond = CondGen(*this)) {
          // If the first post-update expression is found, emit conditional
          // block if it was requested.
          llvm::BasicBlock *ThenBB = createBasicBlock(".omp.linear.pu");
          DoneBB = createBasicBlock(".omp.linear.pu.done");
          Builder.CreateCondBr(Cond, ThenBB, DoneBB);
          EmitBlock(ThenBB);
        }
      }
      const auto *OrigVD = cast<VarDecl>(cast<DeclRefExpr>(*IC)->getDecl());
      DeclRefExpr DRE(getContext(), const_cast<VarDecl *>(OrigVD),
                      CapturedStmtInfo->lookup(OrigVD) != nullptr,
                      (*IC)->getType(), VK_LValue, (*IC)->getExprLoc());
      Address OrigAddr = EmitLValue(&DRE).getAddress(*this);
      CodeGenFunction::OMPPrivateScope VarScope(*this);
      VarScope.addPrivate(OrigVD, OrigAddr);
      (void)VarScope.Privatize();
      EmitIgnoredExpr(F);
      ++IC;
    }
    if (const Expr *PostUpdate = C->getPostUpdateExpr())
      EmitIgnoredExpr(PostUpdate);
  }
  if (DoneBB)
    EmitBlock(DoneBB, /*IsFinished=*/true);
}

static void emitAlignedClause(CodeGenFunction &CGF,
                              const OMPExecutableDirective &D) {
  if (!CGF.HaveInsertPoint())
    return;
  for (const auto *Clause : D.getClausesOfKind<OMPAlignedClause>()) {
    llvm::APInt ClauseAlignment(64, 0);
    if (const Expr *AlignmentExpr = Clause->getAlignment()) {
      auto *AlignmentCI =
          cast<llvm::ConstantInt>(CGF.EmitScalarExpr(AlignmentExpr));
      ClauseAlignment = AlignmentCI->getValue();
    }
    for (const Expr *E : Clause->varlists()) {
      llvm::APInt Alignment(ClauseAlignment);
      if (Alignment == 0) {
        // OpenMP [2.8.1, Description]
        // If no optional parameter is specified, implementation-defined default
        // alignments for SIMD instructions on the target platforms are assumed.
        Alignment =
            CGF.getContext()
                .toCharUnitsFromBits(CGF.getContext().getOpenMPDefaultSimdAlign(
                    E->getType()->getPointeeType()))
                .getQuantity();
      }
      assert((Alignment == 0 || Alignment.isPowerOf2()) &&
             "alignment is not power of 2");
      if (Alignment != 0) {
        llvm::Value *PtrValue = CGF.EmitScalarExpr(E);
        CGF.emitAlignmentAssumption(
            PtrValue, E, /*No second loc needed*/ SourceLocation(),
            llvm::ConstantInt::get(CGF.getLLVMContext(), Alignment));
      }
    }
  }
}

void CodeGenFunction::EmitOMPPrivateLoopCounters(
    const OMPLoopDirective &S, CodeGenFunction::OMPPrivateScope &LoopScope) {
  if (!HaveInsertPoint())
    return;
  auto I = S.private_counters().begin();
  for (const Expr *E : S.counters()) {
    const auto *VD = cast<VarDecl>(cast<DeclRefExpr>(E)->getDecl());
    const auto *PrivateVD = cast<VarDecl>(cast<DeclRefExpr>(*I)->getDecl());
    // Emit var without initialization.
    AutoVarEmission VarEmission = EmitAutoVarAlloca(*PrivateVD);
    EmitAutoVarCleanups(VarEmission);
    LocalDeclMap.erase(PrivateVD);
    (void)LoopScope.addPrivate(VD, VarEmission.getAllocatedAddress());
    if (LocalDeclMap.count(VD) || CapturedStmtInfo->lookup(VD) ||
        VD->hasGlobalStorage()) {
      DeclRefExpr DRE(getContext(), const_cast<VarDecl *>(VD),
                      LocalDeclMap.count(VD) || CapturedStmtInfo->lookup(VD),
                      E->getType(), VK_LValue, E->getExprLoc());
      (void)LoopScope.addPrivate(PrivateVD, EmitLValue(&DRE).getAddress(*this));
    } else {
      (void)LoopScope.addPrivate(PrivateVD, VarEmission.getAllocatedAddress());
    }
    ++I;
  }
  // Privatize extra loop counters used in loops for ordered(n) clauses.
  for (const auto *C : S.getClausesOfKind<OMPOrderedClause>()) {
    if (!C->getNumForLoops())
      continue;
    for (unsigned I = S.getLoopsNumber(), E = C->getLoopNumIterations().size();
         I < E; ++I) {
      const auto *DRE = cast<DeclRefExpr>(C->getLoopCounter(I));
      const auto *VD = cast<VarDecl>(DRE->getDecl());
      // Override only those variables that can be captured to avoid re-emission
      // of the variables declared within the loops.
      if (DRE->refersToEnclosingVariableOrCapture()) {
        (void)LoopScope.addPrivate(
            VD, CreateMemTemp(DRE->getType(), VD->getName()));
      }
    }
  }
}

static void emitPreCond(CodeGenFunction &CGF, const OMPLoopDirective &S,
                        const Expr *Cond, llvm::BasicBlock *TrueBlock,
                        llvm::BasicBlock *FalseBlock, uint64_t TrueCount) {
  if (!CGF.HaveInsertPoint())
    return;
  {
    CodeGenFunction::OMPPrivateScope PreCondScope(CGF);
    CGF.EmitOMPPrivateLoopCounters(S, PreCondScope);
    (void)PreCondScope.Privatize();
    // Get initial values of real counters.
    for (const Expr *I : S.inits()) {
      CGF.EmitIgnoredExpr(I);
    }
  }
  // Create temp loop control variables with their init values to support
  // non-rectangular loops.
  CodeGenFunction::OMPMapVars PreCondVars;
  for (const Expr *E : S.dependent_counters()) {
    if (!E)
      continue;
    assert(!E->getType().getNonReferenceType()->isRecordType() &&
           "dependent counter must not be an iterator.");
    const auto *VD = cast<VarDecl>(cast<DeclRefExpr>(E)->getDecl());
    Address CounterAddr =
        CGF.CreateMemTemp(VD->getType().getNonReferenceType());
    (void)PreCondVars.setVarAddr(CGF, VD, CounterAddr);
  }
  (void)PreCondVars.apply(CGF);
  for (const Expr *E : S.dependent_inits()) {
    if (!E)
      continue;
    CGF.EmitIgnoredExpr(E);
  }
  // Check that loop is executed at least one time.
  CGF.EmitBranchOnBoolExpr(Cond, TrueBlock, FalseBlock, TrueCount);
  PreCondVars.restore(CGF);
}

void CodeGenFunction::EmitOMPLinearClause(
    const OMPLoopDirective &D, CodeGenFunction::OMPPrivateScope &PrivateScope) {
  if (!HaveInsertPoint())
    return;
  llvm::DenseSet<const VarDecl *> SIMDLCVs;
  if (isOpenMPSimdDirective(D.getDirectiveKind())) {
    const auto *LoopDirective = cast<OMPLoopDirective>(&D);
    for (const Expr *C : LoopDirective->counters()) {
      SIMDLCVs.insert(
          cast<VarDecl>(cast<DeclRefExpr>(C)->getDecl())->getCanonicalDecl());
    }
  }
  for (const auto *C : D.getClausesOfKind<OMPLinearClause>()) {
    auto CurPrivate = C->privates().begin();
    for (const Expr *E : C->varlists()) {
      const auto *VD = cast<VarDecl>(cast<DeclRefExpr>(E)->getDecl());
      const auto *PrivateVD =
          cast<VarDecl>(cast<DeclRefExpr>(*CurPrivate)->getDecl());
      if (!SIMDLCVs.count(VD->getCanonicalDecl())) {
        // Emit private VarDecl with copy init.
        EmitVarDecl(*PrivateVD);
        bool IsRegistered =
            PrivateScope.addPrivate(VD, GetAddrOfLocalVar(PrivateVD));
        assert(IsRegistered && "linear var already registered as private");
        // Silence the warning about unused variable.
        (void)IsRegistered;
      } else {
        EmitVarDecl(*PrivateVD);
      }
      ++CurPrivate;
    }
  }
}

static void emitSimdlenSafelenClause(CodeGenFunction &CGF,
                                     const OMPExecutableDirective &D) {
  if (!CGF.HaveInsertPoint())
    return;
  if (const auto *C = D.getSingleClause<OMPSimdlenClause>()) {
    RValue Len = CGF.EmitAnyExpr(C->getSimdlen(), AggValueSlot::ignored(),
                                 /*ignoreResult=*/true);
    auto *Val = cast<llvm::ConstantInt>(Len.getScalarVal());
    CGF.LoopStack.setVectorizeWidth(Val->getZExtValue());
    // In presence of finite 'safelen', it may be unsafe to mark all
    // the memory instructions parallel, because loop-carried
    // dependences of 'safelen' iterations are possible.
    CGF.LoopStack.setParallel(!D.getSingleClause<OMPSafelenClause>());
  } else if (const auto *C = D.getSingleClause<OMPSafelenClause>()) {
    RValue Len = CGF.EmitAnyExpr(C->getSafelen(), AggValueSlot::ignored(),
                                 /*ignoreResult=*/true);
    auto *Val = cast<llvm::ConstantInt>(Len.getScalarVal());
    CGF.LoopStack.setVectorizeWidth(Val->getZExtValue());
    // In presence of finite 'safelen', it may be unsafe to mark all
    // the memory instructions parallel, because loop-carried
    // dependences of 'safelen' iterations are possible.
    CGF.LoopStack.setParallel(/*Enable=*/false);
  }
}

void CodeGenFunction::EmitOMPSimdInit(const OMPLoopDirective &D) {
  // Walk clauses and process safelen/lastprivate.
  LoopStack.setParallel(/*Enable=*/true);
  LoopStack.setVectorizeEnable();
  emitSimdlenSafelenClause(*this, D);
  if (const auto *C = D.getSingleClause<OMPOrderClause>())
    if (C->getKind() == OMPC_ORDER_concurrent)
      LoopStack.setParallel(/*Enable=*/true);
  if ((D.getDirectiveKind() == OMPD_simd ||
       (getLangOpts().OpenMPSimd &&
        isOpenMPSimdDirective(D.getDirectiveKind()))) &&
      llvm::any_of(D.getClausesOfKind<OMPReductionClause>(),
                   [](const OMPReductionClause *C) {
                     return C->getModifier() == OMPC_REDUCTION_inscan;
                   }))
    // Disable parallel access in case of prefix sum.
    LoopStack.setParallel(/*Enable=*/false);
}

void CodeGenFunction::EmitOMPSimdFinal(
    const OMPLoopDirective &D,
    const llvm::function_ref<llvm::Value *(CodeGenFunction &)> CondGen) {
  if (!HaveInsertPoint())
    return;
  llvm::BasicBlock *DoneBB = nullptr;
  auto IC = D.counters().begin();
  auto IPC = D.private_counters().begin();
  for (const Expr *F : D.finals()) {
    const auto *OrigVD = cast<VarDecl>(cast<DeclRefExpr>((*IC))->getDecl());
    const auto *PrivateVD = cast<VarDecl>(cast<DeclRefExpr>((*IPC))->getDecl());
    const auto *CED = dyn_cast<OMPCapturedExprDecl>(OrigVD);
    if (LocalDeclMap.count(OrigVD) || CapturedStmtInfo->lookup(OrigVD) ||
        OrigVD->hasGlobalStorage() || CED) {
      if (!DoneBB) {
        if (llvm::Value *Cond = CondGen(*this)) {
          // If the first post-update expression is found, emit conditional
          // block if it was requested.
          llvm::BasicBlock *ThenBB = createBasicBlock(".omp.final.then");
          DoneBB = createBasicBlock(".omp.final.done");
          Builder.CreateCondBr(Cond, ThenBB, DoneBB);
          EmitBlock(ThenBB);
        }
      }
      Address OrigAddr = Address::invalid();
      if (CED) {
        OrigAddr =
            EmitLValue(CED->getInit()->IgnoreImpCasts()).getAddress(*this);
      } else {
        DeclRefExpr DRE(getContext(), const_cast<VarDecl *>(PrivateVD),
                        /*RefersToEnclosingVariableOrCapture=*/false,
                        (*IPC)->getType(), VK_LValue, (*IPC)->getExprLoc());
        OrigAddr = EmitLValue(&DRE).getAddress(*this);
      }
      OMPPrivateScope VarScope(*this);
      VarScope.addPrivate(OrigVD, OrigAddr);
      (void)VarScope.Privatize();
      EmitIgnoredExpr(F);
    }
    ++IC;
    ++IPC;
  }
  if (DoneBB)
    EmitBlock(DoneBB, /*IsFinished=*/true);
}

static void emitOMPLoopBodyWithStopPoint(CodeGenFunction &CGF,
                                         const OMPLoopDirective &S,
                                         CodeGenFunction::JumpDest LoopExit) {
  CGF.EmitOMPLoopBody(S, LoopExit);
  CGF.EmitStopPoint(&S);
}

/// Emit a helper variable and return corresponding lvalue.
static LValue EmitOMPHelperVar(CodeGenFunction &CGF,
                               const DeclRefExpr *Helper) {
  auto VDecl = cast<VarDecl>(Helper->getDecl());
  CGF.EmitVarDecl(*VDecl);
  return CGF.EmitLValue(Helper);
}

static void emitCommonSimdLoop(CodeGenFunction &CGF, const OMPLoopDirective &S,
                               const RegionCodeGenTy &SimdInitGen,
                               const RegionCodeGenTy &BodyCodeGen) {
  auto &&ThenGen = [&S, &SimdInitGen, &BodyCodeGen](CodeGenFunction &CGF,
                                                    PrePostActionTy &) {
    CGOpenMPRuntime::NontemporalDeclsRAII NontemporalsRegion(CGF.CGM, S);
    CodeGenFunction::OMPLocalDeclMapRAII Scope(CGF);
    SimdInitGen(CGF);

    BodyCodeGen(CGF);
  };
  auto &&ElseGen = [&BodyCodeGen](CodeGenFunction &CGF, PrePostActionTy &) {
    CodeGenFunction::OMPLocalDeclMapRAII Scope(CGF);
    CGF.LoopStack.setVectorizeEnable(/*Enable=*/false);

    BodyCodeGen(CGF);
  };
  const Expr *IfCond = nullptr;
  if (isOpenMPSimdDirective(S.getDirectiveKind())) {
    for (const auto *C : S.getClausesOfKind<OMPIfClause>()) {
      if (CGF.getLangOpts().OpenMP >= 50 &&
          (C->getNameModifier() == OMPD_unknown ||
           C->getNameModifier() == OMPD_simd)) {
        IfCond = C->getCondition();
        break;
      }
    }
  }
  if (IfCond) {
    CGF.CGM.getOpenMPRuntime().emitIfClause(CGF, IfCond, ThenGen, ElseGen);
  } else {
    RegionCodeGenTy ThenRCG(ThenGen);
    ThenRCG(CGF);
  }
}

static void emitOMPSimdRegion(CodeGenFunction &CGF, const OMPLoopDirective &S,
                              PrePostActionTy &Action) {
  Action.Enter(CGF);
  assert(isOpenMPSimdDirective(S.getDirectiveKind()) &&
         "Expected simd directive");
  OMPLoopScope PreInitScope(CGF, S);
  // if (PreCond) {
  //   for (IV in 0..LastIteration) BODY;
  //   <Final counter/linear vars updates>;
  // }
  //
  if (isOpenMPDistributeDirective(S.getDirectiveKind()) ||
      isOpenMPWorksharingDirective(S.getDirectiveKind()) ||
      isOpenMPTaskLoopDirective(S.getDirectiveKind())) {
    (void)EmitOMPHelperVar(CGF, cast<DeclRefExpr>(S.getLowerBoundVariable()));
    (void)EmitOMPHelperVar(CGF, cast<DeclRefExpr>(S.getUpperBoundVariable()));
  }

  // Emit: if (PreCond) - begin.
  // If the condition constant folds and can be elided, avoid emitting the
  // whole loop.
  bool CondConstant;
  llvm::BasicBlock *ContBlock = nullptr;
  if (CGF.ConstantFoldsToSimpleInteger(S.getPreCond(), CondConstant)) {
    if (!CondConstant)
      return;
  } else {
    llvm::BasicBlock *ThenBlock = CGF.createBasicBlock("simd.if.then");
    ContBlock = CGF.createBasicBlock("simd.if.end");
    emitPreCond(CGF, S, S.getPreCond(), ThenBlock, ContBlock,
                CGF.getProfileCount(&S));
    CGF.EmitBlock(ThenBlock);
    CGF.incrementProfileCounter(&S);
  }

  // Emit the loop iteration variable.
  const Expr *IVExpr = S.getIterationVariable();
  const auto *IVDecl = cast<VarDecl>(cast<DeclRefExpr>(IVExpr)->getDecl());
  CGF.EmitVarDecl(*IVDecl);
  CGF.EmitIgnoredExpr(S.getInit());

  // Emit the iterations count variable.
  // If it is not a variable, Sema decided to calculate iterations count on
  // each iteration (e.g., it is foldable into a constant).
  if (const auto *LIExpr = dyn_cast<DeclRefExpr>(S.getLastIteration())) {
    CGF.EmitVarDecl(*cast<VarDecl>(LIExpr->getDecl()));
    // Emit calculation of the iterations count.
    CGF.EmitIgnoredExpr(S.getCalcLastIteration());
  }

  emitAlignedClause(CGF, S);
  (void)CGF.EmitOMPLinearClauseInit(S);
  {
    CodeGenFunction::OMPPrivateScope LoopScope(CGF);
    CGF.EmitOMPPrivateLoopCounters(S, LoopScope);
    CGF.EmitOMPLinearClause(S, LoopScope);
    CGF.EmitOMPPrivateClause(S, LoopScope);
    CGF.EmitOMPReductionClauseInit(S, LoopScope);
    CGOpenMPRuntime::LastprivateConditionalRAII LPCRegion(
        CGF, S, CGF.EmitLValue(S.getIterationVariable()));
    bool HasLastprivateClause = CGF.EmitOMPLastprivateClauseInit(S, LoopScope);
    (void)LoopScope.Privatize();
    if (isOpenMPTargetExecutionDirective(S.getDirectiveKind()))
      CGF.CGM.getOpenMPRuntime().adjustTargetSpecificDataForLambdas(CGF, S);

    emitCommonSimdLoop(
        CGF, S,
        [&S](CodeGenFunction &CGF, PrePostActionTy &) {
          CGF.EmitOMPSimdInit(S);
        },
        [&S, &LoopScope](CodeGenFunction &CGF, PrePostActionTy &) {
          CGF.EmitOMPInnerLoop(
              S, LoopScope.requiresCleanups(), S.getCond(), S.getInc(),
              [&S](CodeGenFunction &CGF) {
                emitOMPLoopBodyWithStopPoint(CGF, S,
                                             CodeGenFunction::JumpDest());
              },
              [](CodeGenFunction &) {});
        });
    CGF.EmitOMPSimdFinal(S, [](CodeGenFunction &) { return nullptr; });
    // Emit final copy of the lastprivate variables at the end of loops.
    if (HasLastprivateClause)
      CGF.EmitOMPLastprivateClauseFinal(S, /*NoFinals=*/true);
    CGF.EmitOMPReductionClauseFinal(S, /*ReductionKind=*/OMPD_simd);
    emitPostUpdateForReductionClause(CGF, S,
                                     [](CodeGenFunction &) { return nullptr; });
  }
  CGF.EmitOMPLinearClauseFinal(S, [](CodeGenFunction &) { return nullptr; });
  // Emit: if (PreCond) - end.
  if (ContBlock) {
    CGF.EmitBranch(ContBlock);
    CGF.EmitBlock(ContBlock, true);
  }
}

static bool isSupportedByOpenMPIRBuilder(const OMPExecutableDirective &S) {
  // Check for unsupported clauses
  if (!S.clauses().empty()) {
    // Currently no clause is supported
    return false;
  }

  // Check if we have a statement with the ordered directive.
  // Visit the statement hierarchy to find a compound statement
  // with a ordered directive in it.
  if (const auto *CanonLoop = dyn_cast<OMPCanonicalLoop>(S.getRawStmt())) {
    if (const Stmt *SyntacticalLoop = CanonLoop->getLoopStmt()) {
      for (const Stmt *SubStmt : SyntacticalLoop->children()) {
        if (!SubStmt)
          continue;
        if (const CompoundStmt *CS = dyn_cast<CompoundStmt>(SubStmt)) {
          for (const Stmt *CSSubStmt : CS->children()) {
            if (!CSSubStmt)
              continue;
            if (isa<OMPOrderedDirective>(CSSubStmt)) {
              return false;
            }
          }
        }
      }
    }
  }
  return true;
}

void CodeGenFunction::EmitOMPSimdDirective(const OMPSimdDirective &S) {
  bool UseOMPIRBuilder =
      CGM.getLangOpts().OpenMPIRBuilder && isSupportedByOpenMPIRBuilder(S);
  if (UseOMPIRBuilder) {
    auto &&CodeGenIRBuilder = [this, &S, UseOMPIRBuilder](CodeGenFunction &CGF,
                                                          PrePostActionTy &) {
      // Use the OpenMPIRBuilder if enabled.
      if (UseOMPIRBuilder) {
        // Emit the associated statement and get its loop representation.
        llvm::DebugLoc DL = SourceLocToDebugLoc(S.getBeginLoc());
        const Stmt *Inner = S.getRawStmt();
        llvm::CanonicalLoopInfo *CLI =
            EmitOMPCollapsedCanonicalLoopNest(Inner, 1);

        llvm::OpenMPIRBuilder &OMPBuilder =
            CGM.getOpenMPRuntime().getOMPBuilder();
        // Add SIMD specific metadata
        OMPBuilder.applySimd(DL, CLI);
        return;
      }
    };
    {
      auto LPCRegion =
          CGOpenMPRuntime::LastprivateConditionalRAII::disable(*this, S);
      OMPLexicalScope Scope(*this, S, OMPD_unknown);
      CGM.getOpenMPRuntime().emitInlinedDirective(*this, OMPD_simd,
                                                  CodeGenIRBuilder);
    }
    return;
  }

  ParentLoopDirectiveForScanRegion ScanRegion(*this, S);
  OMPFirstScanLoop = true;
  auto &&CodeGen = [&S](CodeGenFunction &CGF, PrePostActionTy &Action) {
    emitOMPSimdRegion(CGF, S, Action);
  };
  {
    auto LPCRegion =
        CGOpenMPRuntime::LastprivateConditionalRAII::disable(*this, S);
    OMPLexicalScope Scope(*this, S, OMPD_unknown);
    CGM.getOpenMPRuntime().emitInlinedDirective(*this, OMPD_simd, CodeGen);
  }
  // Check for outer lastprivate conditional update.
  checkForLastprivateConditionalUpdate(*this, S);
}

void CodeGenFunction::EmitOMPTileDirective(const OMPTileDirective &S) {
  // Emit the de-sugared statement.
  OMPTransformDirectiveScopeRAII TileScope(*this, &S);
  EmitStmt(S.getTransformedStmt());
}

void CodeGenFunction::EmitOMPUnrollDirective(const OMPUnrollDirective &S) {
  bool UseOMPIRBuilder = CGM.getLangOpts().OpenMPIRBuilder;

  if (UseOMPIRBuilder) {
    auto DL = SourceLocToDebugLoc(S.getBeginLoc());
    const Stmt *Inner = S.getRawStmt();

    // Consume nested loop. Clear the entire remaining loop stack because a
    // fully unrolled loop is non-transformable. For partial unrolling the
    // generated outer loop is pushed back to the stack.
    llvm::CanonicalLoopInfo *CLI = EmitOMPCollapsedCanonicalLoopNest(Inner, 1);
    OMPLoopNestStack.clear();

    llvm::OpenMPIRBuilder &OMPBuilder = CGM.getOpenMPRuntime().getOMPBuilder();

    bool NeedsUnrolledCLI = ExpectedOMPLoopDepth >= 1;
    llvm::CanonicalLoopInfo *UnrolledCLI = nullptr;

    if (S.hasClausesOfKind<OMPFullClause>()) {
      assert(ExpectedOMPLoopDepth == 0);
      OMPBuilder.unrollLoopFull(DL, CLI);
    } else if (auto *PartialClause = S.getSingleClause<OMPPartialClause>()) {
      uint64_t Factor = 0;
      if (Expr *FactorExpr = PartialClause->getFactor()) {
        Factor = FactorExpr->EvaluateKnownConstInt(getContext()).getZExtValue();
        assert(Factor >= 1 && "Only positive factors are valid");
      }
      OMPBuilder.unrollLoopPartial(DL, CLI, Factor,
                                   NeedsUnrolledCLI ? &UnrolledCLI : nullptr);
    } else {
      OMPBuilder.unrollLoopHeuristic(DL, CLI);
    }

    assert((!NeedsUnrolledCLI || UnrolledCLI) &&
           "NeedsUnrolledCLI implies UnrolledCLI to be set");
    if (UnrolledCLI)
      OMPLoopNestStack.push_back(UnrolledCLI);

    return;
  }

  // This function is only called if the unrolled loop is not consumed by any
  // other loop-associated construct. Such a loop-associated construct will have
  // used the transformed AST.

  // Set the unroll metadata for the next emitted loop.
  LoopStack.setUnrollState(LoopAttributes::Enable);

  if (S.hasClausesOfKind<OMPFullClause>()) {
    LoopStack.setUnrollState(LoopAttributes::Full);
  } else if (auto *PartialClause = S.getSingleClause<OMPPartialClause>()) {
    if (Expr *FactorExpr = PartialClause->getFactor()) {
      uint64_t Factor =
          FactorExpr->EvaluateKnownConstInt(getContext()).getZExtValue();
      assert(Factor >= 1 && "Only positive factors are valid");
      LoopStack.setUnrollCount(Factor);
    }
  }

  EmitStmt(S.getAssociatedStmt());
}

void CodeGenFunction::EmitOMPOuterLoop(
    bool DynamicOrOrdered, bool IsMonotonic, const OMPLoopDirective &S,
    CodeGenFunction::OMPPrivateScope &LoopScope,
    const CodeGenFunction::OMPLoopArguments &LoopArgs,
    const CodeGenFunction::CodeGenLoopTy &CodeGenLoop,
    const CodeGenFunction::CodeGenOrderedTy &CodeGenOrdered) {
  CGOpenMPRuntime &RT = CGM.getOpenMPRuntime();

  const Expr *IVExpr = S.getIterationVariable();
  const unsigned IVSize = getContext().getTypeSize(IVExpr->getType());
  const bool IVSigned = IVExpr->getType()->hasSignedIntegerRepresentation();

  JumpDest LoopExit = getJumpDestInCurrentScope("omp.dispatch.end");

  // Start the loop with a block that tests the condition.
  llvm::BasicBlock *CondBlock = createBasicBlock("omp.dispatch.cond");
  EmitBlock(CondBlock);
  const SourceRange R = S.getSourceRange();
  OMPLoopNestStack.clear();
  LoopStack.push(CondBlock, SourceLocToDebugLoc(R.getBegin()),
                 SourceLocToDebugLoc(R.getEnd()));

  llvm::Value *BoolCondVal = nullptr;
  if (!DynamicOrOrdered) {
    // UB = min(UB, GlobalUB) or
    // UB = min(UB, PrevUB) for combined loop sharing constructs (e.g.
    // 'distribute parallel for')
    EmitIgnoredExpr(LoopArgs.EUB);
    // IV = LB
    EmitIgnoredExpr(LoopArgs.Init);
    // IV < UB
    BoolCondVal = EvaluateExprAsBool(LoopArgs.Cond);
  } else {
    BoolCondVal =
        RT.emitForNext(*this, S.getBeginLoc(), IVSize, IVSigned, LoopArgs.IL,
                       LoopArgs.LB, LoopArgs.UB, LoopArgs.ST);
  }

  // If there are any cleanups between here and the loop-exit scope,
  // create a block to stage a loop exit along.
  llvm::BasicBlock *ExitBlock = LoopExit.getBlock();
  if (LoopScope.requiresCleanups())
    ExitBlock = createBasicBlock("omp.dispatch.cleanup");

  llvm::BasicBlock *LoopBody = createBasicBlock("omp.dispatch.body");
  Builder.CreateCondBr(BoolCondVal, LoopBody, ExitBlock);
  if (ExitBlock != LoopExit.getBlock()) {
    EmitBlock(ExitBlock);
    EmitBranchThroughCleanup(LoopExit);
  }
  EmitBlock(LoopBody);

  // Emit "IV = LB" (in case of static schedule, we have already calculated new
  // LB for loop condition and emitted it above).
  if (DynamicOrOrdered)
    EmitIgnoredExpr(LoopArgs.Init);

  // Create a block for the increment.
  JumpDest Continue = getJumpDestInCurrentScope("omp.dispatch.inc");
  BreakContinueStack.push_back(BreakContinue(LoopExit, Continue));

  emitCommonSimdLoop(
      *this, S,
      [&S, IsMonotonic](CodeGenFunction &CGF, PrePostActionTy &) {
        // Generate !llvm.loop.parallel metadata for loads and stores for loops
        // with dynamic/guided scheduling and without ordered clause.
        if (!isOpenMPSimdDirective(S.getDirectiveKind())) {
          CGF.LoopStack.setParallel(!IsMonotonic);
          if (const auto *C = S.getSingleClause<OMPOrderClause>())
            if (C->getKind() == OMPC_ORDER_concurrent)
              CGF.LoopStack.setParallel(/*Enable=*/true);
        } else {
          CGF.EmitOMPSimdInit(S);
        }
      },
      [&S, &LoopArgs, LoopExit, &CodeGenLoop, IVSize, IVSigned, &CodeGenOrdered,
       &LoopScope](CodeGenFunction &CGF, PrePostActionTy &) {
        SourceLocation Loc = S.getBeginLoc();
        // when 'distribute' is not combined with a 'for':
        // while (idx <= UB) { BODY; ++idx; }
        // when 'distribute' is combined with a 'for'
        // (e.g. 'distribute parallel for')
        // while (idx <= UB) { <CodeGen rest of pragma>; idx += ST; }
        CGF.EmitOMPInnerLoop(
            S, LoopScope.requiresCleanups(), LoopArgs.Cond, LoopArgs.IncExpr,
            [&S, LoopExit, &CodeGenLoop](CodeGenFunction &CGF) {
              CodeGenLoop(CGF, S, LoopExit);
            },
            [IVSize, IVSigned, Loc, &CodeGenOrdered](CodeGenFunction &CGF) {
              CodeGenOrdered(CGF, Loc, IVSize, IVSigned);
            });
      });

  EmitBlock(Continue.getBlock());
  BreakContinueStack.pop_back();
  if (!DynamicOrOrdered) {
    // Emit "LB = LB + Stride", "UB = UB + Stride".
    EmitIgnoredExpr(LoopArgs.NextLB);
    EmitIgnoredExpr(LoopArgs.NextUB);
  }

  EmitBranch(CondBlock);
  OMPLoopNestStack.clear();
  LoopStack.pop();
  // Emit the fall-through block.
  EmitBlock(LoopExit.getBlock());

  // Tell the runtime we are done.
  auto &&CodeGen = [DynamicOrOrdered, &S](CodeGenFunction &CGF) {
    if (!DynamicOrOrdered)
      CGF.CGM.getOpenMPRuntime().emitForStaticFinish(CGF, S.getEndLoc(),
                                                     S.getDirectiveKind());
  };
  OMPCancelStack.emitExit(*this, S.getDirectiveKind(), CodeGen);
}

void CodeGenFunction::EmitOMPForOuterLoop(
    const OpenMPScheduleTy &ScheduleKind, bool IsMonotonic,
    const OMPLoopDirective &S, OMPPrivateScope &LoopScope, bool Ordered,
    const OMPLoopArguments &LoopArgs,
    const CodeGenDispatchBoundsTy &CGDispatchBounds) {
  CGOpenMPRuntime &RT = CGM.getOpenMPRuntime();

  // Dynamic scheduling of the outer loop (dynamic, guided, auto, runtime).
  const bool DynamicOrOrdered = Ordered || RT.isDynamic(ScheduleKind.Schedule);

  assert((Ordered || !RT.isStaticNonchunked(ScheduleKind.Schedule,
                                            LoopArgs.Chunk != nullptr)) &&
         "static non-chunked schedule does not need outer loop");

  // Emit outer loop.
  //
  // OpenMP [2.7.1, Loop Construct, Description, table 2-1]
  // When schedule(dynamic,chunk_size) is specified, the iterations are
  // distributed to threads in the team in chunks as the threads request them.
  // Each thread executes a chunk of iterations, then requests another chunk,
  // until no chunks remain to be distributed. Each chunk contains chunk_size
  // iterations, except for the last chunk to be distributed, which may have
  // fewer iterations. When no chunk_size is specified, it defaults to 1.
  //
  // When schedule(guided,chunk_size) is specified, the iterations are assigned
  // to threads in the team in chunks as the executing threads request them.
  // Each thread executes a chunk of iterations, then requests another chunk,
  // until no chunks remain to be assigned. For a chunk_size of 1, the size of
  // each chunk is proportional to the number of unassigned iterations divided
  // by the number of threads in the team, decreasing to 1. For a chunk_size
  // with value k (greater than 1), the size of each chunk is determined in the
  // same way, with the restriction that the chunks do not contain fewer than k
  // iterations (except for the last chunk to be assigned, which may have fewer
  // than k iterations).
  //
  // When schedule(auto) is specified, the decision regarding scheduling is
  // delegated to the compiler and/or runtime system. The programmer gives the
  // implementation the freedom to choose any possible mapping of iterations to
  // threads in the team.
  //
  // When schedule(runtime) is specified, the decision regarding scheduling is
  // deferred until run time, and the schedule and chunk size are taken from the
  // run-sched-var ICV. If the ICV is set to auto, the schedule is
  // implementation defined
  //
  // while(__kmpc_dispatch_next(&LB, &UB)) {
  //   idx = LB;
  //   while (idx <= UB) { BODY; ++idx;
  //   __kmpc_dispatch_fini_(4|8)[u](); // For ordered loops only.
  //   } // inner loop
  // }
  //
  // OpenMP [2.7.1, Loop Construct, Description, table 2-1]
  // When schedule(static, chunk_size) is specified, iterations are divided into
  // chunks of size chunk_size, and the chunks are assigned to the threads in
  // the team in a round-robin fashion in the order of the thread number.
  //
  // while(UB = min(UB, GlobalUB), idx = LB, idx < UB) {
  //   while (idx <= UB) { BODY; ++idx; } // inner loop
  //   LB = LB + ST;
  //   UB = UB + ST;
  // }
  //

  const Expr *IVExpr = S.getIterationVariable();
  const unsigned IVSize = getContext().getTypeSize(IVExpr->getType());
  const bool IVSigned = IVExpr->getType()->hasSignedIntegerRepresentation();

  if (DynamicOrOrdered) {
    const std::pair<llvm::Value *, llvm::Value *> DispatchBounds =
        CGDispatchBounds(*this, S, LoopArgs.LB, LoopArgs.UB);
    llvm::Value *LBVal = DispatchBounds.first;
    llvm::Value *UBVal = DispatchBounds.second;
    CGOpenMPRuntime::DispatchRTInput DipatchRTInputValues = {LBVal, UBVal,
                                                             LoopArgs.Chunk};
    RT.emitForDispatchInit(*this, S.getBeginLoc(), ScheduleKind, IVSize,
                           IVSigned, Ordered, DipatchRTInputValues);
  } else {
    CGOpenMPRuntime::StaticRTInput StaticInit(
        IVSize, IVSigned, Ordered, LoopArgs.IL, LoopArgs.LB, LoopArgs.UB,
        LoopArgs.ST, LoopArgs.Chunk);
    RT.emitForStaticInit(*this, S.getBeginLoc(), S.getDirectiveKind(),
                         ScheduleKind, StaticInit);
  }

  auto &&CodeGenOrdered = [Ordered](CodeGenFunction &CGF, SourceLocation Loc,
                                    const unsigned IVSize,
                                    const bool IVSigned) {
    if (Ordered) {
      CGF.CGM.getOpenMPRuntime().emitForOrderedIterationEnd(CGF, Loc, IVSize,
                                                            IVSigned);
    }
  };

  OMPLoopArguments OuterLoopArgs(LoopArgs.LB, LoopArgs.UB, LoopArgs.ST,
                                 LoopArgs.IL, LoopArgs.Chunk, LoopArgs.EUB);
  OuterLoopArgs.IncExpr = S.getInc();
  OuterLoopArgs.Init = S.getInit();
  OuterLoopArgs.Cond = S.getCond();
  OuterLoopArgs.NextLB = S.getNextLowerBound();
  OuterLoopArgs.NextUB = S.getNextUpperBound();
  EmitOMPOuterLoop(DynamicOrOrdered, IsMonotonic, S, LoopScope, OuterLoopArgs,
                   emitOMPLoopBodyWithStopPoint, CodeGenOrdered);
}

static void emitEmptyOrdered(CodeGenFunction &, SourceLocation Loc,
                             const unsigned IVSize, const bool IVSigned) {}

void CodeGenFunction::EmitOMPDistributeOuterLoop(
    OpenMPDistScheduleClauseKind ScheduleKind, const OMPLoopDirective &S,
    OMPPrivateScope &LoopScope, const OMPLoopArguments &LoopArgs,
    const CodeGenLoopTy &CodeGenLoopContent) {

  CGOpenMPRuntime &RT = CGM.getOpenMPRuntime();

  // Emit outer loop.
  // Same behavior as a OMPForOuterLoop, except that schedule cannot be
  // dynamic
  //

  const Expr *IVExpr = S.getIterationVariable();
  const unsigned IVSize = getContext().getTypeSize(IVExpr->getType());
  const bool IVSigned = IVExpr->getType()->hasSignedIntegerRepresentation();

  CGOpenMPRuntime::StaticRTInput StaticInit(
      IVSize, IVSigned, /* Ordered = */ false, LoopArgs.IL, LoopArgs.LB,
      LoopArgs.UB, LoopArgs.ST, LoopArgs.Chunk);
  RT.emitDistributeStaticInit(*this, S.getBeginLoc(), ScheduleKind, StaticInit);

  // for combined 'distribute' and 'for' the increment expression of distribute
  // is stored in DistInc. For 'distribute' alone, it is in Inc.
  Expr *IncExpr;
  if (isOpenMPLoopBoundSharingDirective(S.getDirectiveKind()))
    IncExpr = S.getDistInc();
  else
    IncExpr = S.getInc();

  // this routine is shared by 'omp distribute parallel for' and
  // 'omp distribute': select the right EUB expression depending on the
  // directive
  OMPLoopArguments OuterLoopArgs;
  OuterLoopArgs.LB = LoopArgs.LB;
  OuterLoopArgs.UB = LoopArgs.UB;
  OuterLoopArgs.ST = LoopArgs.ST;
  OuterLoopArgs.IL = LoopArgs.IL;
  OuterLoopArgs.Chunk = LoopArgs.Chunk;
  OuterLoopArgs.EUB = isOpenMPLoopBoundSharingDirective(S.getDirectiveKind())
                          ? S.getCombinedEnsureUpperBound()
                          : S.getEnsureUpperBound();
  OuterLoopArgs.IncExpr = IncExpr;
  OuterLoopArgs.Init = isOpenMPLoopBoundSharingDirective(S.getDirectiveKind())
                           ? S.getCombinedInit()
                           : S.getInit();
  OuterLoopArgs.Cond = isOpenMPLoopBoundSharingDirective(S.getDirectiveKind())
                           ? S.getCombinedCond()
                           : S.getCond();
  OuterLoopArgs.NextLB = isOpenMPLoopBoundSharingDirective(S.getDirectiveKind())
                             ? S.getCombinedNextLowerBound()
                             : S.getNextLowerBound();
  OuterLoopArgs.NextUB = isOpenMPLoopBoundSharingDirective(S.getDirectiveKind())
                             ? S.getCombinedNextUpperBound()
                             : S.getNextUpperBound();

  EmitOMPOuterLoop(/* DynamicOrOrdered = */ false, /* IsMonotonic = */ false, S,
                   LoopScope, OuterLoopArgs, CodeGenLoopContent,
                   emitEmptyOrdered);
}

static std::pair<LValue, LValue>
emitDistributeParallelForInnerBounds(CodeGenFunction &CGF,
                                     const OMPExecutableDirective &S) {
  const OMPLoopDirective &LS = cast<OMPLoopDirective>(S);
  LValue LB =
      EmitOMPHelperVar(CGF, cast<DeclRefExpr>(LS.getLowerBoundVariable()));
  LValue UB =
      EmitOMPHelperVar(CGF, cast<DeclRefExpr>(LS.getUpperBoundVariable()));

  // When composing 'distribute' with 'for' (e.g. as in 'distribute
  // parallel for') we need to use the 'distribute'
  // chunk lower and upper bounds rather than the whole loop iteration
  // space. These are parameters to the outlined function for 'parallel'
  // and we copy the bounds of the previous schedule into the
  // the current ones.
  LValue PrevLB = CGF.EmitLValue(LS.getPrevLowerBoundVariable());
  LValue PrevUB = CGF.EmitLValue(LS.getPrevUpperBoundVariable());
  llvm::Value *PrevLBVal = CGF.EmitLoadOfScalar(
      PrevLB, LS.getPrevLowerBoundVariable()->getExprLoc());
  PrevLBVal = CGF.EmitScalarConversion(
      PrevLBVal, LS.getPrevLowerBoundVariable()->getType(),
      LS.getIterationVariable()->getType(),
      LS.getPrevLowerBoundVariable()->getExprLoc());
  llvm::Value *PrevUBVal = CGF.EmitLoadOfScalar(
      PrevUB, LS.getPrevUpperBoundVariable()->getExprLoc());
  PrevUBVal = CGF.EmitScalarConversion(
      PrevUBVal, LS.getPrevUpperBoundVariable()->getType(),
      LS.getIterationVariable()->getType(),
      LS.getPrevUpperBoundVariable()->getExprLoc());

  CGF.EmitStoreOfScalar(PrevLBVal, LB);
  CGF.EmitStoreOfScalar(PrevUBVal, UB);

  return {LB, UB};
}

/// if the 'for' loop has a dispatch schedule (e.g. dynamic, guided) then
/// we need to use the LB and UB expressions generated by the worksharing
/// code generation support, whereas in non combined situations we would
/// just emit 0 and the LastIteration expression
/// This function is necessary due to the difference of the LB and UB
/// types for the RT emission routines for 'for_static_init' and
/// 'for_dispatch_init'
static std::pair<llvm::Value *, llvm::Value *>
emitDistributeParallelForDispatchBounds(CodeGenFunction &CGF,
                                        const OMPExecutableDirective &S,
                                        Address LB, Address UB) {
  const OMPLoopDirective &LS = cast<OMPLoopDirective>(S);
  const Expr *IVExpr = LS.getIterationVariable();
  // when implementing a dynamic schedule for a 'for' combined with a
  // 'distribute' (e.g. 'distribute parallel for'), the 'for' loop
  // is not normalized as each team only executes its own assigned
  // distribute chunk
  QualType IteratorTy = IVExpr->getType();
  llvm::Value *LBVal =
      CGF.EmitLoadOfScalar(LB, /*Volatile=*/false, IteratorTy, S.getBeginLoc());
  llvm::Value *UBVal =
      CGF.EmitLoadOfScalar(UB, /*Volatile=*/false, IteratorTy, S.getBeginLoc());
  return {LBVal, UBVal};
}

static void emitDistributeParallelForDistributeInnerBoundParams(
    CodeGenFunction &CGF, const OMPExecutableDirective &S,
    llvm::SmallVectorImpl<llvm::Value *> &CapturedVars) {
  const auto &Dir = cast<OMPLoopDirective>(S);
  LValue LB =
      CGF.EmitLValue(cast<DeclRefExpr>(Dir.getCombinedLowerBoundVariable()));
  llvm::Value *LBCast =
      CGF.Builder.CreateIntCast(CGF.Builder.CreateLoad(LB.getAddress(CGF)),
                                CGF.SizeTy, /*isSigned=*/false);
  CapturedVars.push_back(LBCast);
  LValue UB =
      CGF.EmitLValue(cast<DeclRefExpr>(Dir.getCombinedUpperBoundVariable()));

  llvm::Value *UBCast =
      CGF.Builder.CreateIntCast(CGF.Builder.CreateLoad(UB.getAddress(CGF)),
                                CGF.SizeTy, /*isSigned=*/false);
  CapturedVars.push_back(UBCast);
}

static void
emitInnerParallelForWhenCombined(CodeGenFunction &CGF,
                                 const OMPLoopDirective &S,
                                 CodeGenFunction::JumpDest LoopExit) {
  auto &&CGInlinedWorksharingLoop = [&S](CodeGenFunction &CGF,
                                         PrePostActionTy &Action) {
    Action.Enter(CGF);
    bool HasCancel = false;
    if (!isOpenMPSimdDirective(S.getDirectiveKind())) {
      if (const auto *D = dyn_cast<OMPTeamsDistributeParallelForDirective>(&S))
        HasCancel = D->hasCancel();
      else if (const auto *D = dyn_cast<OMPDistributeParallelForDirective>(&S))
        HasCancel = D->hasCancel();
      else if (const auto *D =
                   dyn_cast<OMPTargetTeamsDistributeParallelForDirective>(&S))
        HasCancel = D->hasCancel();
    }
    CodeGenFunction::OMPCancelStackRAII CancelRegion(CGF, S.getDirectiveKind(),
                                                     HasCancel);
    CGF.EmitOMPWorksharingLoop(S, S.getPrevEnsureUpperBound(),
                               emitDistributeParallelForInnerBounds,
                               emitDistributeParallelForDispatchBounds);
  };

  emitCommonOMPParallelDirective(
      CGF, S,
      isOpenMPSimdDirective(S.getDirectiveKind()) ? OMPD_for_simd : OMPD_for,
      CGInlinedWorksharingLoop,
      emitDistributeParallelForDistributeInnerBoundParams);
}

void CodeGenFunction::EmitOMPDistributeParallelForDirective(
    const OMPDistributeParallelForDirective &S) {
  auto &&CodeGen = [&S](CodeGenFunction &CGF, PrePostActionTy &) {
    CGF.EmitOMPDistributeLoop(S, emitInnerParallelForWhenCombined,
                              S.getDistInc());
  };
  OMPLexicalScope Scope(*this, S, OMPD_parallel);
  CGM.getOpenMPRuntime().emitInlinedDirective(*this, OMPD_distribute, CodeGen);
}

void CodeGenFunction::EmitOMPDistributeParallelForSimdDirective(
    const OMPDistributeParallelForSimdDirective &S) {
  auto &&CodeGen = [&S](CodeGenFunction &CGF, PrePostActionTy &) {
    CGF.EmitOMPDistributeLoop(S, emitInnerParallelForWhenCombined,
                              S.getDistInc());
  };
  OMPLexicalScope Scope(*this, S, OMPD_parallel);
  CGM.getOpenMPRuntime().emitInlinedDirective(*this, OMPD_distribute, CodeGen);
}

void CodeGenFunction::EmitOMPDistributeSimdDirective(
    const OMPDistributeSimdDirective &S) {
  auto &&CodeGen = [&S](CodeGenFunction &CGF, PrePostActionTy &) {
    CGF.EmitOMPDistributeLoop(S, emitOMPLoopBodyWithStopPoint, S.getInc());
  };
  OMPLexicalScope Scope(*this, S, OMPD_unknown);
  CGM.getOpenMPRuntime().emitInlinedDirective(*this, OMPD_simd, CodeGen);
}

void CodeGenFunction::EmitOMPTargetSimdDeviceFunction(
    CodeGenModule &CGM, StringRef ParentName, const OMPTargetSimdDirective &S) {
  // Emit SPMD target parallel for region as a standalone region.
  auto &&CodeGen = [&S](CodeGenFunction &CGF, PrePostActionTy &Action) {
    emitOMPSimdRegion(CGF, S, Action);
  };
  llvm::Function *Fn;
  llvm::Constant *Addr;
  // Emit target region as a standalone region.
  CGM.getOpenMPRuntime().emitTargetOutlinedFunction(
      S, ParentName, Fn, Addr, /*IsOffloadEntry=*/true, CodeGen);
  assert(Fn && Addr && "Target device function emission failed.");
}

void CodeGenFunction::EmitOMPTargetSimdDirective(
    const OMPTargetSimdDirective &S) {
  auto &&CodeGen = [&S](CodeGenFunction &CGF, PrePostActionTy &Action) {
    emitOMPSimdRegion(CGF, S, Action);
  };
  emitCommonOMPTargetDirective(*this, S, CodeGen);
}

namespace {
struct ScheduleKindModifiersTy {
  OpenMPScheduleClauseKind Kind;
  OpenMPScheduleClauseModifier M1;
  OpenMPScheduleClauseModifier M2;
  ScheduleKindModifiersTy(OpenMPScheduleClauseKind Kind,
                          OpenMPScheduleClauseModifier M1,
                          OpenMPScheduleClauseModifier M2)
      : Kind(Kind), M1(M1), M2(M2) {}
};
} // namespace

bool CodeGenFunction::EmitOMPWorksharingLoop(
    const OMPLoopDirective &S, Expr *EUB,
    const CodeGenLoopBoundsTy &CodeGenLoopBounds,
    const CodeGenDispatchBoundsTy &CGDispatchBounds) {
  // Emit the loop iteration variable.
  const auto *IVExpr = cast<DeclRefExpr>(S.getIterationVariable());
  const auto *IVDecl = cast<VarDecl>(IVExpr->getDecl());
  EmitVarDecl(*IVDecl);

  // Emit the iterations count variable.
  // If it is not a variable, Sema decided to calculate iterations count on each
  // iteration (e.g., it is foldable into a constant).
  if (const auto *LIExpr = dyn_cast<DeclRefExpr>(S.getLastIteration())) {
    EmitVarDecl(*cast<VarDecl>(LIExpr->getDecl()));
    // Emit calculation of the iterations count.
    EmitIgnoredExpr(S.getCalcLastIteration());
  }

  CGOpenMPRuntime &RT = CGM.getOpenMPRuntime();

  bool HasLastprivateClause;
  // Check pre-condition.
  {
    OMPLoopScope PreInitScope(*this, S);
    // Skip the entire loop if we don't meet the precondition.
    // If the condition constant folds and can be elided, avoid emitting the
    // whole loop.
    bool CondConstant;
    llvm::BasicBlock *ContBlock = nullptr;
    if (ConstantFoldsToSimpleInteger(S.getPreCond(), CondConstant)) {
      if (!CondConstant)
        return false;
    } else {
      llvm::BasicBlock *ThenBlock = createBasicBlock("omp.precond.then");
      ContBlock = createBasicBlock("omp.precond.end");
      emitPreCond(*this, S, S.getPreCond(), ThenBlock, ContBlock,
                  getProfileCount(&S));
      EmitBlock(ThenBlock);
      incrementProfileCounter(&S);
    }

    RunCleanupsScope DoacrossCleanupScope(*this);
    bool Ordered = false;
    if (const auto *OrderedClause = S.getSingleClause<OMPOrderedClause>()) {
      if (OrderedClause->getNumForLoops())
        RT.emitDoacrossInit(*this, S, OrderedClause->getLoopNumIterations());
      else
        Ordered = true;
    }

    llvm::DenseSet<const Expr *> EmittedFinals;
    emitAlignedClause(*this, S);
    bool HasLinears = EmitOMPLinearClauseInit(S);
    // Emit helper vars inits.

    std::pair<LValue, LValue> Bounds = CodeGenLoopBounds(*this, S);
    LValue LB = Bounds.first;
    LValue UB = Bounds.second;
    LValue ST =
        EmitOMPHelperVar(*this, cast<DeclRefExpr>(S.getStrideVariable()));
    LValue IL =
        EmitOMPHelperVar(*this, cast<DeclRefExpr>(S.getIsLastIterVariable()));

    // Emit 'then' code.
    {
      OMPPrivateScope LoopScope(*this);
      if (EmitOMPFirstprivateClause(S, LoopScope) || HasLinears) {
        // Emit implicit barrier to synchronize threads and avoid data races on
        // initialization of firstprivate variables and post-update of
        // lastprivate variables.
        CGM.getOpenMPRuntime().emitBarrierCall(
            *this, S.getBeginLoc(), OMPD_unknown, /*EmitChecks=*/false,
            /*ForceSimpleCall=*/true);
      }
      EmitOMPPrivateClause(S, LoopScope);
      CGOpenMPRuntime::LastprivateConditionalRAII LPCRegion(
          *this, S, EmitLValue(S.getIterationVariable()));
      HasLastprivateClause = EmitOMPLastprivateClauseInit(S, LoopScope);
      EmitOMPReductionClauseInit(S, LoopScope);
      EmitOMPPrivateLoopCounters(S, LoopScope);
      EmitOMPLinearClause(S, LoopScope);
      (void)LoopScope.Privatize();
      if (isOpenMPTargetExecutionDirective(S.getDirectiveKind()))
        CGM.getOpenMPRuntime().adjustTargetSpecificDataForLambdas(*this, S);

      // Detect the loop schedule kind and chunk.
      const Expr *ChunkExpr = nullptr;
      OpenMPScheduleTy ScheduleKind;
      if (const auto *C = S.getSingleClause<OMPScheduleClause>()) {
        ScheduleKind.Schedule = C->getScheduleKind();
        ScheduleKind.M1 = C->getFirstScheduleModifier();
        ScheduleKind.M2 = C->getSecondScheduleModifier();
        ChunkExpr = C->getChunkSize();
      } else {
        // Default behaviour for schedule clause.
        CGM.getOpenMPRuntime().getDefaultScheduleAndChunk(
            *this, S, ScheduleKind.Schedule, ChunkExpr);
      }
      bool HasChunkSizeOne = false;
      llvm::Value *Chunk = nullptr;
      if (ChunkExpr) {
        Chunk = EmitScalarExpr(ChunkExpr);
        Chunk = EmitScalarConversion(Chunk, ChunkExpr->getType(),
                                     S.getIterationVariable()->getType(),
                                     S.getBeginLoc());
        Expr::EvalResult Result;
        if (ChunkExpr->EvaluateAsInt(Result, getContext())) {
          llvm::APSInt EvaluatedChunk = Result.Val.getInt();
          HasChunkSizeOne = (EvaluatedChunk.getLimitedValue() == 1);
        }
      }
      const unsigned IVSize = getContext().getTypeSize(IVExpr->getType());
      const bool IVSigned = IVExpr->getType()->hasSignedIntegerRepresentation();
      // OpenMP 4.5, 2.7.1 Loop Construct, Description.
      // If the static schedule kind is specified or if the ordered clause is
      // specified, and if no monotonic modifier is specified, the effect will
      // be as if the monotonic modifier was specified.
      bool StaticChunkedOne =
          RT.isStaticChunked(ScheduleKind.Schedule,
                             /* Chunked */ Chunk != nullptr) &&
          HasChunkSizeOne &&
          isOpenMPLoopBoundSharingDirective(S.getDirectiveKind());
      bool IsMonotonic =
          Ordered ||
          (ScheduleKind.Schedule == OMPC_SCHEDULE_static &&
           !(ScheduleKind.M1 == OMPC_SCHEDULE_MODIFIER_nonmonotonic ||
             ScheduleKind.M2 == OMPC_SCHEDULE_MODIFIER_nonmonotonic)) ||
          ScheduleKind.M1 == OMPC_SCHEDULE_MODIFIER_monotonic ||
          ScheduleKind.M2 == OMPC_SCHEDULE_MODIFIER_monotonic;
      if ((RT.isStaticNonchunked(ScheduleKind.Schedule,
                                 /* Chunked */ Chunk != nullptr) ||
           StaticChunkedOne) &&
          !Ordered) {
        JumpDest LoopExit =
            getJumpDestInCurrentScope(createBasicBlock("omp.loop.exit"));
        emitCommonSimdLoop(
            *this, S,
            [&S](CodeGenFunction &CGF, PrePostActionTy &) {
              if (isOpenMPSimdDirective(S.getDirectiveKind())) {
                CGF.EmitOMPSimdInit(S);
              } else if (const auto *C = S.getSingleClause<OMPOrderClause>()) {
                if (C->getKind() == OMPC_ORDER_concurrent)
                  CGF.LoopStack.setParallel(/*Enable=*/true);
              }
            },
            [IVSize, IVSigned, Ordered, IL, LB, UB, ST, StaticChunkedOne, Chunk,
             &S, ScheduleKind, LoopExit,
             &LoopScope](CodeGenFunction &CGF, PrePostActionTy &) {
              // OpenMP [2.7.1, Loop Construct, Description, table 2-1]
              // When no chunk_size is specified, the iteration space is divided
              // into chunks that are approximately equal in size, and at most
              // one chunk is distributed to each thread. Note that the size of
              // the chunks is unspecified in this case.
              CGOpenMPRuntime::StaticRTInput StaticInit(
                  IVSize, IVSigned, Ordered, IL.getAddress(CGF),
                  LB.getAddress(CGF), UB.getAddress(CGF), ST.getAddress(CGF),
                  StaticChunkedOne ? Chunk : nullptr);
              CGF.CGM.getOpenMPRuntime().emitForStaticInit(
                  CGF, S.getBeginLoc(), S.getDirectiveKind(), ScheduleKind,
                  StaticInit);
              // UB = min(UB, GlobalUB);
              if (!StaticChunkedOne)
                CGF.EmitIgnoredExpr(S.getEnsureUpperBound());
              // IV = LB;
              CGF.EmitIgnoredExpr(S.getInit());
              // For unchunked static schedule generate:
              //
              // while (idx <= UB) {
              //   BODY;
              //   ++idx;
              // }
              //
              // For static schedule with chunk one:
              //
              // while (IV <= PrevUB) {
              //   BODY;
              //   IV += ST;
              // }
              CGF.EmitOMPInnerLoop(
                  S, LoopScope.requiresCleanups(),
                  StaticChunkedOne ? S.getCombinedParForInDistCond()
                                   : S.getCond(),
                  StaticChunkedOne ? S.getDistInc() : S.getInc(),
                  [&S, LoopExit](CodeGenFunction &CGF) {
                    emitOMPLoopBodyWithStopPoint(CGF, S, LoopExit);
                  },
                  [](CodeGenFunction &) {});
            });
        EmitBlock(LoopExit.getBlock());
        // Tell the runtime we are done.
        auto &&CodeGen = [&S](CodeGenFunction &CGF) {
          CGF.CGM.getOpenMPRuntime().emitForStaticFinish(CGF, S.getEndLoc(),
                                                         S.getDirectiveKind());
        };
        OMPCancelStack.emitExit(*this, S.getDirectiveKind(), CodeGen);
      } else {
        // Emit the outer loop, which requests its work chunk [LB..UB] from
        // runtime and runs the inner loop to process it.
        const OMPLoopArguments LoopArguments(
            LB.getAddress(*this), UB.getAddress(*this), ST.getAddress(*this),
            IL.getAddress(*this), Chunk, EUB);
        EmitOMPForOuterLoop(ScheduleKind, IsMonotonic, S, LoopScope, Ordered,
                            LoopArguments, CGDispatchBounds);
      }
      if (isOpenMPSimdDirective(S.getDirectiveKind())) {
        EmitOMPSimdFinal(S, [IL, &S](CodeGenFunction &CGF) {
          return CGF.Builder.CreateIsNotNull(
              CGF.EmitLoadOfScalar(IL, S.getBeginLoc()));
        });
      }
      EmitOMPReductionClauseFinal(
          S, /*ReductionKind=*/isOpenMPSimdDirective(S.getDirectiveKind())
                 ? /*Parallel and Simd*/ OMPD_parallel_for_simd
                 : /*Parallel only*/ OMPD_parallel);
      // Emit post-update of the reduction variables if IsLastIter != 0.
      emitPostUpdateForReductionClause(
          *this, S, [IL, &S](CodeGenFunction &CGF) {
            return CGF.Builder.CreateIsNotNull(
                CGF.EmitLoadOfScalar(IL, S.getBeginLoc()));
          });
      // Emit final copy of the lastprivate variables if IsLastIter != 0.
      if (HasLastprivateClause)
        EmitOMPLastprivateClauseFinal(
            S, isOpenMPSimdDirective(S.getDirectiveKind()),
            Builder.CreateIsNotNull(EmitLoadOfScalar(IL, S.getBeginLoc())));
    }
    EmitOMPLinearClauseFinal(S, [IL, &S](CodeGenFunction &CGF) {
      return CGF.Builder.CreateIsNotNull(
          CGF.EmitLoadOfScalar(IL, S.getBeginLoc()));
    });
    DoacrossCleanupScope.ForceCleanup();
    // We're now done with the loop, so jump to the continuation block.
    if (ContBlock) {
      EmitBranch(ContBlock);
      EmitBlock(ContBlock, /*IsFinished=*/true);
    }
  }
  return HasLastprivateClause;
}

/// The following two functions generate expressions for the loop lower
/// and upper bounds in case of static and dynamic (dispatch) schedule
/// of the associated 'for' or 'distribute' loop.
static std::pair<LValue, LValue>
emitForLoopBounds(CodeGenFunction &CGF, const OMPExecutableDirective &S) {
  const auto &LS = cast<OMPLoopDirective>(S);
  LValue LB =
      EmitOMPHelperVar(CGF, cast<DeclRefExpr>(LS.getLowerBoundVariable()));
  LValue UB =
      EmitOMPHelperVar(CGF, cast<DeclRefExpr>(LS.getUpperBoundVariable()));
  return {LB, UB};
}

/// When dealing with dispatch schedules (e.g. dynamic, guided) we do not
/// consider the lower and upper bound expressions generated by the
/// worksharing loop support, but we use 0 and the iteration space size as
/// constants
static std::pair<llvm::Value *, llvm::Value *>
emitDispatchForLoopBounds(CodeGenFunction &CGF, const OMPExecutableDirective &S,
                          Address LB, Address UB) {
  const auto &LS = cast<OMPLoopDirective>(S);
  const Expr *IVExpr = LS.getIterationVariable();
  const unsigned IVSize = CGF.getContext().getTypeSize(IVExpr->getType());
  llvm::Value *LBVal = CGF.Builder.getIntN(IVSize, 0);
  llvm::Value *UBVal = CGF.EmitScalarExpr(LS.getLastIteration());
  return {LBVal, UBVal};
}

/// Emits internal temp array declarations for the directive with inscan
/// reductions.
/// The code is the following:
/// \code
/// size num_iters = <num_iters>;
/// <type> buffer[num_iters];
/// \endcode
static void emitScanBasedDirectiveDecls(
    CodeGenFunction &CGF, const OMPLoopDirective &S,
    llvm::function_ref<llvm::Value *(CodeGenFunction &)> NumIteratorsGen) {
  llvm::Value *OMPScanNumIterations = CGF.Builder.CreateIntCast(
      NumIteratorsGen(CGF), CGF.SizeTy, /*isSigned=*/false);
  SmallVector<const Expr *, 4> Shareds;
  SmallVector<const Expr *, 4> Privates;
  SmallVector<const Expr *, 4> ReductionOps;
  SmallVector<const Expr *, 4> CopyArrayTemps;
  for (const auto *C : S.getClausesOfKind<OMPReductionClause>()) {
    assert(C->getModifier() == OMPC_REDUCTION_inscan &&
           "Only inscan reductions are expected.");
    Shareds.append(C->varlist_begin(), C->varlist_end());
    Privates.append(C->privates().begin(), C->privates().end());
    ReductionOps.append(C->reduction_ops().begin(), C->reduction_ops().end());
    CopyArrayTemps.append(C->copy_array_temps().begin(),
                          C->copy_array_temps().end());
  }
  {
    // Emit buffers for each reduction variables.
    // ReductionCodeGen is required to emit correctly the code for array
    // reductions.
    ReductionCodeGen RedCG(Shareds, Shareds, Privates, ReductionOps);
    unsigned Count = 0;
    auto *ITA = CopyArrayTemps.begin();
    for (const Expr *IRef : Privates) {
      const auto *PrivateVD = cast<VarDecl>(cast<DeclRefExpr>(IRef)->getDecl());
      // Emit variably modified arrays, used for arrays/array sections
      // reductions.
      if (PrivateVD->getType()->isVariablyModifiedType()) {
        RedCG.emitSharedOrigLValue(CGF, Count);
        RedCG.emitAggregateType(CGF, Count);
      }
      CodeGenFunction::OpaqueValueMapping DimMapping(
          CGF,
          cast<OpaqueValueExpr>(
              cast<VariableArrayType>((*ITA)->getType()->getAsArrayTypeUnsafe())
                  ->getSizeExpr()),
          RValue::get(OMPScanNumIterations));
      // Emit temp buffer.
      CGF.EmitVarDecl(*cast<VarDecl>(cast<DeclRefExpr>(*ITA)->getDecl()));
      ++ITA;
      ++Count;
    }
  }
}

/// Copies final inscan reductions values to the original variables.
/// The code is the following:
/// \code
/// <orig_var> = buffer[num_iters-1];
/// \endcode
static void emitScanBasedDirectiveFinals(
    CodeGenFunction &CGF, const OMPLoopDirective &S,
    llvm::function_ref<llvm::Value *(CodeGenFunction &)> NumIteratorsGen) {
  llvm::Value *OMPScanNumIterations = CGF.Builder.CreateIntCast(
      NumIteratorsGen(CGF), CGF.SizeTy, /*isSigned=*/false);
  SmallVector<const Expr *, 4> Shareds;
  SmallVector<const Expr *, 4> LHSs;
  SmallVector<const Expr *, 4> RHSs;
  SmallVector<const Expr *, 4> Privates;
  SmallVector<const Expr *, 4> CopyOps;
  SmallVector<const Expr *, 4> CopyArrayElems;
  for (const auto *C : S.getClausesOfKind<OMPReductionClause>()) {
    assert(C->getModifier() == OMPC_REDUCTION_inscan &&
           "Only inscan reductions are expected.");
    Shareds.append(C->varlist_begin(), C->varlist_end());
    LHSs.append(C->lhs_exprs().begin(), C->lhs_exprs().end());
    RHSs.append(C->rhs_exprs().begin(), C->rhs_exprs().end());
    Privates.append(C->privates().begin(), C->privates().end());
    CopyOps.append(C->copy_ops().begin(), C->copy_ops().end());
    CopyArrayElems.append(C->copy_array_elems().begin(),
                          C->copy_array_elems().end());
  }
  // Create temp var and copy LHS value to this temp value.
  // LHS = TMP[LastIter];
  llvm::Value *OMPLast = CGF.Builder.CreateNSWSub(
      OMPScanNumIterations,
      llvm::ConstantInt::get(CGF.SizeTy, 1, /*isSigned=*/false));
  for (unsigned I = 0, E = CopyArrayElems.size(); I < E; ++I) {
    const Expr *PrivateExpr = Privates[I];
    const Expr *OrigExpr = Shareds[I];
    const Expr *CopyArrayElem = CopyArrayElems[I];
    CodeGenFunction::OpaqueValueMapping IdxMapping(
        CGF,
        cast<OpaqueValueExpr>(
            cast<ArraySubscriptExpr>(CopyArrayElem)->getIdx()),
        RValue::get(OMPLast));
    LValue DestLVal = CGF.EmitLValue(OrigExpr);
    LValue SrcLVal = CGF.EmitLValue(CopyArrayElem);
    CGF.EmitOMPCopy(PrivateExpr->getType(), DestLVal.getAddress(CGF),
                    SrcLVal.getAddress(CGF),
                    cast<VarDecl>(cast<DeclRefExpr>(LHSs[I])->getDecl()),
                    cast<VarDecl>(cast<DeclRefExpr>(RHSs[I])->getDecl()),
                    CopyOps[I]);
  }
}

/// Emits the code for the directive with inscan reductions.
/// The code is the following:
/// \code
/// #pragma omp ...
/// for (i: 0..<num_iters>) {
///   <input phase>;
///   buffer[i] = red;
/// }
/// #pragma omp master // in parallel region
/// for (int k = 0; k != ceil(log2(num_iters)); ++k)
/// for (size cnt = last_iter; cnt >= pow(2, k); --k)
///   buffer[i] op= buffer[i-pow(2,k)];
/// #pragma omp barrier // in parallel region
/// #pragma omp ...
/// for (0..<num_iters>) {
///   red = InclusiveScan ? buffer[i] : buffer[i-1];
///   <scan phase>;
/// }
/// \endcode
static void emitScanBasedDirective(
    CodeGenFunction &CGF, const OMPLoopDirective &S,
    llvm::function_ref<llvm::Value *(CodeGenFunction &)> NumIteratorsGen,
    llvm::function_ref<void(CodeGenFunction &)> FirstGen,
    llvm::function_ref<void(CodeGenFunction &)> SecondGen) {
  llvm::Value *OMPScanNumIterations = CGF.Builder.CreateIntCast(
      NumIteratorsGen(CGF), CGF.SizeTy, /*isSigned=*/false);
  SmallVector<const Expr *, 4> Privates;
  SmallVector<const Expr *, 4> ReductionOps;
  SmallVector<const Expr *, 4> LHSs;
  SmallVector<const Expr *, 4> RHSs;
  SmallVector<const Expr *, 4> CopyArrayElems;
  for (const auto *C : S.getClausesOfKind<OMPReductionClause>()) {
    assert(C->getModifier() == OMPC_REDUCTION_inscan &&
           "Only inscan reductions are expected.");
    Privates.append(C->privates().begin(), C->privates().end());
    ReductionOps.append(C->reduction_ops().begin(), C->reduction_ops().end());
    LHSs.append(C->lhs_exprs().begin(), C->lhs_exprs().end());
    RHSs.append(C->rhs_exprs().begin(), C->rhs_exprs().end());
    CopyArrayElems.append(C->copy_array_elems().begin(),
                          C->copy_array_elems().end());
  }
  CodeGenFunction::ParentLoopDirectiveForScanRegion ScanRegion(CGF, S);
  {
    // Emit loop with input phase:
    // #pragma omp ...
    // for (i: 0..<num_iters>) {
    //   <input phase>;
    //   buffer[i] = red;
    // }
    CGF.OMPFirstScanLoop = true;
    CodeGenFunction::OMPLocalDeclMapRAII Scope(CGF);
    FirstGen(CGF);
  }
  // #pragma omp barrier // in parallel region
  auto &&CodeGen = [&S, OMPScanNumIterations, &LHSs, &RHSs, &CopyArrayElems,
                    &ReductionOps,
                    &Privates](CodeGenFunction &CGF, PrePostActionTy &Action) {
    Action.Enter(CGF);
    // Emit prefix reduction:
    // #pragma omp master // in parallel region
    // for (int k = 0; k <= ceil(log2(n)); ++k)
    llvm::BasicBlock *InputBB = CGF.Builder.GetInsertBlock();
    llvm::BasicBlock *LoopBB = CGF.createBasicBlock("omp.outer.log.scan.body");
    llvm::BasicBlock *ExitBB = CGF.createBasicBlock("omp.outer.log.scan.exit");
    llvm::Function *F =
        CGF.CGM.getIntrinsic(llvm::Intrinsic::log2, CGF.DoubleTy);
    llvm::Value *Arg =
        CGF.Builder.CreateUIToFP(OMPScanNumIterations, CGF.DoubleTy);
    llvm::Value *LogVal = CGF.EmitNounwindRuntimeCall(F, Arg);
    F = CGF.CGM.getIntrinsic(llvm::Intrinsic::ceil, CGF.DoubleTy);
    LogVal = CGF.EmitNounwindRuntimeCall(F, LogVal);
    LogVal = CGF.Builder.CreateFPToUI(LogVal, CGF.IntTy);
    llvm::Value *NMin1 = CGF.Builder.CreateNUWSub(
        OMPScanNumIterations, llvm::ConstantInt::get(CGF.SizeTy, 1));
    auto DL = ApplyDebugLocation::CreateDefaultArtificial(CGF, S.getBeginLoc());
    CGF.EmitBlock(LoopBB);
    auto *Counter = CGF.Builder.CreatePHI(CGF.IntTy, 2);
    // size pow2k = 1;
    auto *Pow2K = CGF.Builder.CreatePHI(CGF.SizeTy, 2);
    Counter->addIncoming(llvm::ConstantInt::get(CGF.IntTy, 0), InputBB);
    Pow2K->addIncoming(llvm::ConstantInt::get(CGF.SizeTy, 1), InputBB);
    // for (size i = n - 1; i >= 2 ^ k; --i)
    //   tmp[i] op= tmp[i-pow2k];
    llvm::BasicBlock *InnerLoopBB =
        CGF.createBasicBlock("omp.inner.log.scan.body");
    llvm::BasicBlock *InnerExitBB =
        CGF.createBasicBlock("omp.inner.log.scan.exit");
    llvm::Value *CmpI = CGF.Builder.CreateICmpUGE(NMin1, Pow2K);
    CGF.Builder.CreateCondBr(CmpI, InnerLoopBB, InnerExitBB);
    CGF.EmitBlock(InnerLoopBB);
    auto *IVal = CGF.Builder.CreatePHI(CGF.SizeTy, 2);
    IVal->addIncoming(NMin1, LoopBB);
    {
      CodeGenFunction::OMPPrivateScope PrivScope(CGF);
      auto *ILHS = LHSs.begin();
      auto *IRHS = RHSs.begin();
      for (const Expr *CopyArrayElem : CopyArrayElems) {
        const auto *LHSVD = cast<VarDecl>(cast<DeclRefExpr>(*ILHS)->getDecl());
        const auto *RHSVD = cast<VarDecl>(cast<DeclRefExpr>(*IRHS)->getDecl());
        Address LHSAddr = Address::invalid();
        {
          CodeGenFunction::OpaqueValueMapping IdxMapping(
              CGF,
              cast<OpaqueValueExpr>(
                  cast<ArraySubscriptExpr>(CopyArrayElem)->getIdx()),
              RValue::get(IVal));
          LHSAddr = CGF.EmitLValue(CopyArrayElem).getAddress(CGF);
        }
        PrivScope.addPrivate(LHSVD, LHSAddr);
        Address RHSAddr = Address::invalid();
        {
          llvm::Value *OffsetIVal = CGF.Builder.CreateNUWSub(IVal, Pow2K);
          CodeGenFunction::OpaqueValueMapping IdxMapping(
              CGF,
              cast<OpaqueValueExpr>(
                  cast<ArraySubscriptExpr>(CopyArrayElem)->getIdx()),
              RValue::get(OffsetIVal));
          RHSAddr = CGF.EmitLValue(CopyArrayElem).getAddress(CGF);
        }
        PrivScope.addPrivate(RHSVD, RHSAddr);
        ++ILHS;
        ++IRHS;
      }
      PrivScope.Privatize();
      CGF.CGM.getOpenMPRuntime().emitReduction(
          CGF, S.getEndLoc(), Privates, LHSs, RHSs, ReductionOps,
          {/*WithNowait=*/true, /*SimpleReduction=*/true, OMPD_unknown});
    }
    llvm::Value *NextIVal =
        CGF.Builder.CreateNUWSub(IVal, llvm::ConstantInt::get(CGF.SizeTy, 1));
    IVal->addIncoming(NextIVal, CGF.Builder.GetInsertBlock());
    CmpI = CGF.Builder.CreateICmpUGE(NextIVal, Pow2K);
    CGF.Builder.CreateCondBr(CmpI, InnerLoopBB, InnerExitBB);
    CGF.EmitBlock(InnerExitBB);
    llvm::Value *Next =
        CGF.Builder.CreateNUWAdd(Counter, llvm::ConstantInt::get(CGF.IntTy, 1));
    Counter->addIncoming(Next, CGF.Builder.GetInsertBlock());
    // pow2k <<= 1;
    llvm::Value *NextPow2K =
        CGF.Builder.CreateShl(Pow2K, 1, "", /*HasNUW=*/true);
    Pow2K->addIncoming(NextPow2K, CGF.Builder.GetInsertBlock());
    llvm::Value *Cmp = CGF.Builder.CreateICmpNE(Next, LogVal);
    CGF.Builder.CreateCondBr(Cmp, LoopBB, ExitBB);
    auto DL1 = ApplyDebugLocation::CreateDefaultArtificial(CGF, S.getEndLoc());
    CGF.EmitBlock(ExitBB);
  };
  if (isOpenMPParallelDirective(S.getDirectiveKind())) {
    CGF.CGM.getOpenMPRuntime().emitMasterRegion(CGF, CodeGen, S.getBeginLoc());
    CGF.CGM.getOpenMPRuntime().emitBarrierCall(
        CGF, S.getBeginLoc(), OMPD_unknown, /*EmitChecks=*/false,
        /*ForceSimpleCall=*/true);
  } else {
    RegionCodeGenTy RCG(CodeGen);
    RCG(CGF);
  }

  CGF.OMPFirstScanLoop = false;
  SecondGen(CGF);
}

static bool emitWorksharingDirective(CodeGenFunction &CGF,
                                     const OMPLoopDirective &S,
                                     bool HasCancel) {
  bool HasLastprivates;
  if (llvm::any_of(S.getClausesOfKind<OMPReductionClause>(),
                   [](const OMPReductionClause *C) {
                     return C->getModifier() == OMPC_REDUCTION_inscan;
                   })) {
    const auto &&NumIteratorsGen = [&S](CodeGenFunction &CGF) {
      CodeGenFunction::OMPLocalDeclMapRAII Scope(CGF);
      OMPLoopScope LoopScope(CGF, S);
      return CGF.EmitScalarExpr(S.getNumIterations());
    };
    const auto &&FirstGen = [&S, HasCancel](CodeGenFunction &CGF) {
      CodeGenFunction::OMPCancelStackRAII CancelRegion(
          CGF, S.getDirectiveKind(), HasCancel);
      (void)CGF.EmitOMPWorksharingLoop(S, S.getEnsureUpperBound(),
                                       emitForLoopBounds,
                                       emitDispatchForLoopBounds);
      // Emit an implicit barrier at the end.
      CGF.CGM.getOpenMPRuntime().emitBarrierCall(CGF, S.getBeginLoc(),
                                                 OMPD_for);
    };
    const auto &&SecondGen = [&S, HasCancel,
                              &HasLastprivates](CodeGenFunction &CGF) {
      CodeGenFunction::OMPCancelStackRAII CancelRegion(
          CGF, S.getDirectiveKind(), HasCancel);
      HasLastprivates = CGF.EmitOMPWorksharingLoop(S, S.getEnsureUpperBound(),
                                                   emitForLoopBounds,
                                                   emitDispatchForLoopBounds);
    };
    if (!isOpenMPParallelDirective(S.getDirectiveKind()))
      emitScanBasedDirectiveDecls(CGF, S, NumIteratorsGen);
    emitScanBasedDirective(CGF, S, NumIteratorsGen, FirstGen, SecondGen);
    if (!isOpenMPParallelDirective(S.getDirectiveKind()))
      emitScanBasedDirectiveFinals(CGF, S, NumIteratorsGen);
  } else {
    CodeGenFunction::OMPCancelStackRAII CancelRegion(CGF, S.getDirectiveKind(),
                                                     HasCancel);
    HasLastprivates = CGF.EmitOMPWorksharingLoop(S, S.getEnsureUpperBound(),
                                                 emitForLoopBounds,
                                                 emitDispatchForLoopBounds);
  }
  return HasLastprivates;
}

static bool isSupportedByOpenMPIRBuilder(const OMPForDirective &S) {
  if (S.hasCancel())
    return false;
  for (OMPClause *C : S.clauses()) {
    if (isa<OMPNowaitClause>(C))
      continue;

    if (auto *SC = dyn_cast<OMPScheduleClause>(C)) {
      if (SC->getFirstScheduleModifier() != OMPC_SCHEDULE_MODIFIER_unknown)
        return false;
      if (SC->getSecondScheduleModifier() != OMPC_SCHEDULE_MODIFIER_unknown)
        return false;
      switch (SC->getScheduleKind()) {
      case OMPC_SCHEDULE_auto:
      case OMPC_SCHEDULE_dynamic:
      case OMPC_SCHEDULE_runtime:
      case OMPC_SCHEDULE_guided:
      case OMPC_SCHEDULE_static:
        continue;
      case OMPC_SCHEDULE_unknown:
        return false;
      }
    }

    return false;
  }

  return true;
}

static llvm::omp::ScheduleKind
convertClauseKindToSchedKind(OpenMPScheduleClauseKind ScheduleClauseKind) {
  switch (ScheduleClauseKind) {
  case OMPC_SCHEDULE_unknown:
    return llvm::omp::OMP_SCHEDULE_Default;
  case OMPC_SCHEDULE_auto:
    return llvm::omp::OMP_SCHEDULE_Auto;
  case OMPC_SCHEDULE_dynamic:
    return llvm::omp::OMP_SCHEDULE_Dynamic;
  case OMPC_SCHEDULE_guided:
    return llvm::omp::OMP_SCHEDULE_Guided;
  case OMPC_SCHEDULE_runtime:
    return llvm::omp::OMP_SCHEDULE_Runtime;
  case OMPC_SCHEDULE_static:
    return llvm::omp::OMP_SCHEDULE_Static;
  }
  llvm_unreachable("Unhandled schedule kind");
}

void CodeGenFunction::EmitOMPForDirective(const OMPForDirective &S) {
  bool HasLastprivates = false;
  bool UseOMPIRBuilder =
      CGM.getLangOpts().OpenMPIRBuilder && isSupportedByOpenMPIRBuilder(S);
  auto &&CodeGen = [this, &S, &HasLastprivates,
                    UseOMPIRBuilder](CodeGenFunction &CGF, PrePostActionTy &) {
    // Use the OpenMPIRBuilder if enabled.
    if (UseOMPIRBuilder) {
      bool NeedsBarrier = !S.getSingleClause<OMPNowaitClause>();

      llvm::omp::ScheduleKind SchedKind = llvm::omp::OMP_SCHEDULE_Default;
      llvm::Value *ChunkSize = nullptr;
      if (auto *SchedClause = S.getSingleClause<OMPScheduleClause>()) {
        SchedKind =
            convertClauseKindToSchedKind(SchedClause->getScheduleKind());
        if (const Expr *ChunkSizeExpr = SchedClause->getChunkSize())
          ChunkSize = EmitScalarExpr(ChunkSizeExpr);
      }

      // Emit the associated statement and get its loop representation.
      const Stmt *Inner = S.getRawStmt();
      llvm::CanonicalLoopInfo *CLI =
          EmitOMPCollapsedCanonicalLoopNest(Inner, 1);

      llvm::OpenMPIRBuilder &OMPBuilder =
          CGM.getOpenMPRuntime().getOMPBuilder();
      llvm::OpenMPIRBuilder::InsertPointTy AllocaIP(
          AllocaInsertPt->getParent(), AllocaInsertPt->getIterator());
      OMPBuilder.applyWorkshareLoop(
          Builder.getCurrentDebugLocation(), CLI, AllocaIP, NeedsBarrier,
          SchedKind, ChunkSize, /*HasSimdModifier=*/false,
          /*HasMonotonicModifier=*/false, /*HasNonmonotonicModifier=*/false,
          /*HasOrderedClause=*/false);
      return;
    }

    HasLastprivates = emitWorksharingDirective(CGF, S, S.hasCancel());
  };
  {
    auto LPCRegion =
        CGOpenMPRuntime::LastprivateConditionalRAII::disable(*this, S);
    OMPLexicalScope Scope(*this, S, OMPD_unknown);
    CGM.getOpenMPRuntime().emitInlinedDirective(*this, OMPD_for, CodeGen,
                                                S.hasCancel());
  }

  if (!UseOMPIRBuilder) {
    // Emit an implicit barrier at the end.
    if (!S.getSingleClause<OMPNowaitClause>() || HasLastprivates)
      CGM.getOpenMPRuntime().emitBarrierCall(*this, S.getBeginLoc(), OMPD_for);
  }
  // Check for outer lastprivate conditional update.
  checkForLastprivateConditionalUpdate(*this, S);
}

void CodeGenFunction::EmitOMPForSimdDirective(const OMPForSimdDirective &S) {
  bool HasLastprivates = false;
  auto &&CodeGen = [&S, &HasLastprivates](CodeGenFunction &CGF,
                                          PrePostActionTy &) {
    HasLastprivates = emitWorksharingDirective(CGF, S, /*HasCancel=*/false);
  };
  {
    auto LPCRegion =
        CGOpenMPRuntime::LastprivateConditionalRAII::disable(*this, S);
    OMPLexicalScope Scope(*this, S, OMPD_unknown);
    CGM.getOpenMPRuntime().emitInlinedDirective(*this, OMPD_simd, CodeGen);
  }

  // Emit an implicit barrier at the end.
  if (!S.getSingleClause<OMPNowaitClause>() || HasLastprivates)
    CGM.getOpenMPRuntime().emitBarrierCall(*this, S.getBeginLoc(), OMPD_for);
  // Check for outer lastprivate conditional update.
  checkForLastprivateConditionalUpdate(*this, S);
}

static LValue createSectionLVal(CodeGenFunction &CGF, QualType Ty,
                                const Twine &Name,
                                llvm::Value *Init = nullptr) {
  LValue LVal = CGF.MakeAddrLValue(CGF.CreateMemTemp(Ty, Name), Ty);
  if (Init)
    CGF.EmitStoreThroughLValue(RValue::get(Init), LVal, /*isInit*/ true);
  return LVal;
}

void CodeGenFunction::EmitSections(const OMPExecutableDirective &S) {
  const Stmt *CapturedStmt = S.getInnermostCapturedStmt()->getCapturedStmt();
  const auto *CS = dyn_cast<CompoundStmt>(CapturedStmt);
  bool HasLastprivates = false;
  auto &&CodeGen = [&S, CapturedStmt, CS,
                    &HasLastprivates](CodeGenFunction &CGF, PrePostActionTy &) {
    const ASTContext &C = CGF.getContext();
    QualType KmpInt32Ty =
        C.getIntTypeForBitwidth(/*DestWidth=*/32, /*Signed=*/1);
    // Emit helper vars inits.
    LValue LB = createSectionLVal(CGF, KmpInt32Ty, ".omp.sections.lb.",
                                  CGF.Builder.getInt32(0));
    llvm::ConstantInt *GlobalUBVal = CS != nullptr
                                         ? CGF.Builder.getInt32(CS->size() - 1)
                                         : CGF.Builder.getInt32(0);
    LValue UB =
        createSectionLVal(CGF, KmpInt32Ty, ".omp.sections.ub.", GlobalUBVal);
    LValue ST = createSectionLVal(CGF, KmpInt32Ty, ".omp.sections.st.",
                                  CGF.Builder.getInt32(1));
    LValue IL = createSectionLVal(CGF, KmpInt32Ty, ".omp.sections.il.",
                                  CGF.Builder.getInt32(0));
    // Loop counter.
    LValue IV = createSectionLVal(CGF, KmpInt32Ty, ".omp.sections.iv.");
    OpaqueValueExpr IVRefExpr(S.getBeginLoc(), KmpInt32Ty, VK_LValue);
    CodeGenFunction::OpaqueValueMapping OpaqueIV(CGF, &IVRefExpr, IV);
    OpaqueValueExpr UBRefExpr(S.getBeginLoc(), KmpInt32Ty, VK_LValue);
    CodeGenFunction::OpaqueValueMapping OpaqueUB(CGF, &UBRefExpr, UB);
    // Generate condition for loop.
    BinaryOperator *Cond = BinaryOperator::Create(
        C, &IVRefExpr, &UBRefExpr, BO_LE, C.BoolTy, VK_PRValue, OK_Ordinary,
        S.getBeginLoc(), FPOptionsOverride());
    // Increment for loop counter.
    UnaryOperator *Inc = UnaryOperator::Create(
        C, &IVRefExpr, UO_PreInc, KmpInt32Ty, VK_PRValue, OK_Ordinary,
        S.getBeginLoc(), true, FPOptionsOverride());
    auto &&BodyGen = [CapturedStmt, CS, &S, &IV](CodeGenFunction &CGF) {
      // Iterate through all sections and emit a switch construct:
      // switch (IV) {
      //   case 0:
      //     <SectionStmt[0]>;
      //     break;
      // ...
      //   case <NumSection> - 1:
      //     <SectionStmt[<NumSection> - 1]>;
      //     break;
      // }
      // .omp.sections.exit:
      llvm::BasicBlock *ExitBB = CGF.createBasicBlock(".omp.sections.exit");
      llvm::SwitchInst *SwitchStmt =
          CGF.Builder.CreateSwitch(CGF.EmitLoadOfScalar(IV, S.getBeginLoc()),
                                   ExitBB, CS == nullptr ? 1 : CS->size());
      if (CS) {
        unsigned CaseNumber = 0;
        for (const Stmt *SubStmt : CS->children()) {
          auto CaseBB = CGF.createBasicBlock(".omp.sections.case");
          CGF.EmitBlock(CaseBB);
          SwitchStmt->addCase(CGF.Builder.getInt32(CaseNumber), CaseBB);
          CGF.EmitStmt(SubStmt);
          CGF.EmitBranch(ExitBB);
          ++CaseNumber;
        }
      } else {
        llvm::BasicBlock *CaseBB = CGF.createBasicBlock(".omp.sections.case");
        CGF.EmitBlock(CaseBB);
        SwitchStmt->addCase(CGF.Builder.getInt32(0), CaseBB);
        CGF.EmitStmt(CapturedStmt);
        CGF.EmitBranch(ExitBB);
      }
      CGF.EmitBlock(ExitBB, /*IsFinished=*/true);
    };

    CodeGenFunction::OMPPrivateScope LoopScope(CGF);
    if (CGF.EmitOMPFirstprivateClause(S, LoopScope)) {
      // Emit implicit barrier to synchronize threads and avoid data races on
      // initialization of firstprivate variables and post-update of lastprivate
      // variables.
      CGF.CGM.getOpenMPRuntime().emitBarrierCall(
          CGF, S.getBeginLoc(), OMPD_unknown, /*EmitChecks=*/false,
          /*ForceSimpleCall=*/true);
    }
    CGF.EmitOMPPrivateClause(S, LoopScope);
    CGOpenMPRuntime::LastprivateConditionalRAII LPCRegion(CGF, S, IV);
    HasLastprivates = CGF.EmitOMPLastprivateClauseInit(S, LoopScope);
    CGF.EmitOMPReductionClauseInit(S, LoopScope);
    (void)LoopScope.Privatize();
    if (isOpenMPTargetExecutionDirective(S.getDirectiveKind()))
      CGF.CGM.getOpenMPRuntime().adjustTargetSpecificDataForLambdas(CGF, S);

    // Emit static non-chunked loop.
    OpenMPScheduleTy ScheduleKind;
    ScheduleKind.Schedule = OMPC_SCHEDULE_static;
    CGOpenMPRuntime::StaticRTInput StaticInit(
        /*IVSize=*/32, /*IVSigned=*/true, /*Ordered=*/false, IL.getAddress(CGF),
        LB.getAddress(CGF), UB.getAddress(CGF), ST.getAddress(CGF));
    CGF.CGM.getOpenMPRuntime().emitForStaticInit(
        CGF, S.getBeginLoc(), S.getDirectiveKind(), ScheduleKind, StaticInit);
    // UB = min(UB, GlobalUB);
    llvm::Value *UBVal = CGF.EmitLoadOfScalar(UB, S.getBeginLoc());
    llvm::Value *MinUBGlobalUB = CGF.Builder.CreateSelect(
        CGF.Builder.CreateICmpSLT(UBVal, GlobalUBVal), UBVal, GlobalUBVal);
    CGF.EmitStoreOfScalar(MinUBGlobalUB, UB);
    // IV = LB;
    CGF.EmitStoreOfScalar(CGF.EmitLoadOfScalar(LB, S.getBeginLoc()), IV);
    // while (idx <= UB) { BODY; ++idx; }
    CGF.EmitOMPInnerLoop(S, /*RequiresCleanup=*/false, Cond, Inc, BodyGen,
                         [](CodeGenFunction &) {});
    // Tell the runtime we are done.
    auto &&CodeGen = [&S](CodeGenFunction &CGF) {
      CGF.CGM.getOpenMPRuntime().emitForStaticFinish(CGF, S.getEndLoc(),
                                                     S.getDirectiveKind());
    };
    CGF.OMPCancelStack.emitExit(CGF, S.getDirectiveKind(), CodeGen);
    CGF.EmitOMPReductionClauseFinal(S, /*ReductionKind=*/OMPD_parallel);
    // Emit post-update of the reduction variables if IsLastIter != 0.
    emitPostUpdateForReductionClause(CGF, S, [IL, &S](CodeGenFunction &CGF) {
      return CGF.Builder.CreateIsNotNull(
          CGF.EmitLoadOfScalar(IL, S.getBeginLoc()));
    });

    // Emit final copy of the lastprivate variables if IsLastIter != 0.
    if (HasLastprivates)
      CGF.EmitOMPLastprivateClauseFinal(
          S, /*NoFinals=*/false,
          CGF.Builder.CreateIsNotNull(
              CGF.EmitLoadOfScalar(IL, S.getBeginLoc())));
  };

  bool HasCancel = false;
  if (auto *OSD = dyn_cast<OMPSectionsDirective>(&S))
    HasCancel = OSD->hasCancel();
  else if (auto *OPSD = dyn_cast<OMPParallelSectionsDirective>(&S))
    HasCancel = OPSD->hasCancel();
  OMPCancelStackRAII CancelRegion(*this, S.getDirectiveKind(), HasCancel);
  CGM.getOpenMPRuntime().emitInlinedDirective(*this, OMPD_sections, CodeGen,
                                              HasCancel);
  // Emit barrier for lastprivates only if 'sections' directive has 'nowait'
  // clause. Otherwise the barrier will be generated by the codegen for the
  // directive.
  if (HasLastprivates && S.getSingleClause<OMPNowaitClause>()) {
    // Emit implicit barrier to synchronize threads and avoid data races on
    // initialization of firstprivate variables.
    CGM.getOpenMPRuntime().emitBarrierCall(*this, S.getBeginLoc(),
                                           OMPD_unknown);
  }
}

void CodeGenFunction::EmitOMPSectionsDirective(const OMPSectionsDirective &S) {
  if (CGM.getLangOpts().OpenMPIRBuilder) {
    llvm::OpenMPIRBuilder &OMPBuilder = CGM.getOpenMPRuntime().getOMPBuilder();
    using InsertPointTy = llvm::OpenMPIRBuilder::InsertPointTy;
    using BodyGenCallbackTy = llvm::OpenMPIRBuilder::StorableBodyGenCallbackTy;

    auto FiniCB = [this](InsertPointTy IP) {
      OMPBuilderCBHelpers::FinalizeOMPRegion(*this, IP);
    };

    const CapturedStmt *ICS = S.getInnermostCapturedStmt();
    const Stmt *CapturedStmt = S.getInnermostCapturedStmt()->getCapturedStmt();
    const auto *CS = dyn_cast<CompoundStmt>(CapturedStmt);
    llvm::SmallVector<BodyGenCallbackTy, 4> SectionCBVector;
    if (CS) {
      for (const Stmt *SubStmt : CS->children()) {
        auto SectionCB = [this, SubStmt](InsertPointTy AllocaIP,
                                         InsertPointTy CodeGenIP) {
          OMPBuilderCBHelpers::EmitOMPInlinedRegionBody(
              *this, SubStmt, AllocaIP, CodeGenIP, "section");
        };
        SectionCBVector.push_back(SectionCB);
      }
    } else {
      auto SectionCB = [this, CapturedStmt](InsertPointTy AllocaIP,
                                            InsertPointTy CodeGenIP) {
        OMPBuilderCBHelpers::EmitOMPInlinedRegionBody(
            *this, CapturedStmt, AllocaIP, CodeGenIP, "section");
      };
      SectionCBVector.push_back(SectionCB);
    }

    // Privatization callback that performs appropriate action for
    // shared/private/firstprivate/lastprivate/copyin/... variables.
    //
    // TODO: This defaults to shared right now.
    auto PrivCB = [](InsertPointTy AllocaIP, InsertPointTy CodeGenIP,
                     llvm::Value &, llvm::Value &Val, llvm::Value *&ReplVal) {
      // The next line is appropriate only for variables (Val) with the
      // data-sharing attribute "shared".
      ReplVal = &Val;

      return CodeGenIP;
    };

    CGCapturedStmtInfo CGSI(*ICS, CR_OpenMP);
    CodeGenFunction::CGCapturedStmtRAII CapInfoRAII(*this, &CGSI);
    llvm::OpenMPIRBuilder::InsertPointTy AllocaIP(
        AllocaInsertPt->getParent(), AllocaInsertPt->getIterator());
    Builder.restoreIP(OMPBuilder.createSections(
        Builder, AllocaIP, SectionCBVector, PrivCB, FiniCB, S.hasCancel(),
        S.getSingleClause<OMPNowaitClause>()));
    return;
  }
  {
    auto LPCRegion =
        CGOpenMPRuntime::LastprivateConditionalRAII::disable(*this, S);
    OMPLexicalScope Scope(*this, S, OMPD_unknown);
    EmitSections(S);
  }
  // Emit an implicit barrier at the end.
  if (!S.getSingleClause<OMPNowaitClause>()) {
    CGM.getOpenMPRuntime().emitBarrierCall(*this, S.getBeginLoc(),
                                           OMPD_sections);
  }
  // Check for outer lastprivate conditional update.
  checkForLastprivateConditionalUpdate(*this, S);
}

void CodeGenFunction::EmitOMPSectionDirective(const OMPSectionDirective &S) {
  if (CGM.getLangOpts().OpenMPIRBuilder) {
    llvm::OpenMPIRBuilder &OMPBuilder = CGM.getOpenMPRuntime().getOMPBuilder();
    using InsertPointTy = llvm::OpenMPIRBuilder::InsertPointTy;

    const Stmt *SectionRegionBodyStmt = S.getAssociatedStmt();
    auto FiniCB = [this](InsertPointTy IP) {
      OMPBuilderCBHelpers::FinalizeOMPRegion(*this, IP);
    };

    auto BodyGenCB = [SectionRegionBodyStmt, this](InsertPointTy AllocaIP,
                                                   InsertPointTy CodeGenIP) {
      OMPBuilderCBHelpers::EmitOMPInlinedRegionBody(
          *this, SectionRegionBodyStmt, AllocaIP, CodeGenIP, "section");
    };

    LexicalScope Scope(*this, S.getSourceRange());
    EmitStopPoint(&S);
    Builder.restoreIP(OMPBuilder.createSection(Builder, BodyGenCB, FiniCB));

    return;
  }
  LexicalScope Scope(*this, S.getSourceRange());
  EmitStopPoint(&S);
  EmitStmt(S.getAssociatedStmt());
}

void CodeGenFunction::EmitOMPSingleDirective(const OMPSingleDirective &S) {
  llvm::SmallVector<const Expr *, 8> CopyprivateVars;
  llvm::SmallVector<const Expr *, 8> DestExprs;
  llvm::SmallVector<const Expr *, 8> SrcExprs;
  llvm::SmallVector<const Expr *, 8> AssignmentOps;
  // Check if there are any 'copyprivate' clauses associated with this
  // 'single' construct.
  // Build a list of copyprivate variables along with helper expressions
  // (<source>, <destination>, <destination>=<source> expressions)
  for (const auto *C : S.getClausesOfKind<OMPCopyprivateClause>()) {
    CopyprivateVars.append(C->varlists().begin(), C->varlists().end());
    DestExprs.append(C->destination_exprs().begin(),
                     C->destination_exprs().end());
    SrcExprs.append(C->source_exprs().begin(), C->source_exprs().end());
    AssignmentOps.append(C->assignment_ops().begin(),
                         C->assignment_ops().end());
  }
  // Emit code for 'single' region along with 'copyprivate' clauses
  auto &&CodeGen = [&S](CodeGenFunction &CGF, PrePostActionTy &Action) {
    Action.Enter(CGF);
    OMPPrivateScope SingleScope(CGF);
    (void)CGF.EmitOMPFirstprivateClause(S, SingleScope);
    CGF.EmitOMPPrivateClause(S, SingleScope);
    (void)SingleScope.Privatize();
    CGF.EmitStmt(S.getInnermostCapturedStmt()->getCapturedStmt());
  };
  {
    auto LPCRegion =
        CGOpenMPRuntime::LastprivateConditionalRAII::disable(*this, S);
    OMPLexicalScope Scope(*this, S, OMPD_unknown);
    CGM.getOpenMPRuntime().emitSingleRegion(*this, CodeGen, S.getBeginLoc(),
                                            CopyprivateVars, DestExprs,
                                            SrcExprs, AssignmentOps);
  }
  // Emit an implicit barrier at the end (to avoid data race on firstprivate
  // init or if no 'nowait' clause was specified and no 'copyprivate' clause).
  if (!S.getSingleClause<OMPNowaitClause>() && CopyprivateVars.empty()) {
    CGM.getOpenMPRuntime().emitBarrierCall(
        *this, S.getBeginLoc(),
        S.getSingleClause<OMPNowaitClause>() ? OMPD_unknown : OMPD_single);
  }
  // Check for outer lastprivate conditional update.
  checkForLastprivateConditionalUpdate(*this, S);
}

static void emitMaster(CodeGenFunction &CGF, const OMPExecutableDirective &S) {
  auto &&CodeGen = [&S](CodeGenFunction &CGF, PrePostActionTy &Action) {
    Action.Enter(CGF);
    CGF.EmitStmt(S.getRawStmt());
  };
  CGF.CGM.getOpenMPRuntime().emitMasterRegion(CGF, CodeGen, S.getBeginLoc());
}

void CodeGenFunction::EmitOMPMasterDirective(const OMPMasterDirective &S) {
  if (CGM.getLangOpts().OpenMPIRBuilder) {
    llvm::OpenMPIRBuilder &OMPBuilder = CGM.getOpenMPRuntime().getOMPBuilder();
    using InsertPointTy = llvm::OpenMPIRBuilder::InsertPointTy;

    const Stmt *MasterRegionBodyStmt = S.getAssociatedStmt();

    auto FiniCB = [this](InsertPointTy IP) {
      OMPBuilderCBHelpers::FinalizeOMPRegion(*this, IP);
    };

    auto BodyGenCB = [MasterRegionBodyStmt, this](InsertPointTy AllocaIP,
                                                  InsertPointTy CodeGenIP) {
      OMPBuilderCBHelpers::EmitOMPInlinedRegionBody(
          *this, MasterRegionBodyStmt, AllocaIP, CodeGenIP, "master");
    };

    LexicalScope Scope(*this, S.getSourceRange());
    EmitStopPoint(&S);
    Builder.restoreIP(OMPBuilder.createMaster(Builder, BodyGenCB, FiniCB));

    return;
  }
  LexicalScope Scope(*this, S.getSourceRange());
  EmitStopPoint(&S);
  emitMaster(*this, S);
}

static void emitMasked(CodeGenFunction &CGF, const OMPExecutableDirective &S) {
  auto &&CodeGen = [&S](CodeGenFunction &CGF, PrePostActionTy &Action) {
    Action.Enter(CGF);
    CGF.EmitStmt(S.getRawStmt());
  };
  Expr *Filter = nullptr;
  if (const auto *FilterClause = S.getSingleClause<OMPFilterClause>())
    Filter = FilterClause->getThreadID();
  CGF.CGM.getOpenMPRuntime().emitMaskedRegion(CGF, CodeGen, S.getBeginLoc(),
                                              Filter);
}

void CodeGenFunction::EmitOMPMaskedDirective(const OMPMaskedDirective &S) {
  if (CGM.getLangOpts().OpenMPIRBuilder) {
    llvm::OpenMPIRBuilder &OMPBuilder = CGM.getOpenMPRuntime().getOMPBuilder();
    using InsertPointTy = llvm::OpenMPIRBuilder::InsertPointTy;

    const Stmt *MaskedRegionBodyStmt = S.getAssociatedStmt();
    const Expr *Filter = nullptr;
    if (const auto *FilterClause = S.getSingleClause<OMPFilterClause>())
      Filter = FilterClause->getThreadID();
    llvm::Value *FilterVal = Filter
                                 ? EmitScalarExpr(Filter, CGM.Int32Ty)
                                 : llvm::ConstantInt::get(CGM.Int32Ty, /*V=*/0);

    auto FiniCB = [this](InsertPointTy IP) {
      OMPBuilderCBHelpers::FinalizeOMPRegion(*this, IP);
    };

    auto BodyGenCB = [MaskedRegionBodyStmt, this](InsertPointTy AllocaIP,
                                                  InsertPointTy CodeGenIP) {
      OMPBuilderCBHelpers::EmitOMPInlinedRegionBody(
          *this, MaskedRegionBodyStmt, AllocaIP, CodeGenIP, "masked");
    };

    LexicalScope Scope(*this, S.getSourceRange());
    EmitStopPoint(&S);
    Builder.restoreIP(
        OMPBuilder.createMasked(Builder, BodyGenCB, FiniCB, FilterVal));

    return;
  }
  LexicalScope Scope(*this, S.getSourceRange());
  EmitStopPoint(&S);
  emitMasked(*this, S);
}

void CodeGenFunction::EmitOMPCriticalDirective(const OMPCriticalDirective &S) {
  if (CGM.getLangOpts().OpenMPIRBuilder) {
    llvm::OpenMPIRBuilder &OMPBuilder = CGM.getOpenMPRuntime().getOMPBuilder();
    using InsertPointTy = llvm::OpenMPIRBuilder::InsertPointTy;

    const Stmt *CriticalRegionBodyStmt = S.getAssociatedStmt();
    const Expr *Hint = nullptr;
    if (const auto *HintClause = S.getSingleClause<OMPHintClause>())
      Hint = HintClause->getHint();

    // TODO: This is slightly different from what's currently being done in
    // clang. Fix the Int32Ty to IntPtrTy (pointer width size) when everything
    // about typing is final.
    llvm::Value *HintInst = nullptr;
    if (Hint)
      HintInst =
          Builder.CreateIntCast(EmitScalarExpr(Hint), CGM.Int32Ty, false);

    auto FiniCB = [this](InsertPointTy IP) {
      OMPBuilderCBHelpers::FinalizeOMPRegion(*this, IP);
    };

    auto BodyGenCB = [CriticalRegionBodyStmt, this](InsertPointTy AllocaIP,
                                                    InsertPointTy CodeGenIP) {
      OMPBuilderCBHelpers::EmitOMPInlinedRegionBody(
          *this, CriticalRegionBodyStmt, AllocaIP, CodeGenIP, "critical");
    };

    LexicalScope Scope(*this, S.getSourceRange());
    EmitStopPoint(&S);
    Builder.restoreIP(OMPBuilder.createCritical(
        Builder, BodyGenCB, FiniCB, S.getDirectiveName().getAsString(),
        HintInst));

    return;
  }

  auto &&CodeGen = [&S](CodeGenFunction &CGF, PrePostActionTy &Action) {
    Action.Enter(CGF);
    CGF.EmitStmt(S.getAssociatedStmt());
  };
  const Expr *Hint = nullptr;
  if (const auto *HintClause = S.getSingleClause<OMPHintClause>())
    Hint = HintClause->getHint();
  LexicalScope Scope(*this, S.getSourceRange());
  EmitStopPoint(&S);
  CGM.getOpenMPRuntime().emitCriticalRegion(*this,
                                            S.getDirectiveName().getAsString(),
                                            CodeGen, S.getBeginLoc(), Hint);
}

void CodeGenFunction::EmitOMPParallelForDirective(
    const OMPParallelForDirective &S) {
  // Emit directive as a combined directive that consists of two implicit
  // directives: 'parallel' with 'for' directive.
  auto &&CodeGen = [&S](CodeGenFunction &CGF, PrePostActionTy &Action) {
    Action.Enter(CGF);
    (void)emitWorksharingDirective(CGF, S, S.hasCancel());
  };
  {
    const auto &&NumIteratorsGen = [&S](CodeGenFunction &CGF) {
      CodeGenFunction::OMPLocalDeclMapRAII Scope(CGF);
      CGCapturedStmtInfo CGSI(CR_OpenMP);
      CodeGenFunction::CGCapturedStmtRAII CapInfoRAII(CGF, &CGSI);
      OMPLoopScope LoopScope(CGF, S);
      return CGF.EmitScalarExpr(S.getNumIterations());
    };
    bool IsInscan = llvm::any_of(S.getClausesOfKind<OMPReductionClause>(),
                     [](const OMPReductionClause *C) {
                       return C->getModifier() == OMPC_REDUCTION_inscan;
                     });
    if (IsInscan)
      emitScanBasedDirectiveDecls(*this, S, NumIteratorsGen);
    auto LPCRegion =
        CGOpenMPRuntime::LastprivateConditionalRAII::disable(*this, S);
    emitCommonOMPParallelDirective(*this, S, OMPD_for, CodeGen,
                                   emitEmptyBoundParameters);
    if (IsInscan)
      emitScanBasedDirectiveFinals(*this, S, NumIteratorsGen);
  }
  // Check for outer lastprivate conditional update.
  checkForLastprivateConditionalUpdate(*this, S);
}

void CodeGenFunction::EmitOMPParallelForSimdDirective(
    const OMPParallelForSimdDirective &S) {
  // Emit directive as a combined directive that consists of two implicit
  // directives: 'parallel' with 'for' directive.
  auto &&CodeGen = [&S](CodeGenFunction &CGF, PrePostActionTy &Action) {
    Action.Enter(CGF);
    (void)emitWorksharingDirective(CGF, S, /*HasCancel=*/false);
  };
  {
    const auto &&NumIteratorsGen = [&S](CodeGenFunction &CGF) {
      CodeGenFunction::OMPLocalDeclMapRAII Scope(CGF);
      CGCapturedStmtInfo CGSI(CR_OpenMP);
      CodeGenFunction::CGCapturedStmtRAII CapInfoRAII(CGF, &CGSI);
      OMPLoopScope LoopScope(CGF, S);
      return CGF.EmitScalarExpr(S.getNumIterations());
    };
    bool IsInscan = llvm::any_of(S.getClausesOfKind<OMPReductionClause>(),
                     [](const OMPReductionClause *C) {
                       return C->getModifier() == OMPC_REDUCTION_inscan;
                     });
    if (IsInscan)
      emitScanBasedDirectiveDecls(*this, S, NumIteratorsGen);
    auto LPCRegion =
        CGOpenMPRuntime::LastprivateConditionalRAII::disable(*this, S);
    emitCommonOMPParallelDirective(*this, S, OMPD_for_simd, CodeGen,
                                   emitEmptyBoundParameters);
    if (IsInscan)
      emitScanBasedDirectiveFinals(*this, S, NumIteratorsGen);
  }
  // Check for outer lastprivate conditional update.
  checkForLastprivateConditionalUpdate(*this, S);
}

void CodeGenFunction::EmitOMPParallelMasterDirective(
    const OMPParallelMasterDirective &S) {
  // Emit directive as a combined directive that consists of two implicit
  // directives: 'parallel' with 'master' directive.
  auto &&CodeGen = [&S](CodeGenFunction &CGF, PrePostActionTy &Action) {
    Action.Enter(CGF);
    OMPPrivateScope PrivateScope(CGF);
    bool Copyins = CGF.EmitOMPCopyinClause(S);
    (void)CGF.EmitOMPFirstprivateClause(S, PrivateScope);
    if (Copyins) {
      // Emit implicit barrier to synchronize threads and avoid data races on
      // propagation master's thread values of threadprivate variables to local
      // instances of that variables of all other implicit threads.
      CGF.CGM.getOpenMPRuntime().emitBarrierCall(
          CGF, S.getBeginLoc(), OMPD_unknown, /*EmitChecks=*/false,
          /*ForceSimpleCall=*/true);
    }
    CGF.EmitOMPPrivateClause(S, PrivateScope);
    CGF.EmitOMPReductionClauseInit(S, PrivateScope);
    (void)PrivateScope.Privatize();
    emitMaster(CGF, S);
    CGF.EmitOMPReductionClauseFinal(S, /*ReductionKind=*/OMPD_parallel);
  };
  {
    auto LPCRegion =
        CGOpenMPRuntime::LastprivateConditionalRAII::disable(*this, S);
    emitCommonOMPParallelDirective(*this, S, OMPD_master, CodeGen,
                                   emitEmptyBoundParameters);
    emitPostUpdateForReductionClause(*this, S,
                                     [](CodeGenFunction &) { return nullptr; });
  }
  // Check for outer lastprivate conditional update.
  checkForLastprivateConditionalUpdate(*this, S);
}

void CodeGenFunction::EmitOMPParallelSectionsDirective(
    const OMPParallelSectionsDirective &S) {
  // Emit directive as a combined directive that consists of two implicit
  // directives: 'parallel' with 'sections' directive.
  auto &&CodeGen = [&S](CodeGenFunction &CGF, PrePostActionTy &Action) {
    Action.Enter(CGF);
    CGF.EmitSections(S);
  };
  {
    auto LPCRegion =
        CGOpenMPRuntime::LastprivateConditionalRAII::disable(*this, S);
    emitCommonOMPParallelDirective(*this, S, OMPD_sections, CodeGen,
                                   emitEmptyBoundParameters);
  }
  // Check for outer lastprivate conditional update.
  checkForLastprivateConditionalUpdate(*this, S);
}

namespace {
/// Get the list of variables declared in the context of the untied tasks.
class CheckVarsEscapingUntiedTaskDeclContext final
    : public ConstStmtVisitor<CheckVarsEscapingUntiedTaskDeclContext> {
  llvm::SmallVector<const VarDecl *, 4> PrivateDecls;

public:
  explicit CheckVarsEscapingUntiedTaskDeclContext() = default;
  virtual ~CheckVarsEscapingUntiedTaskDeclContext() = default;
  void VisitDeclStmt(const DeclStmt *S) {
    if (!S)
      return;
    // Need to privatize only local vars, static locals can be processed as is.
    for (const Decl *D : S->decls()) {
      if (const auto *VD = dyn_cast_or_null<VarDecl>(D))
        if (VD->hasLocalStorage())
          PrivateDecls.push_back(VD);
    }
  }
  void VisitOMPExecutableDirective(const OMPExecutableDirective *) {}
  void VisitCapturedStmt(const CapturedStmt *) {}
  void VisitLambdaExpr(const LambdaExpr *) {}
  void VisitBlockExpr(const BlockExpr *) {}
  void VisitStmt(const Stmt *S) {
    if (!S)
      return;
    for (const Stmt *Child : S->children())
      if (Child)
        Visit(Child);
  }

  /// Swaps list of vars with the provided one.
  ArrayRef<const VarDecl *> getPrivateDecls() const { return PrivateDecls; }
};
} // anonymous namespace

static void buildDependences(const OMPExecutableDirective &S,
                             OMPTaskDataTy &Data) {

  // First look for 'omp_all_memory' and add this first.
  bool OmpAllMemory = false;
  if (llvm::any_of(
          S.getClausesOfKind<OMPDependClause>(), [](const OMPDependClause *C) {
            return C->getDependencyKind() == OMPC_DEPEND_outallmemory ||
                   C->getDependencyKind() == OMPC_DEPEND_inoutallmemory;
          })) {
    OmpAllMemory = true;
    // Since both OMPC_DEPEND_outallmemory and OMPC_DEPEND_inoutallmemory are
    // equivalent to the runtime, always use OMPC_DEPEND_outallmemory to
    // simplify.
    OMPTaskDataTy::DependData &DD =
        Data.Dependences.emplace_back(OMPC_DEPEND_outallmemory,
                                      /*IteratorExpr=*/nullptr);
    // Add a nullptr Expr to simplify the codegen in emitDependData.
    DD.DepExprs.push_back(nullptr);
  }
  // Add remaining dependences skipping any 'out' or 'inout' if they are
  // overridden by 'omp_all_memory'.
  for (const auto *C : S.getClausesOfKind<OMPDependClause>()) {
    OpenMPDependClauseKind Kind = C->getDependencyKind();
    if (Kind == OMPC_DEPEND_outallmemory || Kind == OMPC_DEPEND_inoutallmemory)
      continue;
    if (OmpAllMemory && (Kind == OMPC_DEPEND_out || Kind == OMPC_DEPEND_inout))
      continue;
    OMPTaskDataTy::DependData &DD =
        Data.Dependences.emplace_back(C->getDependencyKind(), C->getModifier());
    DD.DepExprs.append(C->varlist_begin(), C->varlist_end());
  }
}

void CodeGenFunction::EmitOMPTaskBasedDirective(
    const OMPExecutableDirective &S, const OpenMPDirectiveKind CapturedRegion,
    const RegionCodeGenTy &BodyGen, const TaskGenTy &TaskGen,
    OMPTaskDataTy &Data) {
  // Emit outlined function for task construct.
  const CapturedStmt *CS = S.getCapturedStmt(CapturedRegion);
  auto I = CS->getCapturedDecl()->param_begin();
  auto PartId = std::next(I);
  auto TaskT = std::next(I, 4);
  // Check if the task is final
  if (const auto *Clause = S.getSingleClause<OMPFinalClause>()) {
    // If the condition constant folds and can be elided, try to avoid emitting
    // the condition and the dead arm of the if/else.
    const Expr *Cond = Clause->getCondition();
    bool CondConstant;
    if (ConstantFoldsToSimpleInteger(Cond, CondConstant))
      Data.Final.setInt(CondConstant);
    else
      Data.Final.setPointer(EvaluateExprAsBool(Cond));
  } else {
    // By default the task is not final.
    Data.Final.setInt(/*IntVal=*/false);
  }
  // Check if the task has 'priority' clause.
  if (const auto *Clause = S.getSingleClause<OMPPriorityClause>()) {
    const Expr *Prio = Clause->getPriority();
    Data.Priority.setInt(/*IntVal=*/true);
    Data.Priority.setPointer(EmitScalarConversion(
        EmitScalarExpr(Prio), Prio->getType(),
        getContext().getIntTypeForBitwidth(/*DestWidth=*/32, /*Signed=*/1),
        Prio->getExprLoc()));
  }
  // The first function argument for tasks is a thread id, the second one is a
  // part id (0 for tied tasks, >=0 for untied task).
  llvm::DenseSet<const VarDecl *> EmittedAsPrivate;
  // Get list of private variables.
  for (const auto *C : S.getClausesOfKind<OMPPrivateClause>()) {
    auto IRef = C->varlist_begin();
    for (const Expr *IInit : C->private_copies()) {
      const auto *OrigVD = cast<VarDecl>(cast<DeclRefExpr>(*IRef)->getDecl());
      if (EmittedAsPrivate.insert(OrigVD->getCanonicalDecl()).second) {
        Data.PrivateVars.push_back(*IRef);
        Data.PrivateCopies.push_back(IInit);
      }
      ++IRef;
    }
  }
  EmittedAsPrivate.clear();
  // Get list of firstprivate variables.
  for (const auto *C : S.getClausesOfKind<OMPFirstprivateClause>()) {
    auto IRef = C->varlist_begin();
    auto IElemInitRef = C->inits().begin();
    for (const Expr *IInit : C->private_copies()) {
      const auto *OrigVD = cast<VarDecl>(cast<DeclRefExpr>(*IRef)->getDecl());
      if (EmittedAsPrivate.insert(OrigVD->getCanonicalDecl()).second) {
        Data.FirstprivateVars.push_back(*IRef);
        Data.FirstprivateCopies.push_back(IInit);
        Data.FirstprivateInits.push_back(*IElemInitRef);
      }
      ++IRef;
      ++IElemInitRef;
    }
  }
  // Get list of lastprivate variables (for taskloops).
  llvm::MapVector<const VarDecl *, const DeclRefExpr *> LastprivateDstsOrigs;
  for (const auto *C : S.getClausesOfKind<OMPLastprivateClause>()) {
    auto IRef = C->varlist_begin();
    auto ID = C->destination_exprs().begin();
    for (const Expr *IInit : C->private_copies()) {
      const auto *OrigVD = cast<VarDecl>(cast<DeclRefExpr>(*IRef)->getDecl());
      if (EmittedAsPrivate.insert(OrigVD->getCanonicalDecl()).second) {
        Data.LastprivateVars.push_back(*IRef);
        Data.LastprivateCopies.push_back(IInit);
      }
      LastprivateDstsOrigs.insert(
          std::make_pair(cast<VarDecl>(cast<DeclRefExpr>(*ID)->getDecl()),
                         cast<DeclRefExpr>(*IRef)));
      ++IRef;
      ++ID;
    }
  }
  SmallVector<const Expr *, 4> LHSs;
  SmallVector<const Expr *, 4> RHSs;
  for (const auto *C : S.getClausesOfKind<OMPReductionClause>()) {
    Data.ReductionVars.append(C->varlist_begin(), C->varlist_end());
    Data.ReductionOrigs.append(C->varlist_begin(), C->varlist_end());
    Data.ReductionCopies.append(C->privates().begin(), C->privates().end());
    Data.ReductionOps.append(C->reduction_ops().begin(),
                             C->reduction_ops().end());
    LHSs.append(C->lhs_exprs().begin(), C->lhs_exprs().end());
    RHSs.append(C->rhs_exprs().begin(), C->rhs_exprs().end());
  }
  Data.Reductions = CGM.getOpenMPRuntime().emitTaskReductionInit(
      *this, S.getBeginLoc(), LHSs, RHSs, Data);
  // Build list of dependences.
  buildDependences(S, Data);
  // Get list of local vars for untied tasks.
  if (!Data.Tied) {
    CheckVarsEscapingUntiedTaskDeclContext Checker;
    Checker.Visit(S.getInnermostCapturedStmt()->getCapturedStmt());
    Data.PrivateLocals.append(Checker.getPrivateDecls().begin(),
                              Checker.getPrivateDecls().end());
  }
  auto &&CodeGen = [&Data, &S, CS, &BodyGen, &LastprivateDstsOrigs,
                    CapturedRegion](CodeGenFunction &CGF,
                                    PrePostActionTy &Action) {
    llvm::MapVector<CanonicalDeclPtr<const VarDecl>,
                    std::pair<Address, Address>>
        UntiedLocalVars;
    // Set proper addresses for generated private copies.
    OMPPrivateScope Scope(CGF);
    // Generate debug info for variables present in shared clause.
    if (auto *DI = CGF.getDebugInfo()) {
      llvm::SmallDenseMap<const VarDecl *, FieldDecl *> CaptureFields =
          CGF.CapturedStmtInfo->getCaptureFields();
      llvm::Value *ContextValue = CGF.CapturedStmtInfo->getContextValue();
      if (CaptureFields.size() && ContextValue) {
        unsigned CharWidth = CGF.getContext().getCharWidth();
        // The shared variables are packed together as members of structure.
        // So the address of each shared variable can be computed by adding
        // offset of it (within record) to the base address of record. For each
        // shared variable, debug intrinsic llvm.dbg.declare is generated with
        // appropriate expressions (DIExpression).
        // Ex:
        //  %12 = load %struct.anon*, %struct.anon** %__context.addr.i
        //  call void @llvm.dbg.declare(metadata %struct.anon* %12,
        //            metadata !svar1,
        //            metadata !DIExpression(DW_OP_deref))
        //  call void @llvm.dbg.declare(metadata %struct.anon* %12,
        //            metadata !svar2,
        //            metadata !DIExpression(DW_OP_plus_uconst, 8, DW_OP_deref))
        for (auto It = CaptureFields.begin(); It != CaptureFields.end(); ++It) {
          const VarDecl *SharedVar = It->first;
          RecordDecl *CaptureRecord = It->second->getParent();
          const ASTRecordLayout &Layout =
              CGF.getContext().getASTRecordLayout(CaptureRecord);
          unsigned Offset =
              Layout.getFieldOffset(It->second->getFieldIndex()) / CharWidth;
          if (CGF.CGM.getCodeGenOpts().hasReducedDebugInfo())
            (void)DI->EmitDeclareOfAutoVariable(SharedVar, ContextValue,
                                                CGF.Builder, false);
          llvm::Instruction &Last = CGF.Builder.GetInsertBlock()->back();
          // Get the call dbg.declare instruction we just created and update
          // its DIExpression to add offset to base address.
          if (auto DDI = dyn_cast<llvm::DbgVariableIntrinsic>(&Last)) {
            SmallVector<uint64_t, 8> Ops;
            // Add offset to the base address if non zero.
            if (Offset) {
              Ops.push_back(llvm::dwarf::DW_OP_plus_uconst);
              Ops.push_back(Offset);
            }
            Ops.push_back(llvm::dwarf::DW_OP_deref);
            auto &Ctx = DDI->getContext();
            llvm::DIExpression *DIExpr = llvm::DIExpression::get(Ctx, Ops);
            Last.setOperand(2, llvm::MetadataAsValue::get(Ctx, DIExpr));
          }
        }
      }
    }
    llvm::SmallVector<std::pair<const VarDecl *, Address>, 16> FirstprivatePtrs;
    if (!Data.PrivateVars.empty() || !Data.FirstprivateVars.empty() ||
        !Data.LastprivateVars.empty() || !Data.PrivateLocals.empty()) {
      enum { PrivatesParam = 2, CopyFnParam = 3 };
      llvm::Value *CopyFn = CGF.Builder.CreateLoad(
          CGF.GetAddrOfLocalVar(CS->getCapturedDecl()->getParam(CopyFnParam)));
      llvm::Value *PrivatesPtr = CGF.Builder.CreateLoad(CGF.GetAddrOfLocalVar(
          CS->getCapturedDecl()->getParam(PrivatesParam)));
      // Map privates.
      llvm::SmallVector<std::pair<const VarDecl *, Address>, 16> PrivatePtrs;
      llvm::SmallVector<llvm::Value *, 16> CallArgs;
      llvm::SmallVector<llvm::Type *, 4> ParamTypes;
      CallArgs.push_back(PrivatesPtr);
      ParamTypes.push_back(PrivatesPtr->getType());
      for (const Expr *E : Data.PrivateVars) {
        const auto *VD = cast<VarDecl>(cast<DeclRefExpr>(E)->getDecl());
        Address PrivatePtr = CGF.CreateMemTemp(
            CGF.getContext().getPointerType(E->getType()), ".priv.ptr.addr");
        PrivatePtrs.emplace_back(VD, PrivatePtr);
        CallArgs.push_back(PrivatePtr.getPointer());
        ParamTypes.push_back(PrivatePtr.getType());
      }
      for (const Expr *E : Data.FirstprivateVars) {
        const auto *VD = cast<VarDecl>(cast<DeclRefExpr>(E)->getDecl());
        Address PrivatePtr =
            CGF.CreateMemTemp(CGF.getContext().getPointerType(E->getType()),
                              ".firstpriv.ptr.addr");
        PrivatePtrs.emplace_back(VD, PrivatePtr);
        FirstprivatePtrs.emplace_back(VD, PrivatePtr);
        CallArgs.push_back(PrivatePtr.getPointer());
        ParamTypes.push_back(PrivatePtr.getType());
      }
      for (const Expr *E : Data.LastprivateVars) {
        const auto *VD = cast<VarDecl>(cast<DeclRefExpr>(E)->getDecl());
        Address PrivatePtr =
            CGF.CreateMemTemp(CGF.getContext().getPointerType(E->getType()),
                              ".lastpriv.ptr.addr");
        PrivatePtrs.emplace_back(VD, PrivatePtr);
        CallArgs.push_back(PrivatePtr.getPointer());
        ParamTypes.push_back(PrivatePtr.getType());
      }
      for (const VarDecl *VD : Data.PrivateLocals) {
        QualType Ty = VD->getType().getNonReferenceType();
        if (VD->getType()->isLValueReferenceType())
          Ty = CGF.getContext().getPointerType(Ty);
        if (isAllocatableDecl(VD))
          Ty = CGF.getContext().getPointerType(Ty);
        Address PrivatePtr = CGF.CreateMemTemp(
            CGF.getContext().getPointerType(Ty), ".local.ptr.addr");
        auto Result = UntiedLocalVars.insert(
            std::make_pair(VD, std::make_pair(PrivatePtr, Address::invalid())));
        // If key exists update in place.
        if (Result.second == false)
          *Result.first = std::make_pair(
              VD, std::make_pair(PrivatePtr, Address::invalid()));
        CallArgs.push_back(PrivatePtr.getPointer());
        ParamTypes.push_back(PrivatePtr.getType());
      }
      auto *CopyFnTy = llvm::FunctionType::get(CGF.Builder.getVoidTy(),
                                               ParamTypes, /*isVarArg=*/false);
      CopyFn = CGF.Builder.CreatePointerBitCastOrAddrSpaceCast(
          CopyFn, CopyFnTy->getPointerTo());
      CGF.CGM.getOpenMPRuntime().emitOutlinedFunctionCall(
          CGF, S.getBeginLoc(), {CopyFnTy, CopyFn}, CallArgs);
      for (const auto &Pair : LastprivateDstsOrigs) {
        const auto *OrigVD = cast<VarDecl>(Pair.second->getDecl());
        DeclRefExpr DRE(CGF.getContext(), const_cast<VarDecl *>(OrigVD),
                        /*RefersToEnclosingVariableOrCapture=*/
                        CGF.CapturedStmtInfo->lookup(OrigVD) != nullptr,
                        Pair.second->getType(), VK_LValue,
                        Pair.second->getExprLoc());
        Scope.addPrivate(Pair.first, CGF.EmitLValue(&DRE).getAddress(CGF));
      }
      for (const auto &Pair : PrivatePtrs) {
        Address Replacement = Address(
            CGF.Builder.CreateLoad(Pair.second),
            CGF.ConvertTypeForMem(Pair.first->getType().getNonReferenceType()),
            CGF.getContext().getDeclAlign(Pair.first));
        Scope.addPrivate(Pair.first, Replacement);
        if (auto *DI = CGF.getDebugInfo())
          if (CGF.CGM.getCodeGenOpts().hasReducedDebugInfo())
            (void)DI->EmitDeclareOfAutoVariable(
                Pair.first, Pair.second.getPointer(), CGF.Builder,
                /*UsePointerValue*/ true);
      }
      // Adjust mapping for internal locals by mapping actual memory instead of
      // a pointer to this memory.
      for (auto &Pair : UntiedLocalVars) {
        QualType VDType = Pair.first->getType().getNonReferenceType();
        if (isAllocatableDecl(Pair.first)) {
          llvm::Value *Ptr = CGF.Builder.CreateLoad(Pair.second.first);
          Address Replacement(
              Ptr,
              CGF.ConvertTypeForMem(CGF.getContext().getPointerType(VDType)),
              CGF.getPointerAlign());
          Pair.second.first = Replacement;
          Ptr = CGF.Builder.CreateLoad(Replacement);
          Replacement = Address(Ptr, CGF.ConvertTypeForMem(VDType),
                                CGF.getContext().getDeclAlign(Pair.first));
          Pair.second.second = Replacement;
        } else {
          llvm::Value *Ptr = CGF.Builder.CreateLoad(Pair.second.first);
          Address Replacement(Ptr, CGF.ConvertTypeForMem(VDType),
                              CGF.getContext().getDeclAlign(Pair.first));
          Pair.second.first = Replacement;
        }
      }
    }
    if (Data.Reductions) {
      OMPPrivateScope FirstprivateScope(CGF);
      for (const auto &Pair : FirstprivatePtrs) {
        Address Replacement(
            CGF.Builder.CreateLoad(Pair.second),
            CGF.ConvertTypeForMem(Pair.first->getType().getNonReferenceType()),
            CGF.getContext().getDeclAlign(Pair.first));
        FirstprivateScope.addPrivate(Pair.first, Replacement);
      }
      (void)FirstprivateScope.Privatize();
      OMPLexicalScope LexScope(CGF, S, CapturedRegion);
      ReductionCodeGen RedCG(Data.ReductionVars, Data.ReductionVars,
                             Data.ReductionCopies, Data.ReductionOps);
      llvm::Value *ReductionsPtr = CGF.Builder.CreateLoad(
          CGF.GetAddrOfLocalVar(CS->getCapturedDecl()->getParam(9)));
      for (unsigned Cnt = 0, E = Data.ReductionVars.size(); Cnt < E; ++Cnt) {
        RedCG.emitSharedOrigLValue(CGF, Cnt);
        RedCG.emitAggregateType(CGF, Cnt);
        // FIXME: This must removed once the runtime library is fixed.
        // Emit required threadprivate variables for
        // initializer/combiner/finalizer.
        CGF.CGM.getOpenMPRuntime().emitTaskReductionFixups(CGF, S.getBeginLoc(),
                                                           RedCG, Cnt);
        Address Replacement = CGF.CGM.getOpenMPRuntime().getTaskReductionItem(
            CGF, S.getBeginLoc(), ReductionsPtr, RedCG.getSharedLValue(Cnt));
        Replacement =
            Address(CGF.EmitScalarConversion(
                        Replacement.getPointer(), CGF.getContext().VoidPtrTy,
                        CGF.getContext().getPointerType(
                            Data.ReductionCopies[Cnt]->getType()),
                        Data.ReductionCopies[Cnt]->getExprLoc()),
                    CGF.ConvertTypeForMem(Data.ReductionCopies[Cnt]->getType()),
                    Replacement.getAlignment());
        Replacement = RedCG.adjustPrivateAddress(CGF, Cnt, Replacement);
        Scope.addPrivate(RedCG.getBaseDecl(Cnt), Replacement);
      }
    }
    // Privatize all private variables except for in_reduction items.
    (void)Scope.Privatize();
    SmallVector<const Expr *, 4> InRedVars;
    SmallVector<const Expr *, 4> InRedPrivs;
    SmallVector<const Expr *, 4> InRedOps;
    SmallVector<const Expr *, 4> TaskgroupDescriptors;
    for (const auto *C : S.getClausesOfKind<OMPInReductionClause>()) {
      auto IPriv = C->privates().begin();
      auto IRed = C->reduction_ops().begin();
      auto ITD = C->taskgroup_descriptors().begin();
      for (const Expr *Ref : C->varlists()) {
        InRedVars.emplace_back(Ref);
        InRedPrivs.emplace_back(*IPriv);
        InRedOps.emplace_back(*IRed);
        TaskgroupDescriptors.emplace_back(*ITD);
        std::advance(IPriv, 1);
        std::advance(IRed, 1);
        std::advance(ITD, 1);
      }
    }
    // Privatize in_reduction items here, because taskgroup descriptors must be
    // privatized earlier.
    OMPPrivateScope InRedScope(CGF);
    if (!InRedVars.empty()) {
      ReductionCodeGen RedCG(InRedVars, InRedVars, InRedPrivs, InRedOps);
      for (unsigned Cnt = 0, E = InRedVars.size(); Cnt < E; ++Cnt) {
        RedCG.emitSharedOrigLValue(CGF, Cnt);
        RedCG.emitAggregateType(CGF, Cnt);
        // The taskgroup descriptor variable is always implicit firstprivate and
        // privatized already during processing of the firstprivates.
        // FIXME: This must removed once the runtime library is fixed.
        // Emit required threadprivate variables for
        // initializer/combiner/finalizer.
        CGF.CGM.getOpenMPRuntime().emitTaskReductionFixups(CGF, S.getBeginLoc(),
                                                           RedCG, Cnt);
        llvm::Value *ReductionsPtr;
        if (const Expr *TRExpr = TaskgroupDescriptors[Cnt]) {
          ReductionsPtr = CGF.EmitLoadOfScalar(CGF.EmitLValue(TRExpr),
                                               TRExpr->getExprLoc());
        } else {
          ReductionsPtr = llvm::ConstantPointerNull::get(CGF.VoidPtrTy);
        }
        Address Replacement = CGF.CGM.getOpenMPRuntime().getTaskReductionItem(
            CGF, S.getBeginLoc(), ReductionsPtr, RedCG.getSharedLValue(Cnt));
        Replacement = Address(
            CGF.EmitScalarConversion(
                Replacement.getPointer(), CGF.getContext().VoidPtrTy,
                CGF.getContext().getPointerType(InRedPrivs[Cnt]->getType()),
                InRedPrivs[Cnt]->getExprLoc()),
            CGF.ConvertTypeForMem(InRedPrivs[Cnt]->getType()),
            Replacement.getAlignment());
        Replacement = RedCG.adjustPrivateAddress(CGF, Cnt, Replacement);
        InRedScope.addPrivate(RedCG.getBaseDecl(Cnt), Replacement);
      }
    }
    (void)InRedScope.Privatize();

    CGOpenMPRuntime::UntiedTaskLocalDeclsRAII LocalVarsScope(CGF,
                                                             UntiedLocalVars);
    Action.Enter(CGF);
    BodyGen(CGF);
  };
  llvm::Function *OutlinedFn = CGM.getOpenMPRuntime().emitTaskOutlinedFunction(
      S, *I, *PartId, *TaskT, S.getDirectiveKind(), CodeGen, Data.Tied,
      Data.NumberOfParts);
  OMPLexicalScope Scope(*this, S, llvm::None,
                        !isOpenMPParallelDirective(S.getDirectiveKind()) &&
                            !isOpenMPSimdDirective(S.getDirectiveKind()));
  TaskGen(*this, OutlinedFn, Data);
}

static ImplicitParamDecl *
createImplicitFirstprivateForType(ASTContext &C, OMPTaskDataTy &Data,
                                  QualType Ty, CapturedDecl *CD,
                                  SourceLocation Loc) {
  auto *OrigVD = ImplicitParamDecl::Create(C, CD, Loc, /*Id=*/nullptr, Ty,
                                           ImplicitParamDecl::Other);
  auto *OrigRef = DeclRefExpr::Create(
      C, NestedNameSpecifierLoc(), SourceLocation(), OrigVD,
      /*RefersToEnclosingVariableOrCapture=*/false, Loc, Ty, VK_LValue);
  auto *PrivateVD = ImplicitParamDecl::Create(C, CD, Loc, /*Id=*/nullptr, Ty,
                                              ImplicitParamDecl::Other);
  auto *PrivateRef = DeclRefExpr::Create(
      C, NestedNameSpecifierLoc(), SourceLocation(), PrivateVD,
      /*RefersToEnclosingVariableOrCapture=*/false, Loc, Ty, VK_LValue);
  QualType ElemType = C.getBaseElementType(Ty);
  auto *InitVD = ImplicitParamDecl::Create(C, CD, Loc, /*Id=*/nullptr, ElemType,
                                           ImplicitParamDecl::Other);
  auto *InitRef = DeclRefExpr::Create(
      C, NestedNameSpecifierLoc(), SourceLocation(), InitVD,
      /*RefersToEnclosingVariableOrCapture=*/false, Loc, ElemType, VK_LValue);
  PrivateVD->setInitStyle(VarDecl::CInit);
  PrivateVD->setInit(ImplicitCastExpr::Create(C, ElemType, CK_LValueToRValue,
                                              InitRef, /*BasePath=*/nullptr,
                                              VK_PRValue, FPOptionsOverride()));
  Data.FirstprivateVars.emplace_back(OrigRef);
  Data.FirstprivateCopies.emplace_back(PrivateRef);
  Data.FirstprivateInits.emplace_back(InitRef);
  return OrigVD;
}

void CodeGenFunction::EmitOMPTargetTaskBasedDirective(
    const OMPExecutableDirective &S, const RegionCodeGenTy &BodyGen,
    OMPTargetDataInfo &InputInfo) {
  // Emit outlined function for task construct.
  const CapturedStmt *CS = S.getCapturedStmt(OMPD_task);
  Address CapturedStruct = GenerateCapturedStmtArgument(*CS);
  QualType SharedsTy = getContext().getRecordType(CS->getCapturedRecordDecl());
  auto I = CS->getCapturedDecl()->param_begin();
  auto PartId = std::next(I);
  auto TaskT = std::next(I, 4);
  OMPTaskDataTy Data;
  // The task is not final.
  Data.Final.setInt(/*IntVal=*/false);
  // Get list of firstprivate variables.
  for (const auto *C : S.getClausesOfKind<OMPFirstprivateClause>()) {
    auto IRef = C->varlist_begin();
    auto IElemInitRef = C->inits().begin();
    for (auto *IInit : C->private_copies()) {
      Data.FirstprivateVars.push_back(*IRef);
      Data.FirstprivateCopies.push_back(IInit);
      Data.FirstprivateInits.push_back(*IElemInitRef);
      ++IRef;
      ++IElemInitRef;
    }
  }
  OMPPrivateScope TargetScope(*this);
  VarDecl *BPVD = nullptr;
  VarDecl *PVD = nullptr;
  VarDecl *SVD = nullptr;
  VarDecl *MVD = nullptr;
  if (InputInfo.NumberOfTargetItems > 0) {
    auto *CD = CapturedDecl::Create(
        getContext(), getContext().getTranslationUnitDecl(), /*NumParams=*/0);
    llvm::APInt ArrSize(/*numBits=*/32, InputInfo.NumberOfTargetItems);
    QualType BaseAndPointerAndMapperType = getContext().getConstantArrayType(
        getContext().VoidPtrTy, ArrSize, nullptr, ArrayType::Normal,
        /*IndexTypeQuals=*/0);
    BPVD = createImplicitFirstprivateForType(
        getContext(), Data, BaseAndPointerAndMapperType, CD, S.getBeginLoc());
    PVD = createImplicitFirstprivateForType(
        getContext(), Data, BaseAndPointerAndMapperType, CD, S.getBeginLoc());
    QualType SizesType = getContext().getConstantArrayType(
        getContext().getIntTypeForBitwidth(/*DestWidth=*/64, /*Signed=*/1),
        ArrSize, nullptr, ArrayType::Normal,
        /*IndexTypeQuals=*/0);
    SVD = createImplicitFirstprivateForType(getContext(), Data, SizesType, CD,
                                            S.getBeginLoc());
    TargetScope.addPrivate(BPVD, InputInfo.BasePointersArray);
    TargetScope.addPrivate(PVD, InputInfo.PointersArray);
    TargetScope.addPrivate(SVD, InputInfo.SizesArray);
    // If there is no user-defined mapper, the mapper array will be nullptr. In
    // this case, we don't need to privatize it.
    if (!isa_and_nonnull<llvm::ConstantPointerNull>(
            InputInfo.MappersArray.getPointer())) {
      MVD = createImplicitFirstprivateForType(
          getContext(), Data, BaseAndPointerAndMapperType, CD, S.getBeginLoc());
      TargetScope.addPrivate(MVD, InputInfo.MappersArray);
    }
  }
  (void)TargetScope.Privatize();
  buildDependences(S, Data);
  auto &&CodeGen = [&Data, &S, CS, &BodyGen, BPVD, PVD, SVD, MVD,
                    &InputInfo](CodeGenFunction &CGF, PrePostActionTy &Action) {
    // Set proper addresses for generated private copies.
    OMPPrivateScope Scope(CGF);
    if (!Data.FirstprivateVars.empty()) {
      enum { PrivatesParam = 2, CopyFnParam = 3 };
      llvm::Value *CopyFn = CGF.Builder.CreateLoad(
          CGF.GetAddrOfLocalVar(CS->getCapturedDecl()->getParam(CopyFnParam)));
      llvm::Value *PrivatesPtr = CGF.Builder.CreateLoad(CGF.GetAddrOfLocalVar(
          CS->getCapturedDecl()->getParam(PrivatesParam)));
      // Map privates.
      llvm::SmallVector<std::pair<const VarDecl *, Address>, 16> PrivatePtrs;
      llvm::SmallVector<llvm::Value *, 16> CallArgs;
      llvm::SmallVector<llvm::Type *, 4> ParamTypes;
      CallArgs.push_back(PrivatesPtr);
      ParamTypes.push_back(PrivatesPtr->getType());
      for (const Expr *E : Data.FirstprivateVars) {
        const auto *VD = cast<VarDecl>(cast<DeclRefExpr>(E)->getDecl());
        Address PrivatePtr =
            CGF.CreateMemTemp(CGF.getContext().getPointerType(E->getType()),
                              ".firstpriv.ptr.addr");
        PrivatePtrs.emplace_back(VD, PrivatePtr);
        CallArgs.push_back(PrivatePtr.getPointer());
        ParamTypes.push_back(PrivatePtr.getType());
      }
      auto *CopyFnTy = llvm::FunctionType::get(CGF.Builder.getVoidTy(),
                                               ParamTypes, /*isVarArg=*/false);
      CopyFn = CGF.Builder.CreatePointerBitCastOrAddrSpaceCast(
          CopyFn, CopyFnTy->getPointerTo());
      CGF.CGM.getOpenMPRuntime().emitOutlinedFunctionCall(
          CGF, S.getBeginLoc(), {CopyFnTy, CopyFn}, CallArgs);
      for (const auto &Pair : PrivatePtrs) {
        Address Replacement(
            CGF.Builder.CreateLoad(Pair.second),
            CGF.ConvertTypeForMem(Pair.first->getType().getNonReferenceType()),
            CGF.getContext().getDeclAlign(Pair.first));
        Scope.addPrivate(Pair.first, Replacement);
      }
    }
    // Privatize all private variables except for in_reduction items.
    (void)Scope.Privatize();
    if (InputInfo.NumberOfTargetItems > 0) {
      InputInfo.BasePointersArray = CGF.Builder.CreateConstArrayGEP(
          CGF.GetAddrOfLocalVar(BPVD), /*Index=*/0);
      InputInfo.PointersArray = CGF.Builder.CreateConstArrayGEP(
          CGF.GetAddrOfLocalVar(PVD), /*Index=*/0);
      InputInfo.SizesArray = CGF.Builder.CreateConstArrayGEP(
          CGF.GetAddrOfLocalVar(SVD), /*Index=*/0);
      // If MVD is nullptr, the mapper array is not privatized
      if (MVD)
        InputInfo.MappersArray = CGF.Builder.CreateConstArrayGEP(
            CGF.GetAddrOfLocalVar(MVD), /*Index=*/0);
    }

    Action.Enter(CGF);
    OMPLexicalScope LexScope(CGF, S, OMPD_task, /*EmitPreInitStmt=*/false);
    BodyGen(CGF);
  };
  llvm::Function *OutlinedFn = CGM.getOpenMPRuntime().emitTaskOutlinedFunction(
      S, *I, *PartId, *TaskT, S.getDirectiveKind(), CodeGen, /*Tied=*/true,
      Data.NumberOfParts);
  llvm::APInt TrueOrFalse(32, S.hasClausesOfKind<OMPNowaitClause>() ? 1 : 0);
  IntegerLiteral IfCond(getContext(), TrueOrFalse,
                        getContext().getIntTypeForBitwidth(32, /*Signed=*/0),
                        SourceLocation());

  CGM.getOpenMPRuntime().emitTaskCall(*this, S.getBeginLoc(), S, OutlinedFn,
                                      SharedsTy, CapturedStruct, &IfCond, Data);
}

void CodeGenFunction::EmitOMPTaskDirective(const OMPTaskDirective &S) {
  // Emit outlined function for task construct.
  const CapturedStmt *CS = S.getCapturedStmt(OMPD_task);
  Address CapturedStruct = GenerateCapturedStmtArgument(*CS);
  QualType SharedsTy = getContext().getRecordType(CS->getCapturedRecordDecl());
  const Expr *IfCond = nullptr;
  for (const auto *C : S.getClausesOfKind<OMPIfClause>()) {
    if (C->getNameModifier() == OMPD_unknown ||
        C->getNameModifier() == OMPD_task) {
      IfCond = C->getCondition();
      break;
    }
  }

  OMPTaskDataTy Data;
  // Check if we should emit tied or untied task.
  Data.Tied = !S.getSingleClause<OMPUntiedClause>();
  auto &&BodyGen = [CS](CodeGenFunction &CGF, PrePostActionTy &) {
    CGF.EmitStmt(CS->getCapturedStmt());
  };
  auto &&TaskGen = [&S, SharedsTy, CapturedStruct,
                    IfCond](CodeGenFunction &CGF, llvm::Function *OutlinedFn,
                            const OMPTaskDataTy &Data) {
    CGF.CGM.getOpenMPRuntime().emitTaskCall(CGF, S.getBeginLoc(), S, OutlinedFn,
                                            SharedsTy, CapturedStruct, IfCond,
                                            Data);
  };
  auto LPCRegion =
      CGOpenMPRuntime::LastprivateConditionalRAII::disable(*this, S);
  EmitOMPTaskBasedDirective(S, OMPD_task, BodyGen, TaskGen, Data);
}

void CodeGenFunction::EmitOMPTaskyieldDirective(
    const OMPTaskyieldDirective &S) {
  CGM.getOpenMPRuntime().emitTaskyieldCall(*this, S.getBeginLoc());
}

void CodeGenFunction::EmitOMPBarrierDirective(const OMPBarrierDirective &S) {
  CGM.getOpenMPRuntime().emitBarrierCall(*this, S.getBeginLoc(), OMPD_barrier);
}

void CodeGenFunction::EmitOMPTaskwaitDirective(const OMPTaskwaitDirective &S) {
  OMPTaskDataTy Data;
  // Build list of dependences
  buildDependences(S, Data);
  CGM.getOpenMPRuntime().emitTaskwaitCall(*this, S.getBeginLoc(), Data);
}

void CodeGenFunction::EmitOMPTaskgroupDirective(
    const OMPTaskgroupDirective &S) {
  auto &&CodeGen = [&S](CodeGenFunction &CGF, PrePostActionTy &Action) {
    Action.Enter(CGF);
    if (const Expr *E = S.getReductionRef()) {
      SmallVector<const Expr *, 4> LHSs;
      SmallVector<const Expr *, 4> RHSs;
      OMPTaskDataTy Data;
      for (const auto *C : S.getClausesOfKind<OMPTaskReductionClause>()) {
        Data.ReductionVars.append(C->varlist_begin(), C->varlist_end());
        Data.ReductionOrigs.append(C->varlist_begin(), C->varlist_end());
        Data.ReductionCopies.append(C->privates().begin(), C->privates().end());
        Data.ReductionOps.append(C->reduction_ops().begin(),
                                 C->reduction_ops().end());
        LHSs.append(C->lhs_exprs().begin(), C->lhs_exprs().end());
        RHSs.append(C->rhs_exprs().begin(), C->rhs_exprs().end());
      }
      llvm::Value *ReductionDesc =
          CGF.CGM.getOpenMPRuntime().emitTaskReductionInit(CGF, S.getBeginLoc(),
                                                           LHSs, RHSs, Data);
      const auto *VD = cast<VarDecl>(cast<DeclRefExpr>(E)->getDecl());
      CGF.EmitVarDecl(*VD);
      CGF.EmitStoreOfScalar(ReductionDesc, CGF.GetAddrOfLocalVar(VD),
                            /*Volatile=*/false, E->getType());
    }
    CGF.EmitStmt(S.getInnermostCapturedStmt()->getCapturedStmt());
  };
  OMPLexicalScope Scope(*this, S, OMPD_unknown);
  CGM.getOpenMPRuntime().emitTaskgroupRegion(*this, CodeGen, S.getBeginLoc());
}

void CodeGenFunction::EmitOMPFlushDirective(const OMPFlushDirective &S) {
  llvm::AtomicOrdering AO = S.getSingleClause<OMPFlushClause>()
                                ? llvm::AtomicOrdering::NotAtomic
                                : llvm::AtomicOrdering::AcquireRelease;
  CGM.getOpenMPRuntime().emitFlush(
      *this,
      [&S]() -> ArrayRef<const Expr *> {
        if (const auto *FlushClause = S.getSingleClause<OMPFlushClause>())
          return llvm::makeArrayRef(FlushClause->varlist_begin(),
                                    FlushClause->varlist_end());
        return llvm::None;
      }(),
      S.getBeginLoc(), AO);
}

void CodeGenFunction::EmitOMPDepobjDirective(const OMPDepobjDirective &S) {
  const auto *DO = S.getSingleClause<OMPDepobjClause>();
  LValue DOLVal = EmitLValue(DO->getDepobj());
  if (const auto *DC = S.getSingleClause<OMPDependClause>()) {
    OMPTaskDataTy::DependData Dependencies(DC->getDependencyKind(),
                                           DC->getModifier());
    Dependencies.DepExprs.append(DC->varlist_begin(), DC->varlist_end());
    Address DepAddr = CGM.getOpenMPRuntime().emitDepobjDependClause(
        *this, Dependencies, DC->getBeginLoc());
    EmitStoreOfScalar(DepAddr.getPointer(), DOLVal);
    return;
  }
  if (const auto *DC = S.getSingleClause<OMPDestroyClause>()) {
    CGM.getOpenMPRuntime().emitDestroyClause(*this, DOLVal, DC->getBeginLoc());
    return;
  }
  if (const auto *UC = S.getSingleClause<OMPUpdateClause>()) {
    CGM.getOpenMPRuntime().emitUpdateClause(
        *this, DOLVal, UC->getDependencyKind(), UC->getBeginLoc());
    return;
  }
}

void CodeGenFunction::EmitOMPScanDirective(const OMPScanDirective &S) {
  if (!OMPParentLoopDirectiveForScan)
    return;
  const OMPExecutableDirective &ParentDir = *OMPParentLoopDirectiveForScan;
  bool IsInclusive = S.hasClausesOfKind<OMPInclusiveClause>();
  SmallVector<const Expr *, 4> Shareds;
  SmallVector<const Expr *, 4> Privates;
  SmallVector<const Expr *, 4> LHSs;
  SmallVector<const Expr *, 4> RHSs;
  SmallVector<const Expr *, 4> ReductionOps;
  SmallVector<const Expr *, 4> CopyOps;
  SmallVector<const Expr *, 4> CopyArrayTemps;
  SmallVector<const Expr *, 4> CopyArrayElems;
  for (const auto *C : ParentDir.getClausesOfKind<OMPReductionClause>()) {
    if (C->getModifier() != OMPC_REDUCTION_inscan)
      continue;
    Shareds.append(C->varlist_begin(), C->varlist_end());
    Privates.append(C->privates().begin(), C->privates().end());
    LHSs.append(C->lhs_exprs().begin(), C->lhs_exprs().end());
    RHSs.append(C->rhs_exprs().begin(), C->rhs_exprs().end());
    ReductionOps.append(C->reduction_ops().begin(), C->reduction_ops().end());
    CopyOps.append(C->copy_ops().begin(), C->copy_ops().end());
    CopyArrayTemps.append(C->copy_array_temps().begin(),
                          C->copy_array_temps().end());
    CopyArrayElems.append(C->copy_array_elems().begin(),
                          C->copy_array_elems().end());
  }
  if (ParentDir.getDirectiveKind() == OMPD_simd ||
      (getLangOpts().OpenMPSimd &&
       isOpenMPSimdDirective(ParentDir.getDirectiveKind()))) {
    // For simd directive and simd-based directives in simd only mode, use the
    // following codegen:
    // int x = 0;
    // #pragma omp simd reduction(inscan, +: x)
    // for (..) {
    //   <first part>
    //   #pragma omp scan inclusive(x)
    //   <second part>
    //  }
    // is transformed to:
    // int x = 0;
    // for (..) {
    //   int x_priv = 0;
    //   <first part>
    //   x = x_priv + x;
    //   x_priv = x;
    //   <second part>
    // }
    // and
    // int x = 0;
    // #pragma omp simd reduction(inscan, +: x)
    // for (..) {
    //   <first part>
    //   #pragma omp scan exclusive(x)
    //   <second part>
    // }
    // to
    // int x = 0;
    // for (..) {
    //   int x_priv = 0;
    //   <second part>
    //   int temp = x;
    //   x = x_priv + x;
    //   x_priv = temp;
    //   <first part>
    // }
    llvm::BasicBlock *OMPScanReduce = createBasicBlock("omp.inscan.reduce");
    EmitBranch(IsInclusive
                   ? OMPScanReduce
                   : BreakContinueStack.back().ContinueBlock.getBlock());
    EmitBlock(OMPScanDispatch);
    {
      // New scope for correct construction/destruction of temp variables for
      // exclusive scan.
      LexicalScope Scope(*this, S.getSourceRange());
      EmitBranch(IsInclusive ? OMPBeforeScanBlock : OMPAfterScanBlock);
      EmitBlock(OMPScanReduce);
      if (!IsInclusive) {
        // Create temp var and copy LHS value to this temp value.
        // TMP = LHS;
        for (unsigned I = 0, E = CopyArrayElems.size(); I < E; ++I) {
          const Expr *PrivateExpr = Privates[I];
          const Expr *TempExpr = CopyArrayTemps[I];
          EmitAutoVarDecl(
              *cast<VarDecl>(cast<DeclRefExpr>(TempExpr)->getDecl()));
          LValue DestLVal = EmitLValue(TempExpr);
          LValue SrcLVal = EmitLValue(LHSs[I]);
          EmitOMPCopy(PrivateExpr->getType(), DestLVal.getAddress(*this),
                      SrcLVal.getAddress(*this),
                      cast<VarDecl>(cast<DeclRefExpr>(LHSs[I])->getDecl()),
                      cast<VarDecl>(cast<DeclRefExpr>(RHSs[I])->getDecl()),
                      CopyOps[I]);
        }
      }
      CGM.getOpenMPRuntime().emitReduction(
          *this, ParentDir.getEndLoc(), Privates, LHSs, RHSs, ReductionOps,
          {/*WithNowait=*/true, /*SimpleReduction=*/true, OMPD_simd});
      for (unsigned I = 0, E = CopyArrayElems.size(); I < E; ++I) {
        const Expr *PrivateExpr = Privates[I];
        LValue DestLVal;
        LValue SrcLVal;
        if (IsInclusive) {
          DestLVal = EmitLValue(RHSs[I]);
          SrcLVal = EmitLValue(LHSs[I]);
        } else {
          const Expr *TempExpr = CopyArrayTemps[I];
          DestLVal = EmitLValue(RHSs[I]);
          SrcLVal = EmitLValue(TempExpr);
        }
        EmitOMPCopy(PrivateExpr->getType(), DestLVal.getAddress(*this),
                    SrcLVal.getAddress(*this),
                    cast<VarDecl>(cast<DeclRefExpr>(LHSs[I])->getDecl()),
                    cast<VarDecl>(cast<DeclRefExpr>(RHSs[I])->getDecl()),
                    CopyOps[I]);
      }
    }
    EmitBranch(IsInclusive ? OMPAfterScanBlock : OMPBeforeScanBlock);
    OMPScanExitBlock = IsInclusive
                           ? BreakContinueStack.back().ContinueBlock.getBlock()
                           : OMPScanReduce;
    EmitBlock(OMPAfterScanBlock);
    return;
  }
  if (!IsInclusive) {
    EmitBranch(BreakContinueStack.back().ContinueBlock.getBlock());
    EmitBlock(OMPScanExitBlock);
  }
  if (OMPFirstScanLoop) {
    // Emit buffer[i] = red; at the end of the input phase.
    const auto *IVExpr = cast<OMPLoopDirective>(ParentDir)
                             .getIterationVariable()
                             ->IgnoreParenImpCasts();
    LValue IdxLVal = EmitLValue(IVExpr);
    llvm::Value *IdxVal = EmitLoadOfScalar(IdxLVal, IVExpr->getExprLoc());
    IdxVal = Builder.CreateIntCast(IdxVal, SizeTy, /*isSigned=*/false);
    for (unsigned I = 0, E = CopyArrayElems.size(); I < E; ++I) {
      const Expr *PrivateExpr = Privates[I];
      const Expr *OrigExpr = Shareds[I];
      const Expr *CopyArrayElem = CopyArrayElems[I];
      OpaqueValueMapping IdxMapping(
          *this,
          cast<OpaqueValueExpr>(
              cast<ArraySubscriptExpr>(CopyArrayElem)->getIdx()),
          RValue::get(IdxVal));
      LValue DestLVal = EmitLValue(CopyArrayElem);
      LValue SrcLVal = EmitLValue(OrigExpr);
      EmitOMPCopy(PrivateExpr->getType(), DestLVal.getAddress(*this),
                  SrcLVal.getAddress(*this),
                  cast<VarDecl>(cast<DeclRefExpr>(LHSs[I])->getDecl()),
                  cast<VarDecl>(cast<DeclRefExpr>(RHSs[I])->getDecl()),
                  CopyOps[I]);
    }
  }
  EmitBranch(BreakContinueStack.back().ContinueBlock.getBlock());
  if (IsInclusive) {
    EmitBlock(OMPScanExitBlock);
    EmitBranch(BreakContinueStack.back().ContinueBlock.getBlock());
  }
  EmitBlock(OMPScanDispatch);
  if (!OMPFirstScanLoop) {
    // Emit red = buffer[i]; at the entrance to the scan phase.
    const auto *IVExpr = cast<OMPLoopDirective>(ParentDir)
                             .getIterationVariable()
                             ->IgnoreParenImpCasts();
    LValue IdxLVal = EmitLValue(IVExpr);
    llvm::Value *IdxVal = EmitLoadOfScalar(IdxLVal, IVExpr->getExprLoc());
    IdxVal = Builder.CreateIntCast(IdxVal, SizeTy, /*isSigned=*/false);
    llvm::BasicBlock *ExclusiveExitBB = nullptr;
    if (!IsInclusive) {
      llvm::BasicBlock *ContBB = createBasicBlock("omp.exclusive.dec");
      ExclusiveExitBB = createBasicBlock("omp.exclusive.copy.exit");
      llvm::Value *Cmp = Builder.CreateIsNull(IdxVal);
      Builder.CreateCondBr(Cmp, ExclusiveExitBB, ContBB);
      EmitBlock(ContBB);
      // Use idx - 1 iteration for exclusive scan.
      IdxVal = Builder.CreateNUWSub(IdxVal, llvm::ConstantInt::get(SizeTy, 1));
    }
    for (unsigned I = 0, E = CopyArrayElems.size(); I < E; ++I) {
      const Expr *PrivateExpr = Privates[I];
      const Expr *OrigExpr = Shareds[I];
      const Expr *CopyArrayElem = CopyArrayElems[I];
      OpaqueValueMapping IdxMapping(
          *this,
          cast<OpaqueValueExpr>(
              cast<ArraySubscriptExpr>(CopyArrayElem)->getIdx()),
          RValue::get(IdxVal));
      LValue SrcLVal = EmitLValue(CopyArrayElem);
      LValue DestLVal = EmitLValue(OrigExpr);
      EmitOMPCopy(PrivateExpr->getType(), DestLVal.getAddress(*this),
                  SrcLVal.getAddress(*this),
                  cast<VarDecl>(cast<DeclRefExpr>(LHSs[I])->getDecl()),
                  cast<VarDecl>(cast<DeclRefExpr>(RHSs[I])->getDecl()),
                  CopyOps[I]);
    }
    if (!IsInclusive) {
      EmitBlock(ExclusiveExitBB);
    }
  }
  EmitBranch((OMPFirstScanLoop == IsInclusive) ? OMPBeforeScanBlock
                                               : OMPAfterScanBlock);
  EmitBlock(OMPAfterScanBlock);
}

void CodeGenFunction::EmitOMPDistributeLoop(const OMPLoopDirective &S,
                                            const CodeGenLoopTy &CodeGenLoop,
                                            Expr *IncExpr) {
  // Emit the loop iteration variable.
  const auto *IVExpr = cast<DeclRefExpr>(S.getIterationVariable());
  const auto *IVDecl = cast<VarDecl>(IVExpr->getDecl());
  EmitVarDecl(*IVDecl);

  // Emit the iterations count variable.
  // If it is not a variable, Sema decided to calculate iterations count on each
  // iteration (e.g., it is foldable into a constant).
  if (const auto *LIExpr = dyn_cast<DeclRefExpr>(S.getLastIteration())) {
    EmitVarDecl(*cast<VarDecl>(LIExpr->getDecl()));
    // Emit calculation of the iterations count.
    EmitIgnoredExpr(S.getCalcLastIteration());
  }

  CGOpenMPRuntime &RT = CGM.getOpenMPRuntime();

  bool HasLastprivateClause = false;
  // Check pre-condition.
  {
    OMPLoopScope PreInitScope(*this, S);
    // Skip the entire loop if we don't meet the precondition.
    // If the condition constant folds and can be elided, avoid emitting the
    // whole loop.
    bool CondConstant;
    llvm::BasicBlock *ContBlock = nullptr;
    if (ConstantFoldsToSimpleInteger(S.getPreCond(), CondConstant)) {
      if (!CondConstant)
        return;
    } else {
      llvm::BasicBlock *ThenBlock = createBasicBlock("omp.precond.then");
      ContBlock = createBasicBlock("omp.precond.end");
      emitPreCond(*this, S, S.getPreCond(), ThenBlock, ContBlock,
                  getProfileCount(&S));
      EmitBlock(ThenBlock);
      incrementProfileCounter(&S);
    }

    emitAlignedClause(*this, S);
    // Emit 'then' code.
    {
      // Emit helper vars inits.

      LValue LB = EmitOMPHelperVar(
          *this, cast<DeclRefExpr>(
                     (isOpenMPLoopBoundSharingDirective(S.getDirectiveKind())
                          ? S.getCombinedLowerBoundVariable()
                          : S.getLowerBoundVariable())));
      LValue UB = EmitOMPHelperVar(
          *this, cast<DeclRefExpr>(
                     (isOpenMPLoopBoundSharingDirective(S.getDirectiveKind())
                          ? S.getCombinedUpperBoundVariable()
                          : S.getUpperBoundVariable())));
      LValue ST =
          EmitOMPHelperVar(*this, cast<DeclRefExpr>(S.getStrideVariable()));
      LValue IL =
          EmitOMPHelperVar(*this, cast<DeclRefExpr>(S.getIsLastIterVariable()));

      OMPPrivateScope LoopScope(*this);
      if (EmitOMPFirstprivateClause(S, LoopScope)) {
        // Emit implicit barrier to synchronize threads and avoid data races
        // on initialization of firstprivate variables and post-update of
        // lastprivate variables.
        CGM.getOpenMPRuntime().emitBarrierCall(
            *this, S.getBeginLoc(), OMPD_unknown, /*EmitChecks=*/false,
            /*ForceSimpleCall=*/true);
      }
      EmitOMPPrivateClause(S, LoopScope);
      if (isOpenMPSimdDirective(S.getDirectiveKind()) &&
          !isOpenMPParallelDirective(S.getDirectiveKind()) &&
          !isOpenMPTeamsDirective(S.getDirectiveKind()))
        EmitOMPReductionClauseInit(S, LoopScope);
      HasLastprivateClause = EmitOMPLastprivateClauseInit(S, LoopScope);
      EmitOMPPrivateLoopCounters(S, LoopScope);
      (void)LoopScope.Privatize();
      if (isOpenMPTargetExecutionDirective(S.getDirectiveKind()))
        CGM.getOpenMPRuntime().adjustTargetSpecificDataForLambdas(*this, S);

      // Detect the distribute schedule kind and chunk.
      llvm::Value *Chunk = nullptr;
      OpenMPDistScheduleClauseKind ScheduleKind = OMPC_DIST_SCHEDULE_unknown;
      if (const auto *C = S.getSingleClause<OMPDistScheduleClause>()) {
        ScheduleKind = C->getDistScheduleKind();
        if (const Expr *Ch = C->getChunkSize()) {
          Chunk = EmitScalarExpr(Ch);
          Chunk = EmitScalarConversion(Chunk, Ch->getType(),
                                       S.getIterationVariable()->getType(),
                                       S.getBeginLoc());
        }
      } else {
        // Default behaviour for dist_schedule clause.
        CGM.getOpenMPRuntime().getDefaultDistScheduleAndChunk(
            *this, S, ScheduleKind, Chunk);
      }
      const unsigned IVSize = getContext().getTypeSize(IVExpr->getType());
      const bool IVSigned = IVExpr->getType()->hasSignedIntegerRepresentation();

      // OpenMP [2.10.8, distribute Construct, Description]
      // If dist_schedule is specified, kind must be static. If specified,
      // iterations are divided into chunks of size chunk_size, chunks are
      // assigned to the teams of the league in a round-robin fashion in the
      // order of the team number. When no chunk_size is specified, the
      // iteration space is divided into chunks that are approximately equal
      // in size, and at most one chunk is distributed to each team of the
      // league. The size of the chunks is unspecified in this case.
      bool StaticChunked =
          RT.isStaticChunked(ScheduleKind, /* Chunked */ Chunk != nullptr) &&
          isOpenMPLoopBoundSharingDirective(S.getDirectiveKind());
      if (RT.isStaticNonchunked(ScheduleKind,
                                /* Chunked */ Chunk != nullptr) ||
          StaticChunked) {
        CGOpenMPRuntime::StaticRTInput StaticInit(
            IVSize, IVSigned, /* Ordered = */ false, IL.getAddress(*this),
            LB.getAddress(*this), UB.getAddress(*this), ST.getAddress(*this),
            StaticChunked ? Chunk : nullptr);
        RT.emitDistributeStaticInit(*this, S.getBeginLoc(), ScheduleKind,
                                    StaticInit);
        JumpDest LoopExit =
            getJumpDestInCurrentScope(createBasicBlock("omp.loop.exit"));
        // UB = min(UB, GlobalUB);
        EmitIgnoredExpr(isOpenMPLoopBoundSharingDirective(S.getDirectiveKind())
                            ? S.getCombinedEnsureUpperBound()
                            : S.getEnsureUpperBound());
        // IV = LB;
        EmitIgnoredExpr(isOpenMPLoopBoundSharingDirective(S.getDirectiveKind())
                            ? S.getCombinedInit()
                            : S.getInit());

        const Expr *Cond =
            isOpenMPLoopBoundSharingDirective(S.getDirectiveKind())
                ? S.getCombinedCond()
                : S.getCond();

        if (StaticChunked)
          Cond = S.getCombinedDistCond();

        // For static unchunked schedules generate:
        //
        //  1. For distribute alone, codegen
        //    while (idx <= UB) {
        //      BODY;
        //      ++idx;
        //    }
        //
        //  2. When combined with 'for' (e.g. as in 'distribute parallel for')
        //    while (idx <= UB) {
        //      <CodeGen rest of pragma>(LB, UB);
        //      idx += ST;
        //    }
        //
        // For static chunk one schedule generate:
        //
        // while (IV <= GlobalUB) {
        //   <CodeGen rest of pragma>(LB, UB);
        //   LB += ST;
        //   UB += ST;
        //   UB = min(UB, GlobalUB);
        //   IV = LB;
        // }
        //
        emitCommonSimdLoop(
            *this, S,
            [&S](CodeGenFunction &CGF, PrePostActionTy &) {
              if (isOpenMPSimdDirective(S.getDirectiveKind()))
                CGF.EmitOMPSimdInit(S);
            },
            [&S, &LoopScope, Cond, IncExpr, LoopExit, &CodeGenLoop,
             StaticChunked](CodeGenFunction &CGF, PrePostActionTy &) {
              CGF.EmitOMPInnerLoop(
                  S, LoopScope.requiresCleanups(), Cond, IncExpr,
                  [&S, LoopExit, &CodeGenLoop](CodeGenFunction &CGF) {
                    CodeGenLoop(CGF, S, LoopExit);
                  },
                  [&S, StaticChunked](CodeGenFunction &CGF) {
                    if (StaticChunked) {
                      CGF.EmitIgnoredExpr(S.getCombinedNextLowerBound());
                      CGF.EmitIgnoredExpr(S.getCombinedNextUpperBound());
                      CGF.EmitIgnoredExpr(S.getCombinedEnsureUpperBound());
                      CGF.EmitIgnoredExpr(S.getCombinedInit());
                    }
                  });
            });
        EmitBlock(LoopExit.getBlock());
        // Tell the runtime we are done.
        RT.emitForStaticFinish(*this, S.getEndLoc(), S.getDirectiveKind());
      } else {
        // Emit the outer loop, which requests its work chunk [LB..UB] from
        // runtime and runs the inner loop to process it.
        const OMPLoopArguments LoopArguments = {
            LB.getAddress(*this), UB.getAddress(*this), ST.getAddress(*this),
            IL.getAddress(*this), Chunk};
        EmitOMPDistributeOuterLoop(ScheduleKind, S, LoopScope, LoopArguments,
                                   CodeGenLoop);
      }
      if (isOpenMPSimdDirective(S.getDirectiveKind())) {
        EmitOMPSimdFinal(S, [IL, &S](CodeGenFunction &CGF) {
          return CGF.Builder.CreateIsNotNull(
              CGF.EmitLoadOfScalar(IL, S.getBeginLoc()));
        });
      }
      if (isOpenMPSimdDirective(S.getDirectiveKind()) &&
          !isOpenMPParallelDirective(S.getDirectiveKind()) &&
          !isOpenMPTeamsDirective(S.getDirectiveKind())) {
        EmitOMPReductionClauseFinal(S, OMPD_simd);
        // Emit post-update of the reduction variables if IsLastIter != 0.
        emitPostUpdateForReductionClause(
            *this, S, [IL, &S](CodeGenFunction &CGF) {
              return CGF.Builder.CreateIsNotNull(
                  CGF.EmitLoadOfScalar(IL, S.getBeginLoc()));
            });
      }
      // Emit final copy of the lastprivate variables if IsLastIter != 0.
      if (HasLastprivateClause) {
        EmitOMPLastprivateClauseFinal(
            S, /*NoFinals=*/false,
            Builder.CreateIsNotNull(EmitLoadOfScalar(IL, S.getBeginLoc())));
      }
    }

    // We're now done with the loop, so jump to the continuation block.
    if (ContBlock) {
      EmitBranch(ContBlock);
      EmitBlock(ContBlock, true);
    }
  }
}

void CodeGenFunction::EmitOMPDistributeDirective(
    const OMPDistributeDirective &S) {
  auto &&CodeGen = [&S](CodeGenFunction &CGF, PrePostActionTy &) {
    CGF.EmitOMPDistributeLoop(S, emitOMPLoopBodyWithStopPoint, S.getInc());
  };
  OMPLexicalScope Scope(*this, S, OMPD_unknown);
  CGM.getOpenMPRuntime().emitInlinedDirective(*this, OMPD_distribute, CodeGen);
}

static llvm::Function *
emitOutlinedOrderedFunction(CodeGenModule &CGM, const CapturedStmt *S,
                            const OMPExecutableDirective &D,
                            SourceLocation Loc) {
  CodeGenFunction CGF(CGM, /*suppressNewContext=*/true);
  CodeGenFunction::CGCapturedStmtInfo CapStmtInfo;
  CGF.CapturedStmtInfo = &CapStmtInfo;
  llvm::Function *Fn = CGF.GenerateOpenMPCapturedStmtFunction(*S, D, Loc);
  Fn->setDoesNotRecurse();
  return Fn;
}

void CodeGenFunction::EmitOMPOrderedDirective(const OMPOrderedDirective &S) {
  if (CGM.getLangOpts().OpenMPIRBuilder) {
    llvm::OpenMPIRBuilder &OMPBuilder = CGM.getOpenMPRuntime().getOMPBuilder();
    using InsertPointTy = llvm::OpenMPIRBuilder::InsertPointTy;

    if (S.hasClausesOfKind<OMPDependClause>()) {
      // The ordered directive with depend clause.
      assert(!S.hasAssociatedStmt() &&
             "No associated statement must be in ordered depend construct.");
      InsertPointTy AllocaIP(AllocaInsertPt->getParent(),
                             AllocaInsertPt->getIterator());
      for (const auto *DC : S.getClausesOfKind<OMPDependClause>()) {
        unsigned NumLoops = DC->getNumLoops();
        QualType Int64Ty = CGM.getContext().getIntTypeForBitwidth(
            /*DestWidth=*/64, /*Signed=*/1);
        llvm::SmallVector<llvm::Value *> StoreValues;
        for (unsigned I = 0; I < NumLoops; I++) {
          const Expr *CounterVal = DC->getLoopData(I);
          assert(CounterVal);
          llvm::Value *StoreValue = EmitScalarConversion(
              EmitScalarExpr(CounterVal), CounterVal->getType(), Int64Ty,
              CounterVal->getExprLoc());
          StoreValues.emplace_back(StoreValue);
        }
        bool IsDependSource = false;
        if (DC->getDependencyKind() == OMPC_DEPEND_source)
          IsDependSource = true;
        Builder.restoreIP(OMPBuilder.createOrderedDepend(
            Builder, AllocaIP, NumLoops, StoreValues, ".cnt.addr",
            IsDependSource));
      }
    } else {
      // The ordered directive with threads or simd clause, or without clause.
      // Without clause, it behaves as if the threads clause is specified.
      const auto *C = S.getSingleClause<OMPSIMDClause>();

      auto FiniCB = [this](InsertPointTy IP) {
        OMPBuilderCBHelpers::FinalizeOMPRegion(*this, IP);
      };

      auto BodyGenCB = [&S, C, this](InsertPointTy AllocaIP,
                                     InsertPointTy CodeGenIP) {
        Builder.restoreIP(CodeGenIP);

        const CapturedStmt *CS = S.getInnermostCapturedStmt();
        if (C) {
          llvm::BasicBlock *FiniBB = splitBBWithSuffix(
              Builder, /*CreateBranch=*/false, ".ordered.after");
          llvm::SmallVector<llvm::Value *, 16> CapturedVars;
          GenerateOpenMPCapturedVars(*CS, CapturedVars);
          llvm::Function *OutlinedFn =
              emitOutlinedOrderedFunction(CGM, CS, S, S.getBeginLoc());
          assert(S.getBeginLoc().isValid() &&
                 "Outlined function call location must be valid.");
          ApplyDebugLocation::CreateDefaultArtificial(*this, S.getBeginLoc());
          OMPBuilderCBHelpers::EmitCaptureStmt(*this, CodeGenIP, *FiniBB,
                                               OutlinedFn, CapturedVars);
        } else {
          OMPBuilderCBHelpers::EmitOMPInlinedRegionBody(
              *this, CS->getCapturedStmt(), AllocaIP, CodeGenIP, "ordered");
        }
      };

      OMPLexicalScope Scope(*this, S, OMPD_unknown);
      Builder.restoreIP(
          OMPBuilder.createOrderedThreadsSimd(Builder, BodyGenCB, FiniCB, !C));
    }
    return;
  }

  if (S.hasClausesOfKind<OMPDependClause>()) {
    assert(!S.hasAssociatedStmt() &&
           "No associated statement must be in ordered depend construct.");
    for (const auto *DC : S.getClausesOfKind<OMPDependClause>())
      CGM.getOpenMPRuntime().emitDoacrossOrdered(*this, DC);
    return;
  }
  const auto *C = S.getSingleClause<OMPSIMDClause>();
  auto &&CodeGen = [&S, C, this](CodeGenFunction &CGF,
                                 PrePostActionTy &Action) {
    const CapturedStmt *CS = S.getInnermostCapturedStmt();
    if (C) {
      llvm::SmallVector<llvm::Value *, 16> CapturedVars;
      CGF.GenerateOpenMPCapturedVars(*CS, CapturedVars);
      llvm::Function *OutlinedFn =
          emitOutlinedOrderedFunction(CGM, CS, S, S.getBeginLoc());
      CGM.getOpenMPRuntime().emitOutlinedFunctionCall(CGF, S.getBeginLoc(),
                                                      OutlinedFn, CapturedVars);
    } else {
      Action.Enter(CGF);
      CGF.EmitStmt(CS->getCapturedStmt());
    }
  };
  OMPLexicalScope Scope(*this, S, OMPD_unknown);
  CGM.getOpenMPRuntime().emitOrderedRegion(*this, CodeGen, S.getBeginLoc(), !C);
}

static llvm::Value *convertToScalarValue(CodeGenFunction &CGF, RValue Val,
                                         QualType SrcType, QualType DestType,
                                         SourceLocation Loc) {
  assert(CGF.hasScalarEvaluationKind(DestType) &&
         "DestType must have scalar evaluation kind.");
  assert(!Val.isAggregate() && "Must be a scalar or complex.");
  return Val.isScalar() ? CGF.EmitScalarConversion(Val.getScalarVal(), SrcType,
                                                   DestType, Loc)
                        : CGF.EmitComplexToScalarConversion(
                              Val.getComplexVal(), SrcType, DestType, Loc);
}

static CodeGenFunction::ComplexPairTy
convertToComplexValue(CodeGenFunction &CGF, RValue Val, QualType SrcType,
                      QualType DestType, SourceLocation Loc) {
  assert(CGF.getEvaluationKind(DestType) == TEK_Complex &&
         "DestType must have complex evaluation kind.");
  CodeGenFunction::ComplexPairTy ComplexVal;
  if (Val.isScalar()) {
    // Convert the input element to the element type of the complex.
    QualType DestElementType =
        DestType->castAs<ComplexType>()->getElementType();
    llvm::Value *ScalarVal = CGF.EmitScalarConversion(
        Val.getScalarVal(), SrcType, DestElementType, Loc);
    ComplexVal = CodeGenFunction::ComplexPairTy(
        ScalarVal, llvm::Constant::getNullValue(ScalarVal->getType()));
  } else {
    assert(Val.isComplex() && "Must be a scalar or complex.");
    QualType SrcElementType = SrcType->castAs<ComplexType>()->getElementType();
    QualType DestElementType =
        DestType->castAs<ComplexType>()->getElementType();
    ComplexVal.first = CGF.EmitScalarConversion(
        Val.getComplexVal().first, SrcElementType, DestElementType, Loc);
    ComplexVal.second = CGF.EmitScalarConversion(
        Val.getComplexVal().second, SrcElementType, DestElementType, Loc);
  }
  return ComplexVal;
}

static void emitSimpleAtomicStore(CodeGenFunction &CGF, llvm::AtomicOrdering AO,
                                  LValue LVal, RValue RVal) {
  if (LVal.isGlobalReg())
    CGF.EmitStoreThroughGlobalRegLValue(RVal, LVal);
  else
    CGF.EmitAtomicStore(RVal, LVal, AO, LVal.isVolatile(), /*isInit=*/false);
}

static RValue emitSimpleAtomicLoad(CodeGenFunction &CGF,
                                   llvm::AtomicOrdering AO, LValue LVal,
                                   SourceLocation Loc) {
  if (LVal.isGlobalReg())
    return CGF.EmitLoadOfLValue(LVal, Loc);
  return CGF.EmitAtomicLoad(
      LVal, Loc, llvm::AtomicCmpXchgInst::getStrongestFailureOrdering(AO),
      LVal.isVolatile());
}

void CodeGenFunction::emitOMPSimpleStore(LValue LVal, RValue RVal,
                                         QualType RValTy, SourceLocation Loc) {
  switch (getEvaluationKind(LVal.getType())) {
  case TEK_Scalar:
    EmitStoreThroughLValue(RValue::get(convertToScalarValue(
                               *this, RVal, RValTy, LVal.getType(), Loc)),
                           LVal);
    break;
  case TEK_Complex:
    EmitStoreOfComplex(
        convertToComplexValue(*this, RVal, RValTy, LVal.getType(), Loc), LVal,
        /*isInit=*/false);
    break;
  case TEK_Aggregate:
    llvm_unreachable("Must be a scalar or complex.");
  }
}

static void emitOMPAtomicReadExpr(CodeGenFunction &CGF, llvm::AtomicOrdering AO,
                                  const Expr *X, const Expr *V,
                                  SourceLocation Loc) {
  // v = x;
  assert(V->isLValue() && "V of 'omp atomic read' is not lvalue");
  assert(X->isLValue() && "X of 'omp atomic read' is not lvalue");
  LValue XLValue = CGF.EmitLValue(X);
  LValue VLValue = CGF.EmitLValue(V);
  RValue Res = emitSimpleAtomicLoad(CGF, AO, XLValue, Loc);
  // OpenMP, 2.17.7, atomic Construct
  // If the read or capture clause is specified and the acquire, acq_rel, or
  // seq_cst clause is specified then the strong flush on exit from the atomic
  // operation is also an acquire flush.
  switch (AO) {
  case llvm::AtomicOrdering::Acquire:
  case llvm::AtomicOrdering::AcquireRelease:
  case llvm::AtomicOrdering::SequentiallyConsistent:
    CGF.CGM.getOpenMPRuntime().emitFlush(CGF, llvm::None, Loc,
                                         llvm::AtomicOrdering::Acquire);
    break;
  case llvm::AtomicOrdering::Monotonic:
  case llvm::AtomicOrdering::Release:
    break;
  case llvm::AtomicOrdering::NotAtomic:
  case llvm::AtomicOrdering::Unordered:
    llvm_unreachable("Unexpected ordering.");
  }
  CGF.emitOMPSimpleStore(VLValue, Res, X->getType().getNonReferenceType(), Loc);
  CGF.CGM.getOpenMPRuntime().checkAndEmitLastprivateConditional(CGF, V);
}

static void emitOMPAtomicWriteExpr(CodeGenFunction &CGF,
                                   llvm::AtomicOrdering AO, const Expr *X,
                                   const Expr *E, SourceLocation Loc) {
  // x = expr;
  assert(X->isLValue() && "X of 'omp atomic write' is not lvalue");
  emitSimpleAtomicStore(CGF, AO, CGF.EmitLValue(X), CGF.EmitAnyExpr(E));
  CGF.CGM.getOpenMPRuntime().checkAndEmitLastprivateConditional(CGF, X);
  // OpenMP, 2.17.7, atomic Construct
  // If the write, update, or capture clause is specified and the release,
  // acq_rel, or seq_cst clause is specified then the strong flush on entry to
  // the atomic operation is also a release flush.
  switch (AO) {
  case llvm::AtomicOrdering::Release:
  case llvm::AtomicOrdering::AcquireRelease:
  case llvm::AtomicOrdering::SequentiallyConsistent:
    CGF.CGM.getOpenMPRuntime().emitFlush(CGF, llvm::None, Loc,
                                         llvm::AtomicOrdering::Release);
    break;
  case llvm::AtomicOrdering::Acquire:
  case llvm::AtomicOrdering::Monotonic:
    break;
  case llvm::AtomicOrdering::NotAtomic:
  case llvm::AtomicOrdering::Unordered:
    llvm_unreachable("Unexpected ordering.");
  }
}

static std::pair<bool, RValue>
emitOMPAtomicRMW(CodeGenFunction &CGF, LValue X, RValue Update,
                 BinaryOperatorKind BO, llvm::AtomicOrdering AO,
                 bool IsXLHSInRHSPart, const Expr *Hint) {
  ASTContext &Context = CGF.getContext();

  // Handle fast FP atomics for AMDGPU target (call intrinsic)
  // Flag\Hint|  None | Fast | Safe |
  //----------------------------------
  //           |       |      |      |
  //   Fast    | Fast  | Fast | Safe |
  // (unsafe)  |       |      |      |
  //----------------------------------
  //           |       |      |      |
  //   Safe    | Safe  | Fast | Safe |
  //(no-unsafe)|       |      |      |
  //----------------------------------
  bool userRequestsAMDGPUFastFPAtomics =
      (Hint && Hint->getIntegerConstantExpr(Context).getValue() ==
                   HintClause::OpenMPSyncHintExpr::AMD_fast_fp_atomics)
          ? true
      : (Hint && Hint->getIntegerConstantExpr(Context).getValue() ==
                     HintClause::OpenMPSyncHintExpr::AMD_safe_fp_atomics)
          ? false
          : Context.getTargetInfo().allowAMDGPUUnsafeFPAtomics();
  if (Context.getTargetInfo().getTriple().isAMDGCN() &&
      CGF.CGM.getOpenMPRuntime().supportFastFPAtomics() &&
      userRequestsAMDGPUFastFPAtomics &&
      (BO == BO_Add || BO == BO_LT || BO == BO_GT) &&
      CGF.CGM.getLangOpts().OpenMPIsDevice && Update.isScalar() &&
      (Update.getScalarVal()->getType()->isDoubleTy() ||
       Update.getScalarVal()->getType()->isFloatTy()) &&
      X.isSimple()) {
    auto Ret =
        CGF.CGM.getOpenMPRuntime().emitFastFPAtomicCall(CGF, X, Update, BO);
    if (Ret.first)
      return Ret;
  }

  // Allow atomicrmw only if 'x' and 'update' are integer values, lvalue for 'x'
  // expression is simple and atomic is allowed for the given type for the
  // target platform.
  if (BO == BO_Comma || !Update.isScalar() || !X.isSimple() ||
      (!isa<llvm::ConstantInt>(Update.getScalarVal()) &&
       (Update.getScalarVal()->getType() !=
        X.getAddress(CGF).getElementType())) ||
      !Context.getTargetInfo().hasBuiltinAtomic(
          Context.getTypeSize(X.getType()), Context.toBits(X.getAlignment())))
    return std::make_pair(false, RValue::get(nullptr));

  auto &&CheckAtomicSupport = [&CGF](llvm::Type *T, BinaryOperatorKind BO) {
    if (T->isIntegerTy())
      return true;

    if (T->isFloatingPointTy() && (BO == BO_Add || BO == BO_Sub))
      return llvm::isPowerOf2_64(CGF.CGM.getDataLayout().getTypeStoreSize(T));

    return false;
  };

  if (!CheckAtomicSupport(Update.getScalarVal()->getType(), BO) ||
      !CheckAtomicSupport(X.getAddress(CGF).getElementType(), BO))
    return std::make_pair(false, RValue::get(nullptr));

  bool IsInteger = X.getAddress(CGF).getElementType()->isIntegerTy();
  llvm::AtomicRMWInst::BinOp RMWOp;
  switch (BO) {
  case BO_Add:
    RMWOp = IsInteger ? llvm::AtomicRMWInst::Add : llvm::AtomicRMWInst::FAdd;
    break;
  case BO_Sub:
    if (!IsXLHSInRHSPart)
      return std::make_pair(false, RValue::get(nullptr));
    RMWOp = IsInteger ? llvm::AtomicRMWInst::Sub : llvm::AtomicRMWInst::FSub;
    break;
  case BO_And:
    RMWOp = llvm::AtomicRMWInst::And;
    break;
  case BO_Or:
    RMWOp = llvm::AtomicRMWInst::Or;
    break;
  case BO_Xor:
    RMWOp = llvm::AtomicRMWInst::Xor;
    break;
  case BO_LT:
    RMWOp = X.getType()->hasSignedIntegerRepresentation()
                ? (IsXLHSInRHSPart ? llvm::AtomicRMWInst::Min
                                   : llvm::AtomicRMWInst::Max)
                : (IsXLHSInRHSPart ? llvm::AtomicRMWInst::UMin
                                   : llvm::AtomicRMWInst::UMax);
    break;
  case BO_GT:
    RMWOp = X.getType()->hasSignedIntegerRepresentation()
                ? (IsXLHSInRHSPart ? llvm::AtomicRMWInst::Max
                                   : llvm::AtomicRMWInst::Min)
                : (IsXLHSInRHSPart ? llvm::AtomicRMWInst::UMax
                                   : llvm::AtomicRMWInst::UMin);
    break;
  case BO_Assign:
    RMWOp = llvm::AtomicRMWInst::Xchg;
    break;
  case BO_Mul:
  case BO_Div:
  case BO_Rem:
  case BO_Shl:
  case BO_Shr:
  case BO_LAnd:
  case BO_LOr:
    return std::make_pair(false, RValue::get(nullptr));
  case BO_PtrMemD:
  case BO_PtrMemI:
  case BO_LE:
  case BO_GE:
  case BO_EQ:
  case BO_NE:
  case BO_Cmp:
  case BO_AddAssign:
  case BO_SubAssign:
  case BO_AndAssign:
  case BO_OrAssign:
  case BO_XorAssign:
  case BO_MulAssign:
  case BO_DivAssign:
  case BO_RemAssign:
  case BO_ShlAssign:
  case BO_ShrAssign:
  case BO_Comma:
    llvm_unreachable("Unsupported atomic update operation");
  }
  llvm::Value *UpdateVal = Update.getScalarVal();
  if (auto *IC = dyn_cast<llvm::ConstantInt>(UpdateVal)) {
    if (IsInteger)
      UpdateVal = CGF.Builder.CreateIntCast(
          IC, X.getAddress(CGF).getElementType(),
          X.getType()->hasSignedIntegerRepresentation());
    else
      UpdateVal = CGF.Builder.CreateCast(llvm::Instruction::CastOps::UIToFP, IC,
                                         X.getAddress(CGF).getElementType());
  }
  llvm::Value *Res =
      CGF.Builder.CreateAtomicRMW(RMWOp, X.getPointer(CGF), UpdateVal, AO);
  return std::make_pair(true, RValue::get(Res));
}

std::pair<bool, RValue> CodeGenFunction::EmitOMPAtomicSimpleUpdateExpr(
    LValue X, RValue E, BinaryOperatorKind BO, bool IsXLHSInRHSPart,
    llvm::AtomicOrdering AO, SourceLocation Loc,
    const llvm::function_ref<RValue(RValue)> CommonGen, const Expr *Hint) {
  // Update expressions are allowed to have the following forms:
  // x binop= expr; -> xrval + expr;
  // x++, ++x -> xrval + 1;
  // x--, --x -> xrval - 1;
  // x = x binop expr; -> xrval binop expr
  // x = expr Op x; - > expr binop xrval;
  auto Res = emitOMPAtomicRMW(*this, X, E, BO, AO, IsXLHSInRHSPart, Hint);
  if (!Res.first) {
    if (X.isGlobalReg()) {
      // Emit an update expression: 'xrval' binop 'expr' or 'expr' binop
      // 'xrval'.
      EmitStoreThroughLValue(CommonGen(EmitLoadOfLValue(X, Loc)), X);
    } else {
      // Perform compare-and-swap procedure.
      EmitAtomicUpdate(X, AO, CommonGen, X.getType().isVolatileQualified());
    }
  }
  return Res;
}

static void emitOMPAtomicUpdateExpr(CodeGenFunction &CGF,
                                    llvm::AtomicOrdering AO, const Expr *X,
                                    const Expr *E, const Expr *UE,
                                    bool IsXLHSInRHSPart, SourceLocation Loc,
                                    const Expr *Hint) {
  assert(isa<BinaryOperator>(UE->IgnoreImpCasts()) &&
         "Update expr in 'atomic update' must be a binary operator.");
  const auto *BOUE = cast<BinaryOperator>(UE->IgnoreImpCasts());
  // Update expressions are allowed to have the following forms:
  // x binop= expr; -> xrval + expr;
  // x++, ++x -> xrval + 1;
  // x--, --x -> xrval - 1;
  // x = x binop expr; -> xrval binop expr
  // x = expr Op x; - > expr binop xrval;
  assert(X->isLValue() && "X of 'omp atomic update' is not lvalue");
  LValue XLValue = CGF.EmitLValue(X);
  RValue ExprRValue = CGF.EmitAnyExpr(E);
  const auto *LHS = cast<OpaqueValueExpr>(BOUE->getLHS()->IgnoreImpCasts());
  const auto *RHS = cast<OpaqueValueExpr>(BOUE->getRHS()->IgnoreImpCasts());
  const OpaqueValueExpr *XRValExpr = IsXLHSInRHSPart ? LHS : RHS;
  const OpaqueValueExpr *ERValExpr = IsXLHSInRHSPart ? RHS : LHS;
  auto &&Gen = [&CGF, UE, ExprRValue, XRValExpr, ERValExpr](RValue XRValue) {
    CodeGenFunction::OpaqueValueMapping MapExpr(CGF, ERValExpr, ExprRValue);
    CodeGenFunction::OpaqueValueMapping MapX(CGF, XRValExpr, XRValue);
    return CGF.EmitAnyExpr(UE);
  };
  (void)CGF.EmitOMPAtomicSimpleUpdateExpr(XLValue, ExprRValue,
                                          BOUE->getOpcode(), IsXLHSInRHSPart,
                                          AO, Loc, Gen, Hint);
  CGF.CGM.getOpenMPRuntime().checkAndEmitLastprivateConditional(CGF, X);
  // OpenMP, 2.17.7, atomic Construct
  // If the write, update, or capture clause is specified and the release,
  // acq_rel, or seq_cst clause is specified then the strong flush on entry to
  // the atomic operation is also a release flush.
  switch (AO) {
  case llvm::AtomicOrdering::Release:
  case llvm::AtomicOrdering::AcquireRelease:
  case llvm::AtomicOrdering::SequentiallyConsistent:
    CGF.CGM.getOpenMPRuntime().emitFlush(CGF, llvm::None, Loc,
                                         llvm::AtomicOrdering::Release);
    break;
  case llvm::AtomicOrdering::Acquire:
  case llvm::AtomicOrdering::Monotonic:
    break;
  case llvm::AtomicOrdering::NotAtomic:
  case llvm::AtomicOrdering::Unordered:
    llvm_unreachable("Unexpected ordering.");
  }
}

static RValue convertToType(CodeGenFunction &CGF, RValue Value,
                            QualType SourceType, QualType ResType,
                            SourceLocation Loc) {
  switch (CGF.getEvaluationKind(ResType)) {
  case TEK_Scalar:
    return RValue::get(
        convertToScalarValue(CGF, Value, SourceType, ResType, Loc));
  case TEK_Complex: {
    auto Res = convertToComplexValue(CGF, Value, SourceType, ResType, Loc);
    return RValue::getComplex(Res.first, Res.second);
  }
  case TEK_Aggregate:
    break;
  }
  llvm_unreachable("Must be a scalar or complex.");
}

static void emitOMPAtomicCaptureExpr(CodeGenFunction &CGF,
                                     llvm::AtomicOrdering AO,
                                     bool IsPostfixUpdate, const Expr *V,
                                     const Expr *X, const Expr *E,
                                     const Expr *UE, bool IsXLHSInRHSPart,
                                     SourceLocation Loc) {
  assert(X->isLValue() && "X of 'omp atomic capture' is not lvalue");
  assert(V->isLValue() && "V of 'omp atomic capture' is not lvalue");
  RValue NewVVal;
  LValue VLValue = CGF.EmitLValue(V);
  LValue XLValue = CGF.EmitLValue(X);
  RValue ExprRValue = CGF.EmitAnyExpr(E);
  QualType NewVValType;
  if (UE) {
    // 'x' is updated with some additional value.
    assert(isa<BinaryOperator>(UE->IgnoreImpCasts()) &&
           "Update expr in 'atomic capture' must be a binary operator.");
    const auto *BOUE = cast<BinaryOperator>(UE->IgnoreImpCasts());
    // Update expressions are allowed to have the following forms:
    // x binop= expr; -> xrval + expr;
    // x++, ++x -> xrval + 1;
    // x--, --x -> xrval - 1;
    // x = x binop expr; -> xrval binop expr
    // x = expr Op x; - > expr binop xrval;
    const auto *LHS = cast<OpaqueValueExpr>(BOUE->getLHS()->IgnoreImpCasts());
    const auto *RHS = cast<OpaqueValueExpr>(BOUE->getRHS()->IgnoreImpCasts());
    const OpaqueValueExpr *XRValExpr = IsXLHSInRHSPart ? LHS : RHS;
    NewVValType = XRValExpr->getType();
    const OpaqueValueExpr *ERValExpr = IsXLHSInRHSPart ? RHS : LHS;
    auto &&Gen = [&CGF, &NewVVal, UE, ExprRValue, XRValExpr, ERValExpr,
                  IsPostfixUpdate](RValue XRValue) {
      CodeGenFunction::OpaqueValueMapping MapExpr(CGF, ERValExpr, ExprRValue);
      CodeGenFunction::OpaqueValueMapping MapX(CGF, XRValExpr, XRValue);
      RValue Res = CGF.EmitAnyExpr(UE);
      NewVVal = IsPostfixUpdate ? XRValue : Res;
      return Res;
    };
    auto Res = CGF.EmitOMPAtomicSimpleUpdateExpr(
        XLValue, ExprRValue, BOUE->getOpcode(), IsXLHSInRHSPart, AO, Loc, Gen);
    CGF.CGM.getOpenMPRuntime().checkAndEmitLastprivateConditional(CGF, X);
    if (Res.first) {
      // 'atomicrmw' instruction was generated.
      if (IsPostfixUpdate) {
        // Use old value from 'atomicrmw'.
        NewVVal = Res.second;
      } else {
        // 'atomicrmw' does not provide new value, so evaluate it using old
        // value of 'x'.
        CodeGenFunction::OpaqueValueMapping MapExpr(CGF, ERValExpr, ExprRValue);
        CodeGenFunction::OpaqueValueMapping MapX(CGF, XRValExpr, Res.second);
        NewVVal = CGF.EmitAnyExpr(UE);
      }
    }
  } else {
    // 'x' is simply rewritten with some 'expr'.
    NewVValType = X->getType().getNonReferenceType();
    ExprRValue = convertToType(CGF, ExprRValue, E->getType(),
                               X->getType().getNonReferenceType(), Loc);
    auto &&Gen = [&NewVVal, ExprRValue](RValue XRValue) {
      NewVVal = XRValue;
      return ExprRValue;
    };
    // Try to perform atomicrmw xchg, otherwise simple exchange.
    auto Res = CGF.EmitOMPAtomicSimpleUpdateExpr(
        XLValue, ExprRValue, /*BO=*/BO_Assign, /*IsXLHSInRHSPart=*/false, AO,
        Loc, Gen);
    CGF.CGM.getOpenMPRuntime().checkAndEmitLastprivateConditional(CGF, X);
    if (Res.first) {
      // 'atomicrmw' instruction was generated.
      NewVVal = IsPostfixUpdate ? Res.second : ExprRValue;
    }
  }
  // Emit post-update store to 'v' of old/new 'x' value.
  CGF.emitOMPSimpleStore(VLValue, NewVVal, NewVValType, Loc);
  CGF.CGM.getOpenMPRuntime().checkAndEmitLastprivateConditional(CGF, V);
  // OpenMP 5.1 removes the required flush for capture clause.
  if (CGF.CGM.getLangOpts().OpenMP < 51) {
    // OpenMP, 2.17.7, atomic Construct
    // If the write, update, or capture clause is specified and the release,
    // acq_rel, or seq_cst clause is specified then the strong flush on entry to
    // the atomic operation is also a release flush.
    // If the read or capture clause is specified and the acquire, acq_rel, or
    // seq_cst clause is specified then the strong flush on exit from the atomic
    // operation is also an acquire flush.
    switch (AO) {
    case llvm::AtomicOrdering::Release:
      CGF.CGM.getOpenMPRuntime().emitFlush(CGF, llvm::None, Loc,
                                           llvm::AtomicOrdering::Release);
      break;
    case llvm::AtomicOrdering::Acquire:
      CGF.CGM.getOpenMPRuntime().emitFlush(CGF, llvm::None, Loc,
                                           llvm::AtomicOrdering::Acquire);
      break;
    case llvm::AtomicOrdering::AcquireRelease:
    case llvm::AtomicOrdering::SequentiallyConsistent:
      CGF.CGM.getOpenMPRuntime().emitFlush(
          CGF, llvm::None, Loc, llvm::AtomicOrdering::AcquireRelease);
      break;
    case llvm::AtomicOrdering::Monotonic:
      break;
    case llvm::AtomicOrdering::NotAtomic:
    case llvm::AtomicOrdering::Unordered:
      llvm_unreachable("Unexpected ordering.");
    }
  }
}

static void emitOMPAtomicCompareExpr(CodeGenFunction &CGF,
                                     llvm::AtomicOrdering AO, const Expr *X,
                                     const Expr *V, const Expr *R,
                                     const Expr *E, const Expr *D,
                                     const Expr *CE, bool IsXBinopExpr,
                                     bool IsPostfixUpdate, bool IsFailOnly,
                                     SourceLocation Loc) {
  llvm::OpenMPIRBuilder &OMPBuilder =
      CGF.CGM.getOpenMPRuntime().getOMPBuilder();

  OMPAtomicCompareOp Op;
  assert(isa<BinaryOperator>(CE) && "CE is not a BinaryOperator");
  switch (cast<BinaryOperator>(CE)->getOpcode()) {
  case BO_EQ:
    Op = OMPAtomicCompareOp::EQ;
    break;
  case BO_LT:
    Op = OMPAtomicCompareOp::MIN;
    break;
  case BO_GT:
    Op = OMPAtomicCompareOp::MAX;
    break;
  default:
    llvm_unreachable("unsupported atomic compare binary operator");
  }

  LValue XLVal = CGF.EmitLValue(X);
  Address XAddr = XLVal.getAddress(CGF);

  auto EmitRValueWithCastIfNeeded = [&CGF, Loc](const Expr *X, const Expr *E) {
    if (X->getType() == E->getType())
      return CGF.EmitScalarExpr(E);
    const Expr *NewE = E->IgnoreImplicitAsWritten();
    llvm::Value *V = CGF.EmitScalarExpr(NewE);
    if (NewE->getType() == X->getType())
      return V;
    return CGF.EmitScalarConversion(V, NewE->getType(), X->getType(), Loc);
  };

  llvm::Value *EVal = EmitRValueWithCastIfNeeded(X, E);
  llvm::Value *DVal = D ? EmitRValueWithCastIfNeeded(X, D) : nullptr;
  if (auto *CI = dyn_cast<llvm::ConstantInt>(EVal))
    EVal = CGF.Builder.CreateIntCast(
        CI, XLVal.getAddress(CGF).getElementType(),
        E->getType()->hasSignedIntegerRepresentation());
  if (DVal)
    if (auto *CI = dyn_cast<llvm::ConstantInt>(DVal))
      DVal = CGF.Builder.CreateIntCast(
          CI, XLVal.getAddress(CGF).getElementType(),
          D->getType()->hasSignedIntegerRepresentation());

  llvm::OpenMPIRBuilder::AtomicOpValue XOpVal{
      XAddr.getPointer(), XAddr.getElementType(),
      X->getType()->hasSignedIntegerRepresentation(),
      X->getType().isVolatileQualified()};
  llvm::OpenMPIRBuilder::AtomicOpValue VOpVal, ROpVal;
  if (V) {
    LValue LV = CGF.EmitLValue(V);
    Address Addr = LV.getAddress(CGF);
    VOpVal = {Addr.getPointer(), Addr.getElementType(),
              V->getType()->hasSignedIntegerRepresentation(),
              V->getType().isVolatileQualified()};
  }
  if (R) {
    LValue LV = CGF.EmitLValue(R);
    Address Addr = LV.getAddress(CGF);
    ROpVal = {Addr.getPointer(), Addr.getElementType(),
              R->getType()->hasSignedIntegerRepresentation(),
              R->getType().isVolatileQualified()};
  }

  CGF.Builder.restoreIP(OMPBuilder.createAtomicCompare(
      CGF.Builder, XOpVal, VOpVal, ROpVal, EVal, DVal, AO, Op, IsXBinopExpr,
      IsPostfixUpdate, IsFailOnly));
}

static void emitOMPAtomicExpr(CodeGenFunction &CGF, OpenMPClauseKind Kind,
                              llvm::AtomicOrdering AO, bool IsPostfixUpdate,
<<<<<<< HEAD
                              const Expr *X, const Expr *V, const Expr *E,
                              const Expr *UE, const Expr *D, const Expr *CE,
                              bool IsXLHSInRHSPart, bool IsCompareCapture,
                              SourceLocation Loc, const Expr *Hint) {
=======
                              const Expr *X, const Expr *V, const Expr *R,
                              const Expr *E, const Expr *UE, const Expr *D,
                              const Expr *CE, bool IsXLHSInRHSPart,
                              bool IsFailOnly, SourceLocation Loc) {
>>>>>>> 95a13425
  switch (Kind) {
  case OMPC_read:
    emitOMPAtomicReadExpr(CGF, AO, X, V, Loc);
    break;
  case OMPC_write:
    emitOMPAtomicWriteExpr(CGF, AO, X, E, Loc);
    break;
  case OMPC_unknown:
  case OMPC_update:
    emitOMPAtomicUpdateExpr(CGF, AO, X, E, UE, IsXLHSInRHSPart, Loc, Hint);
    break;
  case OMPC_capture:
    emitOMPAtomicCaptureExpr(CGF, AO, IsPostfixUpdate, V, X, E, UE,
                             IsXLHSInRHSPart, Loc);
    break;
  case OMPC_compare: {
    emitOMPAtomicCompareExpr(CGF, AO, X, V, R, E, D, CE, IsXLHSInRHSPart,
                             IsPostfixUpdate, IsFailOnly, Loc);
    break;
  }
  case OMPC_if:
  case OMPC_final:
  case OMPC_num_threads:
  case OMPC_private:
  case OMPC_firstprivate:
  case OMPC_lastprivate:
  case OMPC_reduction:
  case OMPC_task_reduction:
  case OMPC_in_reduction:
  case OMPC_safelen:
  case OMPC_simdlen:
  case OMPC_sizes:
  case OMPC_full:
  case OMPC_partial:
  case OMPC_allocator:
  case OMPC_allocate:
  case OMPC_collapse:
  case OMPC_default:
  case OMPC_seq_cst:
  case OMPC_acq_rel:
  case OMPC_acquire:
  case OMPC_release:
  case OMPC_relaxed:
  case OMPC_shared:
  case OMPC_linear:
  case OMPC_aligned:
  case OMPC_copyin:
  case OMPC_copyprivate:
  case OMPC_flush:
  case OMPC_depobj:
  case OMPC_proc_bind:
  case OMPC_schedule:
  case OMPC_ordered:
  case OMPC_nowait:
  case OMPC_untied:
  case OMPC_threadprivate:
  case OMPC_depend:
  case OMPC_mergeable:
  case OMPC_device:
  case OMPC_threads:
  case OMPC_simd:
  case OMPC_map:
  case OMPC_num_teams:
  case OMPC_thread_limit:
  case OMPC_priority:
  case OMPC_grainsize:
  case OMPC_nogroup:
  case OMPC_num_tasks:
  case OMPC_hint:
  case OMPC_dist_schedule:
  case OMPC_defaultmap:
  case OMPC_uniform:
  case OMPC_to:
  case OMPC_from:
  case OMPC_use_device_ptr:
  case OMPC_use_device_addr:
  case OMPC_is_device_ptr:
  case OMPC_has_device_addr:
  case OMPC_unified_address:
  case OMPC_unified_shared_memory:
  case OMPC_reverse_offload:
  case OMPC_dynamic_allocators:
  case OMPC_atomic_default_mem_order:
  case OMPC_device_type:
  case OMPC_match:
  case OMPC_nontemporal:
  case OMPC_order:
  case OMPC_destroy:
  case OMPC_detach:
  case OMPC_inclusive:
  case OMPC_exclusive:
  case OMPC_uses_allocators:
  case OMPC_affinity:
  case OMPC_init:
  case OMPC_inbranch:
  case OMPC_notinbranch:
  case OMPC_link:
  case OMPC_indirect:
  case OMPC_use:
  case OMPC_novariants:
  case OMPC_nocontext:
  case OMPC_filter:
  case OMPC_when:
  case OMPC_adjust_args:
  case OMPC_append_args:
  case OMPC_memory_order:
  case OMPC_bind:
  case OMPC_align:
  case OMPC_cancellation_construct_type:
    llvm_unreachable("Clause is not allowed in 'omp atomic'.");
  }
}

void CodeGenFunction::EmitOMPAtomicDirective(const OMPAtomicDirective &S) {
  llvm::AtomicOrdering AO = llvm::AtomicOrdering::Monotonic;
  bool MemOrderingSpecified = false;
  if (S.getSingleClause<OMPSeqCstClause>()) {
    AO = llvm::AtomicOrdering::SequentiallyConsistent;
    MemOrderingSpecified = true;
  } else if (S.getSingleClause<OMPAcqRelClause>()) {
    AO = llvm::AtomicOrdering::AcquireRelease;
    MemOrderingSpecified = true;
  } else if (S.getSingleClause<OMPAcquireClause>()) {
    AO = llvm::AtomicOrdering::Acquire;
    MemOrderingSpecified = true;
  } else if (S.getSingleClause<OMPReleaseClause>()) {
    AO = llvm::AtomicOrdering::Release;
    MemOrderingSpecified = true;
  } else if (S.getSingleClause<OMPRelaxedClause>()) {
    AO = llvm::AtomicOrdering::Monotonic;
    MemOrderingSpecified = true;
  }
  llvm::SmallSet<OpenMPClauseKind, 2> KindsEncountered;
  OpenMPClauseKind Kind = OMPC_unknown;
  for (const OMPClause *C : S.clauses()) {
    // Find first clause (skip seq_cst|acq_rel|aqcuire|release|relaxed clause,
    // if it is first).
    OpenMPClauseKind K = C->getClauseKind();
    if (K == OMPC_seq_cst || K == OMPC_acq_rel || K == OMPC_acquire ||
        K == OMPC_release || K == OMPC_relaxed || K == OMPC_hint)
      continue;
    Kind = K;
    KindsEncountered.insert(K);
  }
  // We just need to correct Kind here. No need to set a bool saying it is
  // actually compare capture because we can tell from whether V and R are
  // nullptr.
  if (KindsEncountered.contains(OMPC_compare) &&
      KindsEncountered.contains(OMPC_capture))
    Kind = OMPC_compare;
  if (!MemOrderingSpecified) {
    llvm::AtomicOrdering DefaultOrder =
        CGM.getOpenMPRuntime().getDefaultMemoryOrdering();
    if (DefaultOrder == llvm::AtomicOrdering::Monotonic ||
        DefaultOrder == llvm::AtomicOrdering::SequentiallyConsistent ||
        (DefaultOrder == llvm::AtomicOrdering::AcquireRelease &&
         Kind == OMPC_capture)) {
      AO = DefaultOrder;
    } else if (DefaultOrder == llvm::AtomicOrdering::AcquireRelease) {
      if (Kind == OMPC_unknown || Kind == OMPC_update || Kind == OMPC_write) {
        AO = llvm::AtomicOrdering::Release;
      } else if (Kind == OMPC_read) {
        assert(Kind == OMPC_read && "Unexpected atomic kind.");
        AO = llvm::AtomicOrdering::Acquire;
      }
    }
  }
  const Expr *Hint = nullptr;
  if (const auto *HintClause = S.getSingleClause<OMPHintClause>())
    Hint = HintClause->getHint();

  LexicalScope Scope(*this, S.getSourceRange());
  EmitStopPoint(S.getAssociatedStmt());
  emitOMPAtomicExpr(*this, Kind, AO, S.isPostfixUpdate(), S.getX(), S.getV(),
<<<<<<< HEAD
                    S.getExpr(), S.getUpdateExpr(), S.getD(), S.getCondExpr(),
                    S.isXLHSInRHSPart(), IsCompareCapture, S.getBeginLoc(), Hint);
=======
                    S.getR(), S.getExpr(), S.getUpdateExpr(), S.getD(),
                    S.getCondExpr(), S.isXLHSInRHSPart(), S.isFailOnly(),
                    S.getBeginLoc());
>>>>>>> 95a13425
}

static void emitCommonOMPTargetDirective(CodeGenFunction &CGF,
                                         const OMPExecutableDirective &S,
                                         const RegionCodeGenTy &CodeGen) {
  assert(isOpenMPTargetExecutionDirective(S.getDirectiveKind()));
  CodeGenModule &CGM = CGF.CGM;

  // On device emit this construct as inlined code.
  if (CGM.getLangOpts().OpenMPIsDevice) {
    OMPLexicalScope Scope(CGF, S, OMPD_target);
    CGM.getOpenMPRuntime().emitInlinedDirective(
        CGF, OMPD_target, [&S](CodeGenFunction &CGF, PrePostActionTy &) {
          CGF.EmitStmt(S.getInnermostCapturedStmt()->getCapturedStmt());
        });
    return;
  }

  auto LPCRegion = CGOpenMPRuntime::LastprivateConditionalRAII::disable(CGF, S);
  llvm::Function *Fn = nullptr;
  llvm::Constant *FnID = nullptr;

  const Expr *IfCond = nullptr;
  // Check for the at most one if clause associated with the target region.
  for (const auto *C : S.getClausesOfKind<OMPIfClause>()) {
    if (C->getNameModifier() == OMPD_unknown ||
        C->getNameModifier() == OMPD_target) {
      IfCond = C->getCondition();
      break;
    }
  }

  // Check if we have any device clause associated with the directive.
  llvm::PointerIntPair<const Expr *, 2, OpenMPDeviceClauseModifier> Device(
      nullptr, OMPC_DEVICE_unknown);
  if (auto *C = S.getSingleClause<OMPDeviceClause>())
    Device.setPointerAndInt(C->getDevice(), C->getModifier());

  // Check if we have an if clause whose conditional always evaluates to false
  // or if we do not have any targets specified. If so the target region is not
  // an offload entry point.
  bool IsOffloadEntry = true;
  if (IfCond) {
    bool Val;
    if (CGF.ConstantFoldsToSimpleInteger(IfCond, Val) && !Val)
      IsOffloadEntry = false;
  }
  if (CGM.getLangOpts().OMPTargetTriples.empty())
    IsOffloadEntry = false;

  if (CGM.getLangOpts().OpenMPOffloadMandatory && !IsOffloadEntry) {
    unsigned DiagID = CGM.getDiags().getCustomDiagID(
        DiagnosticsEngine::Error,
        "No offloading entry generated while offloading is mandatory.");
    CGM.getDiags().Report(DiagID);
  }

  assert(CGF.CurFuncDecl && "No parent declaration for target region!");
  StringRef ParentName;
  // In case we have Ctors/Dtors we use the complete type variant to produce
  // the mangling of the device outlined kernel.
  if (const auto *D = dyn_cast<CXXConstructorDecl>(CGF.CurFuncDecl))
    ParentName = CGM.getMangledName(GlobalDecl(D, Ctor_Complete));
  else if (const auto *D = dyn_cast<CXXDestructorDecl>(CGF.CurFuncDecl))
    ParentName = CGM.getMangledName(GlobalDecl(D, Dtor_Complete));
  else
    ParentName =
        CGM.getMangledName(GlobalDecl(cast<FunctionDecl>(CGF.CurFuncDecl)));

  // Emit target region as a standalone region.
  CGM.getOpenMPRuntime().emitTargetOutlinedFunction(S, ParentName, Fn, FnID,
                                                    IsOffloadEntry, CodeGen);
  OMPLexicalScope Scope(CGF, S, OMPD_task);
  auto &&SizeEmitter =
      [IsOffloadEntry](CodeGenFunction &CGF,
                       const OMPLoopDirective &D) -> llvm::Value * {
    if (IsOffloadEntry) {
      OMPLoopScope(CGF, D);
      // Emit calculation of the iterations count.
      llvm::Value *NumIterations = CGF.EmitScalarExpr(D.getNumIterations());
      NumIterations = CGF.Builder.CreateIntCast(NumIterations, CGF.Int64Ty,
                                                /*isSigned=*/false);
      return NumIterations;
    }
    return nullptr;
  };
  CGM.getOpenMPRuntime().emitTargetCall(CGF, S, Fn, FnID, IfCond, Device,
                                        SizeEmitter);
}

static void emitTargetRegion(CodeGenFunction &CGF, const OMPTargetDirective &S,
                             PrePostActionTy &Action) {
  Action.Enter(CGF);
  CodeGenFunction::OMPPrivateScope PrivateScope(CGF);
  (void)CGF.EmitOMPFirstprivateClause(S, PrivateScope);
  CGF.EmitOMPPrivateClause(S, PrivateScope);
  (void)PrivateScope.Privatize();
  if (isOpenMPTargetExecutionDirective(S.getDirectiveKind()))
    CGF.CGM.getOpenMPRuntime().adjustTargetSpecificDataForLambdas(CGF, S);

  CGF.EmitStmt(S.getCapturedStmt(OMPD_target)->getCapturedStmt());
  CGF.EnsureInsertPoint();
}

void CodeGenFunction::EmitOMPTargetDeviceFunction(CodeGenModule &CGM,
                                                  StringRef ParentName,
                                                  const OMPTargetDirective &S) {
  auto &&CodeGen = [&S](CodeGenFunction &CGF, PrePostActionTy &Action) {
    emitTargetRegion(CGF, S, Action);
  };
  llvm::Function *Fn;
  llvm::Constant *Addr;
  // Emit target region as a standalone region.
  CGM.getOpenMPRuntime().emitTargetOutlinedFunction(
      S, ParentName, Fn, Addr, /*IsOffloadEntry=*/true, CodeGen);
  assert(Fn && Addr && "Target device function emission failed.");
}

void CodeGenFunction::EmitOMPTargetDirective(const OMPTargetDirective &S) {
  auto &&CodeGen = [&S](CodeGenFunction &CGF, PrePostActionTy &Action) {
    emitTargetRegion(CGF, S, Action);
  };
  emitCommonOMPTargetDirective(*this, S, CodeGen);
}

static void emitCommonOMPTeamsDirective(CodeGenFunction &CGF,
                                        const OMPExecutableDirective &S,
                                        OpenMPDirectiveKind InnermostKind,
                                        const RegionCodeGenTy &CodeGen) {
  const CapturedStmt *CS = S.getCapturedStmt(OMPD_teams);
  llvm::Function *OutlinedFn =
      CGF.CGM.getOpenMPRuntime().emitTeamsOutlinedFunction(
          S, *CS->getCapturedDecl()->param_begin(), InnermostKind, CodeGen);

  const auto *NT = S.getSingleClause<OMPNumTeamsClause>();
  const auto *TL = S.getSingleClause<OMPThreadLimitClause>();
  if (NT || TL) {
    const Expr *NumTeams = NT ? NT->getNumTeams() : nullptr;
    const Expr *ThreadLimit = TL ? TL->getThreadLimit() : nullptr;

    CGF.CGM.getOpenMPRuntime().emitNumTeamsClause(CGF, NumTeams, ThreadLimit,
                                                  S.getBeginLoc());
  }

  OMPTeamsScope Scope(CGF, S);
  llvm::SmallVector<llvm::Value *, 16> CapturedVars;
  CGF.GenerateOpenMPCapturedVars(*CS, CapturedVars);
  CGF.CGM.getOpenMPRuntime().emitTeamsCall(CGF, S, S.getBeginLoc(), OutlinedFn,
                                           CapturedVars);
}

void CodeGenFunction::EmitOMPTeamsDirective(const OMPTeamsDirective &S) {
  // Emit teams region as a standalone region.
  auto &&CodeGen = [&S](CodeGenFunction &CGF, PrePostActionTy &Action) {
    Action.Enter(CGF);
    OMPPrivateScope PrivateScope(CGF);
    (void)CGF.EmitOMPFirstprivateClause(S, PrivateScope);
    CGF.EmitOMPPrivateClause(S, PrivateScope);
    CGF.EmitOMPReductionClauseInit(S, PrivateScope);
    (void)PrivateScope.Privatize();
    CGF.EmitStmt(S.getCapturedStmt(OMPD_teams)->getCapturedStmt());
    CGF.EmitOMPReductionClauseFinal(S, /*ReductionKind=*/OMPD_teams);
  };
  emitCommonOMPTeamsDirective(*this, S, OMPD_distribute, CodeGen);
  emitPostUpdateForReductionClause(*this, S,
                                   [](CodeGenFunction &) { return nullptr; });
}

static void emitTargetTeamsRegion(CodeGenFunction &CGF, PrePostActionTy &Action,
                                  const OMPTargetTeamsDirective &S) {
  auto *CS = S.getCapturedStmt(OMPD_teams);
  Action.Enter(CGF);
  // Emit teams region as a standalone region.
  auto &&CodeGen = [&S, CS](CodeGenFunction &CGF, PrePostActionTy &Action) {
    Action.Enter(CGF);
    CodeGenFunction::OMPPrivateScope PrivateScope(CGF);
    (void)CGF.EmitOMPFirstprivateClause(S, PrivateScope);
    CGF.EmitOMPPrivateClause(S, PrivateScope);
    CGF.EmitOMPReductionClauseInit(S, PrivateScope);
    (void)PrivateScope.Privatize();
    if (isOpenMPTargetExecutionDirective(S.getDirectiveKind()))
      CGF.CGM.getOpenMPRuntime().adjustTargetSpecificDataForLambdas(CGF, S);
    CGF.EmitStmt(CS->getCapturedStmt());
    CGF.EmitOMPReductionClauseFinal(S, /*ReductionKind=*/OMPD_teams);
  };
  emitCommonOMPTeamsDirective(CGF, S, OMPD_teams, CodeGen);
  emitPostUpdateForReductionClause(CGF, S,
                                   [](CodeGenFunction &) { return nullptr; });
}

void CodeGenFunction::EmitOMPTargetTeamsDeviceFunction(
    CodeGenModule &CGM, StringRef ParentName,
    const OMPTargetTeamsDirective &S) {
  auto &&CodeGen = [&S](CodeGenFunction &CGF, PrePostActionTy &Action) {
    emitTargetTeamsRegion(CGF, Action, S);
  };
  llvm::Function *Fn;
  llvm::Constant *Addr;
  // Emit target region as a standalone region.
  CGM.getOpenMPRuntime().emitTargetOutlinedFunction(
      S, ParentName, Fn, Addr, /*IsOffloadEntry=*/true, CodeGen);
  assert(Fn && Addr && "Target device function emission failed.");
}

void CodeGenFunction::EmitOMPTargetTeamsDirective(
    const OMPTargetTeamsDirective &S) {
  auto &&CodeGen = [&S](CodeGenFunction &CGF, PrePostActionTy &Action) {
    emitTargetTeamsRegion(CGF, Action, S);
  };
  emitCommonOMPTargetDirective(*this, S, CodeGen);
}

static void
emitTargetTeamsDistributeRegion(CodeGenFunction &CGF, PrePostActionTy &Action,
                                const OMPTargetTeamsDistributeDirective &S) {
  Action.Enter(CGF);
  auto &&CodeGenDistribute = [&S](CodeGenFunction &CGF, PrePostActionTy &) {
    CGF.EmitOMPDistributeLoop(S, emitOMPLoopBodyWithStopPoint, S.getInc());
  };

  // Emit teams region as a standalone region.
  auto &&CodeGen = [&S, &CodeGenDistribute](CodeGenFunction &CGF,
                                            PrePostActionTy &Action) {
    Action.Enter(CGF);
    CodeGenFunction::OMPPrivateScope PrivateScope(CGF);
    CGF.EmitOMPReductionClauseInit(S, PrivateScope);
    (void)PrivateScope.Privatize();
    CGF.CGM.getOpenMPRuntime().emitInlinedDirective(CGF, OMPD_distribute,
                                                    CodeGenDistribute);
    CGF.EmitOMPReductionClauseFinal(S, /*ReductionKind=*/OMPD_teams);
  };
  emitCommonOMPTeamsDirective(CGF, S, OMPD_distribute, CodeGen);
  emitPostUpdateForReductionClause(CGF, S,
                                   [](CodeGenFunction &) { return nullptr; });
}

void CodeGenFunction::EmitOMPTargetTeamsDistributeDeviceFunction(
    CodeGenModule &CGM, StringRef ParentName,
    const OMPTargetTeamsDistributeDirective &S) {
  auto &&CodeGen = [&S](CodeGenFunction &CGF, PrePostActionTy &Action) {
    emitTargetTeamsDistributeRegion(CGF, Action, S);
  };
  llvm::Function *Fn;
  llvm::Constant *Addr;
  // Emit target region as a standalone region.
  CGM.getOpenMPRuntime().emitTargetOutlinedFunction(
      S, ParentName, Fn, Addr, /*IsOffloadEntry=*/true, CodeGen);
  assert(Fn && Addr && "Target device function emission failed.");
}

void CodeGenFunction::EmitOMPTargetTeamsDistributeDirective(
    const OMPTargetTeamsDistributeDirective &S) {
  auto &&CodeGen = [&S](CodeGenFunction &CGF, PrePostActionTy &Action) {
    emitTargetTeamsDistributeRegion(CGF, Action, S);
  };
  emitCommonOMPTargetDirective(*this, S, CodeGen);
}

static void emitTargetTeamsDistributeSimdRegion(
    CodeGenFunction &CGF, PrePostActionTy &Action,
    const OMPTargetTeamsDistributeSimdDirective &S) {
  Action.Enter(CGF);
  auto &&CodeGenDistribute = [&S](CodeGenFunction &CGF, PrePostActionTy &) {
    CGF.EmitOMPDistributeLoop(S, emitOMPLoopBodyWithStopPoint, S.getInc());
  };

  // Emit teams region as a standalone region.
  auto &&CodeGen = [&S, &CodeGenDistribute](CodeGenFunction &CGF,
                                            PrePostActionTy &Action) {
    Action.Enter(CGF);
    CodeGenFunction::OMPPrivateScope PrivateScope(CGF);
    CGF.EmitOMPReductionClauseInit(S, PrivateScope);
    (void)PrivateScope.Privatize();
    CGF.CGM.getOpenMPRuntime().emitInlinedDirective(CGF, OMPD_distribute,
                                                    CodeGenDistribute);
    CGF.EmitOMPReductionClauseFinal(S, /*ReductionKind=*/OMPD_teams);
  };
  emitCommonOMPTeamsDirective(CGF, S, OMPD_distribute_simd, CodeGen);
  emitPostUpdateForReductionClause(CGF, S,
                                   [](CodeGenFunction &) { return nullptr; });
}

void CodeGenFunction::EmitOMPTargetTeamsDistributeSimdDeviceFunction(
    CodeGenModule &CGM, StringRef ParentName,
    const OMPTargetTeamsDistributeSimdDirective &S) {
  auto &&CodeGen = [&S](CodeGenFunction &CGF, PrePostActionTy &Action) {
    emitTargetTeamsDistributeSimdRegion(CGF, Action, S);
  };
  llvm::Function *Fn;
  llvm::Constant *Addr;
  // Emit target region as a standalone region.
  CGM.getOpenMPRuntime().emitTargetOutlinedFunction(
      S, ParentName, Fn, Addr, /*IsOffloadEntry=*/true, CodeGen);
  assert(Fn && Addr && "Target device function emission failed.");
}

void CodeGenFunction::EmitOMPTargetTeamsDistributeSimdDirective(
    const OMPTargetTeamsDistributeSimdDirective &S) {
  auto &&CodeGen = [&S](CodeGenFunction &CGF, PrePostActionTy &Action) {
    emitTargetTeamsDistributeSimdRegion(CGF, Action, S);
  };
  emitCommonOMPTargetDirective(*this, S, CodeGen);
}

void CodeGenFunction::EmitOMPTeamsDistributeDirective(
    const OMPTeamsDistributeDirective &S) {

  auto &&CodeGenDistribute = [&S](CodeGenFunction &CGF, PrePostActionTy &) {
    CGF.EmitOMPDistributeLoop(S, emitOMPLoopBodyWithStopPoint, S.getInc());
  };

  // Emit teams region as a standalone region.
  auto &&CodeGen = [&S, &CodeGenDistribute](CodeGenFunction &CGF,
                                            PrePostActionTy &Action) {
    Action.Enter(CGF);
    OMPPrivateScope PrivateScope(CGF);
    CGF.EmitOMPReductionClauseInit(S, PrivateScope);
    (void)PrivateScope.Privatize();
    CGF.CGM.getOpenMPRuntime().emitInlinedDirective(CGF, OMPD_distribute,
                                                    CodeGenDistribute);
    CGF.EmitOMPReductionClauseFinal(S, /*ReductionKind=*/OMPD_teams);
  };
  emitCommonOMPTeamsDirective(*this, S, OMPD_distribute, CodeGen);
  emitPostUpdateForReductionClause(*this, S,
                                   [](CodeGenFunction &) { return nullptr; });
}

void CodeGenFunction::EmitOMPTeamsDistributeSimdDirective(
    const OMPTeamsDistributeSimdDirective &S) {
  auto &&CodeGenDistribute = [&S](CodeGenFunction &CGF, PrePostActionTy &) {
    CGF.EmitOMPDistributeLoop(S, emitOMPLoopBodyWithStopPoint, S.getInc());
  };

  // Emit teams region as a standalone region.
  auto &&CodeGen = [&S, &CodeGenDistribute](CodeGenFunction &CGF,
                                            PrePostActionTy &Action) {
    Action.Enter(CGF);
    OMPPrivateScope PrivateScope(CGF);
    CGF.EmitOMPReductionClauseInit(S, PrivateScope);
    (void)PrivateScope.Privatize();
    CGF.CGM.getOpenMPRuntime().emitInlinedDirective(CGF, OMPD_simd,
                                                    CodeGenDistribute);
    CGF.EmitOMPReductionClauseFinal(S, /*ReductionKind=*/OMPD_teams);
  };
  emitCommonOMPTeamsDirective(*this, S, OMPD_distribute_simd, CodeGen);
  emitPostUpdateForReductionClause(*this, S,
                                   [](CodeGenFunction &) { return nullptr; });
}

void CodeGenFunction::EmitOMPTeamsDistributeParallelForDirective(
    const OMPTeamsDistributeParallelForDirective &S) {
  auto &&CodeGenDistribute = [&S](CodeGenFunction &CGF, PrePostActionTy &) {
    CGF.EmitOMPDistributeLoop(S, emitInnerParallelForWhenCombined,
                              S.getDistInc());
  };

  // Emit teams region as a standalone region.
  auto &&CodeGen = [&S, &CodeGenDistribute](CodeGenFunction &CGF,
                                            PrePostActionTy &Action) {
    Action.Enter(CGF);
    OMPPrivateScope PrivateScope(CGF);
    CGF.EmitOMPReductionClauseInit(S, PrivateScope);
    (void)PrivateScope.Privatize();
    CGF.CGM.getOpenMPRuntime().emitInlinedDirective(CGF, OMPD_distribute,
                                                    CodeGenDistribute);
    CGF.EmitOMPReductionClauseFinal(S, /*ReductionKind=*/OMPD_teams);
  };
  emitCommonOMPTeamsDirective(*this, S, OMPD_distribute_parallel_for, CodeGen);
  emitPostUpdateForReductionClause(*this, S,
                                   [](CodeGenFunction &) { return nullptr; });
}

void CodeGenFunction::EmitOMPTeamsDistributeParallelForSimdDirective(
    const OMPTeamsDistributeParallelForSimdDirective &S) {
  auto &&CodeGenDistribute = [&S](CodeGenFunction &CGF, PrePostActionTy &) {
    CGF.EmitOMPDistributeLoop(S, emitInnerParallelForWhenCombined,
                              S.getDistInc());
  };

  // Emit teams region as a standalone region.
  auto &&CodeGen = [&S, &CodeGenDistribute](CodeGenFunction &CGF,
                                            PrePostActionTy &Action) {
    Action.Enter(CGF);
    OMPPrivateScope PrivateScope(CGF);
    CGF.EmitOMPReductionClauseInit(S, PrivateScope);
    (void)PrivateScope.Privatize();
    CGF.CGM.getOpenMPRuntime().emitInlinedDirective(
        CGF, OMPD_distribute, CodeGenDistribute, /*HasCancel=*/false);
    CGF.EmitOMPReductionClauseFinal(S, /*ReductionKind=*/OMPD_teams);
  };
  emitCommonOMPTeamsDirective(*this, S, OMPD_distribute_parallel_for_simd,
                              CodeGen);
  emitPostUpdateForReductionClause(*this, S,
                                   [](CodeGenFunction &) { return nullptr; });
}

void CodeGenFunction::EmitOMPInteropDirective(const OMPInteropDirective &S) {
  llvm::OpenMPIRBuilder &OMPBuilder = CGM.getOpenMPRuntime().getOMPBuilder();
  llvm::Value *Device = nullptr;
  if (const auto *C = S.getSingleClause<OMPDeviceClause>())
    Device = EmitScalarExpr(C->getDevice());

  llvm::Value *NumDependences = nullptr;
  llvm::Value *DependenceAddress = nullptr;
  if (const auto *DC = S.getSingleClause<OMPDependClause>()) {
    OMPTaskDataTy::DependData Dependencies(DC->getDependencyKind(),
                                           DC->getModifier());
    Dependencies.DepExprs.append(DC->varlist_begin(), DC->varlist_end());
    std::pair<llvm::Value *, Address> DependencePair =
        CGM.getOpenMPRuntime().emitDependClause(*this, Dependencies,
                                                DC->getBeginLoc());
    NumDependences = DependencePair.first;
    DependenceAddress = Builder.CreatePointerCast(
        DependencePair.second.getPointer(), CGM.Int8PtrTy);
  }

  assert(!(S.hasClausesOfKind<OMPNowaitClause>() &&
           !(S.getSingleClause<OMPInitClause>() ||
             S.getSingleClause<OMPDestroyClause>() ||
             S.getSingleClause<OMPUseClause>())) &&
         "OMPNowaitClause clause is used separately in OMPInteropDirective.");

  if (const auto *C = S.getSingleClause<OMPInitClause>()) {
    llvm::Value *InteropvarPtr =
        EmitLValue(C->getInteropVar()).getPointer(*this);
    llvm::omp::OMPInteropType InteropType = llvm::omp::OMPInteropType::Unknown;
    if (C->getIsTarget()) {
      InteropType = llvm::omp::OMPInteropType::Target;
    } else {
      assert(C->getIsTargetSync() && "Expected interop-type target/targetsync");
      InteropType = llvm::omp::OMPInteropType::TargetSync;
    }
    OMPBuilder.createOMPInteropInit(Builder, InteropvarPtr, InteropType, Device,
                                    NumDependences, DependenceAddress,
                                    S.hasClausesOfKind<OMPNowaitClause>());
  } else if (const auto *C = S.getSingleClause<OMPDestroyClause>()) {
    llvm::Value *InteropvarPtr =
        EmitLValue(C->getInteropVar()).getPointer(*this);
    OMPBuilder.createOMPInteropDestroy(Builder, InteropvarPtr, Device,
                                       NumDependences, DependenceAddress,
                                       S.hasClausesOfKind<OMPNowaitClause>());
  } else if (const auto *C = S.getSingleClause<OMPUseClause>()) {
    llvm::Value *InteropvarPtr =
        EmitLValue(C->getInteropVar()).getPointer(*this);
    OMPBuilder.createOMPInteropUse(Builder, InteropvarPtr, Device,
                                   NumDependences, DependenceAddress,
                                   S.hasClausesOfKind<OMPNowaitClause>());
  }
}

static void emitTargetTeamsDistributeParallelForRegion(
    CodeGenFunction &CGF, const OMPTargetTeamsDistributeParallelForDirective &S,
    PrePostActionTy &Action) {
  Action.Enter(CGF);
  auto &&CodeGenDistribute = [&S](CodeGenFunction &CGF, PrePostActionTy &) {
    CGF.EmitOMPDistributeLoop(S, emitInnerParallelForWhenCombined,
                              S.getDistInc());
  };

  // Emit teams region as a standalone region.
  auto &&CodeGenTeams = [&S, &CodeGenDistribute](CodeGenFunction &CGF,
                                                 PrePostActionTy &Action) {
    Action.Enter(CGF);
    CodeGenFunction::OMPPrivateScope PrivateScope(CGF);
    CGF.EmitOMPReductionClauseInit(S, PrivateScope);
    (void)PrivateScope.Privatize();
    CGF.CGM.getOpenMPRuntime().emitInlinedDirective(
        CGF, OMPD_distribute, CodeGenDistribute, /*HasCancel=*/false);
    CGF.EmitOMPReductionClauseFinal(S, /*ReductionKind=*/OMPD_teams);
  };

  emitCommonOMPTeamsDirective(CGF, S, OMPD_distribute_parallel_for,
                              CodeGenTeams);
  emitPostUpdateForReductionClause(CGF, S,
                                   [](CodeGenFunction &) { return nullptr; });
}

void CodeGenFunction::EmitOMPTargetTeamsDistributeParallelForDeviceFunction(
    CodeGenModule &CGM, StringRef ParentName,
    const OMPTargetTeamsDistributeParallelForDirective &S) {
  // Emit SPMD target teams distribute parallel for region as a standalone
  // region.
  auto &&CodeGen = [&S](CodeGenFunction &CGF, PrePostActionTy &Action) {
    emitTargetTeamsDistributeParallelForRegion(CGF, S, Action);
  };

  llvm::Function *Fn;
  llvm::Constant *Addr;
  // Emit target region as a standalone region.
  CGM.getOpenMPRuntime().emitTargetOutlinedFunction(
      S, ParentName, Fn, Addr, /*IsOffloadEntry=*/true, CodeGen);
  assert(Fn && Addr && "Target device function emission failed.");
}

void CodeGenFunction::EmitOMPTargetTeamsDistributeParallelForDirective(
    const OMPTargetTeamsDistributeParallelForDirective &S) {
  auto &&CodeGen = [&S](CodeGenFunction &CGF, PrePostActionTy &Action) {
    emitTargetTeamsDistributeParallelForRegion(CGF, S, Action);
  };
  emitCommonOMPTargetDirective(*this, S, CodeGen);
}

static void emitTargetTeamsDistributeParallelForSimdRegion(
    CodeGenFunction &CGF,
    const OMPTargetTeamsDistributeParallelForSimdDirective &S,
    PrePostActionTy &Action) {
  Action.Enter(CGF);
  auto &&CodeGenDistribute = [&S](CodeGenFunction &CGF, PrePostActionTy &) {
    CGF.EmitOMPDistributeLoop(S, emitInnerParallelForWhenCombined,
                              S.getDistInc());
  };

  // Emit teams region as a standalone region.
  auto &&CodeGenTeams = [&S, &CodeGenDistribute](CodeGenFunction &CGF,
                                                 PrePostActionTy &Action) {
    Action.Enter(CGF);
    CodeGenFunction::OMPPrivateScope PrivateScope(CGF);
    CGF.EmitOMPReductionClauseInit(S, PrivateScope);
    (void)PrivateScope.Privatize();
    CGF.CGM.getOpenMPRuntime().emitInlinedDirective(
        CGF, OMPD_distribute, CodeGenDistribute, /*HasCancel=*/false);
    CGF.EmitOMPReductionClauseFinal(S, /*ReductionKind=*/OMPD_teams);
  };

  emitCommonOMPTeamsDirective(CGF, S, OMPD_distribute_parallel_for_simd,
                              CodeGenTeams);
  emitPostUpdateForReductionClause(CGF, S,
                                   [](CodeGenFunction &) { return nullptr; });
}

void CodeGenFunction::EmitOMPTargetTeamsDistributeParallelForSimdDeviceFunction(
    CodeGenModule &CGM, StringRef ParentName,
    const OMPTargetTeamsDistributeParallelForSimdDirective &S) {
  // Emit SPMD target teams distribute parallel for simd region as a standalone
  // region.
  auto &&CodeGen = [&S](CodeGenFunction &CGF, PrePostActionTy &Action) {
    emitTargetTeamsDistributeParallelForSimdRegion(CGF, S, Action);
  };

  llvm::Function *Fn;
  llvm::Constant *Addr;
  // Emit target region as a standalone region.
  CGM.getOpenMPRuntime().emitTargetOutlinedFunction(
      S, ParentName, Fn, Addr, /*IsOffloadEntry=*/true, CodeGen);
  assert(Fn && Addr && "Target device function emission failed.");
}

void CodeGenFunction::EmitOMPTargetTeamsDistributeParallelForSimdDirective(
    const OMPTargetTeamsDistributeParallelForSimdDirective &S) {
  auto &&CodeGen = [&S](CodeGenFunction &CGF, PrePostActionTy &Action) {
    emitTargetTeamsDistributeParallelForSimdRegion(CGF, S, Action);
  };
  emitCommonOMPTargetDirective(*this, S, CodeGen);
}

void CodeGenFunction::EmitOMPCancellationPointDirective(
    const OMPCancellationPointDirective &S) {
  CGM.getOpenMPRuntime().emitCancellationPointCall(*this, S.getBeginLoc(),
                                                   S.getCancelRegion());
}

void CodeGenFunction::EmitOMPCancelDirective(const OMPCancelDirective &S) {
  const Expr *IfCond = nullptr;
  for (const auto *C : S.getClausesOfKind<OMPIfClause>()) {
    if (C->getNameModifier() == OMPD_unknown ||
        C->getNameModifier() == OMPD_cancel) {
      IfCond = C->getCondition();
      break;
    }
  }
  if (CGM.getLangOpts().OpenMPIRBuilder) {
    llvm::OpenMPIRBuilder &OMPBuilder = CGM.getOpenMPRuntime().getOMPBuilder();
    // TODO: This check is necessary as we only generate `omp parallel` through
    // the OpenMPIRBuilder for now.
    if (S.getCancelRegion() == OMPD_parallel ||
        S.getCancelRegion() == OMPD_sections ||
        S.getCancelRegion() == OMPD_section) {
      llvm::Value *IfCondition = nullptr;
      if (IfCond)
        IfCondition = EmitScalarExpr(IfCond,
                                     /*IgnoreResultAssign=*/true);
      return Builder.restoreIP(
          OMPBuilder.createCancel(Builder, IfCondition, S.getCancelRegion()));
    }
  }

  CGM.getOpenMPRuntime().emitCancelCall(*this, S.getBeginLoc(), IfCond,
                                        S.getCancelRegion());
}

CodeGenFunction::JumpDest
CodeGenFunction::getOMPCancelDestination(OpenMPDirectiveKind Kind) {
  if (Kind == OMPD_parallel || Kind == OMPD_task ||
      Kind == OMPD_target_parallel || Kind == OMPD_taskloop ||
      Kind == OMPD_master_taskloop || Kind == OMPD_parallel_master_taskloop)
    return ReturnBlock;
  assert(Kind == OMPD_for || Kind == OMPD_section || Kind == OMPD_sections ||
         Kind == OMPD_parallel_sections || Kind == OMPD_parallel_for ||
         Kind == OMPD_distribute_parallel_for ||
         Kind == OMPD_target_parallel_for ||
         Kind == OMPD_teams_distribute_parallel_for ||
         Kind == OMPD_target_teams_distribute_parallel_for);
  return OMPCancelStack.getExitBlock();
}

void CodeGenFunction::EmitOMPUseDevicePtrClause(
    const OMPUseDevicePtrClause &C, OMPPrivateScope &PrivateScope,
    const llvm::DenseMap<const ValueDecl *, Address> &CaptureDeviceAddrMap) {
  auto OrigVarIt = C.varlist_begin();
  auto InitIt = C.inits().begin();
  for (const Expr *PvtVarIt : C.private_copies()) {
    const auto *OrigVD =
        cast<VarDecl>(cast<DeclRefExpr>(*OrigVarIt)->getDecl());
    const auto *InitVD = cast<VarDecl>(cast<DeclRefExpr>(*InitIt)->getDecl());
    const auto *PvtVD = cast<VarDecl>(cast<DeclRefExpr>(PvtVarIt)->getDecl());

    // In order to identify the right initializer we need to match the
    // declaration used by the mapping logic. In some cases we may get
    // OMPCapturedExprDecl that refers to the original declaration.
    const ValueDecl *MatchingVD = OrigVD;
    if (const auto *OED = dyn_cast<OMPCapturedExprDecl>(MatchingVD)) {
      // OMPCapturedExprDecl are used to privative fields of the current
      // structure.
      const auto *ME = cast<MemberExpr>(OED->getInit());
      assert(isa<CXXThisExpr>(ME->getBase()) &&
             "Base should be the current struct!");
      MatchingVD = ME->getMemberDecl();
    }

    // If we don't have information about the current list item, move on to
    // the next one.
    auto InitAddrIt = CaptureDeviceAddrMap.find(MatchingVD);
    if (InitAddrIt == CaptureDeviceAddrMap.end())
      continue;

    // Initialize the temporary initialization variable with the address
    // we get from the runtime library. We have to cast the source address
    // because it is always a void *. References are materialized in the
    // privatization scope, so the initialization here disregards the fact
    // the original variable is a reference.
    llvm::Type *Ty = ConvertTypeForMem(OrigVD->getType().getNonReferenceType());
    Address InitAddr = Builder.CreateElementBitCast(InitAddrIt->second, Ty);
    setAddrOfLocalVar(InitVD, InitAddr);

    // Emit private declaration, it will be initialized by the value we
    // declaration we just added to the local declarations map.
    EmitDecl(*PvtVD);

    // The initialization variables reached its purpose in the emission
    // of the previous declaration, so we don't need it anymore.
    LocalDeclMap.erase(InitVD);

    // Return the address of the private variable.
    bool IsRegistered =
        PrivateScope.addPrivate(OrigVD, GetAddrOfLocalVar(PvtVD));
    assert(IsRegistered && "firstprivate var already registered as private");
    // Silence the warning about unused variable.
    (void)IsRegistered;

    ++OrigVarIt;
    ++InitIt;
  }
}

static const VarDecl *getBaseDecl(const Expr *Ref) {
  const Expr *Base = Ref->IgnoreParenImpCasts();
  while (const auto *OASE = dyn_cast<OMPArraySectionExpr>(Base))
    Base = OASE->getBase()->IgnoreParenImpCasts();
  while (const auto *ASE = dyn_cast<ArraySubscriptExpr>(Base))
    Base = ASE->getBase()->IgnoreParenImpCasts();
  return cast<VarDecl>(cast<DeclRefExpr>(Base)->getDecl());
}

void CodeGenFunction::EmitOMPUseDeviceAddrClause(
    const OMPUseDeviceAddrClause &C, OMPPrivateScope &PrivateScope,
    const llvm::DenseMap<const ValueDecl *, Address> &CaptureDeviceAddrMap) {
  llvm::SmallDenseSet<CanonicalDeclPtr<const Decl>, 4> Processed;
  for (const Expr *Ref : C.varlists()) {
    const VarDecl *OrigVD = getBaseDecl(Ref);
    if (!Processed.insert(OrigVD).second)
      continue;
    // In order to identify the right initializer we need to match the
    // declaration used by the mapping logic. In some cases we may get
    // OMPCapturedExprDecl that refers to the original declaration.
    const ValueDecl *MatchingVD = OrigVD;
    if (const auto *OED = dyn_cast<OMPCapturedExprDecl>(MatchingVD)) {
      // OMPCapturedExprDecl are used to privative fields of the current
      // structure.
      const auto *ME = cast<MemberExpr>(OED->getInit());
      assert(isa<CXXThisExpr>(ME->getBase()) &&
             "Base should be the current struct!");
      MatchingVD = ME->getMemberDecl();
    }

    // If we don't have information about the current list item, move on to
    // the next one.
    auto InitAddrIt = CaptureDeviceAddrMap.find(MatchingVD);
    if (InitAddrIt == CaptureDeviceAddrMap.end())
      continue;

    Address PrivAddr = InitAddrIt->getSecond();
    // For declrefs and variable length array need to load the pointer for
    // correct mapping, since the pointer to the data was passed to the runtime.
    if (isa<DeclRefExpr>(Ref->IgnoreParenImpCasts()) ||
        MatchingVD->getType()->isArrayType()) {
      QualType PtrTy = getContext().getPointerType(
          OrigVD->getType().getNonReferenceType());
      PrivAddr = EmitLoadOfPointer(
          Builder.CreateElementBitCast(PrivAddr, ConvertTypeForMem(PtrTy)),
          PtrTy->castAs<PointerType>());
    }

    (void)PrivateScope.addPrivate(OrigVD, PrivAddr);
  }
}

// Generate the instructions for '#pragma omp target data' directive.
void CodeGenFunction::EmitOMPTargetDataDirective(
    const OMPTargetDataDirective &S) {
  CGOpenMPRuntime::TargetDataInfo Info(/*RequiresDevicePointerInfo=*/true,
                                       /*SeparateBeginEndCalls=*/true);

  // Create a pre/post action to signal the privatization of the device pointer.
  // This action can be replaced by the OpenMP runtime code generation to
  // deactivate privatization.
  bool PrivatizeDevicePointers = false;
  class DevicePointerPrivActionTy : public PrePostActionTy {
    bool &PrivatizeDevicePointers;

  public:
    explicit DevicePointerPrivActionTy(bool &PrivatizeDevicePointers)
        : PrivatizeDevicePointers(PrivatizeDevicePointers) {}
    void Enter(CodeGenFunction &CGF) override {
      PrivatizeDevicePointers = true;
    }
  };
  DevicePointerPrivActionTy PrivAction(PrivatizeDevicePointers);

  auto &&CodeGen = [&S, &Info, &PrivatizeDevicePointers](
                       CodeGenFunction &CGF, PrePostActionTy &Action) {
    auto &&InnermostCodeGen = [&S](CodeGenFunction &CGF, PrePostActionTy &) {
      CGF.EmitStmt(S.getInnermostCapturedStmt()->getCapturedStmt());
    };

    // Codegen that selects whether to generate the privatization code or not.
    auto &&PrivCodeGen = [&S, &Info, &PrivatizeDevicePointers,
                          &InnermostCodeGen](CodeGenFunction &CGF,
                                             PrePostActionTy &Action) {
      RegionCodeGenTy RCG(InnermostCodeGen);
      PrivatizeDevicePointers = false;

      // Call the pre-action to change the status of PrivatizeDevicePointers if
      // needed.
      Action.Enter(CGF);

      if (PrivatizeDevicePointers) {
        OMPPrivateScope PrivateScope(CGF);
        // Emit all instances of the use_device_ptr clause.
        for (const auto *C : S.getClausesOfKind<OMPUseDevicePtrClause>())
          CGF.EmitOMPUseDevicePtrClause(*C, PrivateScope,
                                        Info.CaptureDeviceAddrMap);
        for (const auto *C : S.getClausesOfKind<OMPUseDeviceAddrClause>())
          CGF.EmitOMPUseDeviceAddrClause(*C, PrivateScope,
                                         Info.CaptureDeviceAddrMap);
        (void)PrivateScope.Privatize();
        RCG(CGF);
      } else {
        OMPLexicalScope Scope(CGF, S, OMPD_unknown);
        RCG(CGF);
      }
    };

    // Forward the provided action to the privatization codegen.
    RegionCodeGenTy PrivRCG(PrivCodeGen);
    PrivRCG.setAction(Action);

    // Notwithstanding the body of the region is emitted as inlined directive,
    // we don't use an inline scope as changes in the references inside the
    // region are expected to be visible outside, so we do not privative them.
    OMPLexicalScope Scope(CGF, S);
    CGF.CGM.getOpenMPRuntime().emitInlinedDirective(CGF, OMPD_target_data,
                                                    PrivRCG);
  };

  RegionCodeGenTy RCG(CodeGen);

  // If we don't have target devices, don't bother emitting the data mapping
  // code.
  if (CGM.getLangOpts().OMPTargetTriples.empty()) {
    RCG(*this);
    return;
  }

  // Check if we have any if clause associated with the directive.
  const Expr *IfCond = nullptr;
  if (const auto *C = S.getSingleClause<OMPIfClause>())
    IfCond = C->getCondition();

  // Check if we have any device clause associated with the directive.
  const Expr *Device = nullptr;
  if (const auto *C = S.getSingleClause<OMPDeviceClause>())
    Device = C->getDevice();

  // Set the action to signal privatization of device pointers.
  RCG.setAction(PrivAction);

  // Emit region code.
  CGM.getOpenMPRuntime().emitTargetDataCalls(*this, S, IfCond, Device, RCG,
                                             Info);
}

void CodeGenFunction::EmitOMPTargetEnterDataDirective(
    const OMPTargetEnterDataDirective &S) {
  // If we don't have target devices, don't bother emitting the data mapping
  // code.
  if (CGM.getLangOpts().OMPTargetTriples.empty())
    return;

  // Check if we have any if clause associated with the directive.
  const Expr *IfCond = nullptr;
  if (const auto *C = S.getSingleClause<OMPIfClause>())
    IfCond = C->getCondition();

  // Check if we have any device clause associated with the directive.
  const Expr *Device = nullptr;
  if (const auto *C = S.getSingleClause<OMPDeviceClause>())
    Device = C->getDevice();

  OMPLexicalScope Scope(*this, S, OMPD_task);
  CGM.getOpenMPRuntime().emitTargetDataStandAloneCall(*this, S, IfCond, Device);
}

void CodeGenFunction::EmitOMPTargetExitDataDirective(
    const OMPTargetExitDataDirective &S) {
  // If we don't have target devices, don't bother emitting the data mapping
  // code.
  if (CGM.getLangOpts().OMPTargetTriples.empty())
    return;

  // Check if we have any if clause associated with the directive.
  const Expr *IfCond = nullptr;
  if (const auto *C = S.getSingleClause<OMPIfClause>())
    IfCond = C->getCondition();

  // Check if we have any device clause associated with the directive.
  const Expr *Device = nullptr;
  if (const auto *C = S.getSingleClause<OMPDeviceClause>())
    Device = C->getDevice();

  OMPLexicalScope Scope(*this, S, OMPD_task);
  CGM.getOpenMPRuntime().emitTargetDataStandAloneCall(*this, S, IfCond, Device);
}

static void emitTargetParallelRegion(CodeGenFunction &CGF,
                                     const OMPTargetParallelDirective &S,
                                     PrePostActionTy &Action) {
  // Get the captured statement associated with the 'parallel' region.
  const CapturedStmt *CS = S.getCapturedStmt(OMPD_parallel);
  Action.Enter(CGF);
  auto &&CodeGen = [&S, CS](CodeGenFunction &CGF, PrePostActionTy &Action) {
    Action.Enter(CGF);
    CodeGenFunction::OMPPrivateScope PrivateScope(CGF);
    (void)CGF.EmitOMPFirstprivateClause(S, PrivateScope);
    CGF.EmitOMPPrivateClause(S, PrivateScope);
    CGF.EmitOMPReductionClauseInit(S, PrivateScope);
    (void)PrivateScope.Privatize();
    if (isOpenMPTargetExecutionDirective(S.getDirectiveKind()))
      CGF.CGM.getOpenMPRuntime().adjustTargetSpecificDataForLambdas(CGF, S);
    // TODO: Add support for clauses.
    CGF.EmitStmt(CS->getCapturedStmt());
    CGF.EmitOMPReductionClauseFinal(S, /*ReductionKind=*/OMPD_parallel);
  };
  emitCommonOMPParallelDirective(CGF, S, OMPD_parallel, CodeGen,
                                 emitEmptyBoundParameters);
  emitPostUpdateForReductionClause(CGF, S,
                                   [](CodeGenFunction &) { return nullptr; });
}

void CodeGenFunction::EmitOMPTargetParallelDeviceFunction(
    CodeGenModule &CGM, StringRef ParentName,
    const OMPTargetParallelDirective &S) {
  auto &&CodeGen = [&S](CodeGenFunction &CGF, PrePostActionTy &Action) {
    emitTargetParallelRegion(CGF, S, Action);
  };
  llvm::Function *Fn;
  llvm::Constant *Addr;
  // Emit target region as a standalone region.
  CGM.getOpenMPRuntime().emitTargetOutlinedFunction(
      S, ParentName, Fn, Addr, /*IsOffloadEntry=*/true, CodeGen);
  assert(Fn && Addr && "Target device function emission failed.");
}

void CodeGenFunction::EmitOMPTargetParallelDirective(
    const OMPTargetParallelDirective &S) {
  auto &&CodeGen = [&S](CodeGenFunction &CGF, PrePostActionTy &Action) {
    emitTargetParallelRegion(CGF, S, Action);
  };
  emitCommonOMPTargetDirective(*this, S, CodeGen);
}

static void emitTargetParallelForRegion(CodeGenFunction &CGF,
                                        const OMPTargetParallelForDirective &S,
                                        PrePostActionTy &Action) {
  Action.Enter(CGF);
  // Emit directive as a combined directive that consists of two implicit
  // directives: 'parallel' with 'for' directive.
  auto &&CodeGen = [&S](CodeGenFunction &CGF, PrePostActionTy &Action) {
    Action.Enter(CGF);
    CodeGenFunction::OMPCancelStackRAII CancelRegion(
        CGF, OMPD_target_parallel_for, S.hasCancel());
    CGF.EmitOMPWorksharingLoop(S, S.getEnsureUpperBound(), emitForLoopBounds,
                               emitDispatchForLoopBounds);
  };
  emitCommonOMPParallelDirective(CGF, S, OMPD_for, CodeGen,
                                 emitEmptyBoundParameters);
}

void CodeGenFunction::EmitOMPTargetParallelForDeviceFunction(
    CodeGenModule &CGM, StringRef ParentName,
    const OMPTargetParallelForDirective &S) {
  // Emit SPMD target parallel for region as a standalone region.
  auto &&CodeGen = [&S](CodeGenFunction &CGF, PrePostActionTy &Action) {
    emitTargetParallelForRegion(CGF, S, Action);
  };
  llvm::Function *Fn;
  llvm::Constant *Addr;
  // Emit target region as a standalone region.
  CGM.getOpenMPRuntime().emitTargetOutlinedFunction(
      S, ParentName, Fn, Addr, /*IsOffloadEntry=*/true, CodeGen);
  assert(Fn && Addr && "Target device function emission failed.");
}

void CodeGenFunction::EmitOMPTargetParallelForDirective(
    const OMPTargetParallelForDirective &S) {
  auto &&CodeGen = [&S](CodeGenFunction &CGF, PrePostActionTy &Action) {
    emitTargetParallelForRegion(CGF, S, Action);
  };
  emitCommonOMPTargetDirective(*this, S, CodeGen);
}

static void
emitTargetParallelForSimdRegion(CodeGenFunction &CGF,
                                const OMPTargetParallelForSimdDirective &S,
                                PrePostActionTy &Action) {
  Action.Enter(CGF);
  // Emit directive as a combined directive that consists of two implicit
  // directives: 'parallel' with 'for' directive.
  auto &&CodeGen = [&S](CodeGenFunction &CGF, PrePostActionTy &Action) {
    Action.Enter(CGF);
    CGF.EmitOMPWorksharingLoop(S, S.getEnsureUpperBound(), emitForLoopBounds,
                               emitDispatchForLoopBounds);
  };
  emitCommonOMPParallelDirective(CGF, S, OMPD_simd, CodeGen,
                                 emitEmptyBoundParameters);
}

void CodeGenFunction::EmitOMPTargetParallelForSimdDeviceFunction(
    CodeGenModule &CGM, StringRef ParentName,
    const OMPTargetParallelForSimdDirective &S) {
  // Emit SPMD target parallel for region as a standalone region.
  auto &&CodeGen = [&S](CodeGenFunction &CGF, PrePostActionTy &Action) {
    emitTargetParallelForSimdRegion(CGF, S, Action);
  };
  llvm::Function *Fn;
  llvm::Constant *Addr;
  // Emit target region as a standalone region.
  CGM.getOpenMPRuntime().emitTargetOutlinedFunction(
      S, ParentName, Fn, Addr, /*IsOffloadEntry=*/true, CodeGen);
  assert(Fn && Addr && "Target device function emission failed.");
}

void CodeGenFunction::EmitOMPTargetParallelForSimdDirective(
    const OMPTargetParallelForSimdDirective &S) {
  auto &&CodeGen = [&S](CodeGenFunction &CGF, PrePostActionTy &Action) {
    emitTargetParallelForSimdRegion(CGF, S, Action);
  };
  emitCommonOMPTargetDirective(*this, S, CodeGen);
}

/// Emit a helper variable and return corresponding lvalue.
static void mapParam(CodeGenFunction &CGF, const DeclRefExpr *Helper,
                     const ImplicitParamDecl *PVD,
                     CodeGenFunction::OMPPrivateScope &Privates) {
  const auto *VDecl = cast<VarDecl>(Helper->getDecl());
  Privates.addPrivate(VDecl, CGF.GetAddrOfLocalVar(PVD));
}

void CodeGenFunction::EmitOMPTaskLoopBasedDirective(const OMPLoopDirective &S) {
  assert(isOpenMPTaskLoopDirective(S.getDirectiveKind()));
  // Emit outlined function for task construct.
  const CapturedStmt *CS = S.getCapturedStmt(OMPD_taskloop);
  Address CapturedStruct = Address::invalid();
  {
    OMPLexicalScope Scope(*this, S, OMPD_taskloop, /*EmitPreInitStmt=*/false);
    CapturedStruct = GenerateCapturedStmtArgument(*CS);
  }
  QualType SharedsTy = getContext().getRecordType(CS->getCapturedRecordDecl());
  const Expr *IfCond = nullptr;
  for (const auto *C : S.getClausesOfKind<OMPIfClause>()) {
    if (C->getNameModifier() == OMPD_unknown ||
        C->getNameModifier() == OMPD_taskloop) {
      IfCond = C->getCondition();
      break;
    }
  }

  OMPTaskDataTy Data;
  // Check if taskloop must be emitted without taskgroup.
  Data.Nogroup = S.getSingleClause<OMPNogroupClause>();
  // TODO: Check if we should emit tied or untied task.
  Data.Tied = true;
  // Set scheduling for taskloop
  if (const auto *Clause = S.getSingleClause<OMPGrainsizeClause>()) {
    // grainsize clause
    Data.Schedule.setInt(/*IntVal=*/false);
    Data.Schedule.setPointer(EmitScalarExpr(Clause->getGrainsize()));
  } else if (const auto *Clause = S.getSingleClause<OMPNumTasksClause>()) {
    // num_tasks clause
    Data.Schedule.setInt(/*IntVal=*/true);
    Data.Schedule.setPointer(EmitScalarExpr(Clause->getNumTasks()));
  }

  auto &&BodyGen = [CS, &S](CodeGenFunction &CGF, PrePostActionTy &) {
    // if (PreCond) {
    //   for (IV in 0..LastIteration) BODY;
    //   <Final counter/linear vars updates>;
    // }
    //

    // Emit: if (PreCond) - begin.
    // If the condition constant folds and can be elided, avoid emitting the
    // whole loop.
    bool CondConstant;
    llvm::BasicBlock *ContBlock = nullptr;
    OMPLoopScope PreInitScope(CGF, S);
    if (CGF.ConstantFoldsToSimpleInteger(S.getPreCond(), CondConstant)) {
      if (!CondConstant)
        return;
    } else {
      llvm::BasicBlock *ThenBlock = CGF.createBasicBlock("taskloop.if.then");
      ContBlock = CGF.createBasicBlock("taskloop.if.end");
      emitPreCond(CGF, S, S.getPreCond(), ThenBlock, ContBlock,
                  CGF.getProfileCount(&S));
      CGF.EmitBlock(ThenBlock);
      CGF.incrementProfileCounter(&S);
    }

    (void)CGF.EmitOMPLinearClauseInit(S);

    OMPPrivateScope LoopScope(CGF);
    // Emit helper vars inits.
    enum { LowerBound = 5, UpperBound, Stride, LastIter };
    auto *I = CS->getCapturedDecl()->param_begin();
    auto *LBP = std::next(I, LowerBound);
    auto *UBP = std::next(I, UpperBound);
    auto *STP = std::next(I, Stride);
    auto *LIP = std::next(I, LastIter);
    mapParam(CGF, cast<DeclRefExpr>(S.getLowerBoundVariable()), *LBP,
             LoopScope);
    mapParam(CGF, cast<DeclRefExpr>(S.getUpperBoundVariable()), *UBP,
             LoopScope);
    mapParam(CGF, cast<DeclRefExpr>(S.getStrideVariable()), *STP, LoopScope);
    mapParam(CGF, cast<DeclRefExpr>(S.getIsLastIterVariable()), *LIP,
             LoopScope);
    CGF.EmitOMPPrivateLoopCounters(S, LoopScope);
    CGF.EmitOMPLinearClause(S, LoopScope);
    bool HasLastprivateClause = CGF.EmitOMPLastprivateClauseInit(S, LoopScope);
    (void)LoopScope.Privatize();
    // Emit the loop iteration variable.
    const Expr *IVExpr = S.getIterationVariable();
    const auto *IVDecl = cast<VarDecl>(cast<DeclRefExpr>(IVExpr)->getDecl());
    CGF.EmitVarDecl(*IVDecl);
    CGF.EmitIgnoredExpr(S.getInit());

    // Emit the iterations count variable.
    // If it is not a variable, Sema decided to calculate iterations count on
    // each iteration (e.g., it is foldable into a constant).
    if (const auto *LIExpr = dyn_cast<DeclRefExpr>(S.getLastIteration())) {
      CGF.EmitVarDecl(*cast<VarDecl>(LIExpr->getDecl()));
      // Emit calculation of the iterations count.
      CGF.EmitIgnoredExpr(S.getCalcLastIteration());
    }

    {
      OMPLexicalScope Scope(CGF, S, OMPD_taskloop, /*EmitPreInitStmt=*/false);
      emitCommonSimdLoop(
          CGF, S,
          [&S](CodeGenFunction &CGF, PrePostActionTy &) {
            if (isOpenMPSimdDirective(S.getDirectiveKind()))
              CGF.EmitOMPSimdInit(S);
          },
          [&S, &LoopScope](CodeGenFunction &CGF, PrePostActionTy &) {
            CGF.EmitOMPInnerLoop(
                S, LoopScope.requiresCleanups(), S.getCond(), S.getInc(),
                [&S](CodeGenFunction &CGF) {
                  emitOMPLoopBodyWithStopPoint(CGF, S,
                                               CodeGenFunction::JumpDest());
                },
                [](CodeGenFunction &) {});
          });
    }
    // Emit: if (PreCond) - end.
    if (ContBlock) {
      CGF.EmitBranch(ContBlock);
      CGF.EmitBlock(ContBlock, true);
    }
    // Emit final copy of the lastprivate variables if IsLastIter != 0.
    if (HasLastprivateClause) {
      CGF.EmitOMPLastprivateClauseFinal(
          S, isOpenMPSimdDirective(S.getDirectiveKind()),
          CGF.Builder.CreateIsNotNull(CGF.EmitLoadOfScalar(
              CGF.GetAddrOfLocalVar(*LIP), /*Volatile=*/false,
              (*LIP)->getType(), S.getBeginLoc())));
    }
    CGF.EmitOMPLinearClauseFinal(S, [LIP, &S](CodeGenFunction &CGF) {
      return CGF.Builder.CreateIsNotNull(
          CGF.EmitLoadOfScalar(CGF.GetAddrOfLocalVar(*LIP), /*Volatile=*/false,
                               (*LIP)->getType(), S.getBeginLoc()));
    });
  };
  auto &&TaskGen = [&S, SharedsTy, CapturedStruct,
                    IfCond](CodeGenFunction &CGF, llvm::Function *OutlinedFn,
                            const OMPTaskDataTy &Data) {
    auto &&CodeGen = [&S, OutlinedFn, SharedsTy, CapturedStruct, IfCond,
                      &Data](CodeGenFunction &CGF, PrePostActionTy &) {
      OMPLoopScope PreInitScope(CGF, S);
      CGF.CGM.getOpenMPRuntime().emitTaskLoopCall(CGF, S.getBeginLoc(), S,
                                                  OutlinedFn, SharedsTy,
                                                  CapturedStruct, IfCond, Data);
    };
    CGF.CGM.getOpenMPRuntime().emitInlinedDirective(CGF, OMPD_taskloop,
                                                    CodeGen);
  };
  if (Data.Nogroup) {
    EmitOMPTaskBasedDirective(S, OMPD_taskloop, BodyGen, TaskGen, Data);
  } else {
    CGM.getOpenMPRuntime().emitTaskgroupRegion(
        *this,
        [&S, &BodyGen, &TaskGen, &Data](CodeGenFunction &CGF,
                                        PrePostActionTy &Action) {
          Action.Enter(CGF);
          CGF.EmitOMPTaskBasedDirective(S, OMPD_taskloop, BodyGen, TaskGen,
                                        Data);
        },
        S.getBeginLoc());
  }
}

void CodeGenFunction::EmitOMPTaskLoopDirective(const OMPTaskLoopDirective &S) {
  auto LPCRegion =
      CGOpenMPRuntime::LastprivateConditionalRAII::disable(*this, S);
  EmitOMPTaskLoopBasedDirective(S);
}

void CodeGenFunction::EmitOMPTaskLoopSimdDirective(
    const OMPTaskLoopSimdDirective &S) {
  auto LPCRegion =
      CGOpenMPRuntime::LastprivateConditionalRAII::disable(*this, S);
  OMPLexicalScope Scope(*this, S);
  EmitOMPTaskLoopBasedDirective(S);
}

void CodeGenFunction::EmitOMPMasterTaskLoopDirective(
    const OMPMasterTaskLoopDirective &S) {
  auto &&CodeGen = [this, &S](CodeGenFunction &CGF, PrePostActionTy &Action) {
    Action.Enter(CGF);
    EmitOMPTaskLoopBasedDirective(S);
  };
  auto LPCRegion =
      CGOpenMPRuntime::LastprivateConditionalRAII::disable(*this, S);
  OMPLexicalScope Scope(*this, S, llvm::None, /*EmitPreInitStmt=*/false);
  CGM.getOpenMPRuntime().emitMasterRegion(*this, CodeGen, S.getBeginLoc());
}

void CodeGenFunction::EmitOMPMasterTaskLoopSimdDirective(
    const OMPMasterTaskLoopSimdDirective &S) {
  auto &&CodeGen = [this, &S](CodeGenFunction &CGF, PrePostActionTy &Action) {
    Action.Enter(CGF);
    EmitOMPTaskLoopBasedDirective(S);
  };
  auto LPCRegion =
      CGOpenMPRuntime::LastprivateConditionalRAII::disable(*this, S);
  OMPLexicalScope Scope(*this, S);
  CGM.getOpenMPRuntime().emitMasterRegion(*this, CodeGen, S.getBeginLoc());
}

void CodeGenFunction::EmitOMPParallelMasterTaskLoopDirective(
    const OMPParallelMasterTaskLoopDirective &S) {
  auto &&CodeGen = [this, &S](CodeGenFunction &CGF, PrePostActionTy &Action) {
    auto &&TaskLoopCodeGen = [&S](CodeGenFunction &CGF,
                                  PrePostActionTy &Action) {
      Action.Enter(CGF);
      CGF.EmitOMPTaskLoopBasedDirective(S);
    };
    OMPLexicalScope Scope(CGF, S, OMPD_parallel, /*EmitPreInitStmt=*/false);
    CGM.getOpenMPRuntime().emitMasterRegion(CGF, TaskLoopCodeGen,
                                            S.getBeginLoc());
  };
  auto LPCRegion =
      CGOpenMPRuntime::LastprivateConditionalRAII::disable(*this, S);
  emitCommonOMPParallelDirective(*this, S, OMPD_master_taskloop, CodeGen,
                                 emitEmptyBoundParameters);
}

void CodeGenFunction::EmitOMPParallelMasterTaskLoopSimdDirective(
    const OMPParallelMasterTaskLoopSimdDirective &S) {
  auto &&CodeGen = [this, &S](CodeGenFunction &CGF, PrePostActionTy &Action) {
    auto &&TaskLoopCodeGen = [&S](CodeGenFunction &CGF,
                                  PrePostActionTy &Action) {
      Action.Enter(CGF);
      CGF.EmitOMPTaskLoopBasedDirective(S);
    };
    OMPLexicalScope Scope(CGF, S, OMPD_parallel, /*EmitPreInitStmt=*/false);
    CGM.getOpenMPRuntime().emitMasterRegion(CGF, TaskLoopCodeGen,
                                            S.getBeginLoc());
  };
  auto LPCRegion =
      CGOpenMPRuntime::LastprivateConditionalRAII::disable(*this, S);
  emitCommonOMPParallelDirective(*this, S, OMPD_master_taskloop_simd, CodeGen,
                                 emitEmptyBoundParameters);
}

// Generate the instructions for '#pragma omp target update' directive.
void CodeGenFunction::EmitOMPTargetUpdateDirective(
    const OMPTargetUpdateDirective &S) {
  // If we don't have target devices, don't bother emitting the data mapping
  // code.
  if (CGM.getLangOpts().OMPTargetTriples.empty())
    return;

  // Check if we have any if clause associated with the directive.
  const Expr *IfCond = nullptr;
  if (const auto *C = S.getSingleClause<OMPIfClause>())
    IfCond = C->getCondition();

  // Check if we have any device clause associated with the directive.
  const Expr *Device = nullptr;
  if (const auto *C = S.getSingleClause<OMPDeviceClause>())
    Device = C->getDevice();

  OMPLexicalScope Scope(*this, S, OMPD_task);
  CGM.getOpenMPRuntime().emitTargetDataStandAloneCall(*this, S, IfCond, Device);
}

void CodeGenFunction::EmitOMPGenericLoopDirective(
    const OMPGenericLoopDirective &S) {
  // Unimplemented, just inline the underlying statement for now.
  auto &&CodeGen = [&S](CodeGenFunction &CGF, PrePostActionTy &Action) {
    CGF.EmitStmt(cast<CapturedStmt>(S.getAssociatedStmt())->getCapturedStmt());
  };
  OMPLexicalScope Scope(*this, S, OMPD_unknown);
  CGM.getOpenMPRuntime().emitInlinedDirective(*this, OMPD_loop, CodeGen);
}

void CodeGenFunction::EmitSimpleOMPExecutableDirective(
    const OMPExecutableDirective &D) {
  if (const auto *SD = dyn_cast<OMPScanDirective>(&D)) {
    EmitOMPScanDirective(*SD);
    return;
  }
  if (!D.hasAssociatedStmt() || !D.getAssociatedStmt())
    return;
  auto &&CodeGen = [&D](CodeGenFunction &CGF, PrePostActionTy &Action) {
    OMPPrivateScope GlobalsScope(CGF);
    if (isOpenMPTaskingDirective(D.getDirectiveKind())) {
      // Capture global firstprivates to avoid crash.
      for (const auto *C : D.getClausesOfKind<OMPFirstprivateClause>()) {
        for (const Expr *Ref : C->varlists()) {
          const auto *DRE = cast<DeclRefExpr>(Ref->IgnoreParenImpCasts());
          if (!DRE)
            continue;
          const auto *VD = dyn_cast<VarDecl>(DRE->getDecl());
          if (!VD || VD->hasLocalStorage())
            continue;
          if (!CGF.LocalDeclMap.count(VD)) {
            LValue GlobLVal = CGF.EmitLValue(Ref);
            GlobalsScope.addPrivate(VD, GlobLVal.getAddress(CGF));
          }
        }
      }
    }
    if (isOpenMPSimdDirective(D.getDirectiveKind())) {
      (void)GlobalsScope.Privatize();
      ParentLoopDirectiveForScanRegion ScanRegion(CGF, D);
      emitOMPSimdRegion(CGF, cast<OMPLoopDirective>(D), Action);
    } else {
      if (const auto *LD = dyn_cast<OMPLoopDirective>(&D)) {
        for (const Expr *E : LD->counters()) {
          const auto *VD = cast<VarDecl>(cast<DeclRefExpr>(E)->getDecl());
          if (!VD->hasLocalStorage() && !CGF.LocalDeclMap.count(VD)) {
            LValue GlobLVal = CGF.EmitLValue(E);
            GlobalsScope.addPrivate(VD, GlobLVal.getAddress(CGF));
          }
          if (isa<OMPCapturedExprDecl>(VD)) {
            // Emit only those that were not explicitly referenced in clauses.
            if (!CGF.LocalDeclMap.count(VD))
              CGF.EmitVarDecl(*VD);
          }
        }
        for (const auto *C : D.getClausesOfKind<OMPOrderedClause>()) {
          if (!C->getNumForLoops())
            continue;
          for (unsigned I = LD->getLoopsNumber(),
                        E = C->getLoopNumIterations().size();
               I < E; ++I) {
            if (const auto *VD = dyn_cast<OMPCapturedExprDecl>(
                    cast<DeclRefExpr>(C->getLoopCounter(I))->getDecl())) {
              // Emit only those that were not explicitly referenced in clauses.
              if (!CGF.LocalDeclMap.count(VD))
                CGF.EmitVarDecl(*VD);
            }
          }
        }
      }
      (void)GlobalsScope.Privatize();
      CGF.EmitStmt(D.getInnermostCapturedStmt()->getCapturedStmt());
    }
  };
  if (D.getDirectiveKind() == OMPD_atomic ||
      D.getDirectiveKind() == OMPD_critical ||
      D.getDirectiveKind() == OMPD_section ||
      D.getDirectiveKind() == OMPD_master ||
      D.getDirectiveKind() == OMPD_masked) {
    EmitStmt(D.getAssociatedStmt());
  } else {
    auto LPCRegion =
        CGOpenMPRuntime::LastprivateConditionalRAII::disable(*this, D);
    OMPSimdLexicalScope Scope(*this, D);
    CGM.getOpenMPRuntime().emitInlinedDirective(
        *this,
        isOpenMPSimdDirective(D.getDirectiveKind()) ? OMPD_simd
                                                    : D.getDirectiveKind(),
        CodeGen);
  }
  // Check for outer lastprivate conditional update.
  checkForLastprivateConditionalUpdate(*this, D);
}<|MERGE_RESOLUTION|>--- conflicted
+++ resolved
@@ -6334,17 +6334,11 @@
 
 static void emitOMPAtomicExpr(CodeGenFunction &CGF, OpenMPClauseKind Kind,
                               llvm::AtomicOrdering AO, bool IsPostfixUpdate,
-<<<<<<< HEAD
-                              const Expr *X, const Expr *V, const Expr *E,
-                              const Expr *UE, const Expr *D, const Expr *CE,
-                              bool IsXLHSInRHSPart, bool IsCompareCapture,
-                              SourceLocation Loc, const Expr *Hint) {
-=======
                               const Expr *X, const Expr *V, const Expr *R,
                               const Expr *E, const Expr *UE, const Expr *D,
                               const Expr *CE, bool IsXLHSInRHSPart,
-                              bool IsFailOnly, SourceLocation Loc) {
->>>>>>> 95a13425
+                              bool IsFailOnly, SourceLocation Loc,
+			      const Expr *Hint) {
   switch (Kind) {
   case OMPC_read:
     emitOMPAtomicReadExpr(CGF, AO, X, V, Loc);
@@ -6519,14 +6513,9 @@
   LexicalScope Scope(*this, S.getSourceRange());
   EmitStopPoint(S.getAssociatedStmt());
   emitOMPAtomicExpr(*this, Kind, AO, S.isPostfixUpdate(), S.getX(), S.getV(),
-<<<<<<< HEAD
-                    S.getExpr(), S.getUpdateExpr(), S.getD(), S.getCondExpr(),
-                    S.isXLHSInRHSPart(), IsCompareCapture, S.getBeginLoc(), Hint);
-=======
                     S.getR(), S.getExpr(), S.getUpdateExpr(), S.getD(),
                     S.getCondExpr(), S.isXLHSInRHSPart(), S.isFailOnly(),
-                    S.getBeginLoc());
->>>>>>> 95a13425
+                    S.getBeginLoc(), Hint);
 }
 
 static void emitCommonOMPTargetDirective(CodeGenFunction &CGF,
