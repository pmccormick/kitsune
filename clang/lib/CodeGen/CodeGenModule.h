//===--- CodeGenModule.h - Per-Module state for LLVM CodeGen ----*- C++ -*-===//
//
// Part of the LLVM Project, under the Apache License v2.0 with LLVM Exceptions.
// See https://llvm.org/LICENSE.txt for license information.
// SPDX-License-Identifier: Apache-2.0 WITH LLVM-exception
//
//===----------------------------------------------------------------------===//
//
// This is the internal per-translation-unit state used for llvm translation.
//
//===----------------------------------------------------------------------===//

#ifndef LLVM_CLANG_LIB_CODEGEN_CODEGENMODULE_H
#define LLVM_CLANG_LIB_CODEGEN_CODEGENMODULE_H

#include "CGVTables.h"
#include "CodeGenTypeCache.h"
#include "CodeGenTypes.h"
#include "SanitizerMetadata.h"
#include "clang/AST/DeclCXX.h"
#include "clang/AST/DeclObjC.h"
#include "clang/AST/DeclOpenMP.h"
#include "clang/AST/GlobalDecl.h"
#include "clang/AST/Mangle.h"
#include "clang/Basic/ABI.h"
#include "clang/Basic/LangOptions.h"
#include "clang/Basic/Module.h"
#include "clang/Basic/NoSanitizeList.h"
#include "clang/Basic/TargetInfo.h"
#include "clang/Basic/XRayLists.h"
#include "clang/Lex/PreprocessorOptions.h"
#include "llvm/ADT/DenseMap.h"
#include "llvm/ADT/SetVector.h"
#include "llvm/ADT/SmallPtrSet.h"
#include "llvm/ADT/StringMap.h"
#include "llvm/IR/Module.h"
#include "llvm/IR/ValueHandle.h"
#include "llvm/Transforms/Utils/SanitizerStats.h"

namespace llvm {
class Module;
class Constant;
class ConstantInt;
class Function;
class GlobalValue;
class DataLayout;
class FunctionType;
class LLVMContext;
class IndexedInstrProfReader;
}

namespace clang {
class ASTContext;
class AtomicType;
class FunctionDecl;
class IdentifierInfo;
class ObjCImplementationDecl;
class ObjCEncodeExpr;
class BlockExpr;
class CharUnits;
class Decl;
class Expr;
class Stmt;
class StringLiteral;
class NamedDecl;
class ValueDecl;
class VarDecl;
class LangOptions;
class CodeGenOptions;
class HeaderSearchOptions;
class DiagnosticsEngine;
class AnnotateAttr;
class CXXDestructorDecl;
class Module;
class CoverageSourceInfo;
class InitSegAttr;

namespace CodeGen {

class CodeGenFunction;
class CodeGenTBAA;
class CGCXXABI;
class CGDebugInfo;
class CGObjCRuntime;
class CGOpenCLRuntime;
class CGOpenMPRuntime;
class CGCUDARuntime;
class CGHLSLRuntime;
class CoverageMappingModuleGen;
class TargetCodeGenInfo;

enum ForDefinition_t : bool {
  NotForDefinition = false,
  ForDefinition = true
};

struct OrderGlobalInitsOrStermFinalizers {
  unsigned int priority;
  unsigned int lex_order;
  OrderGlobalInitsOrStermFinalizers(unsigned int p, unsigned int l)
      : priority(p), lex_order(l) {}

  bool operator==(const OrderGlobalInitsOrStermFinalizers &RHS) const {
    return priority == RHS.priority && lex_order == RHS.lex_order;
  }

  bool operator<(const OrderGlobalInitsOrStermFinalizers &RHS) const {
    return std::tie(priority, lex_order) <
           std::tie(RHS.priority, RHS.lex_order);
  }
};

struct ObjCEntrypoints {
  ObjCEntrypoints() { memset(this, 0, sizeof(*this)); }

  /// void objc_alloc(id);
  llvm::FunctionCallee objc_alloc;

  /// void objc_allocWithZone(id);
  llvm::FunctionCallee objc_allocWithZone;

  /// void objc_alloc_init(id);
  llvm::FunctionCallee objc_alloc_init;

  /// void objc_autoreleasePoolPop(void*);
  llvm::FunctionCallee objc_autoreleasePoolPop;

  /// void objc_autoreleasePoolPop(void*);
  /// Note this method is used when we are using exception handling
  llvm::FunctionCallee objc_autoreleasePoolPopInvoke;

  /// void *objc_autoreleasePoolPush(void);
  llvm::Function *objc_autoreleasePoolPush;

  /// id objc_autorelease(id);
  llvm::Function *objc_autorelease;

  /// id objc_autorelease(id);
  /// Note this is the runtime method not the intrinsic.
  llvm::FunctionCallee objc_autoreleaseRuntimeFunction;

  /// id objc_autoreleaseReturnValue(id);
  llvm::Function *objc_autoreleaseReturnValue;

  /// void objc_copyWeak(id *dest, id *src);
  llvm::Function *objc_copyWeak;

  /// void objc_destroyWeak(id*);
  llvm::Function *objc_destroyWeak;

  /// id objc_initWeak(id*, id);
  llvm::Function *objc_initWeak;

  /// id objc_loadWeak(id*);
  llvm::Function *objc_loadWeak;

  /// id objc_loadWeakRetained(id*);
  llvm::Function *objc_loadWeakRetained;

  /// void objc_moveWeak(id *dest, id *src);
  llvm::Function *objc_moveWeak;

  /// id objc_retain(id);
  llvm::Function *objc_retain;

  /// id objc_retain(id);
  /// Note this is the runtime method not the intrinsic.
  llvm::FunctionCallee objc_retainRuntimeFunction;

  /// id objc_retainAutorelease(id);
  llvm::Function *objc_retainAutorelease;

  /// id objc_retainAutoreleaseReturnValue(id);
  llvm::Function *objc_retainAutoreleaseReturnValue;

  /// id objc_retainAutoreleasedReturnValue(id);
  llvm::Function *objc_retainAutoreleasedReturnValue;

  /// id objc_retainBlock(id);
  llvm::Function *objc_retainBlock;

  /// void objc_release(id);
  llvm::Function *objc_release;

  /// void objc_release(id);
  /// Note this is the runtime method not the intrinsic.
  llvm::FunctionCallee objc_releaseRuntimeFunction;

  /// void objc_storeStrong(id*, id);
  llvm::Function *objc_storeStrong;

  /// id objc_storeWeak(id*, id);
  llvm::Function *objc_storeWeak;

  /// id objc_unsafeClaimAutoreleasedReturnValue(id);
  llvm::Function *objc_unsafeClaimAutoreleasedReturnValue;

  /// A void(void) inline asm to use to mark that the return value of
  /// a call will be immediately retain.
  llvm::InlineAsm *retainAutoreleasedReturnValueMarker;

  /// void clang.arc.use(...);
  llvm::Function *clang_arc_use;

  /// void clang.arc.noop.use(...);
  llvm::Function *clang_arc_noop_use;
};

/// This class records statistics on instrumentation based profiling.
class InstrProfStats {
  uint32_t VisitedInMainFile;
  uint32_t MissingInMainFile;
  uint32_t Visited;
  uint32_t Missing;
  uint32_t Mismatched;

public:
  InstrProfStats()
      : VisitedInMainFile(0), MissingInMainFile(0), Visited(0), Missing(0),
        Mismatched(0) {}
  /// Record that we've visited a function and whether or not that function was
  /// in the main source file.
  void addVisited(bool MainFile) {
    if (MainFile)
      ++VisitedInMainFile;
    ++Visited;
  }
  /// Record that a function we've visited has no profile data.
  void addMissing(bool MainFile) {
    if (MainFile)
      ++MissingInMainFile;
    ++Missing;
  }
  /// Record that a function we've visited has mismatched profile data.
  void addMismatched(bool MainFile) { ++Mismatched; }
  /// Whether or not the stats we've gathered indicate any potential problems.
  bool hasDiagnostics() { return Missing || Mismatched; }
  /// Report potential problems we've found to \c Diags.
  void reportDiagnostics(DiagnosticsEngine &Diags, StringRef MainFile);
};

/// A pair of helper functions for a __block variable.
class BlockByrefHelpers : public llvm::FoldingSetNode {
  // MSVC requires this type to be complete in order to process this
  // header.
public:
  llvm::Constant *CopyHelper;
  llvm::Constant *DisposeHelper;

  /// The alignment of the field.  This is important because
  /// different offsets to the field within the byref struct need to
  /// have different helper functions.
  CharUnits Alignment;

  BlockByrefHelpers(CharUnits alignment)
      : CopyHelper(nullptr), DisposeHelper(nullptr), Alignment(alignment) {}
  BlockByrefHelpers(const BlockByrefHelpers &) = default;
  virtual ~BlockByrefHelpers();

  void Profile(llvm::FoldingSetNodeID &id) const {
    id.AddInteger(Alignment.getQuantity());
    profileImpl(id);
  }
  virtual void profileImpl(llvm::FoldingSetNodeID &id) const = 0;

  virtual bool needsCopy() const { return true; }
  virtual void emitCopy(CodeGenFunction &CGF, Address dest, Address src) = 0;

  virtual bool needsDispose() const { return true; }
  virtual void emitDispose(CodeGenFunction &CGF, Address field) = 0;
};

/// This class organizes the cross-function state that is used while generating
/// LLVM code.
class CodeGenModule : public CodeGenTypeCache {
  CodeGenModule(const CodeGenModule &) = delete;
  void operator=(const CodeGenModule &) = delete;

public:
  struct Structor {
    Structor() : Priority(0), Initializer(nullptr), AssociatedData(nullptr) {}
    Structor(int Priority, llvm::Constant *Initializer,
             llvm::Constant *AssociatedData)
        : Priority(Priority), Initializer(Initializer),
          AssociatedData(AssociatedData) {}
    int Priority;
    llvm::Constant *Initializer;
    llvm::Constant *AssociatedData;
  };

  typedef std::vector<Structor> CtorList;

  /// Nested OpenMP constructs that may use no-loop codegen
  using NoLoopIntermediateStmts =
      llvm::SmallVector<const OMPExecutableDirective *, 3>;
  /// Map top-level construct to the intermediate ones for no-loop codegen
  using NoLoopKernelMap = llvm::DenseMap<const Stmt *, NoLoopIntermediateStmts>;

private:
  ASTContext &Context;
  const LangOptions &LangOpts;
  const HeaderSearchOptions &HeaderSearchOpts; // Only used for debug info.
  const PreprocessorOptions &PreprocessorOpts; // Only used for debug info.
  const CodeGenOptions &CodeGenOpts;
  unsigned NumAutoVarInit = 0;
  llvm::Module &TheModule;
  DiagnosticsEngine &Diags;
  const TargetInfo &Target;
  std::unique_ptr<CGCXXABI> ABI;
  llvm::LLVMContext &VMContext;
  std::string ModuleNameHash;
  std::unique_ptr<CodeGenTBAA> TBAA;

  mutable std::unique_ptr<TargetCodeGenInfo> TheTargetCodeGenInfo;

  // This should not be moved earlier, since its initialization depends on some
  // of the previous reference members being already initialized and also checks
  // if TheTargetCodeGenInfo is NULL
  CodeGenTypes Types;

  /// Holds information about C++ vtables.
  CodeGenVTables VTables;

  std::unique_ptr<CGObjCRuntime> ObjCRuntime;
  std::unique_ptr<CGOpenCLRuntime> OpenCLRuntime;
  std::unique_ptr<CGOpenMPRuntime> OpenMPRuntime;
  std::unique_ptr<CGCUDARuntime> CUDARuntime;
  std::unique_ptr<CGHLSLRuntime> HLSLRuntime;
  std::unique_ptr<CGDebugInfo> DebugInfo;
  std::unique_ptr<ObjCEntrypoints> ObjCData;
  llvm::MDNode *NoObjCARCExceptionsMetadata = nullptr;
  std::unique_ptr<llvm::IndexedInstrProfReader> PGOReader;
  InstrProfStats PGOStats;
  std::unique_ptr<llvm::SanitizerStatReport> SanStats;

  NoLoopKernelMap NoLoopKernels;

  // A set of references that have only been seen via a weakref so far. This is
  // used to remove the weak of the reference if we ever see a direct reference
  // or a definition.
  llvm::SmallPtrSet<llvm::GlobalValue*, 10> WeakRefReferences;

  /// This contains all the decls which have definitions but/ which are deferred
  /// for emission and therefore should only be output if they are actually
  /// used. If a decl is in this, then it is known to have not been referenced
  /// yet.
  llvm::DenseMap<StringRef, GlobalDecl> DeferredDecls;

  /// This is a list of deferred decls which we have seen that *are* actually
  /// referenced. These get code generated when the module is done.
  std::vector<GlobalDecl> DeferredDeclsToEmit;
  void addDeferredDeclToEmit(GlobalDecl GD) {
    DeferredDeclsToEmit.emplace_back(GD);
  }

  /// List of alias we have emitted. Used to make sure that what they point to
  /// is defined once we get to the end of the of the translation unit.
  std::vector<GlobalDecl> Aliases;

  /// List of multiversion functions to be emitted. This list is processed in
  /// conjunction with other deferred symbols and is used to ensure that
  /// multiversion function resolvers and ifuncs are defined and emitted.
  std::vector<GlobalDecl> MultiVersionFuncs;

  typedef llvm::StringMap<llvm::TrackingVH<llvm::Constant> > ReplacementsTy;
  ReplacementsTy Replacements;

  /// List of global values to be replaced with something else. Used when we
  /// want to replace a GlobalValue but can't identify it by its mangled name
  /// anymore (because the name is already taken).
  llvm::SmallVector<std::pair<llvm::GlobalValue *, llvm::Constant *>, 8>
    GlobalValReplacements;

  /// Variables for which we've emitted globals containing their constant
  /// values along with the corresponding globals, for opportunistic reuse.
  llvm::DenseMap<const VarDecl*, llvm::GlobalVariable*> InitializerConstants;

  /// Set of global decls for which we already diagnosed mangled name conflict.
  /// Required to not issue a warning (on a mangling conflict) multiple times
  /// for the same decl.
  llvm::DenseSet<GlobalDecl> DiagnosedConflictingDefinitions;

  /// A queue of (optional) vtables to consider emitting.
  std::vector<const CXXRecordDecl*> DeferredVTables;

  /// A queue of (optional) vtables that may be emitted opportunistically.
  std::vector<const CXXRecordDecl *> OpportunisticVTables;

  /// List of global values which are required to be present in the object file;
  /// bitcast to i8*. This is used for forcing visibility of symbols which may
  /// otherwise be optimized out.
  std::vector<llvm::WeakTrackingVH> LLVMUsed;
  std::vector<llvm::WeakTrackingVH> LLVMCompilerUsed;

  /// Store the list of global constructors and their respective priorities to
  /// be emitted when the translation unit is complete.
  CtorList GlobalCtors;

  /// Store the list of global destructors and their respective priorities to be
  /// emitted when the translation unit is complete.
  CtorList GlobalDtors;

  /// An ordered map of canonical GlobalDecls to their mangled names.
  llvm::MapVector<GlobalDecl, StringRef> MangledDeclNames;
  llvm::StringMap<GlobalDecl, llvm::BumpPtrAllocator> Manglings;

  /// Global annotations.
  std::vector<llvm::Constant*> Annotations;

  /// Map used to get unique annotation strings.
  llvm::StringMap<llvm::Constant*> AnnotationStrings;

  /// Used for uniquing of annotation arguments.
  llvm::DenseMap<unsigned, llvm::Constant *> AnnotationArgs;

  llvm::StringMap<llvm::GlobalVariable *> CFConstantStringMap;

  llvm::DenseMap<llvm::Constant *, llvm::GlobalVariable *> ConstantStringMap;
  llvm::DenseMap<const UnnamedGlobalConstantDecl *, llvm::GlobalVariable *>
      UnnamedGlobalConstantDeclMap;
  llvm::DenseMap<const Decl*, llvm::Constant *> StaticLocalDeclMap;
  llvm::DenseMap<const Decl*, llvm::GlobalVariable*> StaticLocalDeclGuardMap;
  llvm::DenseMap<const Expr*, llvm::Constant *> MaterializedGlobalTemporaryMap;

  llvm::DenseMap<QualType, llvm::Constant *> AtomicSetterHelperFnMap;
  llvm::DenseMap<QualType, llvm::Constant *> AtomicGetterHelperFnMap;

  /// Map used to get unique type descriptor constants for sanitizers.
  llvm::DenseMap<QualType, llvm::Constant *> TypeDescriptorMap;

  /// Map used to track internal linkage functions declared within
  /// extern "C" regions.
  typedef llvm::MapVector<IdentifierInfo *,
                          llvm::GlobalValue *> StaticExternCMap;
  StaticExternCMap StaticExternCValues;

  /// thread_local variables defined or used in this TU.
  std::vector<const VarDecl *> CXXThreadLocals;

  /// thread_local variables with initializers that need to run
  /// before any thread_local variable in this TU is odr-used.
  std::vector<llvm::Function *> CXXThreadLocalInits;
  std::vector<const VarDecl *> CXXThreadLocalInitVars;

  /// Global variables with initializers that need to run before main.
  std::vector<llvm::Function *> CXXGlobalInits;

  /// When a C++ decl with an initializer is deferred, null is
  /// appended to CXXGlobalInits, and the index of that null is placed
  /// here so that the initializer will be performed in the correct
  /// order. Once the decl is emitted, the index is replaced with ~0U to ensure
  /// that we don't re-emit the initializer.
  llvm::DenseMap<const Decl*, unsigned> DelayedCXXInitPosition;

  typedef std::pair<OrderGlobalInitsOrStermFinalizers, llvm::Function *>
      GlobalInitData;

  struct GlobalInitPriorityCmp {
    bool operator()(const GlobalInitData &LHS,
                    const GlobalInitData &RHS) const {
      return LHS.first.priority < RHS.first.priority;
    }
  };

  /// Global variables with initializers whose order of initialization is set by
  /// init_priority attribute.
  SmallVector<GlobalInitData, 8> PrioritizedCXXGlobalInits;

  /// Global destructor functions and arguments that need to run on termination.
  /// When UseSinitAndSterm is set, it instead contains sterm finalizer
  /// functions, which also run on unloading a shared library.
  typedef std::tuple<llvm::FunctionType *, llvm::WeakTrackingVH,
                     llvm::Constant *>
      CXXGlobalDtorsOrStermFinalizer_t;
  SmallVector<CXXGlobalDtorsOrStermFinalizer_t, 8>
      CXXGlobalDtorsOrStermFinalizers;

  typedef std::pair<OrderGlobalInitsOrStermFinalizers, llvm::Function *>
      StermFinalizerData;

  struct StermFinalizerPriorityCmp {
    bool operator()(const StermFinalizerData &LHS,
                    const StermFinalizerData &RHS) const {
      return LHS.first.priority < RHS.first.priority;
    }
  };

  /// Global variables with sterm finalizers whose order of initialization is
  /// set by init_priority attribute.
  SmallVector<StermFinalizerData, 8> PrioritizedCXXStermFinalizers;

  /// The complete set of modules that has been imported.
  llvm::SetVector<clang::Module *> ImportedModules;

  /// The set of modules for which the module initializers
  /// have been emitted.
  llvm::SmallPtrSet<clang::Module *, 16> EmittedModuleInitializers;

  /// A vector of metadata strings for linker options.
  SmallVector<llvm::MDNode *, 16> LinkerOptionsMetadata;

  /// A vector of metadata strings for dependent libraries for ELF.
  SmallVector<llvm::MDNode *, 16> ELFDependentLibraries;

  /// @name Cache for Objective-C runtime types
  /// @{

  /// Cached reference to the class for constant strings. This value has type
  /// int * but is actually an Obj-C class pointer.
  llvm::WeakTrackingVH CFConstantStringClassRef;

  /// The type used to describe the state of a fast enumeration in
  /// Objective-C's for..in loop.
  QualType ObjCFastEnumerationStateType;

  /// @}

  /// Lazily create the Objective-C runtime
  void createObjCRuntime();

  void createOpenCLRuntime();
  void createOpenMPRuntime();
  void createCUDARuntime();
  void createHLSLRuntime();

  bool isTriviallyRecursive(const FunctionDecl *F);
  bool shouldEmitFunction(GlobalDecl GD);
  bool shouldOpportunisticallyEmitVTables();
  /// Map used to be sure we don't emit the same CompoundLiteral twice.
  llvm::DenseMap<const CompoundLiteralExpr *, llvm::GlobalVariable *>
      EmittedCompoundLiterals;

  /// Map of the global blocks we've emitted, so that we don't have to re-emit
  /// them if the constexpr evaluator gets aggressive.
  llvm::DenseMap<const BlockExpr *, llvm::Constant *> EmittedGlobalBlocks;

  /// @name Cache for Blocks Runtime Globals
  /// @{

  llvm::Constant *NSConcreteGlobalBlock = nullptr;
  llvm::Constant *NSConcreteStackBlock = nullptr;

  llvm::FunctionCallee BlockObjectAssign = nullptr;
  llvm::FunctionCallee BlockObjectDispose = nullptr;

  llvm::Type *BlockDescriptorType = nullptr;
  llvm::Type *GenericBlockLiteralType = nullptr;

  struct {
    int GlobalUniqueCount;
  } Block;

  GlobalDecl initializedGlobalDecl;

  /// @}

  /// void @llvm.lifetime.start(i64 %size, i8* nocapture <ptr>)
  llvm::Function *LifetimeStartFn = nullptr;

  /// void @llvm.lifetime.end(i64 %size, i8* nocapture <ptr>)
  llvm::Function *LifetimeEndFn = nullptr;

  std::unique_ptr<SanitizerMetadata> SanitizerMD;

  llvm::MapVector<const Decl *, bool> DeferredEmptyCoverageMappingDecls;

  std::unique_ptr<CoverageMappingModuleGen> CoverageMapping;

  /// Mapping from canonical types to their metadata identifiers. We need to
  /// maintain this mapping because identifiers may be formed from distinct
  /// MDNodes.
  typedef llvm::DenseMap<QualType, llvm::Metadata *> MetadataTypeMap;
  MetadataTypeMap MetadataIdMap;
  MetadataTypeMap VirtualMetadataIdMap;
  MetadataTypeMap GeneralizedMetadataIdMap;

  llvm::DenseMap<const llvm::Constant *, llvm::GlobalVariable *> RTTIProxyMap;

public:
  CodeGenModule(ASTContext &C, const HeaderSearchOptions &headersearchopts,
                const PreprocessorOptions &ppopts,
                const CodeGenOptions &CodeGenOpts, llvm::Module &M,
                DiagnosticsEngine &Diags,
                CoverageSourceInfo *CoverageInfo = nullptr);

  ~CodeGenModule();

  void clear();

  /// Finalize LLVM code generation.
  void Release();

  /// Return true if we should emit location information for expressions.
  bool getExpressionLocationsEnabled() const;

  /// Return a reference to the configured Objective-C runtime.
  CGObjCRuntime &getObjCRuntime() {
    if (!ObjCRuntime) createObjCRuntime();
    return *ObjCRuntime;
  }

  /// Return true iff an Objective-C runtime has been configured.
  bool hasObjCRuntime() { return !!ObjCRuntime; }

  const std::string &getModuleNameHash() const { return ModuleNameHash; }

  /// Return a reference to the configured OpenCL runtime.
  CGOpenCLRuntime &getOpenCLRuntime() {
    assert(OpenCLRuntime != nullptr);
    return *OpenCLRuntime;
  }

  /// Return a reference to the configured OpenMP runtime.
  CGOpenMPRuntime &getOpenMPRuntime() {
    assert(OpenMPRuntime != nullptr);
    return *OpenMPRuntime;
  }

  /// Return a reference to the configured CUDA runtime.
  CGCUDARuntime &getCUDARuntime() {
    assert(CUDARuntime != nullptr);
    return *CUDARuntime;
  }

  /// Return a reference to the configured HLSL runtime.
  CGHLSLRuntime &getHLSLRuntime() {
    assert(HLSLRuntime != nullptr);
    return *HLSLRuntime;
  }

  ObjCEntrypoints &getObjCEntrypoints() const {
    assert(ObjCData != nullptr);
    return *ObjCData;
  }

  // Version checking functions, used to implement ObjC's @available:
  // i32 @__isOSVersionAtLeast(i32, i32, i32)
  llvm::FunctionCallee IsOSVersionAtLeastFn = nullptr;
  // i32 @__isPlatformVersionAtLeast(i32, i32, i32, i32)
  llvm::FunctionCallee IsPlatformVersionAtLeastFn = nullptr;

  InstrProfStats &getPGOStats() { return PGOStats; }
  llvm::IndexedInstrProfReader *getPGOReader() const { return PGOReader.get(); }

  CoverageMappingModuleGen *getCoverageMapping() const {
    return CoverageMapping.get();
  }

  llvm::Constant *getStaticLocalDeclAddress(const VarDecl *D) {
    return StaticLocalDeclMap[D];
  }
  void setStaticLocalDeclAddress(const VarDecl *D,
                                 llvm::Constant *C) {
    StaticLocalDeclMap[D] = C;
  }

  llvm::Constant *
  getOrCreateStaticVarDecl(const VarDecl &D,
                           llvm::GlobalValue::LinkageTypes Linkage);

  llvm::GlobalVariable *getStaticLocalDeclGuardAddress(const VarDecl *D) {
    return StaticLocalDeclGuardMap[D];
  }
  void setStaticLocalDeclGuardAddress(const VarDecl *D,
                                      llvm::GlobalVariable *C) {
    StaticLocalDeclGuardMap[D] = C;
  }

  Address createUnnamedGlobalFrom(const VarDecl &D, llvm::Constant *Constant,
                                  CharUnits Align);

  bool lookupRepresentativeDecl(StringRef MangledName,
                                GlobalDecl &Result) const;

  llvm::Constant *getAtomicSetterHelperFnMap(QualType Ty) {
    return AtomicSetterHelperFnMap[Ty];
  }
  void setAtomicSetterHelperFnMap(QualType Ty,
                            llvm::Constant *Fn) {
    AtomicSetterHelperFnMap[Ty] = Fn;
  }

  llvm::Constant *getAtomicGetterHelperFnMap(QualType Ty) {
    return AtomicGetterHelperFnMap[Ty];
  }
  void setAtomicGetterHelperFnMap(QualType Ty,
                            llvm::Constant *Fn) {
    AtomicGetterHelperFnMap[Ty] = Fn;
  }

  llvm::Constant *getTypeDescriptorFromMap(QualType Ty) {
    return TypeDescriptorMap[Ty];
  }
  void setTypeDescriptorInMap(QualType Ty, llvm::Constant *C) {
    TypeDescriptorMap[Ty] = C;
  }

  CGDebugInfo *getModuleDebugInfo() { return DebugInfo.get(); }

  llvm::MDNode *getNoObjCARCExceptionsMetadata() {
    if (!NoObjCARCExceptionsMetadata)
      NoObjCARCExceptionsMetadata = llvm::MDNode::get(getLLVMContext(), None);
    return NoObjCARCExceptionsMetadata;
  }

  ASTContext &getContext() const { return Context; }
  const LangOptions &getLangOpts() const { return LangOpts; }
  const HeaderSearchOptions &getHeaderSearchOpts()
    const { return HeaderSearchOpts; }
  const PreprocessorOptions &getPreprocessorOpts()
    const { return PreprocessorOpts; }
  const CodeGenOptions &getCodeGenOpts() const { return CodeGenOpts; }
  llvm::Module &getModule() const { return TheModule; }
  DiagnosticsEngine &getDiags() const { return Diags; }
  const llvm::DataLayout &getDataLayout() const {
    return TheModule.getDataLayout();
  }
  const TargetInfo &getTarget() const { return Target; }
  const llvm::Triple &getTriple() const { return Target.getTriple(); }
  bool supportsCOMDAT() const;
  void maybeSetTrivialComdat(const Decl &D, llvm::GlobalObject &GO);

  CGCXXABI &getCXXABI() const { return *ABI; }
  llvm::LLVMContext &getLLVMContext() { return VMContext; }

  bool shouldUseTBAA() const { return TBAA != nullptr; }

  const TargetCodeGenInfo &getTargetCodeGenInfo();

  CodeGenTypes &getTypes() { return Types; }

  CodeGenVTables &getVTables() { return VTables; }

  ItaniumVTableContext &getItaniumVTableContext() {
    return VTables.getItaniumVTableContext();
  }

  MicrosoftVTableContext &getMicrosoftVTableContext() {
    return VTables.getMicrosoftVTableContext();
  }

  CtorList &getGlobalCtors() { return GlobalCtors; }
  CtorList &getGlobalDtors() { return GlobalDtors; }

  /// getTBAATypeInfo - Get metadata used to describe accesses to objects of
  /// the given type.
  llvm::MDNode *getTBAATypeInfo(QualType QTy);

  /// getTBAAAccessInfo - Get TBAA information that describes an access to
  /// an object of the given type.
  TBAAAccessInfo getTBAAAccessInfo(QualType AccessType);

  /// getTBAAVTablePtrAccessInfo - Get the TBAA information that describes an
  /// access to a virtual table pointer.
  TBAAAccessInfo getTBAAVTablePtrAccessInfo(llvm::Type *VTablePtrType);

  llvm::MDNode *getTBAAStructInfo(QualType QTy);

  /// getTBAABaseTypeInfo - Get metadata that describes the given base access
  /// type. Return null if the type is not suitable for use in TBAA access tags.
  llvm::MDNode *getTBAABaseTypeInfo(QualType QTy);

  /// getTBAAAccessTagInfo - Get TBAA tag for a given memory access.
  llvm::MDNode *getTBAAAccessTagInfo(TBAAAccessInfo Info);

  /// mergeTBAAInfoForCast - Get merged TBAA information for the purposes of
  /// type casts.
  TBAAAccessInfo mergeTBAAInfoForCast(TBAAAccessInfo SourceInfo,
                                      TBAAAccessInfo TargetInfo);

  /// mergeTBAAInfoForConditionalOperator - Get merged TBAA information for the
  /// purposes of conditional operator.
  TBAAAccessInfo mergeTBAAInfoForConditionalOperator(TBAAAccessInfo InfoA,
                                                     TBAAAccessInfo InfoB);

  /// mergeTBAAInfoForMemoryTransfer - Get merged TBAA information for the
  /// purposes of memory transfer calls.
  TBAAAccessInfo mergeTBAAInfoForMemoryTransfer(TBAAAccessInfo DestInfo,
                                                TBAAAccessInfo SrcInfo);

  /// getTBAAInfoForSubobject - Get TBAA information for an access with a given
  /// base lvalue.
  TBAAAccessInfo getTBAAInfoForSubobject(LValue Base, QualType AccessType) {
    if (Base.getTBAAInfo().isMayAlias())
      return TBAAAccessInfo::getMayAliasInfo();
    return getTBAAAccessInfo(AccessType);
  }

  bool isTypeConstant(QualType QTy, bool ExcludeCtorDtor);

  bool isPaddedAtomicType(QualType type);
  bool isPaddedAtomicType(const AtomicType *type);

  /// DecorateInstructionWithTBAA - Decorate the instruction with a TBAA tag.
  void DecorateInstructionWithTBAA(llvm::Instruction *Inst,
                                   TBAAAccessInfo TBAAInfo);

  /// Adds !invariant.barrier !tag to instruction
  void DecorateInstructionWithInvariantGroup(llvm::Instruction *I,
                                             const CXXRecordDecl *RD);

  /// Emit the given number of characters as a value of type size_t.
  llvm::ConstantInt *getSize(CharUnits numChars);

  /// Set the visibility for the given LLVM GlobalValue.
  void setGlobalVisibility(llvm::GlobalValue *GV, const NamedDecl *D) const;

  void setDSOLocal(llvm::GlobalValue *GV) const;

  bool shouldMapVisibilityToDLLExport(const NamedDecl *D) const {
    return getLangOpts().hasDefaultVisibilityExportMapping() && D &&
           (D->getLinkageAndVisibility().getVisibility() ==
            DefaultVisibility) &&
           (getLangOpts().isAllDefaultVisibilityExportMapping() ||
            (getLangOpts().isExplicitDefaultVisibilityExportMapping() &&
             D->getLinkageAndVisibility().isVisibilityExplicit()));
  }
  void setDLLImportDLLExport(llvm::GlobalValue *GV, GlobalDecl D) const;
  void setDLLImportDLLExport(llvm::GlobalValue *GV, const NamedDecl *D) const;
  /// Set visibility, dllimport/dllexport and dso_local.
  /// This must be called after dllimport/dllexport is set.
  void setGVProperties(llvm::GlobalValue *GV, GlobalDecl GD) const;
  void setGVProperties(llvm::GlobalValue *GV, const NamedDecl *D) const;

  void setGVPropertiesAux(llvm::GlobalValue *GV, const NamedDecl *D) const;

  /// Set the TLS mode for the given LLVM GlobalValue for the thread-local
  /// variable declaration D.
  void setTLSMode(llvm::GlobalValue *GV, const VarDecl &D) const;

  /// Get LLVM TLS mode from CodeGenOptions.
  llvm::GlobalVariable::ThreadLocalMode GetDefaultLLVMTLSModel() const;

  static llvm::GlobalValue::VisibilityTypes GetLLVMVisibility(Visibility V) {
    switch (V) {
    case DefaultVisibility:   return llvm::GlobalValue::DefaultVisibility;
    case HiddenVisibility:    return llvm::GlobalValue::HiddenVisibility;
    case ProtectedVisibility: return llvm::GlobalValue::ProtectedVisibility;
    }
    llvm_unreachable("unknown visibility!");
  }

  llvm::Constant *GetAddrOfGlobal(GlobalDecl GD,
                                  ForDefinition_t IsForDefinition
                                    = NotForDefinition);

  /// Will return a global variable of the given type. If a variable with a
  /// different type already exists then a new  variable with the right type
  /// will be created and all uses of the old variable will be replaced with a
  /// bitcast to the new variable.
  llvm::GlobalVariable *
  CreateOrReplaceCXXRuntimeVariable(StringRef Name, llvm::Type *Ty,
                                    llvm::GlobalValue::LinkageTypes Linkage,
                                    unsigned Alignment);

  llvm::Function *CreateGlobalInitOrCleanUpFunction(
      llvm::FunctionType *ty, const Twine &name, const CGFunctionInfo &FI,
      SourceLocation Loc = SourceLocation(), bool TLS = false,
      llvm::GlobalVariable::LinkageTypes Linkage =
          llvm::GlobalVariable::InternalLinkage);

  /// Return the AST address space of the underlying global variable for D, as
  /// determined by its declaration. Normally this is the same as the address
  /// space of D's type, but in CUDA, address spaces are associated with
  /// declarations, not types. If D is nullptr, return the default address
  /// space for global variable.
  ///
  /// For languages without explicit address spaces, if D has default address
  /// space, target-specific global or constant address space may be returned.
  LangAS GetGlobalVarAddressSpace(const VarDecl *D);

  /// Return the AST address space of constant literal, which is used to emit
  /// the constant literal as global variable in LLVM IR.
  /// Note: This is not necessarily the address space of the constant literal
  /// in AST. For address space agnostic language, e.g. C++, constant literal
  /// in AST is always in default address space.
  LangAS GetGlobalConstantAddressSpace() const;

  /// Return the llvm::Constant for the address of the given global variable.
  /// If Ty is non-null and if the global doesn't exist, then it will be created
  /// with the specified type instead of whatever the normal requested type
  /// would be. If IsForDefinition is true, it is guaranteed that an actual
  /// global with type Ty will be returned, not conversion of a variable with
  /// the same mangled name but some other type.
  llvm::Constant *GetAddrOfGlobalVar(const VarDecl *D,
                                     llvm::Type *Ty = nullptr,
                                     ForDefinition_t IsForDefinition
                                       = NotForDefinition);

  /// Return the address of the given function. If Ty is non-null, then this
  /// function will use the specified type if it has to create it.
  llvm::Constant *GetAddrOfFunction(GlobalDecl GD, llvm::Type *Ty = nullptr,
                                    bool ForVTable = false,
                                    bool DontDefer = false,
                                    ForDefinition_t IsForDefinition
                                      = NotForDefinition);

  // Return the function body address of the given function.
  llvm::Constant *GetFunctionStart(const ValueDecl *Decl);

  /// Get the address of the RTTI descriptor for the given type.
  llvm::Constant *GetAddrOfRTTIDescriptor(QualType Ty, bool ForEH = false);

  /// Get the address of a GUID.
  ConstantAddress GetAddrOfMSGuidDecl(const MSGuidDecl *GD);

  /// Get the address of a UnnamedGlobalConstant
  ConstantAddress
  GetAddrOfUnnamedGlobalConstantDecl(const UnnamedGlobalConstantDecl *GCD);

  /// Get the address of a template parameter object.
  ConstantAddress
  GetAddrOfTemplateParamObject(const TemplateParamObjectDecl *TPO);

  /// Get the address of the thunk for the given global decl.
  llvm::Constant *GetAddrOfThunk(StringRef Name, llvm::Type *FnTy,
                                 GlobalDecl GD);

  /// Get a reference to the target of VD.
  ConstantAddress GetWeakRefReference(const ValueDecl *VD);

  /// Returns the assumed alignment of an opaque pointer to the given class.
  CharUnits getClassPointerAlignment(const CXXRecordDecl *CD);

  /// Returns the minimum object size for an object of the given class type
  /// (or a class derived from it).
  CharUnits getMinimumClassObjectSize(const CXXRecordDecl *CD);

  /// Returns the minimum object size for an object of the given type.
  CharUnits getMinimumObjectSize(QualType Ty) {
    if (CXXRecordDecl *RD = Ty->getAsCXXRecordDecl())
      return getMinimumClassObjectSize(RD);
    return getContext().getTypeSizeInChars(Ty);
  }

  /// Returns the assumed alignment of a virtual base of a class.
  CharUnits getVBaseAlignment(CharUnits DerivedAlign,
                              const CXXRecordDecl *Derived,
                              const CXXRecordDecl *VBase);

  /// Given a class pointer with an actual known alignment, and the
  /// expected alignment of an object at a dynamic offset w.r.t that
  /// pointer, return the alignment to assume at the offset.
  CharUnits getDynamicOffsetAlignment(CharUnits ActualAlign,
                                      const CXXRecordDecl *Class,
                                      CharUnits ExpectedTargetAlign);

  CharUnits
  computeNonVirtualBaseClassOffset(const CXXRecordDecl *DerivedClass,
                                   CastExpr::path_const_iterator Start,
                                   CastExpr::path_const_iterator End);

  /// Returns the offset from a derived class to  a class. Returns null if the
  /// offset is 0.
  llvm::Constant *
  GetNonVirtualBaseClassOffset(const CXXRecordDecl *ClassDecl,
                               CastExpr::path_const_iterator PathBegin,
                               CastExpr::path_const_iterator PathEnd);

  llvm::FoldingSet<BlockByrefHelpers> ByrefHelpersCache;

  /// Fetches the global unique block count.
  int getUniqueBlockCount() { return ++Block.GlobalUniqueCount; }

  /// Fetches the type of a generic block descriptor.
  llvm::Type *getBlockDescriptorType();

  /// The type of a generic block literal.
  llvm::Type *getGenericBlockLiteralType();

  /// Gets the address of a block which requires no captures.
  llvm::Constant *GetAddrOfGlobalBlock(const BlockExpr *BE, StringRef Name);

  /// Returns the address of a block which requires no caputres, or null if
  /// we've yet to emit the block for BE.
  llvm::Constant *getAddrOfGlobalBlockIfEmitted(const BlockExpr *BE) {
    return EmittedGlobalBlocks.lookup(BE);
  }

  /// Notes that BE's global block is available via Addr. Asserts that BE
  /// isn't already emitted.
  void setAddrOfGlobalBlock(const BlockExpr *BE, llvm::Constant *Addr);

  /// Return a pointer to a constant CFString object for the given string.
  ConstantAddress GetAddrOfConstantCFString(const StringLiteral *Literal);

  /// Return a pointer to a constant NSString object for the given string. Or a
  /// user defined String object as defined via
  /// -fconstant-string-class=class_name option.
  ConstantAddress GetAddrOfConstantString(const StringLiteral *Literal);

  /// Return a constant array for the given string.
  llvm::Constant *GetConstantArrayFromStringLiteral(const StringLiteral *E);

  /// Return a pointer to a constant array for the given string literal.
  ConstantAddress
  GetAddrOfConstantStringFromLiteral(const StringLiteral *S,
                                     StringRef Name = ".str");

  /// Return a pointer to a constant array for the given ObjCEncodeExpr node.
  ConstantAddress
  GetAddrOfConstantStringFromObjCEncode(const ObjCEncodeExpr *);

  /// Returns a pointer to a character array containing the literal and a
  /// terminating '\0' character. The result has pointer to array type.
  ///
  /// \param GlobalName If provided, the name to use for the global (if one is
  /// created).
  ConstantAddress
  GetAddrOfConstantCString(const std::string &Str,
                           const char *GlobalName = nullptr);

  /// Returns a pointer to a constant global variable for the given file-scope
  /// compound literal expression.
  ConstantAddress GetAddrOfConstantCompoundLiteral(const CompoundLiteralExpr*E);

  /// If it's been emitted already, returns the GlobalVariable corresponding to
  /// a compound literal. Otherwise, returns null.
  llvm::GlobalVariable *
  getAddrOfConstantCompoundLiteralIfEmitted(const CompoundLiteralExpr *E);

  /// Notes that CLE's GlobalVariable is GV. Asserts that CLE isn't already
  /// emitted.
  void setAddrOfConstantCompoundLiteral(const CompoundLiteralExpr *CLE,
                                        llvm::GlobalVariable *GV);

  /// Returns a pointer to a global variable representing a temporary
  /// with static or thread storage duration.
  ConstantAddress GetAddrOfGlobalTemporary(const MaterializeTemporaryExpr *E,
                                           const Expr *Inner);

  /// Retrieve the record type that describes the state of an
  /// Objective-C fast enumeration loop (for..in).
  QualType getObjCFastEnumerationStateType();

  // Produce code for this constructor/destructor. This method doesn't try
  // to apply any ABI rules about which other constructors/destructors
  // are needed or if they are alias to each other.
  llvm::Function *codegenCXXStructor(GlobalDecl GD);

  /// Return the address of the constructor/destructor of the given type.
  llvm::Constant *
  getAddrOfCXXStructor(GlobalDecl GD, const CGFunctionInfo *FnInfo = nullptr,
                       llvm::FunctionType *FnType = nullptr,
                       bool DontDefer = false,
                       ForDefinition_t IsForDefinition = NotForDefinition) {
    return cast<llvm::Constant>(getAddrAndTypeOfCXXStructor(GD, FnInfo, FnType,
                                                            DontDefer,
                                                            IsForDefinition)
                                    .getCallee());
  }

  llvm::FunctionCallee getAddrAndTypeOfCXXStructor(
      GlobalDecl GD, const CGFunctionInfo *FnInfo = nullptr,
      llvm::FunctionType *FnType = nullptr, bool DontDefer = false,
      ForDefinition_t IsForDefinition = NotForDefinition);

  /// Given a builtin id for a function like "__builtin_fabsf", return a
  /// Function* for "fabsf".
  llvm::Constant *getBuiltinLibFunction(const FunctionDecl *FD,
                                        unsigned BuiltinID);

  llvm::Function *getIntrinsic(unsigned IID, ArrayRef<llvm::Type*> Tys = None);

  /// Emit code for a single top level declaration.
  void EmitTopLevelDecl(Decl *D);

  /// Stored a deferred empty coverage mapping for an unused
  /// and thus uninstrumented top level declaration.
  void AddDeferredUnusedCoverageMapping(Decl *D);

  /// Remove the deferred empty coverage mapping as this
  /// declaration is actually instrumented.
  void ClearUnusedCoverageMapping(const Decl *D);

  /// Emit all the deferred coverage mappings
  /// for the uninstrumented functions.
  void EmitDeferredUnusedCoverageMappings();

  /// Emit an alias for "main" if it has no arguments (needed for wasm).
  void EmitMainVoidAlias();

  /// Tell the consumer that this variable has been instantiated.
  void HandleCXXStaticMemberVarInstantiation(VarDecl *VD);

  /// If the declaration has internal linkage but is inside an
  /// extern "C" linkage specification, prepare to emit an alias for it
  /// to the expected name.
  template<typename SomeDecl>
  void MaybeHandleStaticInExternC(const SomeDecl *D, llvm::GlobalValue *GV);

  /// Add a global to a list to be added to the llvm.used metadata.
  void addUsedGlobal(llvm::GlobalValue *GV);

  /// Add a global to a list to be added to the llvm.compiler.used metadata.
  void addCompilerUsedGlobal(llvm::GlobalValue *GV);

  /// Add a global to a list to be added to the llvm.compiler.used metadata.
  void addUsedOrCompilerUsedGlobal(llvm::GlobalValue *GV);

  /// Add a destructor and object to add to the C++ global destructor function.
  void AddCXXDtorEntry(llvm::FunctionCallee DtorFn, llvm::Constant *Object) {
    CXXGlobalDtorsOrStermFinalizers.emplace_back(DtorFn.getFunctionType(),
                                                 DtorFn.getCallee(), Object);
  }

  /// Add an sterm finalizer to the C++ global cleanup function.
  void AddCXXStermFinalizerEntry(llvm::FunctionCallee DtorFn) {
    CXXGlobalDtorsOrStermFinalizers.emplace_back(DtorFn.getFunctionType(),
                                                 DtorFn.getCallee(), nullptr);
  }

  /// Add an sterm finalizer to its own llvm.global_dtors entry.
  void AddCXXStermFinalizerToGlobalDtor(llvm::Function *StermFinalizer,
                                        int Priority) {
    AddGlobalDtor(StermFinalizer, Priority);
  }

  void AddCXXPrioritizedStermFinalizerEntry(llvm::Function *StermFinalizer,
                                            int Priority) {
    OrderGlobalInitsOrStermFinalizers Key(Priority,
                                          PrioritizedCXXStermFinalizers.size());
    PrioritizedCXXStermFinalizers.push_back(
        std::make_pair(Key, StermFinalizer));
  }

  /// Create or return a runtime function declaration with the specified type
  /// and name. If \p AssumeConvergent is true, the call will have the
  /// convergent attribute added.
  llvm::FunctionCallee
  CreateRuntimeFunction(llvm::FunctionType *Ty, StringRef Name,
                        llvm::AttributeList ExtraAttrs = llvm::AttributeList(),
                        bool Local = false, bool AssumeConvergent = false);

  /// Create a new runtime global variable with the specified type and name.
  llvm::Constant *CreateRuntimeVariable(llvm::Type *Ty,
                                        StringRef Name);

  ///@name Custom Blocks Runtime Interfaces
  ///@{

  llvm::Constant *getNSConcreteGlobalBlock();
  llvm::Constant *getNSConcreteStackBlock();
  llvm::FunctionCallee getBlockObjectAssign();
  llvm::FunctionCallee getBlockObjectDispose();

  ///@}

  llvm::Function *getLLVMLifetimeStartFn();
  llvm::Function *getLLVMLifetimeEndFn();

  // Make sure that this type is translated.
  void UpdateCompletedType(const TagDecl *TD);

  llvm::Constant *getMemberPointerConstant(const UnaryOperator *e);

  /// Emit type info if type of an expression is a variably modified
  /// type. Also emit proper debug info for cast types.
  void EmitExplicitCastExprType(const ExplicitCastExpr *E,
                                CodeGenFunction *CGF = nullptr);

  /// Return the result of value-initializing the given type, i.e. a null
  /// expression of the given type.  This is usually, but not always, an LLVM
  /// null constant.
  llvm::Constant *EmitNullConstant(QualType T);

  /// Return a null constant appropriate for zero-initializing a base class with
  /// the given type. This is usually, but not always, an LLVM null constant.
  llvm::Constant *EmitNullConstantForBase(const CXXRecordDecl *Record);

  /// Emit a general error that something can't be done.
  void Error(SourceLocation loc, StringRef error);

  /// Print out an error that codegen doesn't support the specified stmt yet.
  void ErrorUnsupported(const Stmt *S, const char *Type);

  /// Print out an error that codegen doesn't support the specified decl yet.
  void ErrorUnsupported(const Decl *D, const char *Type);

  /// Set the attributes on the LLVM function for the given decl and function
  /// info. This applies attributes necessary for handling the ABI as well as
  /// user specified attributes like section.
  void SetInternalFunctionAttributes(GlobalDecl GD, llvm::Function *F,
                                     const CGFunctionInfo &FI);

  /// Set the LLVM function attributes (sext, zext, etc).
  void SetLLVMFunctionAttributes(GlobalDecl GD, const CGFunctionInfo &Info,
                                 llvm::Function *F, bool IsThunk);

  /// Set the LLVM function attributes which only apply to a function
  /// definition.
  void SetLLVMFunctionAttributesForDefinition(const Decl *D, llvm::Function *F);

  /// Set the LLVM function attributes that represent floating point
  /// environment.
  void setLLVMFunctionFEnvAttributes(const FunctionDecl *D, llvm::Function *F);

  /// Return true iff the given type uses 'sret' when used as a return type.
  bool ReturnTypeUsesSRet(const CGFunctionInfo &FI);

  /// Return true iff the given type uses an argument slot when 'sret' is used
  /// as a return type.
  bool ReturnSlotInterferesWithArgs(const CGFunctionInfo &FI);

  /// Return true iff the given type uses 'fpret' when used as a return type.
  bool ReturnTypeUsesFPRet(QualType ResultType);

  /// Return true iff the given type uses 'fp2ret' when used as a return type.
  bool ReturnTypeUsesFP2Ret(QualType ResultType);

  /// Get the LLVM attributes and calling convention to use for a particular
  /// function type.
  ///
  /// \param Name - The function name.
  /// \param Info - The function type information.
  /// \param CalleeInfo - The callee information these attributes are being
  /// constructed for. If valid, the attributes applied to this decl may
  /// contribute to the function attributes and calling convention.
  /// \param Attrs [out] - On return, the attribute list to use.
  /// \param CallingConv [out] - On return, the LLVM calling convention to use.
  void ConstructAttributeList(StringRef Name, const CGFunctionInfo &Info,
                              CGCalleeInfo CalleeInfo,
                              llvm::AttributeList &Attrs, unsigned &CallingConv,
                              bool AttrOnCallSite, bool IsThunk);

  /// Adds attributes to F according to our CodeGenOptions and LangOptions, as
  /// though we had emitted it ourselves.  We remove any attributes on F that
  /// conflict with the attributes we add here.
  ///
  /// This is useful for adding attrs to bitcode modules that you want to link
  /// with but don't control, such as CUDA's libdevice.  When linking with such
  /// a bitcode library, you might want to set e.g. its functions'
  /// "unsafe-fp-math" attribute to match the attr of the functions you're
  /// codegen'ing.  Otherwise, LLVM will interpret the bitcode module's lack of
  /// unsafe-fp-math attrs as tantamount to unsafe-fp-math=false, and then LLVM
  /// will propagate unsafe-fp-math=false up to every transitive caller of a
  /// function in the bitcode library!
  ///
  /// With the exception of fast-math attrs, this will only make the attributes
  /// on the function more conservative.  But it's unsafe to call this on a
  /// function which relies on particular fast-math attributes for correctness.
  /// It's up to you to ensure that this is safe.
  void addDefaultFunctionDefinitionAttributes(llvm::Function &F);

  /// Like the overload taking a `Function &`, but intended specifically
  /// for frontends that want to build on Clang's target-configuration logic.
  void addDefaultFunctionDefinitionAttributes(llvm::AttrBuilder &attrs);

  StringRef getMangledName(GlobalDecl GD);
  StringRef getBlockMangledName(GlobalDecl GD, const BlockDecl *BD);
  const GlobalDecl getMangledNameDecl(StringRef);

  void EmitTentativeDefinition(const VarDecl *D);

  void EmitExternalDeclaration(const VarDecl *D);

  void EmitVTable(CXXRecordDecl *Class);

  void RefreshTypeCacheForClass(const CXXRecordDecl *Class);

  /// Appends Opts to the "llvm.linker.options" metadata value.
  void AppendLinkerOptions(StringRef Opts);

  /// Appends a detect mismatch command to the linker options.
  void AddDetectMismatch(StringRef Name, StringRef Value);

  /// Appends a dependent lib to the appropriate metadata value.
  void AddDependentLib(StringRef Lib);


  llvm::GlobalVariable::LinkageTypes getFunctionLinkage(GlobalDecl GD);

  void setFunctionLinkage(GlobalDecl GD, llvm::Function *F) {
    F->setLinkage(getFunctionLinkage(GD));
  }

  /// Return the appropriate linkage for the vtable, VTT, and type information
  /// of the given class.
  llvm::GlobalVariable::LinkageTypes getVTableLinkage(const CXXRecordDecl *RD);

  /// Return the store size, in character units, of the given LLVM type.
  CharUnits GetTargetTypeStoreSize(llvm::Type *Ty) const;

  /// Returns LLVM linkage for a declarator.
  llvm::GlobalValue::LinkageTypes
  getLLVMLinkageForDeclarator(const DeclaratorDecl *D, GVALinkage Linkage,
                              bool IsConstantVariable);

  /// Returns LLVM linkage for a declarator.
  llvm::GlobalValue::LinkageTypes
  getLLVMLinkageVarDefinition(const VarDecl *VD, bool IsConstant);

  /// Emit all the global annotations.
  void EmitGlobalAnnotations();

  /// Emit an annotation string.
  llvm::Constant *EmitAnnotationString(StringRef Str);

  /// Emit the annotation's translation unit.
  llvm::Constant *EmitAnnotationUnit(SourceLocation Loc);

  /// Emit the annotation line number.
  llvm::Constant *EmitAnnotationLineNo(SourceLocation L);

  /// Emit additional args of the annotation.
  llvm::Constant *EmitAnnotationArgs(const AnnotateAttr *Attr);

  /// Generate the llvm::ConstantStruct which contains the annotation
  /// information for a given GlobalValue. The annotation struct is
  /// {i8 *, i8 *, i8 *, i32}. The first field is a constant expression, the
  /// GlobalValue being annotated. The second field is the constant string
  /// created from the AnnotateAttr's annotation. The third field is a constant
  /// string containing the name of the translation unit. The fourth field is
  /// the line number in the file of the annotated value declaration.
  llvm::Constant *EmitAnnotateAttr(llvm::GlobalValue *GV,
                                   const AnnotateAttr *AA,
                                   SourceLocation L);

  /// Add global annotations that are set on D, for the global GV. Those
  /// annotations are emitted during finalization of the LLVM code.
  void AddGlobalAnnotations(const ValueDecl *D, llvm::GlobalValue *GV);

  bool isInNoSanitizeList(SanitizerMask Kind, llvm::Function *Fn,
                          SourceLocation Loc) const;

  bool isInNoSanitizeList(SanitizerMask Kind, llvm::GlobalVariable *GV,
                          SourceLocation Loc, QualType Ty,
                          StringRef Category = StringRef()) const;

  /// Imbue XRay attributes to a function, applying the always/never attribute
  /// lists in the process. Returns true if we did imbue attributes this way,
  /// false otherwise.
  bool imbueXRayAttrs(llvm::Function *Fn, SourceLocation Loc,
                      StringRef Category = StringRef()) const;

  /// Returns true if function at the given location should be excluded from
  /// profile instrumentation.
  bool isProfileInstrExcluded(llvm::Function *Fn, SourceLocation Loc) const;

  SanitizerMetadata *getSanitizerMetadata() {
    return SanitizerMD.get();
  }

  void addDeferredVTable(const CXXRecordDecl *RD) {
    DeferredVTables.push_back(RD);
  }

  /// Emit code for a single global function or var decl. Forward declarations
  /// are emitted lazily.
  void EmitGlobal(GlobalDecl D);

  bool TryEmitBaseDestructorAsAlias(const CXXDestructorDecl *D);

  llvm::GlobalValue *GetGlobalValue(StringRef Ref);

  /// Set attributes which are common to any form of a global definition (alias,
  /// Objective-C method, function, global variable).
  ///
  /// NOTE: This should only be called for definitions.
  void SetCommonAttributes(GlobalDecl GD, llvm::GlobalValue *GV);

  void addReplacement(StringRef Name, llvm::Constant *C);

  void addGlobalValReplacement(llvm::GlobalValue *GV, llvm::Constant *C);

  /// Emit a code for threadprivate directive.
  /// \param D Threadprivate declaration.
  void EmitOMPThreadPrivateDecl(const OMPThreadPrivateDecl *D);

  /// Emit a code for declare reduction construct.
  void EmitOMPDeclareReduction(const OMPDeclareReductionDecl *D,
                               CodeGenFunction *CGF = nullptr);

  /// Emit a code for declare mapper construct.
  void EmitOMPDeclareMapper(const OMPDeclareMapperDecl *D,
                            CodeGenFunction *CGF = nullptr);

  /// Emit a code for requires directive.
  /// \param D Requires declaration
  void EmitOMPRequiresDecl(const OMPRequiresDecl *D);

  /// Emit a code for the allocate directive.
  /// \param D The allocate declaration
  void EmitOMPAllocateDecl(const OMPAllocateDecl *D);

  /// Return the alignment specified in an allocate directive, if present.
  llvm::Optional<CharUnits> getOMPAllocateAlignment(const VarDecl *VD);

  /// Returns whether the given record has hidden LTO visibility and therefore
  /// may participate in (single-module) CFI and whole-program vtable
  /// optimization.
  bool HasHiddenLTOVisibility(const CXXRecordDecl *RD);

  /// Returns whether the given record has public LTO visibility (regardless of
  /// -lto-whole-program-visibility) and therefore may not participate in
  /// (single-module) CFI and whole-program vtable optimization.
  bool AlwaysHasLTOVisibilityPublic(const CXXRecordDecl *RD);

  /// Returns the vcall visibility of the given type. This is the scope in which
  /// a virtual function call could be made which ends up being dispatched to a
  /// member function of this class. This scope can be wider than the visibility
  /// of the class itself when the class has a more-visible dynamic base class.
  /// The client should pass in an empty Visited set, which is used to prevent
  /// redundant recursive processing.
  llvm::GlobalObject::VCallVisibility
  GetVCallVisibilityLevel(const CXXRecordDecl *RD,
                          llvm::DenseSet<const CXXRecordDecl *> &Visited);

  /// Emit type metadata for the given vtable using the given layout.
  void EmitVTableTypeMetadata(const CXXRecordDecl *RD,
                              llvm::GlobalVariable *VTable,
                              const VTableLayout &VTLayout);

  /// Generate a cross-DSO type identifier for MD.
  llvm::ConstantInt *CreateCrossDsoCfiTypeId(llvm::Metadata *MD);

  /// Create a metadata identifier for the given type. This may either be an
  /// MDString (for external identifiers) or a distinct unnamed MDNode (for
  /// internal identifiers).
  llvm::Metadata *CreateMetadataIdentifierForType(QualType T);

  /// Create a metadata identifier that is intended to be used to check virtual
  /// calls via a member function pointer.
  llvm::Metadata *CreateMetadataIdentifierForVirtualMemPtrType(QualType T);

  /// Create a metadata identifier for the generalization of the given type.
  /// This may either be an MDString (for external identifiers) or a distinct
  /// unnamed MDNode (for internal identifiers).
  llvm::Metadata *CreateMetadataIdentifierGeneralized(QualType T);

  /// Create and attach type metadata to the given function.
  void CreateFunctionTypeMetadataForIcall(const FunctionDecl *FD,
                                          llvm::Function *F);

  /// Whether this function's return type has no side effects, and thus may
  /// be trivially discarded if it is unused.
  bool MayDropFunctionReturn(const ASTContext &Context, QualType ReturnType);

  /// Returns whether this module needs the "all-vtables" type identifier.
  bool NeedAllVtablesTypeId() const;

  /// Create and attach type metadata for the given vtable.
  void AddVTableTypeMetadata(llvm::GlobalVariable *VTable, CharUnits Offset,
                             const CXXRecordDecl *RD);

  /// Return a vector of most-base classes for RD. This is used to implement
  /// control flow integrity checks for member function pointers.
  ///
  /// A most-base class of a class C is defined as a recursive base class of C,
  /// including C itself, that does not have any bases.
  std::vector<const CXXRecordDecl *>
  getMostBaseClasses(const CXXRecordDecl *RD);

  llvm::GlobalVariable *
  GetOrCreateRTTIProxyGlobalVariable(llvm::Constant *Addr);

  /// Get the declaration of std::terminate for the platform.
  llvm::FunctionCallee getTerminateFn();

  llvm::SanitizerStatReport &getSanStats();

  llvm::Value *
  createOpenCLIntToSamplerConversion(const Expr *E, CodeGenFunction &CGF);

  /// OpenCL v1.2 s5.6.4.6 allows the compiler to store kernel argument
  /// information in the program executable. The argument information stored
  /// includes the argument name, its type, the address and access qualifiers
  /// used. This helper can be used to generate metadata for source code kernel
  /// function as well as generated implicitly kernels. If a kernel is generated
  /// implicitly null value has to be passed to the last two parameters,
  /// otherwise all parameters must have valid non-null values.
  /// \param FN is a pointer to IR function being generated.
  /// \param FD is a pointer to function declaration if any.
  /// \param CGF is a pointer to CodeGenFunction that generates this function.
  void GenKernelArgMetadata(llvm::Function *FN,
                            const FunctionDecl *FD = nullptr,
                            CodeGenFunction *CGF = nullptr);

  /// Get target specific null pointer.
  /// \param T is the LLVM type of the null pointer.
  /// \param QT is the clang QualType of the null pointer.
  llvm::Constant *getNullPointer(llvm::PointerType *T, QualType QT);

  CharUnits getNaturalTypeAlignment(QualType T,
                                    LValueBaseInfo *BaseInfo = nullptr,
                                    TBAAAccessInfo *TBAAInfo = nullptr,
                                    bool forPointeeType = false);
  CharUnits getNaturalPointeeTypeAlignment(QualType T,
                                           LValueBaseInfo *BaseInfo = nullptr,
                                           TBAAAccessInfo *TBAAInfo = nullptr);
  bool stopAutoInit();

  /// Print the postfix for externalized static variable or kernels for single
<<<<<<< HEAD
  /// source offloading languages CUDA and HIP.
=======
  /// source offloading languages CUDA and HIP. The unique postfix is created
  /// using either the CUID argument, or the file's UniqueID and active macros.
  /// The fallback method without a CUID requires that the offloading toolchain
  /// does not define separate macros via the -cc1 options.
>>>>>>> 34b6327a
  void printPostfixForExternalizedDecl(llvm::raw_ostream &OS,
                                       const Decl *D) const;

  /// Helper functions for generating a NoLoop kernel
  /// For a captured statement, get the single For statement, if it exists,
  /// otherwise return nullptr.
  const ForStmt *getSingleForStmt(const Stmt *S);

  /// Does the loop init qualify for a NoLoop kernel?
  bool checkDeclStmt(const ForStmt &FStmt);
  bool checkInitExpr(const ForStmt &FStmt);
  bool checkLoopInit(const ForStmt &FStmt);

  /// Does the loop increment qualify for a NoLoop kernel?
  bool checkLoopStep(const ForStmt &FStmt);

  /// Does the loop condition qualify for a NoLoop kernel?
  bool checkLoopStop(const ForStmt &FStmt);

  /// If we are able to generate a NoLoop kernel for this directive, return
  /// true, otherwise return false. If successful, a map is created from the
  /// top-level statement to the intermediate statements. For a combined
  /// construct, there are no intermediate statements. Used for a combined
  /// construct
  bool checkAndSetNoLoopKernel(const OMPExecutableDirective &D);

  /// Given a top-level target construct for no-loop codegen, get the
  /// intermediate OpenMP constructs
  const NoLoopIntermediateStmts &getNoLoopStmts(const Stmt *S) {
    assert(isNoLoopKernel(S));
    return NoLoopKernels.find(S)->second;
  }

  /// Erase no-loop related metadata for the input statement
  void resetNoLoopKernel(const Stmt *S) { NoLoopKernels.erase(S); }
  /// Are we generating no-loop kernel for the input statement
  bool isNoLoopKernel(const Stmt *S) {
    return NoLoopKernels.find(S) != NoLoopKernels.end();
  }

  /// Move some lazily-emitted states to the NewBuilder. This is especially
  /// essential for the incremental parsing environment like Clang Interpreter,
  /// because we'll lose all important information after each repl.
  void moveLazyEmissionStates(CodeGenModule *NewBuilder) {
    assert(DeferredDeclsToEmit.empty() &&
           "Should have emitted all decls deferred to emit.");
    assert(NewBuilder->DeferredDecls.empty() &&
           "Newly created module should not have deferred decls");
    NewBuilder->DeferredDecls = std::move(DeferredDecls);

    assert(NewBuilder->DeferredVTables.empty() &&
           "Newly created module should not have deferred vtables");
    NewBuilder->DeferredVTables = std::move(DeferredVTables);

    assert(NewBuilder->MangledDeclNames.empty() &&
           "Newly created module should not have mangled decl names");
    assert(NewBuilder->Manglings.empty() &&
           "Newly created module should not have manglings");
    NewBuilder->Manglings = std::move(Manglings);

    assert(WeakRefReferences.empty() &&
           "Not all WeakRefRefs have been applied");
    NewBuilder->WeakRefReferences = std::move(WeakRefReferences);

    NewBuilder->TBAA = std::move(TBAA);
  }


private:
  llvm::Constant *GetOrCreateLLVMFunction(
      StringRef MangledName, llvm::Type *Ty, GlobalDecl D, bool ForVTable,
      bool DontDefer = false, bool IsThunk = false,
      llvm::AttributeList ExtraAttrs = llvm::AttributeList(),
      ForDefinition_t IsForDefinition = NotForDefinition);

  // References to multiversion functions are resolved through an implicitly
  // defined resolver function. This function is responsible for creating
  // the resolver symbol for the provided declaration. The value returned
  // will be for an ifunc (llvm::GlobalIFunc) if the current target supports
  // that feature and for a regular function (llvm::GlobalValue) otherwise.
  llvm::Constant *GetOrCreateMultiVersionResolver(GlobalDecl GD);

  // In scenarios where a function is not known to be a multiversion function
  // until a later declaration, it is sometimes necessary to change the
  // previously created mangled name to align with requirements of whatever
  // multiversion function kind the function is now known to be. This function
  // is responsible for performing such mangled name updates.
  void UpdateMultiVersionNames(GlobalDecl GD, const FunctionDecl *FD,
                               StringRef &CurName);

  llvm::Constant *
  GetOrCreateLLVMGlobal(StringRef MangledName, llvm::Type *Ty, LangAS AddrSpace,
                        const VarDecl *D,
                        ForDefinition_t IsForDefinition = NotForDefinition);

  bool GetCPUAndFeaturesAttributes(GlobalDecl GD,
                                   llvm::AttrBuilder &AttrBuilder);
  void setNonAliasAttributes(GlobalDecl GD, llvm::GlobalObject *GO);

  /// Set function attributes for a function declaration.
  void SetFunctionAttributes(GlobalDecl GD, llvm::Function *F,
                             bool IsIncompleteFunction, bool IsThunk);

  void EmitGlobalDefinition(GlobalDecl D, llvm::GlobalValue *GV = nullptr);

  void EmitGlobalFunctionDefinition(GlobalDecl GD, llvm::GlobalValue *GV);
  void EmitMultiVersionFunctionDefinition(GlobalDecl GD, llvm::GlobalValue *GV);

  void EmitGlobalVarDefinition(const VarDecl *D, bool IsTentative = false);
  void EmitExternalVarDeclaration(const VarDecl *D);
  void EmitAliasDefinition(GlobalDecl GD);
  void emitIFuncDefinition(GlobalDecl GD);
  void emitCPUDispatchDefinition(GlobalDecl GD);
  void EmitObjCPropertyImplementations(const ObjCImplementationDecl *D);
  void EmitObjCIvarInitializations(ObjCImplementationDecl *D);

  // C++ related functions.

  void EmitDeclContext(const DeclContext *DC);
  void EmitLinkageSpec(const LinkageSpecDecl *D);

  /// Emit the function that initializes C++ thread_local variables.
  void EmitCXXThreadLocalInitFunc();

  /// Emit the function that initializes C++ globals.
  void EmitCXXGlobalInitFunc();

  /// Emit the function that performs cleanup associated with C++ globals.
  void EmitCXXGlobalCleanUpFunc();

  /// Emit the function that initializes the specified global (if PerformInit is
  /// true) and registers its destructor.
  void EmitCXXGlobalVarDeclInitFunc(const VarDecl *D,
                                    llvm::GlobalVariable *Addr,
                                    bool PerformInit);

  void EmitPointerToInitFunc(const VarDecl *VD, llvm::GlobalVariable *Addr,
                             llvm::Function *InitFunc, InitSegAttr *ISA);

  // FIXME: Hardcoding priority here is gross.
  void AddGlobalCtor(llvm::Function *Ctor, int Priority = 65535,
                     llvm::Constant *AssociatedData = nullptr);
  void AddGlobalDtor(llvm::Function *Dtor, int Priority = 65535,
                     bool IsDtorAttrFunc = false);

  /// EmitCtorList - Generates a global array of functions and priorities using
  /// the given list and name. This array will have appending linkage and is
  /// suitable for use as a LLVM constructor or destructor array. Clears Fns.
  void EmitCtorList(CtorList &Fns, const char *GlobalName);

  /// Emit any needed decls for which code generation was deferred.
  void EmitDeferred();

  /// Try to emit external vtables as available_externally if they have emitted
  /// all inlined virtual functions.  It runs after EmitDeferred() and therefore
  /// is not allowed to create new references to things that need to be emitted
  /// lazily.
  void EmitVTablesOpportunistically();

  /// Call replaceAllUsesWith on all pairs in Replacements.
  void applyReplacements();

  /// Call replaceAllUsesWith on all pairs in GlobalValReplacements.
  void applyGlobalValReplacements();

  void checkAliases();

  std::map<int, llvm::TinyPtrVector<llvm::Function *>> DtorsUsingAtExit;

  /// Register functions annotated with __attribute__((destructor)) using
  /// __cxa_atexit, if it is available, or atexit otherwise.
  void registerGlobalDtorsWithAtExit();

  // When using sinit and sterm functions, unregister
  // __attribute__((destructor)) annotated functions which were previously
  // registered by the atexit subroutine using unatexit.
  void unregisterGlobalDtorsWithUnAtExit();

  /// Emit deferred multiversion function resolvers and associated variants.
  void emitMultiVersionFunctions();

  /// Emit any vtables which we deferred and still have a use for.
  void EmitDeferredVTables();

  /// Emit a dummy function that reference a CoreFoundation symbol when
  /// @available is used on Darwin.
  void emitAtAvailableLinkGuard();

  /// Emit the llvm.used and llvm.compiler.used metadata.
  void emitLLVMUsed();

  /// Emit the link options introduced by imported modules.
  void EmitModuleLinkOptions();

  /// Helper function for EmitStaticExternCAliases() to redirect ifuncs that
  /// have a resolver name that matches 'Elem' to instead resolve to the name of
  /// 'CppFunc'. This redirection is necessary in cases where 'Elem' has a name
  /// that will be emitted as an alias of the name bound to 'CppFunc'; ifuncs
  /// may not reference aliases. Redirection is only performed if 'Elem' is only
  /// used by ifuncs in which case, 'Elem' is destroyed. 'true' is returned if
  /// redirection is successful, and 'false' is returned otherwise.
  bool CheckAndReplaceExternCIFuncs(llvm::GlobalValue *Elem,
                                    llvm::GlobalValue *CppFunc);

  /// Emit aliases for internal-linkage declarations inside "C" language
  /// linkage specifications, giving them the "expected" name where possible.
  void EmitStaticExternCAliases();

  void EmitDeclMetadata();

  /// Emit the Clang version as llvm.ident metadata.
  void EmitVersionIdentMetadata();

  /// Emit the Clang commandline as llvm.commandline metadata.
  void EmitCommandLineMetadata();

  /// Emit the module flag metadata used to pass options controlling the
  /// the backend to LLVM.
  void EmitBackendOptionsMetadata(const CodeGenOptions CodeGenOpts);

  /// Emits OpenCL specific Metadata e.g. OpenCL version.
  void EmitOpenCLMetadata();

  /// Emit the llvm.gcov metadata used to tell LLVM where to emit the .gcno and
  /// .gcda files in a way that persists in .bc files.
  void EmitCoverageFile();

  /// Determine whether the definition must be emitted; if this returns \c
  /// false, the definition can be emitted lazily if it's used.
  bool MustBeEmitted(const ValueDecl *D);

  /// Determine whether the definition can be emitted eagerly, or should be
  /// delayed until the end of the translation unit. This is relevant for
  /// definitions whose linkage can change, e.g. implicit function instantions
  /// which may later be explicitly instantiated.
  bool MayBeEmittedEagerly(const ValueDecl *D);

  /// Check whether we can use a "simpler", more core exceptions personality
  /// function.
  void SimplifyPersonality();

  /// Helper function for ConstructAttributeList and
  /// addDefaultFunctionDefinitionAttributes.  Builds a set of function
  /// attributes to add to a function with the given properties.
  void getDefaultFunctionAttributes(StringRef Name, bool HasOptnone,
                                    bool AttrOnCallSite,
                                    llvm::AttrBuilder &FuncAttrs);

  llvm::Metadata *CreateMetadataIdentifierImpl(QualType T, MetadataTypeMap &Map,
                                               StringRef Suffix);

  /// Top level checker for no-loop on the for statement
  bool isForStmtNoLoopConforming(const Stmt *);

  /// Used for a target construct
  bool checkAndSetNoLoopTargetConstruct(const OMPExecutableDirective &D);

  /// Are clauses on a combined OpenMP construct compatible with no-loop
  /// codegen?
  bool areCombinedClausesNoLoopCompatible(const OMPExecutableDirective &D);

  /// Populate the map used for no-loop codegen
  void setNoLoopKernel(const Stmt *S,
                       NoLoopIntermediateStmts IntermediateStmts) {
    NoLoopKernels[S] = IntermediateStmts;
  }
};

}  // end namespace CodeGen
}  // end namespace clang

#endif // LLVM_CLANG_LIB_CODEGEN_CODEGENMODULE_H<|MERGE_RESOLUTION|>--- conflicted
+++ resolved
@@ -1491,14 +1491,10 @@
   bool stopAutoInit();
 
   /// Print the postfix for externalized static variable or kernels for single
-<<<<<<< HEAD
-  /// source offloading languages CUDA and HIP.
-=======
   /// source offloading languages CUDA and HIP. The unique postfix is created
   /// using either the CUID argument, or the file's UniqueID and active macros.
   /// The fallback method without a CUID requires that the offloading toolchain
   /// does not define separate macros via the -cc1 options.
->>>>>>> 34b6327a
   void printPostfixForExternalizedDecl(llvm::raw_ostream &OS,
                                        const Decl *D) const;
 
