//===--- Driver.cpp - Clang GCC Compatible Driver -------------------------===//
//
// Part of the LLVM Project, under the Apache License v2.0 with LLVM Exceptions.
// See https://llvm.org/LICENSE.txt for license information.
// SPDX-License-Identifier: Apache-2.0 WITH LLVM-exception
//
//===----------------------------------------------------------------------===//

#include "clang/Driver/Driver.h"
#include "ToolChains/AIX.h"
#include "ToolChains/AMDGPU.h"
#include "ToolChains/AMDGPUOpenMP.h"
#include "ToolChains/AVR.h"
#include "ToolChains/Ananas.h"
#include "ToolChains/BareMetal.h"
#include "ToolChains/Clang.h"
#include "ToolChains/CloudABI.h"
#include "ToolChains/Contiki.h"
#include "ToolChains/CrossWindows.h"
#include "ToolChains/Cuda.h"
#include "ToolChains/Darwin.h"
#include "ToolChains/DragonFly.h"
#include "ToolChains/FreeBSD.h"
#include "ToolChains/Fuchsia.h"
#include "ToolChains/Gnu.h"
#include "ToolChains/HIPAMD.h"
#include "ToolChains/HIPSPV.h"
#include "ToolChains/Haiku.h"
#include "ToolChains/Hexagon.h"
#include "ToolChains/Hurd.h"
#include "ToolChains/Lanai.h"
#include "ToolChains/Linux.h"
#include "ToolChains/MSP430.h"
#include "ToolChains/MSVC.h"
#include "ToolChains/MinGW.h"
#include "ToolChains/Minix.h"
#include "ToolChains/MipsLinux.h"
#include "ToolChains/Myriad.h"
#include "ToolChains/NaCl.h"
#include "ToolChains/NetBSD.h"
#include "ToolChains/OpenBSD.h"
#include "ToolChains/PPCFreeBSD.h"
#include "ToolChains/PPCLinux.h"
#include "ToolChains/PS4CPU.h"
#include "ToolChains/RISCVToolchain.h"
#include "ToolChains/SPIRV.h"
#include "ToolChains/Solaris.h"
#include "ToolChains/TCE.h"
#include "ToolChains/VEToolchain.h"
#include "ToolChains/WebAssembly.h"
#include "ToolChains/XCore.h"
#include "ToolChains/ZOS.h"
#include "clang/Basic/TargetID.h"
#include "clang/Basic/Version.h"
#include "clang/Config/config.h"
#include "clang/Driver/Action.h"
#include "clang/Driver/Compilation.h"
#include "clang/Driver/DriverDiagnostic.h"
#include "clang/Driver/InputInfo.h"
#include "clang/Driver/Job.h"
#include "clang/Driver/Options.h"
<<<<<<< HEAD
#include "clang/Driver/OptionUtils.h"
=======
#include "clang/Driver/Phases.h"
>>>>>>> 3323321f
#include "clang/Driver/SanitizerArgs.h"
#include "clang/Driver/Tool.h"
#include "clang/Driver/Types.h"
#include "clang/Driver/ToolChain.h"
#include "clang/Driver/Util.h"
#include "llvm/ADT/ArrayRef.h"
#include "llvm/ADT/STLExtras.h"
#include "llvm/ADT/SmallSet.h"
#include "llvm/ADT/StringExtras.h"
#include "llvm/ADT/StringRef.h"
#include "llvm/ADT/StringSet.h"
#include "llvm/ADT/StringSwitch.h"
#include "llvm/Config/llvm-config.h"
#include "llvm/MC/TargetRegistry.h"
#include "llvm/Option/Arg.h"
#include "llvm/Option/ArgList.h"
#include "llvm/Option/OptSpecifier.h"
#include "llvm/Option/OptTable.h"
#include "llvm/Option/Option.h"
#include "llvm/Support/CommandLine.h"
#include "llvm/Support/ErrorHandling.h"
#include "llvm/Support/ExitCodes.h"
#include "llvm/Support/FileSystem.h"
#include "llvm/Support/FormatVariadic.h"
#include "llvm/Support/Host.h"
#include "llvm/Support/MD5.h"
#include "llvm/Support/Path.h"
#include "llvm/Support/PrettyStackTrace.h"
#include "llvm/Support/Process.h"
#include "llvm/Support/Program.h"
#include "llvm/Support/StringSaver.h"
#include "llvm/Support/VirtualFileSystem.h"
#include "llvm/Support/raw_ostream.h"
#include <map>
#include <memory>
#include <utility>
#if LLVM_ON_UNIX
#include <unistd.h> // getpid
#endif

using namespace clang::driver;
using namespace clang;
using namespace llvm::opt;

static llvm::Optional<llvm::Triple>
getOffloadTargetTriple(const Driver &D, const ArgList &Args) {
  auto OffloadTargets = Args.getAllArgValues(options::OPT_offload_EQ);
  // Offload compilation flow does not support multiple targets for now. We
  // need the HIPActionBuilder (and possibly the CudaActionBuilder{,Base}too)
  // to support multiple tool chains first.
  switch (OffloadTargets.size()) {
  default:
    D.Diag(diag::err_drv_only_one_offload_target_supported);
    return llvm::None;
  case 0:
    D.Diag(diag::err_drv_invalid_or_unsupported_offload_target) << "";
    return llvm::None;
  case 1:
    break;
  }
  return llvm::Triple(OffloadTargets[0]);
}

static llvm::Optional<llvm::Triple>
getNVIDIAOffloadTargetTriple(const Driver &D, const ArgList &Args,
                             const llvm::Triple &HostTriple) {
  if (!Args.hasArg(options::OPT_offload_EQ)) {
    return llvm::Triple(HostTriple.isArch64Bit() ? "nvptx64-nvidia-cuda"
                                                 : "nvptx-nvidia-cuda");
  }
  auto TT = getOffloadTargetTriple(D, Args);
  if (TT && (TT->getArch() == llvm::Triple::spirv32 ||
             TT->getArch() == llvm::Triple::spirv64)) {
    if (Args.hasArg(options::OPT_emit_llvm))
      return TT;
    D.Diag(diag::err_drv_cuda_offload_only_emit_bc);
    return llvm::None;
  }
  D.Diag(diag::err_drv_invalid_or_unsupported_offload_target) << TT->str();
  return llvm::None;
}
static llvm::Optional<llvm::Triple>
getHIPOffloadTargetTriple(const Driver &D, const ArgList &Args) {
  if (!Args.hasArg(options::OPT_offload_EQ)) {
    return llvm::Triple("amdgcn-amd-amdhsa"); // Default HIP triple.
  }
  auto TT = getOffloadTargetTriple(D, Args);
  if (!TT)
    return llvm::None;
  if (TT->getArch() == llvm::Triple::amdgcn &&
      TT->getVendor() == llvm::Triple::AMD &&
      TT->getOS() == llvm::Triple::AMDHSA)
    return TT;
  if (TT->getArch() == llvm::Triple::spirv64)
    return TT;
  D.Diag(diag::err_drv_invalid_or_unsupported_offload_target) << TT->str();
  return llvm::None;
}

// static
std::string Driver::GetResourcesPath(StringRef BinaryPath,
                                     StringRef CustomResourceDir) {
  // Since the resource directory is embedded in the module hash, it's important
  // that all places that need it call this function, so that they get the
  // exact same string ("a/../b/" and "b/" get different hashes, for example).

  // Dir is bin/ or lib/, depending on where BinaryPath is.
  std::string Dir = std::string(llvm::sys::path::parent_path(BinaryPath));

  SmallString<128> P(Dir);
  if (CustomResourceDir != "") {
    llvm::sys::path::append(P, CustomResourceDir);
  } else {
    // On Windows, libclang.dll is in bin/.
    // On non-Windows, libclang.so/.dylib is in lib/.
    // With a static-library build of libclang, LibClangPath will contain the
    // path of the embedding binary, which for LLVM binaries will be in bin/.
    // ../lib gets us to lib/ in both cases.
    P = llvm::sys::path::parent_path(Dir);
    llvm::sys::path::append(P, Twine("lib") + CLANG_LIBDIR_SUFFIX, "clang",
                            CLANG_VERSION_STRING);
  }

  return std::string(P.str());
}

Driver::Driver(StringRef ClangExecutable, StringRef TargetTriple,
               DiagnosticsEngine &Diags, std::string Title,
               IntrusiveRefCntPtr<llvm::vfs::FileSystem> VFS)
    : Diags(Diags), VFS(std::move(VFS)), Mode(GCCMode),
      SaveTemps(SaveTempsNone), BitcodeEmbed(EmbedNone), LTOMode(LTOK_None),
      ClangExecutable(ClangExecutable), SysRoot(DEFAULT_SYSROOT),
      DriverTitle(Title), CCCPrintBindings(false), CCPrintOptions(false),
      CCPrintHeaders(false), CCLogDiagnostics(false), CCGenDiagnostics(false),
      CCPrintProcessStats(false), TargetTriple(TargetTriple), Saver(Alloc),
      CheckInputsExist(true), GenReproducer(false),
      SuppressMissingInputWarning(false), NumParallelJobs(1) {
  // Provide a sane fallback if no VFS is specified.
  if (!this->VFS)
    this->VFS = llvm::vfs::getRealFileSystem();

  Name = std::string(llvm::sys::path::filename(ClangExecutable));
  Dir = std::string(llvm::sys::path::parent_path(ClangExecutable));
  InstalledDir = Dir; // Provide a sensible default installed dir.

  if ((!SysRoot.empty()) && llvm::sys::path::is_relative(SysRoot)) {
    // Prepend InstalledDir if SysRoot is relative
    SmallString<128> P(InstalledDir);
    llvm::sys::path::append(P, SysRoot);
    SysRoot = std::string(P);
  }

#if defined(CLANG_CONFIG_FILE_SYSTEM_DIR)
  SystemConfigDir = CLANG_CONFIG_FILE_SYSTEM_DIR;
#endif
#if defined(CLANG_CONFIG_FILE_USER_DIR)
  UserConfigDir = CLANG_CONFIG_FILE_USER_DIR;
#endif

  // Compute the path to the resource directory.
  ResourceDir = GetResourcesPath(ClangExecutable, CLANG_RESOURCE_DIR);
}

void Driver::setDriverMode(StringRef Value) {
  static const std::string OptName =
      getOpts().getOption(options::OPT_driver_mode).getPrefixedName();
  if (auto M = llvm::StringSwitch<llvm::Optional<DriverMode>>(Value)
                   .Case("gcc", GCCMode)
                   .Case("g++", GXXMode)
                   .Case("cpp", CPPMode)
                   .Case("cl", CLMode)
                   .Case("flang", FlangMode)
                   .Default(None))
    Mode = *M;
  else
    Diag(diag::err_drv_unsupported_option_argument) << OptName << Value;
}

InputArgList Driver::ParseArgStrings(ArrayRef<const char *> ArgStrings,
                                     bool IsClCompatMode,
                                     bool &ContainsError) {
  llvm::PrettyStackTraceString CrashInfo("Command line argument parsing");
  ContainsError = false;

  unsigned IncludedFlagsBitmask;
  unsigned ExcludedFlagsBitmask;
  std::tie(IncludedFlagsBitmask, ExcludedFlagsBitmask) =
      getIncludeExcludeOptionFlagMasks(IsClCompatMode);

  // Make sure that Flang-only options don't pollute the Clang output
  // TODO: Make sure that Clang-only options don't pollute Flang output
  if (!IsFlangMode())
    ExcludedFlagsBitmask |= options::FlangOnlyOption;

  unsigned MissingArgIndex, MissingArgCount;
  InputArgList Args =
      getOpts().ParseArgs(ArgStrings, MissingArgIndex, MissingArgCount,
                          IncludedFlagsBitmask, ExcludedFlagsBitmask);

  // Check for missing argument error.
  if (MissingArgCount) {
    Diag(diag::err_drv_missing_argument)
        << Args.getArgString(MissingArgIndex) << MissingArgCount;
    ContainsError |=
        Diags.getDiagnosticLevel(diag::err_drv_missing_argument,
                                 SourceLocation()) > DiagnosticsEngine::Warning;
  }

  // Check for unsupported options.
  for (const Arg *A : Args) {
    if (A->getOption().hasFlag(options::Unsupported)) {
      unsigned DiagID;
      auto ArgString = A->getAsString(Args);
      std::string Nearest;
      if (getOpts().findNearest(
            ArgString, Nearest, IncludedFlagsBitmask,
            ExcludedFlagsBitmask | options::Unsupported) > 1) {
        DiagID = diag::err_drv_unsupported_opt;
        Diag(DiagID) << ArgString;
      } else {
        DiagID = diag::err_drv_unsupported_opt_with_suggestion;
        Diag(DiagID) << ArgString << Nearest;
      }
      ContainsError |= Diags.getDiagnosticLevel(DiagID, SourceLocation()) >
                       DiagnosticsEngine::Warning;
      continue;
    }

    // Warn about -mcpu= without an argument.
    if (A->getOption().matches(options::OPT_mcpu_EQ) && A->containsValue("")) {
      Diag(diag::warn_drv_empty_joined_argument) << A->getAsString(Args);
      ContainsError |= Diags.getDiagnosticLevel(
                           diag::warn_drv_empty_joined_argument,
                           SourceLocation()) > DiagnosticsEngine::Warning;
    }
  }

  for (const Arg *A : Args.filtered(options::OPT_UNKNOWN)) {
    unsigned DiagID;
    auto ArgString = A->getAsString(Args);
    std::string Nearest;
    if (getOpts().findNearest(
          ArgString, Nearest, IncludedFlagsBitmask, ExcludedFlagsBitmask) > 1) {
      DiagID = IsCLMode() ? diag::warn_drv_unknown_argument_clang_cl
                          : diag::err_drv_unknown_argument;
      Diags.Report(DiagID) << ArgString;
    } else {
      DiagID = IsCLMode()
                   ? diag::warn_drv_unknown_argument_clang_cl_with_suggestion
                   : diag::err_drv_unknown_argument_with_suggestion;
      Diags.Report(DiagID) << ArgString << Nearest;
    }
    ContainsError |= Diags.getDiagnosticLevel(DiagID, SourceLocation()) >
                     DiagnosticsEngine::Warning;
  }

  return Args;
}

// Determine which compilation mode we are in. We look for options which
// affect the phase, starting with the earliest phases, and record which
// option we used to determine the final phase.
phases::ID Driver::getFinalPhase(const DerivedArgList &DAL,
                                 Arg **FinalPhaseArg) const {
  Arg *PhaseArg = nullptr;
  phases::ID FinalPhase;

  // -{E,EP,P,M,MM} only run the preprocessor.
  if (CCCIsCPP() || (PhaseArg = DAL.getLastArg(options::OPT_E)) ||
      (PhaseArg = DAL.getLastArg(options::OPT__SLASH_EP)) ||
      (PhaseArg = DAL.getLastArg(options::OPT_M, options::OPT_MM)) ||
      (PhaseArg = DAL.getLastArg(options::OPT__SLASH_P)) ||
      CCGenDiagnostics) {
    if (IsFlangMode() && (DAL.getLastArg(options::OPT_E)))
      FinalPhase = phases::FortranFrontend;
    else
      FinalPhase = phases::Preprocess;

<<<<<<< HEAD
    // -fsyntax-only stops Fortran compilation after FortranFrontend
  } else if (IsFlangMode() &&
             (PhaseArg = DAL.getLastArg(options::OPT_fsyntax_only))) {
    FinalPhase = phases::FortranFrontend;

    // --precompile only runs up to precompilation.
  } else if ((PhaseArg = DAL.getLastArg(options::OPT__precompile))) {
=======
  // --precompile only runs up to precompilation.
  } else if ((PhaseArg = DAL.getLastArg(options::OPT__precompile)) ||
             (PhaseArg = DAL.getLastArg(options::OPT_extract_api))) {
>>>>>>> 3323321f
    FinalPhase = phases::Precompile;
    // -{fsyntax-only,-analyze,emit-ast} only run up to the compiler.
  } else if ((PhaseArg = DAL.getLastArg(options::OPT_fsyntax_only)) ||
             (PhaseArg = DAL.getLastArg(options::OPT_print_supported_cpus)) ||
             (PhaseArg = DAL.getLastArg(options::OPT_module_file_info)) ||
             (PhaseArg = DAL.getLastArg(options::OPT_verify_pch)) ||
             (PhaseArg = DAL.getLastArg(options::OPT_rewrite_objc)) ||
             (PhaseArg = DAL.getLastArg(options::OPT_rewrite_legacy_objc)) ||
             (PhaseArg = DAL.getLastArg(options::OPT__migrate)) ||
             (PhaseArg = DAL.getLastArg(options::OPT__analyze)) ||
             (PhaseArg = DAL.getLastArg(options::OPT_emit_ast))) {
    FinalPhase = phases::Compile;

  // -S only runs up to the backend.
  } else if ((PhaseArg = DAL.getLastArg(options::OPT_S))) {
    FinalPhase = phases::Backend;

  // -c compilation only runs up to the assembler.
  } else if ((PhaseArg = DAL.getLastArg(options::OPT_c))) {
    FinalPhase = phases::Assemble;

  } else if ((PhaseArg = DAL.getLastArg(options::OPT_emit_interface_stubs))) {
    FinalPhase = phases::IfsMerge;

  // Otherwise do everything.
  } else
    FinalPhase = phases::Link;

  if (FinalPhaseArg)
    *FinalPhaseArg = PhaseArg;

  return FinalPhase;
}

static Arg *MakeInputArg(DerivedArgList &Args, const OptTable &Opts,
                         StringRef Value, bool Claim = true) {
  Arg *A = new Arg(Opts.getOption(options::OPT_INPUT), Value,
                   Args.getBaseArgs().MakeIndex(Value), Value.data());
  Args.AddSynthesizedArg(A);
  if (Claim)
    A->claim();
  return A;
}

DerivedArgList *Driver::TranslateInputArgs(const InputArgList &Args) const {
  const llvm::opt::OptTable &Opts = getOpts();
  DerivedArgList *DAL = new DerivedArgList(Args);

  bool HasNostdlib = Args.hasArg(options::OPT_nostdlib);
  bool HasNostdlibxx = Args.hasArg(options::OPT_nostdlibxx);
  bool HasNodefaultlib = Args.hasArg(options::OPT_nodefaultlibs);
  bool IgnoreUnused = false;
  for (Arg *A : Args) {
    if (IgnoreUnused)
      A->claim();

    if (A->getOption().matches(options::OPT_start_no_unused_arguments)) {
      IgnoreUnused = true;
      continue;
    }
    if (A->getOption().matches(options::OPT_end_no_unused_arguments)) {
      IgnoreUnused = false;
      continue;
    }

    // Unfortunately, we have to parse some forwarding options (-Xassembler,
    // -Xlinker, -Xpreprocessor) because we either integrate their functionality
    // (assembler and preprocessor), or bypass a previous driver ('collect2').

    // Rewrite linker options, to replace --no-demangle with a custom internal
    // option.
    if ((A->getOption().matches(options::OPT_Wl_COMMA) ||
         A->getOption().matches(options::OPT_Xlinker)) &&
        A->containsValue("--no-demangle")) {
      // Add the rewritten no-demangle argument.
      DAL->AddFlagArg(A, Opts.getOption(options::OPT_Z_Xlinker__no_demangle));

      // Add the remaining values as Xlinker arguments.
      for (StringRef Val : A->getValues())
        if (Val != "--no-demangle")
          DAL->AddSeparateArg(A, Opts.getOption(options::OPT_Xlinker), Val);

      continue;
    }

    // Rewrite preprocessor options, to replace -Wp,-MD,FOO which is used by
    // some build systems. We don't try to be complete here because we don't
    // care to encourage this usage model.
    if (A->getOption().matches(options::OPT_Wp_COMMA) &&
        (A->getValue(0) == StringRef("-MD") ||
         A->getValue(0) == StringRef("-MMD"))) {
      // Rewrite to -MD/-MMD along with -MF.
      if (A->getValue(0) == StringRef("-MD"))
        DAL->AddFlagArg(A, Opts.getOption(options::OPT_MD));
      else
        DAL->AddFlagArg(A, Opts.getOption(options::OPT_MMD));
      if (A->getNumValues() == 2)
        DAL->AddSeparateArg(A, Opts.getOption(options::OPT_MF), A->getValue(1));
      continue;
    }

    // Rewrite reserved library names.
    if (A->getOption().matches(options::OPT_l)) {
      StringRef Value = A->getValue();

      // Rewrite unless -nostdlib is present.
      if (!HasNostdlib && !HasNodefaultlib && !HasNostdlibxx &&
          Value == "stdc++") {
        DAL->AddFlagArg(A, Opts.getOption(options::OPT_Z_reserved_lib_stdcxx));
        continue;
      }

      // Rewrite unconditionally.
      if (Value == "cc_kext") {
        DAL->AddFlagArg(A, Opts.getOption(options::OPT_Z_reserved_lib_cckext));
        continue;
      }
    }

    // Pick up inputs via the -- option.
    if (A->getOption().matches(options::OPT__DASH_DASH)) {
      A->claim();
      for (StringRef Val : A->getValues())
        DAL->append(MakeInputArg(*DAL, Opts, Val, false));
      continue;
    }

    DAL->append(A);
  }

  // Enforce -static if -miamcu is present.
  if (Args.hasFlag(options::OPT_miamcu, options::OPT_mno_iamcu, false))
    DAL->AddFlagArg(nullptr, Opts.getOption(options::OPT_static));

// Add a default value of -mlinker-version=, if one was given and the user
// didn't specify one.
#if defined(HOST_LINK_VERSION)
  if (!Args.hasArg(options::OPT_mlinker_version_EQ) &&
      strlen(HOST_LINK_VERSION) > 0) {
    DAL->AddJoinedArg(0, Opts.getOption(options::OPT_mlinker_version_EQ),
                      HOST_LINK_VERSION);
    DAL->getLastArg(options::OPT_mlinker_version_EQ)->claim();
  }
#endif

  return DAL;
}

/// Compute target triple from args.
///
/// This routine provides the logic to compute a target triple from various
/// args passed to the driver and the default triple string.
static llvm::Triple computeTargetTriple(const Driver &D,
                                        StringRef TargetTriple,
                                        const ArgList &Args,
                                        StringRef DarwinArchName = "") {
  // FIXME: Already done in Compilation *Driver::BuildCompilation
  if (const Arg *A = Args.getLastArg(options::OPT_target))
    TargetTriple = A->getValue();

  llvm::Triple Target(llvm::Triple::normalize(TargetTriple));

  // GNU/Hurd's triples should have been -hurd-gnu*, but were historically made
  // -gnu* only, and we can not change this, so we have to detect that case as
  // being the Hurd OS.
  if (TargetTriple.contains("-unknown-gnu") || TargetTriple.contains("-pc-gnu"))
    Target.setOSName("hurd");

  // Handle Apple-specific options available here.
  if (Target.isOSBinFormatMachO()) {
    // If an explicit Darwin arch name is given, that trumps all.
    if (!DarwinArchName.empty()) {
      tools::darwin::setTripleTypeForMachOArchName(Target, DarwinArchName);
      return Target;
    }

    // Handle the Darwin '-arch' flag.
    if (Arg *A = Args.getLastArg(options::OPT_arch)) {
      StringRef ArchName = A->getValue();
      tools::darwin::setTripleTypeForMachOArchName(Target, ArchName);
    }
  }

  // Handle pseudo-target flags '-mlittle-endian'/'-EL' and
  // '-mbig-endian'/'-EB'.
  if (Arg *A = Args.getLastArg(options::OPT_mlittle_endian,
                               options::OPT_mbig_endian)) {
    if (A->getOption().matches(options::OPT_mlittle_endian)) {
      llvm::Triple LE = Target.getLittleEndianArchVariant();
      if (LE.getArch() != llvm::Triple::UnknownArch)
        Target = std::move(LE);
    } else {
      llvm::Triple BE = Target.getBigEndianArchVariant();
      if (BE.getArch() != llvm::Triple::UnknownArch)
        Target = std::move(BE);
    }
  }

  // Skip further flag support on OSes which don't support '-m32' or '-m64'.
  if (Target.getArch() == llvm::Triple::tce ||
      Target.getOS() == llvm::Triple::Minix)
    return Target;

  // On AIX, the env OBJECT_MODE may affect the resulting arch variant.
  if (Target.isOSAIX()) {
    if (Optional<std::string> ObjectModeValue =
            llvm::sys::Process::GetEnv("OBJECT_MODE")) {
      StringRef ObjectMode = *ObjectModeValue;
      llvm::Triple::ArchType AT = llvm::Triple::UnknownArch;

      if (ObjectMode.equals("64")) {
        AT = Target.get64BitArchVariant().getArch();
      } else if (ObjectMode.equals("32")) {
        AT = Target.get32BitArchVariant().getArch();
      } else {
        D.Diag(diag::err_drv_invalid_object_mode) << ObjectMode;
      }

      if (AT != llvm::Triple::UnknownArch && AT != Target.getArch())
        Target.setArch(AT);
    }
  }

  // Handle pseudo-target flags '-m64', '-mx32', '-m32' and '-m16'.
  Arg *A = Args.getLastArg(options::OPT_m64, options::OPT_mx32,
                           options::OPT_m32, options::OPT_m16);
  if (A) {
    llvm::Triple::ArchType AT = llvm::Triple::UnknownArch;

    if (A->getOption().matches(options::OPT_m64)) {
      AT = Target.get64BitArchVariant().getArch();
      if (Target.getEnvironment() == llvm::Triple::GNUX32)
        Target.setEnvironment(llvm::Triple::GNU);
      else if (Target.getEnvironment() == llvm::Triple::MuslX32)
        Target.setEnvironment(llvm::Triple::Musl);
    } else if (A->getOption().matches(options::OPT_mx32) &&
               Target.get64BitArchVariant().getArch() == llvm::Triple::x86_64) {
      AT = llvm::Triple::x86_64;
      if (Target.getEnvironment() == llvm::Triple::Musl)
        Target.setEnvironment(llvm::Triple::MuslX32);
      else
        Target.setEnvironment(llvm::Triple::GNUX32);
    } else if (A->getOption().matches(options::OPT_m32)) {
      AT = Target.get32BitArchVariant().getArch();
      if (Target.getEnvironment() == llvm::Triple::GNUX32)
        Target.setEnvironment(llvm::Triple::GNU);
      else if (Target.getEnvironment() == llvm::Triple::MuslX32)
        Target.setEnvironment(llvm::Triple::Musl);
    } else if (A->getOption().matches(options::OPT_m16) &&
               Target.get32BitArchVariant().getArch() == llvm::Triple::x86) {
      AT = llvm::Triple::x86;
      Target.setEnvironment(llvm::Triple::CODE16);
    }

    if (AT != llvm::Triple::UnknownArch && AT != Target.getArch()) {
      Target.setArch(AT);
      if (Target.isWindowsGNUEnvironment())
        toolchains::MinGW::fixTripleArch(D, Target, Args);
    }
  }

  // Handle -miamcu flag.
  if (Args.hasFlag(options::OPT_miamcu, options::OPT_mno_iamcu, false)) {
    if (Target.get32BitArchVariant().getArch() != llvm::Triple::x86)
      D.Diag(diag::err_drv_unsupported_opt_for_target) << "-miamcu"
                                                       << Target.str();

    if (A && !A->getOption().matches(options::OPT_m32))
      D.Diag(diag::err_drv_argument_not_allowed_with)
          << "-miamcu" << A->getBaseArg().getAsString(Args);

    Target.setArch(llvm::Triple::x86);
    Target.setArchName("i586");
    Target.setEnvironment(llvm::Triple::UnknownEnvironment);
    Target.setEnvironmentName("");
    Target.setOS(llvm::Triple::ELFIAMCU);
    Target.setVendor(llvm::Triple::UnknownVendor);
    Target.setVendorName("intel");
  }

  // If target is MIPS adjust the target triple
  // accordingly to provided ABI name.
  A = Args.getLastArg(options::OPT_mabi_EQ);
  if (A && Target.isMIPS()) {
    StringRef ABIName = A->getValue();
    if (ABIName == "32") {
      Target = Target.get32BitArchVariant();
      if (Target.getEnvironment() == llvm::Triple::GNUABI64 ||
          Target.getEnvironment() == llvm::Triple::GNUABIN32)
        Target.setEnvironment(llvm::Triple::GNU);
    } else if (ABIName == "n32") {
      Target = Target.get64BitArchVariant();
      if (Target.getEnvironment() == llvm::Triple::GNU ||
          Target.getEnvironment() == llvm::Triple::GNUABI64)
        Target.setEnvironment(llvm::Triple::GNUABIN32);
    } else if (ABIName == "64") {
      Target = Target.get64BitArchVariant();
      if (Target.getEnvironment() == llvm::Triple::GNU ||
          Target.getEnvironment() == llvm::Triple::GNUABIN32)
        Target.setEnvironment(llvm::Triple::GNUABI64);
    }
  }

  // If target is RISC-V adjust the target triple according to
  // provided architecture name
  A = Args.getLastArg(options::OPT_march_EQ);
  if (A && Target.isRISCV()) {
    StringRef ArchName = A->getValue();
    if (ArchName.startswith_insensitive("rv32"))
      Target.setArch(llvm::Triple::riscv32);
    else if (ArchName.startswith_insensitive("rv64"))
      Target.setArch(llvm::Triple::riscv64);
  }

  return Target;
}

// Parse the LTO options and record the type of LTO compilation
// based on which -f(no-)?lto(=.*)? or -f(no-)?offload-lto(=.*)?
// option occurs last.
static driver::LTOKind parseLTOMode(Driver &D, const llvm::opt::ArgList &Args,
                                    OptSpecifier OptEq, OptSpecifier OptNeg) {
  if (!Args.hasFlag(OptEq, OptNeg, false))
    return LTOK_None;

  const Arg *A = Args.getLastArg(OptEq);
  StringRef LTOName = A->getValue();

  driver::LTOKind LTOMode = llvm::StringSwitch<LTOKind>(LTOName)
                                .Case("full", LTOK_Full)
                                .Case("thin", LTOK_Thin)
                                .Default(LTOK_Unknown);

  if (LTOMode == LTOK_Unknown) {
    D.Diag(diag::err_drv_unsupported_option_argument)
        << A->getOption().getName() << A->getValue();
    return LTOK_None;
  }
  return LTOMode;
}

// Parse the LTO options.
void Driver::setLTOMode(const llvm::opt::ArgList &Args) {
  LTOMode =
      parseLTOMode(*this, Args, options::OPT_flto_EQ, options::OPT_fno_lto);

  OffloadLTOMode = parseLTOMode(*this, Args, options::OPT_foffload_lto_EQ,
                                options::OPT_fno_offload_lto);
}

/// Compute the desired OpenMP runtime from the flags provided.
Driver::OpenMPRuntimeKind Driver::getOpenMPRuntime(const ArgList &Args) const {
  StringRef RuntimeName(CLANG_DEFAULT_OPENMP_RUNTIME);

  const Arg *A = Args.getLastArg(options::OPT_fopenmp_EQ);
  if (A)
    RuntimeName = A->getValue();

  auto RT = llvm::StringSwitch<OpenMPRuntimeKind>(RuntimeName)
                .Case("libomp", OMPRT_OMP)
                .Case("libgomp", OMPRT_GOMP)
                .Case("libiomp5", OMPRT_IOMP5)
                .Default(OMPRT_Unknown);

  if (RT == OMPRT_Unknown) {
    if (A)
      Diag(diag::err_drv_unsupported_option_argument)
          << A->getOption().getName() << A->getValue();
    else
      // FIXME: We could use a nicer diagnostic here.
      Diag(diag::err_drv_unsupported_opt) << "-fopenmp";
  }

  return RT;
}

bool GetTargetInfoFromOffloadArch(Compilation &C, const char *OpenMPTarget,
                                  std::set<std::string> &OffloadArchs,
                                  bool erase = false) {
  StringRef DeviceTripleStr;
  if (!std::strncmp(OpenMPTarget, "gfx", 3)) {
    DeviceTripleStr = "amdgcn-amd-amdhsa";

    if (erase)
      OffloadArchs.erase(
          DeviceTripleStr.str().append("^").append(OpenMPTarget));
    else {
      llvm::Triple TT(DeviceTripleStr);
      llvm::StringMap<bool> Features;
      StringRef IdStr(OpenMPTarget);
      auto Arch = parseTargetID(TT, IdStr, &Features);
      if (!Arch) {
        C.getDriver().Diag(clang::diag::err_drv_bad_target_id) << IdStr;
        C.setContainsError();
        return false;
      }
      OffloadArchs.insert(
          DeviceTripleStr.str().append("^").append(OpenMPTarget));
    }
  } else if (!std::strncmp(OpenMPTarget, "sm_", 3)) {
    const ToolChain *HostTC = C.getSingleOffloadToolChain<Action::OFK_Host>();
    const llvm::Triple &HostTriple = HostTC->getTriple();
    DeviceTripleStr = HostTriple.isArch64Bit() ? "nvptx64-nvidia-cuda^"
                                               : "nvptx-nvidia-cuda^";
    if (erase)
      OffloadArchs.erase(DeviceTripleStr.str().append(OpenMPTarget));
    else
      OffloadArchs.insert(DeviceTripleStr.str().append(OpenMPTarget));
  } else {
    const ToolChain *HostTC = C.getSingleOffloadToolChain<Action::OFK_Host>();
    const llvm::Triple &HostTriple = HostTC->getTriple();
    StringRef HostTripleStr = HostTriple.str();
    if (erase)
      OffloadArchs.erase(HostTripleStr.str().append("^").append(OpenMPTarget));
    else
      OffloadArchs.insert(HostTripleStr.str().append("^").append(OpenMPTarget));
  }
  return true;
}

bool Driver::GetTargetInfoFromMarch(Compilation &C,
                                    std::set<std::string> &OffloadArchs) const {
  StringRef OpenMPTargetArch;
  for (Arg *A : C.getInputArgs()) {
    if (A->getOption().matches(options::OPT_Xopenmp_target_EQ)) {
      for (auto *V : A->getValues()) {
        StringRef VStr = StringRef(V);
        if (VStr.startswith("-march=") || VStr.startswith("--march=")) {
          OpenMPTargetArch = VStr.split('=').second;
          StringRef OpenMPTargetTriple = StringRef(A->getValue(0));
          llvm::Triple TargetTriple(OpenMPTargetTriple);
          llvm::StringMap<bool> Features;
          auto ArchStr =
              parseTargetID(TargetTriple, OpenMPTargetArch, &Features);
          if (TargetTriple.isAMDGCN() && !ArchStr) {
            C.getDriver().Diag(clang::diag::err_drv_bad_target_id)
                << OpenMPTargetArch;
            C.setContainsError();
            return false;
          }
          StringRef ArchProc = OpenMPTargetArch.split(":").first;
          if (ArchProc.empty()) {
            C.getDriver().Diag(clang::diag::err_drv_cuda_bad_gpu_arch) << VStr;
            C.setContainsError();
            return false;
          }

          // Append Triple and Arch to form a unique key for each instance of
          // the ToolChain
          if (!OpenMPTargetTriple.empty() && !OpenMPTargetArch.empty())
            OffloadArchs.insert(TargetTriple.normalize().append("^").append(
                OpenMPTargetArch.str()));
        }
        A->claim();
      }
    }
  }
  return true;
}

bool Driver::GetTargetInfoFromOffloadArchOpts(
    Compilation &C, std::set<std::string> &OffloadArchs) const {
  for (Arg *A : C.getInputArgs()) {
    if (!(A->getOption().matches(options::OPT_offload_arch_EQ) ||
          A->getOption().matches(options::OPT_no_offload_arch_EQ))) {
      continue;
    }
    A->claim();

    StringRef ArchStr = A->getValue();

    if (A->getOption().matches(options::OPT_no_offload_arch_EQ) &&
        ArchStr == "all") {
      OffloadArchs.clear();
      continue;
    }
    if (ArchStr.empty())
      continue;
    else if (A->getOption().matches(options::OPT_offload_arch_EQ)) {
      auto status =
          GetTargetInfoFromOffloadArch(C, ArchStr.str().c_str(), OffloadArchs);
      if (!status)
        return false;
    } else if (A->getOption().matches(options::OPT_no_offload_arch_EQ))
      GetTargetInfoFromOffloadArch(C, ArchStr.str().c_str(), OffloadArchs,
                                   /* erase */ true);
    else
      llvm_unreachable("Unexpected option.");
  }
  return true;
}

void Driver::CreateOffloadingDeviceToolChains(Compilation &C,
                                              InputList &Inputs) {

  //
  // CUDA/HIP
  //
  // We need to generate a CUDA/HIP toolchain if any of the inputs has a CUDA
  // or HIP type. However, mixed CUDA/HIP compilation is not supported.
  bool IsCuda =
      llvm::any_of(Inputs, [](std::pair<types::ID, const llvm::opt::Arg *> &I) {
        return types::isCuda(I.first);
      });
  bool IsHIP =
      llvm::any_of(Inputs,
                   [](std::pair<types::ID, const llvm::opt::Arg *> &I) {
                     return types::isHIP(I.first);
                   }) ||
      C.getInputArgs().hasArg(options::OPT_hip_link);
  if (IsCuda && IsHIP) {
    Diag(clang::diag::err_drv_mix_cuda_hip);
    return;
  }
  if (IsCuda) {
    const ToolChain *HostTC = C.getSingleOffloadToolChain<Action::OFK_Host>();
    const llvm::Triple &HostTriple = HostTC->getTriple();
    auto OFK = Action::OFK_Cuda;
    auto CudaTriple =
        getNVIDIAOffloadTargetTriple(*this, C.getInputArgs(), HostTriple);
    if (!CudaTriple)
      return;
    // Use the CUDA and host triples as the key into the ToolChains map,
    // because the device toolchain we create depends on both.
    auto &CudaTC = ToolChains[CudaTriple->str() + "/" + HostTriple.str()];
    if (!CudaTC) {
      CudaTC = std::make_unique<toolchains::CudaToolChain>(
          *this, *CudaTriple, *HostTC, C.getInputArgs(), OFK);
    }
    C.addOffloadDeviceToolChain(CudaTC.get(), OFK);
  } else if (IsHIP) {
    if (auto *OMPTargetArg =
            C.getInputArgs().getLastArg(options::OPT_fopenmp_targets_EQ)) {
      Diag(clang::diag::err_drv_unsupported_opt_for_language_mode)
          << OMPTargetArg->getSpelling() << "HIP";
      return;
    }
    const ToolChain *HostTC = C.getSingleOffloadToolChain<Action::OFK_Host>();
    auto OFK = Action::OFK_HIP;
    auto HIPTriple = getHIPOffloadTargetTriple(*this, C.getInputArgs());
    if (!HIPTriple)
      return;
    auto *HIPTC = &getOffloadingDeviceToolChain(C.getInputArgs(), *HIPTriple,
                                                *HostTC, OFK);
    assert(HIPTC && "Could not create offloading device tool chain.");
    C.addOffloadDeviceToolChain(HIPTC, OFK);
  } else {
    //
    // OpenMP
    //
    // OpenMP Offloading is active when -offload-arch, -offload-archs, or
    // legacy options -fopenmp-targets= are specified. We first build a list
    // of OffloadArchs from command line options.
    //
    // Generate an instance of toolchain for each user specified target
    // from the -fopenmp-targets option. The march value
    // may now contain targetid value. This value
    // may include features that would result in different and potentially
    // multiple offload images.

    bool HasValidOpenMPRuntime =
        C.getInputArgs().hasFlag(options::OPT_fopenmp, options::OPT_fopenmp_EQ,
                                 options::OPT_fno_openmp, false);
    if (HasValidOpenMPRuntime) {
      OpenMPRuntimeKind OpenMPKind = getOpenMPRuntime(C.getInputArgs());
      HasValidOpenMPRuntime =
          OpenMPKind == OMPRT_OMP || OpenMPKind == OMPRT_IOMP5;
    }

    bool HasOpenMPTargets =
        C.getInputArgs().hasArg(options::OPT_fopenmp_targets_EQ);
    if (!HasValidOpenMPRuntime && HasOpenMPTargets) {
      // We expect that an offload target is always used in conjunction with
      // option -fopenmp specifying a valid runtime with offloading support,
      // i.e. libomp or libiomp.
      Diag(clang::diag::warn_drv_expecting_fopenmp_with_fopenmp_targets);
      return;
    } else if (!HasValidOpenMPRuntime && !HasOpenMPTargets) {
      return;
    }

    bool HasOffloadArch = C.getInputArgs().hasFlag(
        options::OPT_offload_arch_EQ, options::OPT_no_offload_arch_EQ, false);
    if (HasValidOpenMPRuntime && !HasOpenMPTargets && !HasOffloadArch) {
      return;
    }

    std::set<std::string> OffloadArchs;

    if (Arg *OpenMPTargets =
            C.getInputArgs().getLastArg(options::OPT_fopenmp_targets_EQ)) {

      if (!OpenMPTargets->getNumValues()) {
        Diag(clang::diag::warn_drv_empty_joined_argument)
            << OpenMPTargets->getAsString(C.getInputArgs());
        return;
      }

      // First, handle errors in command line for OpenMP target offload
      bool IsHostOffloading =
          (OpenMPTargets->getNumValues() == 1) &&
          StringRef(OpenMPTargets->getValue())
              .startswith_insensitive(
                  C.getSingleOffloadToolChain<Action::OFK_Host>()
                      ->getTriple()
                      .getArchName());

      if (!IsHostOffloading) {
        // Ensure at least one -Xopenm-target exists with a gpu -march
        if (Arg *XOpenMPTargets =
                C.getInputArgs().getLastArg(options::OPT_Xopenmp_target_EQ)) {
          bool has_valid_march = false;
          for (auto *V : XOpenMPTargets->getValues())
            if (StringRef(V).startswith("-march=") ||
                StringRef(V).startswith("--march="))
              has_valid_march = true;
          if (!has_valid_march) {
            Diag(diag::err_drv_missing_Xopenmptarget_or_march);
            return;
          }
        } else {
          Diag(diag::err_drv_missing_Xopenmptarget_or_march);
          return;
        }
      }

      //  process legacy option -fopenmp-targets -Xopenmp-target and -march
      auto status = GetTargetInfoFromMarch(C, OffloadArchs);
      if (!status)
        return;
    }
    auto status = GetTargetInfoFromOffloadArchOpts(C, OffloadArchs);
    if (!status)
      return;

    if (!OffloadArchs.empty()) {

      // Extract targetIDs from all OffloadArchs and see if there
      // is a conflict i.e. For a specific processor, a feature either shows
      // up in all target IDs, or does not show up in any target IDs. Otherwise
      // the target ID combination is invalid.
      if (OffloadArchs.size() > 1) {
        std::set<StringRef> OffloadArchsRef;
        for (std::set<std::string>::iterator Arch = OffloadArchs.begin();
             Arch != OffloadArchs.end(); Arch++) {
          auto Loc = Arch->find('^') + 1;
          OffloadArchsRef.insert(
              StringRef(Arch->data() + Loc, Arch->size() - Loc));
        }

        auto &&ConflictingArchs =
            getConflictTargetIDCombination(OffloadArchsRef);
        if (ConflictingArchs) {
          C.getDriver().Diag(clang::diag::err_drv_bad_offload_arch_combo)
              << ConflictingArchs.getValue().first
              << ConflictingArchs.getValue().second;
          C.setContainsError();
          return;
        }
      }

      llvm::StringMap<const char *> FoundNormalizedTriples;
      for (auto &Target : OffloadArchs) {
        size_t find_loc = Target.find('^');
        std::string TripleStr = Target.substr(0, find_loc);
        std::string OpenMPTargetArch = Target.substr(find_loc + 1);
        llvm::Triple TT(ToolChain::getOpenMPTriple(TripleStr.c_str()));
        llvm::StringMap<bool> Features;
        StringRef IdStr(OpenMPTargetArch);
        auto ArchStr = parseTargetID(TT, IdStr, &Features);
        if (!ArchStr) {
          Diag(clang::diag::err_drv_bad_target_id) << IdStr;
          C.setContainsError();
          return;
        } else
          OpenMPTargetArch = getCanonicalTargetID(ArchStr.getValue(), Features);

        std::string NormalizedName =
            Twine(TT.normalize() + "-" + OpenMPTargetArch).str();
        
        // Make sure we don't have a duplicate triple.
        auto Duplicate = FoundNormalizedTriples.find(NormalizedName);
        if (Duplicate != FoundNormalizedTriples.end()) {
          Diag(clang::diag::warn_drv_omp_offload_target_duplicate)
              << NormalizedName << Duplicate->second;
          continue;
        }

        // Store the current triple so that we can check for duplicates in the
        // following iterations.
        FoundNormalizedTriples[NormalizedName] = NormalizedName.c_str();

        // If the specified target is invalid, emit a diagnostic.
        if (TT.getArch() == llvm::Triple::UnknownArch) {
          Diag(clang::diag::err_drv_invalid_omp_target) << NormalizedName;
          return;
        }

        const ToolChain *TC;
        // Device toolchains have to be selected differently. They pair host
        // and device in their implementation.
        if (TT.isNVPTX() || TT.isAMDGCN()) {
          const ToolChain *HostTC =
              C.getSingleOffloadToolChain<Action::OFK_Host>();
          assert(HostTC && "Host toolchain should be always defined.");
          auto &DeviceTC = ToolChains[NormalizedName + "/" +
                                      HostTC->getTriple().normalize()];
          if (!DeviceTC) {
            if (TT.isNVPTX())
              DeviceTC = std::make_unique<toolchains::CudaToolChain>(
                  *this, TT, *HostTC, C.getInputArgs(), Action::OFK_OpenMP,
                  OpenMPTargetArch);
            else if (TT.isAMDGCN())
              DeviceTC = std::make_unique<toolchains::AMDGPUOpenMPToolChain>(
                  *this, TT, *HostTC, C.getInputArgs(), Action::OFK_OpenMP,
                  OpenMPTargetArch);
            else
              assert(DeviceTC && "Device toolchain not defined.");
          }
          TC = DeviceTC.get();
        } else {
          TC = &getToolChain(C.getInputArgs(), TT);
        }
        // Each value of -fopenmp-targets gets instance of offload toolchain
        C.addOffloadDeviceToolChain(TC, Action::OFK_OpenMP);
      } // end foreach openmp target
    }   // end has openmp offload targets
  }

  //
  // TODO: Add support for other offloading programming models here.
  //
}

/// Looks the given directories for the specified file.
///
/// \param[out] FilePath File path, if the file was found.
/// \param[in]  Dirs Directories used for the search.
/// \param[in]  FileName Name of the file to search for.
/// \return True if file was found.
///
/// Looks for file specified by FileName sequentially in directories specified
/// by Dirs.
///
static bool searchForFile(SmallVectorImpl<char> &FilePath,
                          ArrayRef<StringRef> Dirs, StringRef FileName) {
  SmallString<128> WPath;
  for (const StringRef &Dir : Dirs) {
    if (Dir.empty())
      continue;
    WPath.clear();
    llvm::sys::path::append(WPath, Dir, FileName);
    llvm::sys::path::native(WPath);
    if (llvm::sys::fs::is_regular_file(WPath)) {
      FilePath = std::move(WPath);
      return true;
    }
  }
  return false;
}

bool Driver::readConfigFile(StringRef FileName) {
  // Try reading the given file.
  SmallVector<const char *, 32> NewCfgArgs;
  if (!llvm::cl::readConfigFile(FileName, Saver, NewCfgArgs)) {
    Diag(diag::err_drv_cannot_read_config_file) << FileName;
    return true;
  }

  // Read options from config file.
  llvm::SmallString<128> CfgFileName(FileName);
  llvm::sys::path::native(CfgFileName);
  ConfigFile = std::string(CfgFileName);
  bool ContainErrors;
  CfgOptions = std::make_unique<InputArgList>(
      ParseArgStrings(NewCfgArgs, IsCLMode(), ContainErrors));
  if (ContainErrors) {
    CfgOptions.reset();
    return true;
  }

  if (CfgOptions->hasArg(options::OPT_config)) {
    CfgOptions.reset();
    Diag(diag::err_drv_nested_config_file);
    return true;
  }

  // Claim all arguments that come from a configuration file so that the driver
  // does not warn on any that is unused.
  for (Arg *A : *CfgOptions)
    A->claim();
  return false;
}

bool Driver::loadConfigFile() {
  std::string CfgFileName;
  bool FileSpecifiedExplicitly = false;

  // Process options that change search path for config files.
  if (CLOptions) {
    if (CLOptions->hasArg(options::OPT_config_system_dir_EQ)) {
      SmallString<128> CfgDir;
      CfgDir.append(
          CLOptions->getLastArgValue(options::OPT_config_system_dir_EQ));
      if (!CfgDir.empty()) {
        if (llvm::sys::fs::make_absolute(CfgDir).value() != 0)
          SystemConfigDir.clear();
        else
          SystemConfigDir = std::string(CfgDir.begin(), CfgDir.end());
      }
    }
    if (CLOptions->hasArg(options::OPT_config_user_dir_EQ)) {
      SmallString<128> CfgDir;
      CfgDir.append(
          CLOptions->getLastArgValue(options::OPT_config_user_dir_EQ));
      if (!CfgDir.empty()) {
        if (llvm::sys::fs::make_absolute(CfgDir).value() != 0)
          UserConfigDir.clear();
        else
          UserConfigDir = std::string(CfgDir.begin(), CfgDir.end());
      }
    }
  }

  // First try to find config file specified in command line.
  if (CLOptions) {
    std::vector<std::string> ConfigFiles =
        CLOptions->getAllArgValues(options::OPT_config);
    if (ConfigFiles.size() > 1) {
      if (!llvm::all_of(ConfigFiles, [ConfigFiles](const std::string &s) {
            return s == ConfigFiles[0];
          })) {
        Diag(diag::err_drv_duplicate_config);
        return true;
      }
    }

    if (!ConfigFiles.empty()) {
      CfgFileName = ConfigFiles.front();
      assert(!CfgFileName.empty());

      // If argument contains directory separator, treat it as a path to
      // configuration file.
      if (llvm::sys::path::has_parent_path(CfgFileName)) {
        SmallString<128> CfgFilePath;
        if (llvm::sys::path::is_relative(CfgFileName))
          llvm::sys::fs::current_path(CfgFilePath);
        llvm::sys::path::append(CfgFilePath, CfgFileName);
        if (!llvm::sys::fs::is_regular_file(CfgFilePath)) {
          Diag(diag::err_drv_config_file_not_exist) << CfgFilePath;
          return true;
        }
        return readConfigFile(CfgFilePath);
      }

      FileSpecifiedExplicitly = true;
    }
  }

  // If config file is not specified explicitly, try to deduce configuration
  // from executable name. For instance, an executable 'armv7l-clang' will
  // search for config file 'armv7l-clang.cfg'.
  if (CfgFileName.empty() && !ClangNameParts.TargetPrefix.empty())
    CfgFileName = ClangNameParts.TargetPrefix + '-' + ClangNameParts.ModeSuffix;

  if (CfgFileName.empty())
    return false;

  // Determine architecture part of the file name, if it is present.
  StringRef CfgFileArch = CfgFileName;
  size_t ArchPrefixLen = CfgFileArch.find('-');
  if (ArchPrefixLen == StringRef::npos)
    ArchPrefixLen = CfgFileArch.size();
  llvm::Triple CfgTriple;
  CfgFileArch = CfgFileArch.take_front(ArchPrefixLen);
  CfgTriple = llvm::Triple(llvm::Triple::normalize(CfgFileArch));
  if (CfgTriple.getArch() == llvm::Triple::ArchType::UnknownArch)
    ArchPrefixLen = 0;

  if (!StringRef(CfgFileName).endswith(".cfg"))
    CfgFileName += ".cfg";

  // If config file starts with architecture name and command line options
  // redefine architecture (with options like -m32 -LE etc), try finding new
  // config file with that architecture.
  SmallString<128> FixedConfigFile;
  size_t FixedArchPrefixLen = 0;
  if (ArchPrefixLen) {
    // Get architecture name from config file name like 'i386.cfg' or
    // 'armv7l-clang.cfg'.
    // Check if command line options changes effective triple.
    llvm::Triple EffectiveTriple = computeTargetTriple(*this,
                                             CfgTriple.getTriple(), *CLOptions);
    if (CfgTriple.getArch() != EffectiveTriple.getArch()) {
      FixedConfigFile = EffectiveTriple.getArchName();
      FixedArchPrefixLen = FixedConfigFile.size();
      // Append the rest of original file name so that file name transforms
      // like: i386-clang.cfg -> x86_64-clang.cfg.
      if (ArchPrefixLen < CfgFileName.size())
        FixedConfigFile += CfgFileName.substr(ArchPrefixLen);
    }
  }

  // Prepare list of directories where config file is searched for.
  StringRef CfgFileSearchDirs[] = {UserConfigDir, SystemConfigDir, Dir};

  // Try to find config file. First try file with corrected architecture.
  llvm::SmallString<128> CfgFilePath;
  if (!FixedConfigFile.empty()) {
    if (searchForFile(CfgFilePath, CfgFileSearchDirs, FixedConfigFile))
      return readConfigFile(CfgFilePath);
    // If 'x86_64-clang.cfg' was not found, try 'x86_64.cfg'.
    FixedConfigFile.resize(FixedArchPrefixLen);
    FixedConfigFile.append(".cfg");
    if (searchForFile(CfgFilePath, CfgFileSearchDirs, FixedConfigFile))
      return readConfigFile(CfgFilePath);
  }

  // Then try original file name.
  if (searchForFile(CfgFilePath, CfgFileSearchDirs, CfgFileName))
    return readConfigFile(CfgFilePath);

  // Finally try removing driver mode part: 'x86_64-clang.cfg' -> 'x86_64.cfg'.
  if (!ClangNameParts.ModeSuffix.empty() &&
      !ClangNameParts.TargetPrefix.empty()) {
    CfgFileName.assign(ClangNameParts.TargetPrefix);
    CfgFileName.append(".cfg");
    if (searchForFile(CfgFilePath, CfgFileSearchDirs, CfgFileName))
      return readConfigFile(CfgFilePath);
  }

  // Report error but only if config file was specified explicitly, by option
  // --config. If it was deduced from executable name, it is not an error.
  if (FileSpecifiedExplicitly) {
    Diag(diag::err_drv_config_file_not_found) << CfgFileName;
    for (const StringRef &SearchDir : CfgFileSearchDirs)
      if (!SearchDir.empty())
        Diag(diag::note_drv_config_file_searched_in) << SearchDir;
    return true;
  }

  return false;
}

Compilation *Driver::BuildCompilation(ArrayRef<const char *> ArgList) {
  llvm::PrettyStackTraceString CrashInfo("Compilation construction");

  // FIXME: Handle environment options which affect driver behavior, somewhere
  // (client?). GCC_EXEC_PREFIX, LPATH, CC_PRINT_OPTIONS.

  // We look for the driver mode option early, because the mode can affect
  // how other options are parsed.

  auto DriverMode = getDriverMode(ClangExecutable, ArgList.slice(1));
  if (!DriverMode.empty())
    setDriverMode(DriverMode);

  // FIXME: What are we going to do with -V and -b?

  // Arguments specified in command line.
  bool ContainsError;
  CLOptions = std::make_unique<InputArgList>(
      ParseArgStrings(ArgList.slice(1), IsCLMode(), ContainsError));

  // Try parsing configuration file.
  if (!ContainsError)
    ContainsError = loadConfigFile();
  bool HasConfigFile = !ContainsError && (CfgOptions.get() != nullptr);

  // All arguments, from both config file and command line.
  InputArgList Args = std::move(HasConfigFile ? std::move(*CfgOptions)
                                              : std::move(*CLOptions));

  // The args for config files or /clang: flags belong to different InputArgList
  // objects than Args. This copies an Arg from one of those other InputArgLists
  // to the ownership of Args.
  auto appendOneArg = [&Args](const Arg *Opt, const Arg *BaseArg) {
    unsigned Index = Args.MakeIndex(Opt->getSpelling());
    Arg *Copy = new llvm::opt::Arg(Opt->getOption(), Args.getArgString(Index),
                                   Index, BaseArg);
    Copy->getValues() = Opt->getValues();
    if (Opt->isClaimed())
      Copy->claim();
    Copy->setOwnsValues(Opt->getOwnsValues());
    Opt->setOwnsValues(false);
    Args.append(Copy);
  };

  if (HasConfigFile)
    for (auto *Opt : *CLOptions) {
      if (Opt->getOption().matches(options::OPT_config))
        continue;
      const Arg *BaseArg = &Opt->getBaseArg();
      if (BaseArg == Opt)
        BaseArg = nullptr;
      appendOneArg(Opt, BaseArg);
    }

  // In CL mode, look for any pass-through arguments
  if (IsCLMode() && !ContainsError) {
    SmallVector<const char *, 16> CLModePassThroughArgList;
    for (const auto *A : Args.filtered(options::OPT__SLASH_clang)) {
      A->claim();
      CLModePassThroughArgList.push_back(A->getValue());
    }

    if (!CLModePassThroughArgList.empty()) {
      // Parse any pass through args using default clang processing rather
      // than clang-cl processing.
      auto CLModePassThroughOptions = std::make_unique<InputArgList>(
          ParseArgStrings(CLModePassThroughArgList, false, ContainsError));

      if (!ContainsError)
        for (auto *Opt : *CLModePassThroughOptions) {
          appendOneArg(Opt, nullptr);
        }
    }
  }

  // Check for working directory option before accessing any files
  if (Arg *WD = Args.getLastArg(options::OPT_working_directory))
    if (VFS->setCurrentWorkingDirectory(WD->getValue()))
      Diag(diag::err_drv_unable_to_set_working_directory) << WD->getValue();

  // FIXME: This stuff needs to go into the Compilation, not the driver.
  bool CCCPrintPhases;

  // Silence driver warnings if requested
  Diags.setIgnoreAllWarnings(Args.hasArg(options::OPT_w));

  // -canonical-prefixes, -no-canonical-prefixes are used very early in main.
  Args.ClaimAllArgs(options::OPT_canonical_prefixes);
  Args.ClaimAllArgs(options::OPT_no_canonical_prefixes);

  // f(no-)integated-cc1 is also used very early in main.
  Args.ClaimAllArgs(options::OPT_fintegrated_cc1);
  Args.ClaimAllArgs(options::OPT_fno_integrated_cc1);

  // Ignore -pipe.
  Args.ClaimAllArgs(options::OPT_pipe);

  // Extract -ccc args.
  //
  // FIXME: We need to figure out where this behavior should live. Most of it
  // should be outside in the client; the parts that aren't should have proper
  // options, either by introducing new ones or by overloading gcc ones like -V
  // or -b.
  CCCPrintPhases = Args.hasArg(options::OPT_ccc_print_phases);
  CCCPrintBindings = Args.hasArg(options::OPT_ccc_print_bindings);
  if (const Arg *A = Args.getLastArg(options::OPT_ccc_gcc_name))
    CCCGenericGCCName = A->getValue();
  GenReproducer = Args.hasFlag(options::OPT_gen_reproducer,
                               options::OPT_fno_crash_diagnostics,
                               !!::getenv("FORCE_CLANG_DIAGNOSTICS_CRASH"));

  // Process -fproc-stat-report options.
  if (const Arg *A = Args.getLastArg(options::OPT_fproc_stat_report_EQ)) {
    CCPrintProcessStats = true;
    CCPrintStatReportFilename = A->getValue();
  }
  if (Args.hasArg(options::OPT_fproc_stat_report))
    CCPrintProcessStats = true;

  // FIXME: TargetTriple is used by the target-prefixed calls to as/ld
  // and getToolChain is const.
  if (IsCLMode()) {
    // clang-cl targets MSVC-style Win32.
    llvm::Triple T(TargetTriple);
    T.setOS(llvm::Triple::Win32);
    T.setVendor(llvm::Triple::PC);
    T.setEnvironment(llvm::Triple::MSVC);
    T.setObjectFormat(llvm::Triple::COFF);
    TargetTriple = T.str();
  }
  if (const Arg *A = Args.getLastArg(options::OPT_target))
    TargetTriple = A->getValue();
  if (const Arg *A = Args.getLastArg(options::OPT_ccc_install_dir))
    Dir = InstalledDir = A->getValue();
  for (const Arg *A : Args.filtered(options::OPT_B)) {
    A->claim();
    PrefixDirs.push_back(A->getValue(0));
  }
  if (Optional<std::string> CompilerPathValue =
          llvm::sys::Process::GetEnv("COMPILER_PATH")) {
    StringRef CompilerPath = *CompilerPathValue;
    while (!CompilerPath.empty()) {
      std::pair<StringRef, StringRef> Split =
          CompilerPath.split(llvm::sys::EnvPathSeparator);
      PrefixDirs.push_back(std::string(Split.first));
      CompilerPath = Split.second;
    }
  }
  if (const Arg *A = Args.getLastArg(options::OPT__sysroot_EQ))
    SysRoot = A->getValue();
  if (const Arg *A = Args.getLastArg(options::OPT__dyld_prefix_EQ))
    DyldPrefix = A->getValue();

  if (const Arg *A = Args.getLastArg(options::OPT_resource_dir))
    ResourceDir = A->getValue();

  if (const Arg *A = Args.getLastArg(options::OPT_save_temps_EQ)) {
    SaveTemps = llvm::StringSwitch<SaveTempsMode>(A->getValue())
                    .Case("cwd", SaveTempsCwd)
                    .Case("obj", SaveTempsObj)
                    .Default(SaveTempsCwd);
  }

  setLTOMode(Args);

  // Process -fembed-bitcode= flags.
  if (Arg *A = Args.getLastArg(options::OPT_fembed_bitcode_EQ)) {
    StringRef Name = A->getValue();
    unsigned Model = llvm::StringSwitch<unsigned>(Name)
        .Case("off", EmbedNone)
        .Case("all", EmbedBitcode)
        .Case("bitcode", EmbedBitcode)
        .Case("marker", EmbedMarker)
        .Default(~0U);
    if (Model == ~0U) {
      Diags.Report(diag::err_drv_invalid_value) << A->getAsString(Args)
                                                << Name;
    } else
      BitcodeEmbed = static_cast<BitcodeEmbedMode>(Model);
  }

  // Force -parallel-jobs=1 when verbose is set to avoid corrupted output
  if (Args.hasArg(options::OPT_v))
    setNumberOfParallelJobs(1);
  else
    setNumberOfParallelJobs(
        getLastArgIntValue(Args, options::OPT_parallel_jobs_EQ, 1, Diags));

  std::unique_ptr<llvm::opt::InputArgList> UArgs =
      std::make_unique<InputArgList>(std::move(Args));

  // Perform the default argument translations.
  DerivedArgList *TranslatedArgs = TranslateInputArgs(*UArgs);

  // Owned by the host.
  const ToolChain &TC = getToolChain(
      *UArgs, computeTargetTriple(*this, TargetTriple, *UArgs));

  // The compilation takes ownership of Args.
  Compilation *C = new Compilation(*this, TC, UArgs.release(), TranslatedArgs,
                                   ContainsError);

  if (!HandleImmediateArgs(*C))
    return C;

  // Construct the list of inputs.
  InputList Inputs;
  BuildInputs(C->getDefaultToolChain(), *TranslatedArgs, Inputs);

  // Populate the tool chains for the offloading devices, if any.
  CreateOffloadingDeviceToolChains(*C, Inputs);

  // Construct the list of abstract actions to perform for this compilation. On
  // MachO targets this uses the driver-driver and universal actions.
  if (TC.getTriple().isOSBinFormatMachO())
    BuildUniversalActions(*C, C->getDefaultToolChain(), Inputs);
  else
    BuildActions(*C, C->getArgs(), Inputs, C->getActions());

  if (CCCPrintPhases) {
    PrintActions(*C);
    return C;
  }

  BuildJobs(*C);

  return C;
}

static void printArgList(raw_ostream &OS, const llvm::opt::ArgList &Args) {
  llvm::opt::ArgStringList ASL;
  for (const auto *A : Args) {
    // Use user's original spelling of flags. For example, use
    // `/source-charset:utf-8` instead of `-finput-charset=utf-8` if the user
    // wrote the former.
    while (A->getAlias())
      A = A->getAlias();
    A->render(Args, ASL);
  }

  for (auto I = ASL.begin(), E = ASL.end(); I != E; ++I) {
    if (I != ASL.begin())
      OS << ' ';
    llvm::sys::printArg(OS, *I, true);
  }
  OS << '\n';
}

bool Driver::getCrashDiagnosticFile(StringRef ReproCrashFilename,
                                    SmallString<128> &CrashDiagDir) {
  using namespace llvm::sys;
  assert(llvm::Triple(llvm::sys::getProcessTriple()).isOSDarwin() &&
         "Only knows about .crash files on Darwin");

  // The .crash file can be found on at ~/Library/Logs/DiagnosticReports/
  // (or /Library/Logs/DiagnosticReports for root) and has the filename pattern
  // clang-<VERSION>_<YYYY-MM-DD-HHMMSS>_<hostname>.crash.
  path::home_directory(CrashDiagDir);
  if (CrashDiagDir.startswith("/var/root"))
    CrashDiagDir = "/";
  path::append(CrashDiagDir, "Library/Logs/DiagnosticReports");
  int PID =
#if LLVM_ON_UNIX
      getpid();
#else
      0;
#endif
  std::error_code EC;
  fs::file_status FileStatus;
  TimePoint<> LastAccessTime;
  SmallString<128> CrashFilePath;
  // Lookup the .crash files and get the one generated by a subprocess spawned
  // by this driver invocation.
  for (fs::directory_iterator File(CrashDiagDir, EC), FileEnd;
       File != FileEnd && !EC; File.increment(EC)) {
    StringRef FileName = path::filename(File->path());
    if (!FileName.startswith(Name))
      continue;
    if (fs::status(File->path(), FileStatus))
      continue;
    llvm::ErrorOr<std::unique_ptr<llvm::MemoryBuffer>> CrashFile =
        llvm::MemoryBuffer::getFile(File->path());
    if (!CrashFile)
      continue;
    // The first line should start with "Process:", otherwise this isn't a real
    // .crash file.
    StringRef Data = CrashFile.get()->getBuffer();
    if (!Data.startswith("Process:"))
      continue;
    // Parse parent process pid line, e.g: "Parent Process: clang-4.0 [79141]"
    size_t ParentProcPos = Data.find("Parent Process:");
    if (ParentProcPos == StringRef::npos)
      continue;
    size_t LineEnd = Data.find_first_of("\n", ParentProcPos);
    if (LineEnd == StringRef::npos)
      continue;
    StringRef ParentProcess = Data.slice(ParentProcPos+15, LineEnd).trim();
    int OpenBracket = -1, CloseBracket = -1;
    for (size_t i = 0, e = ParentProcess.size(); i < e; ++i) {
      if (ParentProcess[i] == '[')
        OpenBracket = i;
      if (ParentProcess[i] == ']')
        CloseBracket = i;
    }
    // Extract the parent process PID from the .crash file and check whether
    // it matches this driver invocation pid.
    int CrashPID;
    if (OpenBracket < 0 || CloseBracket < 0 ||
        ParentProcess.slice(OpenBracket + 1, CloseBracket)
            .getAsInteger(10, CrashPID) || CrashPID != PID) {
      continue;
    }

    // Found a .crash file matching the driver pid. To avoid getting an older
    // and misleading crash file, continue looking for the most recent.
    // FIXME: the driver can dispatch multiple cc1 invocations, leading to
    // multiple crashes poiting to the same parent process. Since the driver
    // does not collect pid information for the dispatched invocation there's
    // currently no way to distinguish among them.
    const auto FileAccessTime = FileStatus.getLastModificationTime();
    if (FileAccessTime > LastAccessTime) {
      CrashFilePath.assign(File->path());
      LastAccessTime = FileAccessTime;
    }
  }

  // If found, copy it over to the location of other reproducer files.
  if (!CrashFilePath.empty()) {
    EC = fs::copy_file(CrashFilePath, ReproCrashFilename);
    if (EC)
      return false;
    return true;
  }

  return false;
}

// When clang crashes, produce diagnostic information including the fully
// preprocessed source file(s).  Request that the developer attach the
// diagnostic information to a bug report.
void Driver::generateCompilationDiagnostics(
    Compilation &C, const Command &FailingCommand,
    StringRef AdditionalInformation, CompilationDiagnosticReport *Report) {
  if (C.getArgs().hasArg(options::OPT_fno_crash_diagnostics))
    return;

  // Don't try to generate diagnostics for link or dsymutil jobs.
  if (FailingCommand.getCreator().isLinkJob() ||
      FailingCommand.getCreator().isDsymutilJob())
    return;

  // Print the version of the compiler.
  PrintVersion(C, llvm::errs());

  // Suppress driver output and emit preprocessor output to temp file.
  CCGenDiagnostics = true;

  // Save the original job command(s).
  Command Cmd = FailingCommand;

  // Keep track of whether we produce any errors while trying to produce
  // preprocessed sources.
  DiagnosticErrorTrap Trap(Diags);

  // Suppress tool output.
  C.initCompilationForDiagnostics();

  // Construct the list of inputs.
  InputList Inputs;
  BuildInputs(C.getDefaultToolChain(), C.getArgs(), Inputs);

  for (InputList::iterator it = Inputs.begin(), ie = Inputs.end(); it != ie;) {
    bool IgnoreInput = false;

    // Ignore input from stdin or any inputs that cannot be preprocessed.
    // Check type first as not all linker inputs have a value.
    if (types::getPreprocessedType(it->first) == types::TY_INVALID) {
      IgnoreInput = true;
    } else if (!strcmp(it->second->getValue(), "-")) {
      Diag(clang::diag::note_drv_command_failed_diag_msg)
          << "Error generating preprocessed source(s) - "
             "ignoring input from stdin.";
      IgnoreInput = true;
    }

    if (IgnoreInput) {
      it = Inputs.erase(it);
      ie = Inputs.end();
    } else {
      ++it;
    }
  }

  if (Inputs.empty()) {
    Diag(clang::diag::note_drv_command_failed_diag_msg)
        << "Error generating preprocessed source(s) - "
           "no preprocessable inputs.";
    return;
  }

  // Don't attempt to generate preprocessed files if multiple -arch options are
  // used, unless they're all duplicates.
  llvm::StringSet<> ArchNames;
  for (const Arg *A : C.getArgs()) {
    if (A->getOption().matches(options::OPT_arch)) {
      StringRef ArchName = A->getValue();
      ArchNames.insert(ArchName);
    }
  }
  if (ArchNames.size() > 1) {
    Diag(clang::diag::note_drv_command_failed_diag_msg)
        << "Error generating preprocessed source(s) - cannot generate "
           "preprocessed source with multiple -arch options.";
    return;
  }

  // Construct the list of abstract actions to perform for this compilation. On
  // Darwin OSes this uses the driver-driver and builds universal actions.
  const ToolChain &TC = C.getDefaultToolChain();
  if (TC.getTriple().isOSBinFormatMachO())
    BuildUniversalActions(C, TC, Inputs);
  else
    BuildActions(C, C.getArgs(), Inputs, C.getActions());

  BuildJobs(C);

  // If there were errors building the compilation, quit now.
  if (Trap.hasErrorOccurred()) {
    Diag(clang::diag::note_drv_command_failed_diag_msg)
        << "Error generating preprocessed source(s).";
    return;
  }

  // Generate preprocessed output.
  SmallVector<std::pair<int, const Command *>, 4> FailingCommands;
  C.ExecuteJobs(C.getJobs(), FailingCommands);

  // If any of the preprocessing commands failed, clean up and exit.
  if (!FailingCommands.empty()) {
    Diag(clang::diag::note_drv_command_failed_diag_msg)
        << "Error generating preprocessed source(s).";
    return;
  }

  const ArgStringList &TempFiles = C.getTempFiles();
  if (TempFiles.empty()) {
    Diag(clang::diag::note_drv_command_failed_diag_msg)
        << "Error generating preprocessed source(s).";
    return;
  }

  Diag(clang::diag::note_drv_command_failed_diag_msg)
      << "\n********************\n\n"
         "PLEASE ATTACH THE FOLLOWING FILES TO THE BUG REPORT:\n"
         "Preprocessed source(s) and associated run script(s) are located at:";

  SmallString<128> VFS;
  SmallString<128> ReproCrashFilename;
  for (const char *TempFile : TempFiles) {
    Diag(clang::diag::note_drv_command_failed_diag_msg) << TempFile;
    if (Report)
      Report->TemporaryFiles.push_back(TempFile);
    if (ReproCrashFilename.empty()) {
      ReproCrashFilename = TempFile;
      llvm::sys::path::replace_extension(ReproCrashFilename, ".crash");
    }
    if (StringRef(TempFile).endswith(".cache")) {
      // In some cases (modules) we'll dump extra data to help with reproducing
      // the crash into a directory next to the output.
      VFS = llvm::sys::path::filename(TempFile);
      llvm::sys::path::append(VFS, "vfs", "vfs.yaml");
    }
  }

  // Assume associated files are based off of the first temporary file.
  CrashReportInfo CrashInfo(TempFiles[0], VFS);

  llvm::SmallString<128> Script(CrashInfo.Filename);
  llvm::sys::path::replace_extension(Script, "sh");
  std::error_code EC;
  llvm::raw_fd_ostream ScriptOS(Script, EC, llvm::sys::fs::CD_CreateNew,
                                llvm::sys::fs::FA_Write,
                                llvm::sys::fs::OF_Text);
  if (EC) {
    Diag(clang::diag::note_drv_command_failed_diag_msg)
        << "Error generating run script: " << Script << " " << EC.message();
  } else {
    ScriptOS << "# Crash reproducer for " << getClangFullVersion() << "\n"
             << "# Driver args: ";
    printArgList(ScriptOS, C.getInputArgs());
    ScriptOS << "# Original command: ";
    Cmd.Print(ScriptOS, "\n", /*Quote=*/true);
    Cmd.Print(ScriptOS, "\n", /*Quote=*/true, &CrashInfo);
    if (!AdditionalInformation.empty())
      ScriptOS << "\n# Additional information: " << AdditionalInformation
               << "\n";
    if (Report)
      Report->TemporaryFiles.push_back(std::string(Script.str()));
    Diag(clang::diag::note_drv_command_failed_diag_msg) << Script;
  }

  // On darwin, provide information about the .crash diagnostic report.
  if (llvm::Triple(llvm::sys::getProcessTriple()).isOSDarwin()) {
    SmallString<128> CrashDiagDir;
    if (getCrashDiagnosticFile(ReproCrashFilename, CrashDiagDir)) {
      Diag(clang::diag::note_drv_command_failed_diag_msg)
          << ReproCrashFilename.str();
    } else { // Suggest a directory for the user to look for .crash files.
      llvm::sys::path::append(CrashDiagDir, Name);
      CrashDiagDir += "_<YYYY-MM-DD-HHMMSS>_<hostname>.crash";
      Diag(clang::diag::note_drv_command_failed_diag_msg)
          << "Crash backtrace is located in";
      Diag(clang::diag::note_drv_command_failed_diag_msg)
          << CrashDiagDir.str();
      Diag(clang::diag::note_drv_command_failed_diag_msg)
          << "(choose the .crash file that corresponds to your crash)";
    }
  }

  for (const auto &A : C.getArgs().filtered(options::OPT_frewrite_map_file_EQ))
    Diag(clang::diag::note_drv_command_failed_diag_msg) << A->getValue();

  Diag(clang::diag::note_drv_command_failed_diag_msg)
      << "\n\n********************";
}

void Driver::setUpResponseFiles(Compilation &C, Command &Cmd) {
  // Since commandLineFitsWithinSystemLimits() may underestimate system's
  // capacity if the tool does not support response files, there is a chance/
  // that things will just work without a response file, so we silently just
  // skip it.
  if (Cmd.getResponseFileSupport().ResponseKind ==
          ResponseFileSupport::RF_None ||
      llvm::sys::commandLineFitsWithinSystemLimits(Cmd.getExecutable(),
                                                   Cmd.getArguments()))
    return;

  std::string TmpName = GetTemporaryPath("response", "txt");
  Cmd.setResponseFile(C.addTempFile(C.getArgs().MakeArgString(TmpName)));
}

int Driver::ExecuteCompilation(
    Compilation &C,
    SmallVectorImpl<std::pair<int, const Command *>> &FailingCommands) {
  // Just print if -### was present.
  if (C.getArgs().hasArg(options::OPT__HASH_HASH_HASH)) {
    C.getJobs().Print(llvm::errs(), "\n", true);
    return 0;
  }

  // If there were errors building the compilation, quit now.
  if (Diags.hasErrorOccurred())
    return 1;

  // Set up response file names for each command, if necessary.
  for (auto &Job : C.getJobs())
    setUpResponseFiles(C, Job);

  C.ExecuteJobs(C.getJobs(), FailingCommands);

  // If the command succeeded, we are done.
  if (FailingCommands.empty())
    return 0;

  // Otherwise, remove result files and print extra information about abnormal
  // failures.
  int Res = 0;
  for (const auto &CmdPair : FailingCommands) {
    int CommandRes = CmdPair.first;
    const Command *FailingCommand = CmdPair.second;

    // Remove result files if we're not saving temps.
    if (!isSaveTempsEnabled()) {
      const JobAction *JA = cast<JobAction>(&FailingCommand->getSource());
      C.CleanupFileMap(C.getResultFiles(), JA, true);

      // Failure result files are valid unless we crashed.
      if (CommandRes < 0)
        C.CleanupFileMap(C.getFailureResultFiles(), JA, true);
    }

#if LLVM_ON_UNIX
    // llvm/lib/Support/Unix/Signals.inc will exit with a special return code
    // for SIGPIPE. Do not print diagnostics for this case.
    if (CommandRes == EX_IOERR) {
      Res = CommandRes;
      continue;
    }
#endif

    // Print extra information about abnormal failures, if possible.
    //
    // This is ad-hoc, but we don't want to be excessively noisy. If the result
    // status was 1, assume the command failed normally. In particular, if it
    // was the compiler then assume it gave a reasonable error code. Failures
    // in other tools are less common, and they generally have worse
    // diagnostics, so always print the diagnostic there.
    const Tool &FailingTool = FailingCommand->getCreator();

    if (!FailingCommand->getCreator().hasGoodDiagnostics() || CommandRes != 1) {
      // FIXME: See FIXME above regarding result code interpretation.
      if (CommandRes < 0)
        Diag(clang::diag::err_drv_command_signalled)
            << FailingTool.getShortName();
      else
        Diag(clang::diag::err_drv_command_failed)
            << FailingTool.getShortName() << CommandRes;
    }
  }
  return Res;
}

void Driver::PrintHelp(bool ShowHidden) const {
  unsigned IncludedFlagsBitmask;
  unsigned ExcludedFlagsBitmask;
  std::tie(IncludedFlagsBitmask, ExcludedFlagsBitmask) =
      getIncludeExcludeOptionFlagMasks(IsCLMode());

  ExcludedFlagsBitmask |= options::NoDriverOption;
  if (!ShowHidden)
    ExcludedFlagsBitmask |= HelpHidden;

  if (IsFlangMode())
    IncludedFlagsBitmask |= options::FlangOption;
  else
    ExcludedFlagsBitmask |= options::FlangOnlyOption;

  std::string Usage = llvm::formatv("{0} [options] file...", Name).str();
  getOpts().printHelp(llvm::outs(), Usage.c_str(), DriverTitle.c_str(),
                      IncludedFlagsBitmask, ExcludedFlagsBitmask,
                      /*ShowAllAliases=*/false);
}

void Driver::PrintVersion(const Compilation &C, raw_ostream &OS) const {
  if (IsFlangMode()) {
    OS << getClangToolFullVersion("flang-new") << '\n';
  } else {
    // FIXME: The following handlers should use a callback mechanism, we don't
    // know what the client would like to do.
    OS << getClangFullVersion() << '\n';
  }
  const ToolChain &TC = C.getDefaultToolChain();
  OS << "Target: " << TC.getTripleString() << '\n';

  // Print the threading model.
  if (Arg *A = C.getArgs().getLastArg(options::OPT_mthread_model)) {
    // Don't print if the ToolChain would have barfed on it already
    if (TC.isThreadModelSupported(A->getValue()))
      OS << "Thread model: " << A->getValue();
  } else
    OS << "Thread model: " << TC.getThreadModel();
  OS << '\n';

  // Print out the install directory.
  OS << "InstalledDir: " << InstalledDir << '\n';

  // If configuration file was used, print its path.
  if (!ConfigFile.empty())
    OS << "Configuration file: " << ConfigFile << '\n';
}

/// PrintDiagnosticCategories - Implement the --print-diagnostic-categories
/// option.
static void PrintDiagnosticCategories(raw_ostream &OS) {
  // Skip the empty category.
  for (unsigned i = 1, max = DiagnosticIDs::getNumberOfCategories(); i != max;
       ++i)
    OS << i << ',' << DiagnosticIDs::getCategoryNameFromID(i) << '\n';
}

void Driver::HandleAutocompletions(StringRef PassedFlags) const {
  if (PassedFlags == "")
    return;
  // Print out all options that start with a given argument. This is used for
  // shell autocompletion.
  std::vector<std::string> SuggestedCompletions;
  std::vector<std::string> Flags;

  unsigned int DisableFlags =
      options::NoDriverOption | options::Unsupported | options::Ignored;

  // Make sure that Flang-only options don't pollute the Clang output
  // TODO: Make sure that Clang-only options don't pollute Flang output
  if (!IsFlangMode())
    DisableFlags |= options::FlangOnlyOption;

  // Distinguish "--autocomplete=-someflag" and "--autocomplete=-someflag,"
  // because the latter indicates that the user put space before pushing tab
  // which should end up in a file completion.
  const bool HasSpace = PassedFlags.endswith(",");

  // Parse PassedFlags by "," as all the command-line flags are passed to this
  // function separated by ","
  StringRef TargetFlags = PassedFlags;
  while (TargetFlags != "") {
    StringRef CurFlag;
    std::tie(CurFlag, TargetFlags) = TargetFlags.split(",");
    Flags.push_back(std::string(CurFlag));
  }

  // We want to show cc1-only options only when clang is invoked with -cc1 or
  // -Xclang.
  if (llvm::is_contained(Flags, "-Xclang") || llvm::is_contained(Flags, "-cc1"))
    DisableFlags &= ~options::NoDriverOption;

  const llvm::opt::OptTable &Opts = getOpts();
  StringRef Cur;
  Cur = Flags.at(Flags.size() - 1);
  StringRef Prev;
  if (Flags.size() >= 2) {
    Prev = Flags.at(Flags.size() - 2);
    SuggestedCompletions = Opts.suggestValueCompletions(Prev, Cur);
  }

  if (SuggestedCompletions.empty())
    SuggestedCompletions = Opts.suggestValueCompletions(Cur, "");

  // If Flags were empty, it means the user typed `clang [tab]` where we should
  // list all possible flags. If there was no value completion and the user
  // pressed tab after a space, we should fall back to a file completion.
  // We're printing a newline to be consistent with what we print at the end of
  // this function.
  if (SuggestedCompletions.empty() && HasSpace && !Flags.empty()) {
    llvm::outs() << '\n';
    return;
  }

  // When flag ends with '=' and there was no value completion, return empty
  // string and fall back to the file autocompletion.
  if (SuggestedCompletions.empty() && !Cur.endswith("=")) {
    // If the flag is in the form of "--autocomplete=-foo",
    // we were requested to print out all option names that start with "-foo".
    // For example, "--autocomplete=-fsyn" is expanded to "-fsyntax-only".
    SuggestedCompletions = Opts.findByPrefix(Cur, DisableFlags);

    // We have to query the -W flags manually as they're not in the OptTable.
    // TODO: Find a good way to add them to OptTable instead and them remove
    // this code.
    for (StringRef S : DiagnosticIDs::getDiagnosticFlags())
      if (S.startswith(Cur))
        SuggestedCompletions.push_back(std::string(S));
  }

  // Sort the autocomplete candidates so that shells print them out in a
  // deterministic order. We could sort in any way, but we chose
  // case-insensitive sorting for consistency with the -help option
  // which prints out options in the case-insensitive alphabetical order.
  llvm::sort(SuggestedCompletions, [](StringRef A, StringRef B) {
    if (int X = A.compare_insensitive(B))
      return X < 0;
    return A.compare(B) > 0;
  });

  llvm::outs() << llvm::join(SuggestedCompletions, "\n") << '\n';
}

bool Driver::HandleImmediateArgs(const Compilation &C) {
  // The order these options are handled in gcc is all over the place, but we
  // don't expect inconsistencies w.r.t. that to matter in practice.

  if (C.getArgs().hasArg(options::OPT_dumpmachine)) {
    llvm::outs() << C.getDefaultToolChain().getTripleString() << '\n';
    return false;
  }

  if (C.getArgs().hasArg(options::OPT_dumpversion)) {
    // Since -dumpversion is only implemented for pedantic GCC compatibility, we
    // return an answer which matches our definition of __VERSION__.
    llvm::outs() << CLANG_VERSION_STRING << "\n";
    return false;
  }

  if (C.getArgs().hasArg(options::OPT__print_diagnostic_categories)) {
    PrintDiagnosticCategories(llvm::outs());
    return false;
  }

  if (C.getArgs().hasArg(options::OPT_help) ||
      C.getArgs().hasArg(options::OPT__help_hidden)) {
    PrintHelp(C.getArgs().hasArg(options::OPT__help_hidden));
    return false;
  }

  if (C.getArgs().hasArg(options::OPT__version)) {
    // Follow gcc behavior and use stdout for --version and stderr for -v.
    PrintVersion(C, llvm::outs());
    return false;
  }

  if (C.getArgs().hasArg(options::OPT_v) ||
      C.getArgs().hasArg(options::OPT__HASH_HASH_HASH) ||
      C.getArgs().hasArg(options::OPT_print_supported_cpus)) {
    PrintVersion(C, llvm::errs());
    SuppressMissingInputWarning = true;
  }

  if (C.getArgs().hasArg(options::OPT_v)) {
    if (!SystemConfigDir.empty())
      llvm::errs() << "System configuration file directory: "
                   << SystemConfigDir << "\n";
    if (!UserConfigDir.empty())
      llvm::errs() << "User configuration file directory: "
                   << UserConfigDir << "\n";
  }

  const ToolChain &TC = C.getDefaultToolChain();

  if (C.getArgs().hasArg(options::OPT_v))
    TC.printVerboseInfo(llvm::errs());

  if (C.getArgs().hasArg(options::OPT_print_resource_dir)) {
    llvm::outs() << ResourceDir << '\n';
    return false;
  }

  if (C.getArgs().hasArg(options::OPT_print_search_dirs)) {
    llvm::outs() << "programs: =";
    bool separator = false;
    // Print -B and COMPILER_PATH.
    for (const std::string &Path : PrefixDirs) {
      if (separator)
        llvm::outs() << llvm::sys::EnvPathSeparator;
      llvm::outs() << Path;
      separator = true;
    }
    for (const std::string &Path : TC.getProgramPaths()) {
      if (separator)
        llvm::outs() << llvm::sys::EnvPathSeparator;
      llvm::outs() << Path;
      separator = true;
    }
    llvm::outs() << "\n";
    llvm::outs() << "libraries: =" << ResourceDir;

    StringRef sysroot = C.getSysRoot();

    for (const std::string &Path : TC.getFilePaths()) {
      // Always print a separator. ResourceDir was the first item shown.
      llvm::outs() << llvm::sys::EnvPathSeparator;
      // Interpretation of leading '=' is needed only for NetBSD.
      if (Path[0] == '=')
        llvm::outs() << sysroot << Path.substr(1);
      else
        llvm::outs() << Path;
    }
    llvm::outs() << "\n";
    return false;
  }

  if (C.getArgs().hasArg(options::OPT_print_runtime_dir)) {
    std::string RuntimePath;
    // Get the first existing path, if any.
    for (auto Path : TC.getRuntimePaths()) {
      if (getVFS().exists(Path)) {
        RuntimePath = Path;
        break;
      }
    }
    if (!RuntimePath.empty())
      llvm::outs() << RuntimePath << '\n';
    else
      llvm::outs() << TC.getCompilerRTPath() << '\n';
    return false;
  }

  // FIXME: The following handlers should use a callback mechanism, we don't
  // know what the client would like to do.
  if (Arg *A = C.getArgs().getLastArg(options::OPT_print_file_name_EQ)) {
    llvm::outs() << GetFilePath(A->getValue(), TC) << "\n";
    return false;
  }

  if (Arg *A = C.getArgs().getLastArg(options::OPT_print_prog_name_EQ)) {
    StringRef ProgName = A->getValue();

    // Null program name cannot have a path.
    if (! ProgName.empty())
      llvm::outs() << GetProgramPath(ProgName, TC);

    llvm::outs() << "\n";
    return false;
  }

  if (Arg *A = C.getArgs().getLastArg(options::OPT_autocomplete)) {
    StringRef PassedFlags = A->getValue();
    HandleAutocompletions(PassedFlags);
    return false;
  }

  if (C.getArgs().hasArg(options::OPT_print_libgcc_file_name)) {
    ToolChain::RuntimeLibType RLT = TC.GetRuntimeLibType(C.getArgs());
    const llvm::Triple Triple(TC.ComputeEffectiveClangTriple(C.getArgs()));
    RegisterEffectiveTriple TripleRAII(TC, Triple);
    switch (RLT) {
    case ToolChain::RLT_CompilerRT:
      llvm::outs() << TC.getCompilerRT(C.getArgs(), "builtins") << "\n";
      break;
    case ToolChain::RLT_Libgcc:
      llvm::outs() << GetFilePath("libgcc.a", TC) << "\n";
      break;
    }
    return false;
  }

  if (C.getArgs().hasArg(options::OPT_print_multi_lib)) {
    for (const Multilib &Multilib : TC.getMultilibs())
      llvm::outs() << Multilib << "\n";
    return false;
  }

  if (C.getArgs().hasArg(options::OPT_print_multi_directory)) {
    const Multilib &Multilib = TC.getMultilib();
    if (Multilib.gccSuffix().empty())
      llvm::outs() << ".\n";
    else {
      StringRef Suffix(Multilib.gccSuffix());
      assert(Suffix.front() == '/');
      llvm::outs() << Suffix.substr(1) << "\n";
    }
    return false;
  }

  if (C.getArgs().hasArg(options::OPT_print_target_triple)) {
    llvm::outs() << TC.getTripleString() << "\n";
    return false;
  }

  if (C.getArgs().hasArg(options::OPT_print_effective_triple)) {
    const llvm::Triple Triple(TC.ComputeEffectiveClangTriple(C.getArgs()));
    llvm::outs() << Triple.getTriple() << "\n";
    return false;
  }

  if (C.getArgs().hasArg(options::OPT_print_multiarch)) {
    llvm::outs() << TC.getMultiarchTriple(*this, TC.getTriple(), SysRoot)
                 << "\n";
    return false;
  }

  if (C.getArgs().hasArg(options::OPT_print_targets)) {
    llvm::TargetRegistry::printRegisteredTargetsForVersion(llvm::outs());
    return false;
  }

  return true;
}

enum {
  TopLevelAction = 0,
  HeadSibAction = 1,
  OtherSibAction = 2,
};

// Display an action graph human-readably.  Action A is the "sink" node
// and latest-occuring action. Traversal is in pre-order, visiting the
// inputs to each action before printing the action itself.
static unsigned PrintActions1(const Compilation &C, Action *A,
                              std::map<Action *, unsigned> &Ids,
                              Twine Indent = {}, int Kind = TopLevelAction) {
  if (Ids.count(A)) // A was already visited.
    return Ids[A];

  std::string str;
  llvm::raw_string_ostream os(str);

  auto getSibIndent = [](int K) -> Twine {
    return (K == HeadSibAction) ? "   " : (K == OtherSibAction) ? "|  " : "";
  };

  Twine SibIndent = Indent + getSibIndent(Kind);
  int SibKind = HeadSibAction;
  os << Action::getClassName(A->getKind()) << ", ";
  if (InputAction *IA = dyn_cast<InputAction>(A)) {
    os << "\"" << IA->getInputArg().getValue() << "\"";
  } else if (BindArchAction *BIA = dyn_cast<BindArchAction>(A)) {
    os << '"' << BIA->getArchName() << '"' << ", {"
       << PrintActions1(C, *BIA->input_begin(), Ids, SibIndent, SibKind) << "}";
  } else if (OffloadAction *OA = dyn_cast<OffloadAction>(A)) {
    bool IsFirst = true;
    OA->doOnEachDependence(
        [&](Action *A, const ToolChain *TC, const char *BoundArch) {
          assert(TC && "Unknown host toolchain");
          // E.g. for two CUDA device dependences whose bound arch is sm_20 and
          // sm_35 this will generate:
          // "cuda-device" (nvptx64-nvidia-cuda:sm_20) {#ID}, "cuda-device"
          // (nvptx64-nvidia-cuda:sm_35) {#ID}
          if (!IsFirst)
            os << ", ";
          os << '"';
          os << A->getOffloadingKindPrefix();
          os << " (";
          os << TC->getTriple().normalize();
          if (BoundArch)
            os << ":" << BoundArch;
          os << ")";
          os << '"';
          os << " {" << PrintActions1(C, A, Ids, SibIndent, SibKind) << "}";
          IsFirst = false;
          SibKind = OtherSibAction;
        });
  } else {
    const ActionList *AL = &A->getInputs();

    if (AL->size()) {
      const char *Prefix = "{";
      for (Action *PreRequisite : *AL) {
        os << Prefix << PrintActions1(C, PreRequisite, Ids, SibIndent, SibKind);
        Prefix = ", ";
        SibKind = OtherSibAction;
      }
      os << "}";
    } else
      os << "{}";
  }

  // Append offload info for all options other than the offloading action
  // itself (e.g. (cuda-device, sm_20) or (cuda-host)).
  std::string offload_str;
  llvm::raw_string_ostream offload_os(offload_str);
  if (!isa<OffloadAction>(A)) {
    auto S = A->getOffloadingKindPrefix();
    if (!S.empty()) {
      offload_os << ", (" << S;
      if (A->getOffloadingArch())
        offload_os << ", " << A->getOffloadingArch();
      offload_os << ")";
    }
  }

  auto getSelfIndent = [](int K) -> Twine {
    return (K == HeadSibAction) ? "+- " : (K == OtherSibAction) ? "|- " : "";
  };

  unsigned Id = Ids.size();
  Ids[A] = Id;
  llvm::errs() << Indent + getSelfIndent(Kind) << Id << ": " << os.str() << ", "
               << types::getTypeName(A->getType()) << offload_os.str() << "\n";

  return Id;
}

// Print the action graphs in a compilation C.
// For example "clang -c file1.c file2.c" is composed of two subgraphs.
void Driver::PrintActions(const Compilation &C) const {
  std::map<Action *, unsigned> Ids;
  for (Action *A : C.getActions())
    PrintActions1(C, A, Ids);
}

/// Check whether the given input tree contains any compilation or
/// assembly actions.
static bool ContainsCompileOrAssembleAction(const Action *A) {
  if (isa<CompileJobAction>(A) || isa<BackendJobAction>(A) ||
      isa<AssembleJobAction>(A))
    return true;

  return llvm::any_of(A->inputs(), ContainsCompileOrAssembleAction);
}

void Driver::BuildUniversalActions(Compilation &C, const ToolChain &TC,
                                   const InputList &BAInputs) const {
  DerivedArgList &Args = C.getArgs();
  ActionList &Actions = C.getActions();
  llvm::PrettyStackTraceString CrashInfo("Building universal build actions");
  // Collect the list of architectures. Duplicates are allowed, but should only
  // be handled once (in the order seen).
  llvm::StringSet<> ArchNames;
  SmallVector<const char *, 4> Archs;
  for (Arg *A : Args) {
    if (A->getOption().matches(options::OPT_arch)) {
      // Validate the option here; we don't save the type here because its
      // particular spelling may participate in other driver choices.
      llvm::Triple::ArchType Arch =
          tools::darwin::getArchTypeForMachOArchName(A->getValue());
      if (Arch == llvm::Triple::UnknownArch) {
        Diag(clang::diag::err_drv_invalid_arch_name) << A->getAsString(Args);
        continue;
      }

      A->claim();
      if (ArchNames.insert(A->getValue()).second)
        Archs.push_back(A->getValue());
    }
  }

  // When there is no explicit arch for this platform, make sure we still bind
  // the architecture (to the default) so that -Xarch_ is handled correctly.
  if (!Archs.size())
    Archs.push_back(Args.MakeArgString(TC.getDefaultUniversalArchName()));

  ActionList SingleActions;
  BuildActions(C, Args, BAInputs, SingleActions);

  // Add in arch bindings for every top level action, as well as lipo and
  // dsymutil steps if needed.
  for (Action* Act : SingleActions) {
    // Make sure we can lipo this kind of output. If not (and it is an actual
    // output) then we disallow, since we can't create an output file with the
    // right name without overwriting it. We could remove this oddity by just
    // changing the output names to include the arch, which would also fix
    // -save-temps. Compatibility wins for now.

    if (Archs.size() > 1 && !types::canLipoType(Act->getType()))
      Diag(clang::diag::err_drv_invalid_output_with_multiple_archs)
          << types::getTypeName(Act->getType());

    ActionList Inputs;
    for (unsigned i = 0, e = Archs.size(); i != e; ++i)
      Inputs.push_back(C.MakeAction<BindArchAction>(Act, Archs[i]));

    // Lipo if necessary, we do it this way because we need to set the arch flag
    // so that -Xarch_ gets overwritten.
    if (Inputs.size() == 1 || Act->getType() == types::TY_Nothing)
      Actions.append(Inputs.begin(), Inputs.end());
    else
      Actions.push_back(C.MakeAction<LipoJobAction>(Inputs, Act->getType()));

    // Handle debug info queries.
    Arg *A = Args.getLastArg(options::OPT_g_Group);
    bool enablesDebugInfo = A && !A->getOption().matches(options::OPT_g0) &&
                            !A->getOption().matches(options::OPT_gstabs);
    if ((enablesDebugInfo || willEmitRemarks(Args)) &&
        ContainsCompileOrAssembleAction(Actions.back())) {

      // Add a 'dsymutil' step if necessary, when debug info is enabled and we
      // have a compile input. We need to run 'dsymutil' ourselves in such cases
      // because the debug info will refer to a temporary object file which
      // will be removed at the end of the compilation process.
      if (Act->getType() == types::TY_Image) {
        ActionList Inputs;
        Inputs.push_back(Actions.back());
        Actions.pop_back();
        Actions.push_back(
            C.MakeAction<DsymutilJobAction>(Inputs, types::TY_dSYM));
      }

      // Verify the debug info output.
      if (Args.hasArg(options::OPT_verify_debug_info)) {
        Action* LastAction = Actions.back();
        Actions.pop_back();
        Actions.push_back(C.MakeAction<VerifyDebugInfoJobAction>(
            LastAction, types::TY_Nothing));
      }
    }
  }
}

bool Driver::DiagnoseInputExistence(const DerivedArgList &Args, StringRef Value,
                                    types::ID Ty, bool TypoCorrect) const {
  if (!getCheckInputsExist())
    return true;

  // stdin always exists.
  if (Value == "-")
    return true;

  if (getVFS().exists(Value))
    return true;

  if (TypoCorrect) {
    // Check if the filename is a typo for an option flag. OptTable thinks
    // that all args that are not known options and that start with / are
    // filenames, but e.g. `/diagnostic:caret` is more likely a typo for
    // the option `/diagnostics:caret` than a reference to a file in the root
    // directory.
    unsigned IncludedFlagsBitmask;
    unsigned ExcludedFlagsBitmask;
    std::tie(IncludedFlagsBitmask, ExcludedFlagsBitmask) =
        getIncludeExcludeOptionFlagMasks(IsCLMode());
    std::string Nearest;
    if (getOpts().findNearest(Value, Nearest, IncludedFlagsBitmask,
                              ExcludedFlagsBitmask) <= 1) {
      Diag(clang::diag::err_drv_no_such_file_with_suggestion)
          << Value << Nearest;
      return false;
    }
  }

  // In CL mode, don't error on apparently non-existent linker inputs, because
  // they can be influenced by linker flags the clang driver might not
  // understand.
  // Examples:
  // - `clang-cl main.cc ole32.lib` in a a non-MSVC shell will make the driver
  //   module look for an MSVC installation in the registry. (We could ask
  //   the MSVCToolChain object if it can find `ole32.lib`, but the logic to
  //   look in the registry might move into lld-link in the future so that
  //   lld-link invocations in non-MSVC shells just work too.)
  // - `clang-cl ... /link ...` can pass arbitrary flags to the linker,
  //   including /libpath:, which is used to find .lib and .obj files.
  // So do not diagnose this on the driver level. Rely on the linker diagnosing
  // it. (If we don't end up invoking the linker, this means we'll emit a
  // "'linker' input unused [-Wunused-command-line-argument]" warning instead
  // of an error.)
  //
  // Only do this skip after the typo correction step above. `/Brepo` is treated
  // as TY_Object, but it's clearly a typo for `/Brepro`. It seems fine to emit
  // an error if we have a flag that's within an edit distance of 1 from a
  // flag. (Users can use `-Wl,` or `/linker` to launder the flag past the
  // driver in the unlikely case they run into this.)
  //
  // Don't do this for inputs that start with a '/', else we'd pass options
  // like /libpath: through to the linker silently.
  //
  // Emitting an error for linker inputs can also cause incorrect diagnostics
  // with the gcc driver. The command
  //     clang -fuse-ld=lld -Wl,--chroot,some/dir /file.o
  // will make lld look for some/dir/file.o, while we will diagnose here that
  // `/file.o` does not exist. However, configure scripts check if
  // `clang /GR-` compiles without error to see if the compiler is cl.exe,
  // so we can't downgrade diagnostics for `/GR-` from an error to a warning
  // in cc mode. (We can in cl mode because cl.exe itself only warns on
  // unknown flags.)
  if (IsCLMode() && Ty == types::TY_Object && !Value.startswith("/"))
    return true;

  Diag(clang::diag::err_drv_no_such_file) << Value;
  return false;
}

// Construct a the list of inputs and their types.
void Driver::BuildInputs(const ToolChain &TC, DerivedArgList &Args,
                         InputList &Inputs) const {
  const llvm::opt::OptTable &Opts = getOpts();
  // Track the current user specified (-x) input. We also explicitly track the
  // argument used to set the type; we only want to claim the type when we
  // actually use it, so we warn about unused -x arguments.
  types::ID InputType = types::TY_Nothing;
  Arg *InputTypeArg = nullptr;

  // The last /TC or /TP option sets the input type to C or C++ globally.
  if (Arg *TCTP = Args.getLastArgNoClaim(options::OPT__SLASH_TC,
                                         options::OPT__SLASH_TP)) {
    InputTypeArg = TCTP;
    InputType = TCTP->getOption().matches(options::OPT__SLASH_TC)
                    ? types::TY_C
                    : types::TY_CXX;

    Arg *Previous = nullptr;
    bool ShowNote = false;
    for (Arg *A :
         Args.filtered(options::OPT__SLASH_TC, options::OPT__SLASH_TP)) {
      if (Previous) {
        Diag(clang::diag::warn_drv_overriding_flag_option)
          << Previous->getSpelling() << A->getSpelling();
        ShowNote = true;
      }
      Previous = A;
    }
    if (ShowNote)
      Diag(clang::diag::note_drv_t_option_is_global);

    // No driver mode exposes -x and /TC or /TP; we don't support mixing them.
    assert(!Args.hasArg(options::OPT_x) && "-x and /TC or /TP is not allowed");
  }

  // Warn -x after last input file has no effect
  {
    Arg *LastXArg = Args.getLastArgNoClaim(options::OPT_x);
    Arg *LastInputArg = Args.getLastArgNoClaim(options::OPT_INPUT);
    if (LastXArg && LastInputArg && LastInputArg->getIndex() < LastXArg->getIndex())
      Diag(clang::diag::warn_drv_unused_x) << LastXArg->getValue();
  }

  for (Arg *A : Args) {
    if (A->getOption().getKind() == Option::InputClass) {
      const char *Value = A->getValue();
      types::ID Ty = types::TY_INVALID;

      // Infer the input type if necessary.
      if (InputType == types::TY_Nothing) {
        // If there was an explicit arg for this, claim it.
        if (InputTypeArg)
          InputTypeArg->claim();

        // stdin must be handled specially.
        if (memcmp(Value, "-", 2) == 0) {
          if (IsFlangMode()) {
            Ty = types::TY_Fortran;
          } else {
            // If running with -E, treat as a C input (this changes the
            // builtin macros, for example). This may be overridden by -ObjC
            // below.
            //
            // Otherwise emit an error but still use a valid type to avoid
            // spurious errors (e.g., no inputs).
            assert(!CCGenDiagnostics && "stdin produces no crash reproducer");
            if (!Args.hasArgNoClaim(options::OPT_E) && !CCCIsCPP())
              Diag(IsCLMode() ? clang::diag::err_drv_unknown_stdin_type_clang_cl
                              : clang::diag::err_drv_unknown_stdin_type);
            Ty = types::TY_C;
          }
        } else {
          // Otherwise lookup by extension.
          // Fallback is C if invoked as C preprocessor, C++ if invoked with
          // clang-cl /E, or Object otherwise.
          // We use a host hook here because Darwin at least has its own
          // idea of what .s is.
          if (const char *Ext = strrchr(Value, '.'))
            Ty = TC.LookupTypeForExtension(Ext + 1);

          if (Ty == types::TY_INVALID) {
            if (IsCLMode() && (Args.hasArgNoClaim(options::OPT_E) || CCGenDiagnostics))
              Ty = types::TY_CXX;
            else if (CCCIsCPP() || CCGenDiagnostics)
              Ty = types::TY_C;
            else
              Ty = types::TY_Object;
          }

          // If the driver is invoked as C++ compiler (like clang++ or c++) it
          // should autodetect some input files as C++ for g++ compatibility.
          if (CCCIsCXX()) {
            types::ID OldTy = Ty;
            Ty = types::lookupCXXTypeForCType(Ty);

            if (Ty != OldTy)
              Diag(clang::diag::warn_drv_treating_input_as_cxx)
                  << getTypeName(OldTy) << getTypeName(Ty);
          }

          // If running with -fthinlto-index=, extensions that normally identify
          // native object files actually identify LLVM bitcode files.
          if (Args.hasArgNoClaim(options::OPT_fthinlto_index_EQ) &&
              Ty == types::TY_Object)
            Ty = types::TY_LLVM_BC;
        }

        // -ObjC and -ObjC++ override the default language, but only for "source
        // files". We just treat everything that isn't a linker input as a
        // source file.
        //
        // FIXME: Clean this up if we move the phase sequence into the type.
        if (Ty != types::TY_Object) {
          if (Args.hasArg(options::OPT_ObjC))
            Ty = types::TY_ObjC;
          else if (Args.hasArg(options::OPT_ObjCXX))
            Ty = types::TY_ObjCXX;
        }
      } else {
        assert(InputTypeArg && "InputType set w/o InputTypeArg");
        if (!InputTypeArg->getOption().matches(options::OPT_x)) {
          // If emulating cl.exe, make sure that /TC and /TP don't affect input
          // object files.
          const char *Ext = strrchr(Value, '.');
          if (Ext && TC.LookupTypeForExtension(Ext + 1) == types::TY_Object)
            Ty = types::TY_Object;
        }
        if (Ty == types::TY_INVALID) {
          Ty = InputType;
          InputTypeArg->claim();
        }
      }

      if (DiagnoseInputExistence(Args, Value, Ty, /*TypoCorrect=*/true))
        Inputs.push_back(std::make_pair(Ty, A));

    } else if (A->getOption().matches(options::OPT__SLASH_Tc)) {
      StringRef Value = A->getValue();
      if (DiagnoseInputExistence(Args, Value, types::TY_C,
                                 /*TypoCorrect=*/false)) {
        Arg *InputArg = MakeInputArg(Args, Opts, A->getValue());
        Inputs.push_back(std::make_pair(types::TY_C, InputArg));
      }
      A->claim();
    } else if (A->getOption().matches(options::OPT__SLASH_Tp)) {
      StringRef Value = A->getValue();
      if (DiagnoseInputExistence(Args, Value, types::TY_CXX,
                                 /*TypoCorrect=*/false)) {
        Arg *InputArg = MakeInputArg(Args, Opts, A->getValue());
        Inputs.push_back(std::make_pair(types::TY_CXX, InputArg));
      }
      A->claim();
    } else if (A->getOption().hasFlag(options::LinkerInput)) {
      // Just treat as object type, we could make a special type for this if
      // necessary.
      Inputs.push_back(std::make_pair(types::TY_Object, A));

    } else if (A->getOption().matches(options::OPT_x)) {
      InputTypeArg = A;
      InputType = types::lookupTypeForTypeSpecifier(A->getValue());
      A->claim();

      // Follow gcc behavior and treat as linker input for invalid -x
      // options. Its not clear why we shouldn't just revert to unknown; but
      // this isn't very important, we might as well be bug compatible.
      if (!InputType) {
        Diag(clang::diag::err_drv_unknown_language) << A->getValue();
        InputType = types::TY_Object;
      }
    } else if (A->getOption().getID() == options::OPT_U) {
      assert(A->getNumValues() == 1 && "The /U option has one value.");
      StringRef Val = A->getValue(0);
      if (Val.find_first_of("/\\") != StringRef::npos) {
        // Warn about e.g. "/Users/me/myfile.c".
        Diag(diag::warn_slash_u_filename) << Val;
        Diag(diag::note_use_dashdash);
      }
    }
  }
  if (CCCIsCPP() && Inputs.empty()) {
    // If called as standalone preprocessor, stdin is processed
    // if no other input is present.
    Arg *A = MakeInputArg(Args, Opts, "-");
    Inputs.push_back(std::make_pair(types::TY_C, A));
  }
}

namespace {
/// Provides a convenient interface for different programming models to generate
/// the required device actions.
class OffloadingActionBuilder final {
  /// Flag used to trace errors in the builder.
  bool IsValid = false;

  /// The compilation that is using this builder.
  Compilation &C;

  /// Map between an input argument and the offload kinds used to process it.
  std::map<const Arg *, unsigned> InputArgToOffloadKindMap;

  /// Map between a host action and its originating input argument.
  std::map<Action *, const Arg *> HostActionToInputArgMap;

  /// Builder interface. It doesn't build anything or keep any state.
  class DeviceActionBuilder {
  public:
    typedef const llvm::SmallVectorImpl<phases::ID> PhasesTy;

    enum ActionBuilderReturnCode {
      // The builder acted successfully on the current action.
      ABRT_Success,
      // The builder didn't have to act on the current action.
      ABRT_Inactive,
      // The builder was successful and requested the host action to not be
      // generated.
      ABRT_Ignore_Host,
    };

    /// ID to identify each device compilation. For CUDA it is simply the
    /// GPU arch string. For HIP it is either the GPU arch string or GPU
    /// arch string plus feature strings delimited by a plus sign, e.g.
    /// gfx906+xnack.
    struct TargetID {
      /// Target ID string which is persistent throughout the compilation.
      const char *ID;
      TargetID(CudaArch Arch) { ID = CudaArchToString(Arch); }
      TargetID(const char *ID) : ID(ID) {}
      operator const char *() { return ID; }
      operator StringRef() { return StringRef(ID); }
    };

  protected:
    /// Compilation associated with this builder.
    Compilation &C;

    /// Tool chains associated with this builder. The same programming
    /// model may have associated one or more tool chains.
    SmallVector<const ToolChain *, 2> ToolChains;

    /// The derived arguments associated with this builder.
    DerivedArgList &Args;

    /// The inputs associated with this builder.
    const Driver::InputList &Inputs;

    /// The associated offload kind.
    Action::OffloadKind AssociatedOffloadKind = Action::OFK_None;

  public:
    DeviceActionBuilder(Compilation &C, DerivedArgList &Args,
                        const Driver::InputList &Inputs,
                        Action::OffloadKind AssociatedOffloadKind)
        : C(C), Args(Args), Inputs(Inputs),
          AssociatedOffloadKind(AssociatedOffloadKind) {}
    virtual ~DeviceActionBuilder() {}

    /// Fill up the array \a DA with all the device dependences that should be
    /// added to the provided host action \a HostAction. By default it is
    /// inactive.
    virtual ActionBuilderReturnCode
    getDeviceDependences(OffloadAction::DeviceDependences &DA,
                         phases::ID CurPhase, phases::ID FinalPhase,
                         PhasesTy &Phases) {
      return ABRT_Inactive;
    }

    /// Update the state to include the provided host action \a HostAction as a
    /// dependency of the current device action. By default it is inactive.
    virtual ActionBuilderReturnCode addDeviceDepences(Action *HostAction) {
      return ABRT_Inactive;
    }

    /// Append top level actions generated by the builder.
    virtual void appendTopLevelActions(ActionList &AL) {}

    /// Append linker device actions generated by the builder.
    virtual void appendLinkDeviceActions(ActionList &AL) {}

    /// Append linker host action generated by the builder.
    virtual Action* appendLinkHostActions(ActionList &AL) { return nullptr; }

    /// Append linker actions generated by the builder.
    virtual void appendLinkDependences(OffloadAction::DeviceDependences &DA) {}

    /// Initialize the builder. Return true if any initialization errors are
    /// found.
    virtual bool initialize() { return false; }

    /// Return true if the builder can use bundling/unbundling.
    virtual bool canUseBundlerUnbundler() const { return false; }

    /// Return true if this builder is valid. We have a valid builder if we have
    /// associated device tool chains.
    bool isValid() { return !ToolChains.empty(); }

    /// Return the associated offload kind.
    Action::OffloadKind getAssociatedOffloadKind() {
      return AssociatedOffloadKind;
    }
  };

  /// Base class for CUDA/HIP action builder. It injects device code in
  /// the host backend action.
  class CudaActionBuilderBase : public DeviceActionBuilder {
  protected:
    /// Flags to signal if the user requested host-only or device-only
    /// compilation.
    bool CompileHostOnly = false;
    bool CompileDeviceOnly = false;
    bool EmitLLVM = false;
    bool EmitAsm = false;

    /// List of GPU architectures to use in this compilation.
    SmallVector<TargetID, 4> GpuArchList;

    /// The CUDA actions for the current input.
    ActionList CudaDeviceActions;

    /// The CUDA fat binary if it was generated for the current input.
    Action *CudaFatBinary = nullptr;

    /// Flag that is set to true if this builder acted on the current input.
    bool IsActive = false;

    /// Flag for -fgpu-rdc.
    bool Relocatable = false;

    /// Default GPU architecture if there's no one specified.
    CudaArch DefaultCudaArch = CudaArch::UNKNOWN;

    /// Method to generate compilation unit ID specified by option
    /// '-fuse-cuid='.
    enum UseCUIDKind { CUID_Hash, CUID_Random, CUID_None, CUID_Invalid };
    UseCUIDKind UseCUID = CUID_Hash;

    /// Compilation unit ID specified by option '-cuid='.
    StringRef FixedCUID;

  public:
    CudaActionBuilderBase(Compilation &C, DerivedArgList &Args,
                          const Driver::InputList &Inputs,
                          Action::OffloadKind OFKind)
        : DeviceActionBuilder(C, Args, Inputs, OFKind) {}

    ActionBuilderReturnCode addDeviceDepences(Action *HostAction) override {
      // While generating code for CUDA, we only depend on the host input action
      // to trigger the creation of all the CUDA device actions.

      // If we are dealing with an input action, replicate it for each GPU
      // architecture. If we are in host-only mode we return 'success' so that
      // the host uses the CUDA offload kind.
      if (auto *IA = dyn_cast<InputAction>(HostAction)) {
        assert(!GpuArchList.empty() &&
               "We should have at least one GPU architecture.");

        // If the host input is not CUDA or HIP, we don't need to bother about
        // this input.
        if (!(IA->getType() == types::TY_CUDA ||
              IA->getType() == types::TY_HIP ||
              IA->getType() == types::TY_PP_HIP)) {
          // The builder will ignore this input.
          IsActive = false;
          return ABRT_Inactive;
        }

        // Set the flag to true, so that the builder acts on the current input.
        IsActive = true;

        if (CompileHostOnly)
          return ABRT_Success;

        // Replicate inputs for each GPU architecture.
        auto Ty = AssociatedOffloadKind == Action::OFK_HIP
                      ? types::TY_HIP_DEVICE
                      : types::TY_CUDA_DEVICE;
        std::string CUID = FixedCUID.str();
        if (CUID.empty()) {
          if (UseCUID == CUID_Random)
            CUID = llvm::utohexstr(llvm::sys::Process::GetRandomNumber(),
                                   /*LowerCase=*/true);
          else if (UseCUID == CUID_Hash) {
            llvm::MD5 Hasher;
            llvm::MD5::MD5Result Hash;
            SmallString<256> RealPath;
            llvm::sys::fs::real_path(IA->getInputArg().getValue(), RealPath,
                                     /*expand_tilde=*/true);
            Hasher.update(RealPath);
            for (auto *A : Args) {
              if (A->getOption().matches(options::OPT_INPUT))
                continue;
              Hasher.update(A->getAsString(Args));
            }
            Hasher.final(Hash);
            CUID = llvm::utohexstr(Hash.low(), /*LowerCase=*/true);
          }
        }
        IA->setId(CUID);

        for (unsigned I = 0, E = GpuArchList.size(); I != E; ++I) {
          CudaDeviceActions.push_back(
              C.MakeAction<InputAction>(IA->getInputArg(), Ty, IA->getId()));
        }

        return ABRT_Success;
      }

      // If this is an unbundling action use it as is for each CUDA toolchain.
      if (auto *UA = dyn_cast<OffloadUnbundlingJobAction>(HostAction)) {

        // If -fgpu-rdc is disabled, should not unbundle since there is no
        // device code to link.
        if (UA->getType() == types::TY_Object && !Relocatable)
          return ABRT_Inactive;

        CudaDeviceActions.clear();
        auto *IA = cast<InputAction>(UA->getInputs().back());
        std::string FileName = IA->getInputArg().getAsString(Args);
        // Check if the type of the file is the same as the action. Do not
        // unbundle it if it is not. Do not unbundle .so files, for example,
        // which are not object files.
        if (IA->getType() == types::TY_Object &&
            (!llvm::sys::path::has_extension(FileName) ||
             types::lookupTypeForExtension(
                 llvm::sys::path::extension(FileName).drop_front()) !=
                 types::TY_Object))
          return ABRT_Inactive;

        for (auto Arch : GpuArchList) {
          CudaDeviceActions.push_back(UA);
          UA->registerDependentActionInfo(ToolChains[0], Arch,
                                          AssociatedOffloadKind);
        }
        IsActive = true;
        return ABRT_Success;
      }

      return IsActive ? ABRT_Success : ABRT_Inactive;
    }

    void appendTopLevelActions(ActionList &AL) override {
      // Utility to append actions to the top level list.
      auto AddTopLevel = [&](Action *A, TargetID TargetID) {
        OffloadAction::DeviceDependences Dep;
        Dep.add(*A, *ToolChains.front(), TargetID, AssociatedOffloadKind);
        AL.push_back(C.MakeAction<OffloadAction>(Dep, A->getType()));
      };

      // If we have a fat binary, add it to the list.
      if (CudaFatBinary) {
        AddTopLevel(CudaFatBinary, CudaArch::UNUSED);
        CudaDeviceActions.clear();
        CudaFatBinary = nullptr;
        return;
      }

      if (CudaDeviceActions.empty())
        return;

      // If we have CUDA actions at this point, that's because we have a have
      // partial compilation, so we should have an action for each GPU
      // architecture.
      assert(CudaDeviceActions.size() == GpuArchList.size() &&
             "Expecting one action per GPU architecture.");
      assert(ToolChains.size() == 1 &&
             "Expecting to have a single CUDA toolchain.");
      for (unsigned I = 0, E = GpuArchList.size(); I != E; ++I)
        AddTopLevel(CudaDeviceActions[I], GpuArchList[I]);

      CudaDeviceActions.clear();
    }

    /// Get canonicalized offload arch option. \returns empty StringRef if the
    /// option is invalid.
    virtual StringRef getCanonicalOffloadArch(StringRef Arch) = 0;

    virtual llvm::Optional<std::pair<llvm::StringRef, llvm::StringRef>>
    getConflictOffloadArchCombination(const std::set<StringRef> &GpuArchs) = 0;

    bool initialize() override {
      assert(AssociatedOffloadKind == Action::OFK_Cuda ||
             AssociatedOffloadKind == Action::OFK_HIP);

      // We don't need to support CUDA.
      if (AssociatedOffloadKind == Action::OFK_Cuda &&
          !C.hasOffloadToolChain<Action::OFK_Cuda>())
        return false;

      // We don't need to support HIP.
      if (AssociatedOffloadKind == Action::OFK_HIP &&
          !C.hasOffloadToolChain<Action::OFK_HIP>())
        return false;

      Relocatable = Args.hasFlag(options::OPT_fgpu_rdc,
          options::OPT_fno_gpu_rdc, /*Default=*/false);

      const ToolChain *HostTC = C.getSingleOffloadToolChain<Action::OFK_Host>();
      assert(HostTC && "No toolchain for host compilation.");
      if (HostTC->getTriple().isNVPTX() ||
          HostTC->getTriple().getArch() == llvm::Triple::amdgcn) {
        // We do not support targeting NVPTX/AMDGCN for host compilation. Throw
        // an error and abort pipeline construction early so we don't trip
        // asserts that assume device-side compilation.
        C.getDriver().Diag(diag::err_drv_cuda_host_arch)
            << HostTC->getTriple().getArchName();
        return true;
      }

      ToolChains.push_back(
          AssociatedOffloadKind == Action::OFK_Cuda
              ? C.getSingleOffloadToolChain<Action::OFK_Cuda>()
              : C.getSingleOffloadToolChain<Action::OFK_HIP>());

      Arg *PartialCompilationArg = Args.getLastArg(
          options::OPT_cuda_host_only, options::OPT_cuda_device_only,
          options::OPT_cuda_compile_host_device);
      CompileHostOnly = PartialCompilationArg &&
                        PartialCompilationArg->getOption().matches(
                            options::OPT_cuda_host_only);
      CompileDeviceOnly = PartialCompilationArg &&
                          PartialCompilationArg->getOption().matches(
                              options::OPT_cuda_device_only);
      EmitLLVM = Args.getLastArg(options::OPT_emit_llvm);
      EmitAsm = Args.getLastArg(options::OPT_S);
      FixedCUID = Args.getLastArgValue(options::OPT_cuid_EQ);
      if (Arg *A = Args.getLastArg(options::OPT_fuse_cuid_EQ)) {
        StringRef UseCUIDStr = A->getValue();
        UseCUID = llvm::StringSwitch<UseCUIDKind>(UseCUIDStr)
                      .Case("hash", CUID_Hash)
                      .Case("random", CUID_Random)
                      .Case("none", CUID_None)
                      .Default(CUID_Invalid);
        if (UseCUID == CUID_Invalid) {
          C.getDriver().Diag(diag::err_drv_invalid_value)
              << A->getAsString(Args) << UseCUIDStr;
          C.setContainsError();
          return true;
        }
      }

      // --offload and --offload-arch options are mutually exclusive.
      if (Args.hasArgNoClaim(options::OPT_offload_EQ) &&
          Args.hasArgNoClaim(options::OPT_offload_arch_EQ,
                             options::OPT_no_offload_arch_EQ)) {
        C.getDriver().Diag(diag::err_opt_not_valid_with_opt) << "--offload-arch"
                                                             << "--offload";
      }

      // Collect all cuda_gpu_arch parameters, removing duplicates.
      std::set<StringRef> GpuArchs;
      bool Error = false;
      for (Arg *A : Args) {
        if (!(A->getOption().matches(options::OPT_offload_arch_EQ) ||
              A->getOption().matches(options::OPT_no_offload_arch_EQ)))
          continue;
        A->claim();

        StringRef ArchStr = A->getValue();
        if (A->getOption().matches(options::OPT_no_offload_arch_EQ) &&
            ArchStr == "all") {
          GpuArchs.clear();
          continue;
        }
        ArchStr = getCanonicalOffloadArch(ArchStr);
        if (ArchStr.empty()) {
          Error = true;
        } else if (A->getOption().matches(options::OPT_offload_arch_EQ))
          GpuArchs.insert(ArchStr);
        else if (A->getOption().matches(options::OPT_no_offload_arch_EQ))
          GpuArchs.erase(ArchStr);
        else
          llvm_unreachable("Unexpected option.");
      }

      auto &&ConflictingArchs = getConflictOffloadArchCombination(GpuArchs);
      if (ConflictingArchs) {
        C.getDriver().Diag(clang::diag::err_drv_bad_offload_arch_combo)
            << ConflictingArchs.getValue().first
            << ConflictingArchs.getValue().second;
        C.setContainsError();
        return true;
      }

      // Collect list of GPUs remaining in the set.
      for (auto Arch : GpuArchs)
        GpuArchList.push_back(Arch.data());

      // Default to sm_20 which is the lowest common denominator for
      // supported GPUs.  sm_20 code should work correctly, if
      // suboptimally, on all newer GPUs.
      if (GpuArchList.empty()) {
        if (ToolChains.front()->getTriple().isSPIRV())
          GpuArchList.push_back(CudaArch::Generic);
        else
          GpuArchList.push_back(DefaultCudaArch);
      }

      return Error;
    }
  };

  /// \brief CUDA action builder. It injects device code in the host backend
  /// action.
  class CudaActionBuilder final : public CudaActionBuilderBase {
  public:
    CudaActionBuilder(Compilation &C, DerivedArgList &Args,
                      const Driver::InputList &Inputs)
        : CudaActionBuilderBase(C, Args, Inputs, Action::OFK_Cuda) {
      DefaultCudaArch = CudaArch::SM_35;
    }

    StringRef getCanonicalOffloadArch(StringRef ArchStr) override {
      CudaArch Arch = StringToCudaArch(ArchStr);
      if (Arch == CudaArch::UNKNOWN || !IsNVIDIAGpuArch(Arch)) {
        C.getDriver().Diag(clang::diag::err_drv_cuda_bad_gpu_arch) << ArchStr;
        return StringRef();
      }
      return CudaArchToString(Arch);
    }

    llvm::Optional<std::pair<llvm::StringRef, llvm::StringRef>>
    getConflictOffloadArchCombination(
        const std::set<StringRef> &GpuArchs) override {
      return llvm::None;
    }

    ActionBuilderReturnCode
    getDeviceDependences(OffloadAction::DeviceDependences &DA,
                         phases::ID CurPhase, phases::ID FinalPhase,
                         PhasesTy &Phases) override {
      if (!IsActive)
        return ABRT_Inactive;

      // If we don't have more CUDA actions, we don't have any dependences to
      // create for the host.
      if (CudaDeviceActions.empty())
        return ABRT_Success;

      assert(CudaDeviceActions.size() == GpuArchList.size() &&
             "Expecting one action per GPU architecture.");
      assert(!CompileHostOnly &&
             "Not expecting CUDA actions in host-only compilation.");

      // If we are generating code for the device or we are in a backend phase,
      // we attempt to generate the fat binary. We compile each arch to ptx and
      // assemble to cubin, then feed the cubin *and* the ptx into a device
      // "link" action, which uses fatbinary to combine these cubins into one
      // fatbin.  The fatbin is then an input to the host action if not in
      // device-only mode.
      if (CompileDeviceOnly || CurPhase == phases::Backend) {
        ActionList DeviceActions;
        for (unsigned I = 0, E = GpuArchList.size(); I != E; ++I) {
          // Produce the device action from the current phase up to the assemble
          // phase.
          for (auto Ph : Phases) {
            // Skip the phases that were already dealt with.
            if (Ph < CurPhase)
              continue;
            // We have to be consistent with the host final phase.
            if (Ph > FinalPhase)
              break;

            CudaDeviceActions[I] = C.getDriver().ConstructPhaseAction(
                C, Args, Ph, CudaDeviceActions[I], Action::OFK_Cuda);

            if (Ph == phases::Assemble)
              break;
          }

          // If we didn't reach the assemble phase, we can't generate the fat
          // binary. We don't need to generate the fat binary if we are not in
          // device-only mode.
          if (!isa<AssembleJobAction>(CudaDeviceActions[I]) ||
              CompileDeviceOnly)
            continue;

          Action *AssembleAction = CudaDeviceActions[I];
          assert(AssembleAction->getType() == types::TY_Object);
          assert(AssembleAction->getInputs().size() == 1);

          Action *BackendAction = AssembleAction->getInputs()[0];
          assert(BackendAction->getType() == types::TY_PP_Asm);

          for (auto &A : {AssembleAction, BackendAction}) {
            OffloadAction::DeviceDependences DDep;
            DDep.add(*A, *ToolChains.front(), GpuArchList[I], Action::OFK_Cuda);
            DeviceActions.push_back(
                C.MakeAction<OffloadAction>(DDep, A->getType()));
          }
        }

        // We generate the fat binary if we have device input actions.
        if (!DeviceActions.empty()) {
          CudaFatBinary =
              C.MakeAction<LinkJobAction>(DeviceActions, types::TY_CUDA_FATBIN);

          if (!CompileDeviceOnly) {
            DA.add(*CudaFatBinary, *ToolChains.front(), /*BoundArch=*/nullptr,
                   Action::OFK_Cuda);
            // Clear the fat binary, it is already a dependence to an host
            // action.
            CudaFatBinary = nullptr;
          }

          // Remove the CUDA actions as they are already connected to an host
          // action or fat binary.
          CudaDeviceActions.clear();
        }

        // We avoid creating host action in device-only mode.
        return CompileDeviceOnly ? ABRT_Ignore_Host : ABRT_Success;
      } else if (CurPhase > phases::Backend) {
        // If we are past the backend phase and still have a device action, we
        // don't have to do anything as this action is already a device
        // top-level action.
        return ABRT_Success;
      }

      assert(CurPhase < phases::Backend && "Generating single CUDA "
                                           "instructions should only occur "
                                           "before the backend phase!");

      // By default, we produce an action for each device arch.
      for (Action *&A : CudaDeviceActions)
        A = C.getDriver().ConstructPhaseAction(C, Args, CurPhase, A);

      return ABRT_Success;
    }
  };
  /// \brief HIP action builder. It injects device code in the host backend
  /// action.
  class HIPActionBuilder final : public CudaActionBuilderBase {
    /// The linker inputs obtained for each device arch.
    SmallVector<ActionList, 8> DeviceLinkerInputs;
    // The default bundling behavior depends on the type of output, therefore
    // BundleOutput needs to be tri-value: None, true, or false.
    // Bundle code objects except --no-gpu-output is specified for device
    // only compilation. Bundle other type of output files only if
    // --gpu-bundle-output is specified for device only compilation.
    Optional<bool> BundleOutput;

  public:
    HIPActionBuilder(Compilation &C, DerivedArgList &Args,
                     const Driver::InputList &Inputs)
        : CudaActionBuilderBase(C, Args, Inputs, Action::OFK_HIP) {
      DefaultCudaArch = CudaArch::GFX803;
      if (Args.hasArg(options::OPT_gpu_bundle_output,
                      options::OPT_no_gpu_bundle_output))
        BundleOutput = Args.hasFlag(options::OPT_gpu_bundle_output,
                                    options::OPT_no_gpu_bundle_output);
    }

    bool canUseBundlerUnbundler() const override { return true; }

    StringRef getCanonicalOffloadArch(StringRef IdStr) override {
      llvm::StringMap<bool> Features;
      // getHIPOffloadTargetTriple() is known to return valid value as it has
      // been called successfully in the CreateOffloadingDeviceToolChains().
      auto ArchStr = parseTargetID(
          *getHIPOffloadTargetTriple(C.getDriver(), C.getInputArgs()), IdStr,
          &Features);
      if (!ArchStr) {
        C.getDriver().Diag(clang::diag::err_drv_bad_target_id) << IdStr;
        C.setContainsError();
        return StringRef();
      }
      auto CanId = getCanonicalTargetID(ArchStr.getValue(), Features);
      return Args.MakeArgStringRef(CanId);
    };

    llvm::Optional<std::pair<llvm::StringRef, llvm::StringRef>>
    getConflictOffloadArchCombination(
        const std::set<StringRef> &GpuArchs) override {
      return getConflictTargetIDCombination(GpuArchs);
    }

    ActionBuilderReturnCode
    getDeviceDependences(OffloadAction::DeviceDependences &DA,
                         phases::ID CurPhase, phases::ID FinalPhase,
                         PhasesTy &Phases) override {
      if (!IsActive)
        return ABRT_Inactive;

      // amdgcn does not support linking of object files, therefore we skip
      // backend and assemble phases to output LLVM IR. Except for generating
      // non-relocatable device coee, where we generate fat binary for device
      // code and pass to host in Backend phase.
      if (CudaDeviceActions.empty())
        return ABRT_Success;

      assert(((CurPhase == phases::Link && Relocatable) ||
              CudaDeviceActions.size() == GpuArchList.size()) &&
             "Expecting one action per GPU architecture.");
      assert(!CompileHostOnly &&
             "Not expecting CUDA actions in host-only compilation.");

      if (!Relocatable && CurPhase == phases::Backend && !EmitLLVM &&
          !EmitAsm) {
        // If we are in backend phase, we attempt to generate the fat binary.
        // We compile each arch to IR and use a link action to generate code
        // object containing ISA. Then we use a special "link" action to create
        // a fat binary containing all the code objects for different GPU's.
        // The fat binary is then an input to the host action.
        for (unsigned I = 0, E = GpuArchList.size(); I != E; ++I) {
          if (C.getDriver().isUsingLTO(/*IsOffload=*/true)) {
            // When LTO is enabled, skip the backend and assemble phases and
            // use lld to link the bitcode.
            ActionList AL;
            AL.push_back(CudaDeviceActions[I]);
            // Create a link action to link device IR with device library
            // and generate ISA.
            CudaDeviceActions[I] =
                C.MakeAction<LinkJobAction>(AL, types::TY_Image);
          } else {
            // When LTO is not enabled, we follow the conventional
            // compiler phases, including backend and assemble phases.
            ActionList AL;
            Action *BackendAction = nullptr;
            if (ToolChains.front()->getTriple().isSPIRV()) {
              // Emit LLVM bitcode for SPIR-V targets. SPIR-V device tool chain
              // (HIPSPVToolChain) runs post-link LLVM IR passes.
              types::ID Output = Args.hasArg(options::OPT_S)
                                     ? types::TY_LLVM_IR
                                     : types::TY_LLVM_BC;
              BackendAction =
                  C.MakeAction<BackendJobAction>(CudaDeviceActions[I], Output);
            } else
              BackendAction = C.getDriver().ConstructPhaseAction(
                  C, Args, phases::Backend, CudaDeviceActions[I],
                  AssociatedOffloadKind);
            auto AssembleAction = C.getDriver().ConstructPhaseAction(
                C, Args, phases::Assemble, BackendAction,
                AssociatedOffloadKind);
            AL.push_back(AssembleAction);
            // Create a link action to link device IR with device library
            // and generate ISA.
            CudaDeviceActions[I] =
                C.MakeAction<LinkJobAction>(AL, types::TY_Image);
          }

          // OffloadingActionBuilder propagates device arch until an offload
          // action. Since the next action for creating fatbin does
          // not have device arch, whereas the above link action and its input
          // have device arch, an offload action is needed to stop the null
          // device arch of the next action being propagated to the above link
          // action.
          OffloadAction::DeviceDependences DDep;
          DDep.add(*CudaDeviceActions[I], *ToolChains.front(), GpuArchList[I],
                   AssociatedOffloadKind);
          CudaDeviceActions[I] = C.MakeAction<OffloadAction>(
              DDep, CudaDeviceActions[I]->getType());
        }

        if (!CompileDeviceOnly || !BundleOutput.hasValue() ||
            BundleOutput.getValue()) {
          // Create HIP fat binary with a special "link" action.
          CudaFatBinary = C.MakeAction<LinkJobAction>(CudaDeviceActions,
                                                      types::TY_HIP_FATBIN);

          if (!CompileDeviceOnly) {
            DA.add(*CudaFatBinary, *ToolChains.front(), /*BoundArch=*/nullptr,
                   AssociatedOffloadKind);
            // Clear the fat binary, it is already a dependence to an host
            // action.
            CudaFatBinary = nullptr;
          }

          // Remove the CUDA actions as they are already connected to an host
          // action or fat binary.
          CudaDeviceActions.clear();
        }

        return CompileDeviceOnly ? ABRT_Ignore_Host : ABRT_Success;
      } else if (CurPhase == phases::Link) {
        // Save CudaDeviceActions to DeviceLinkerInputs for each GPU subarch.
        // This happens to each device action originated from each input file.
        // Later on, device actions in DeviceLinkerInputs are used to create
        // device link actions in appendLinkDependences and the created device
        // link actions are passed to the offload action as device dependence.
        DeviceLinkerInputs.resize(CudaDeviceActions.size());
        auto LI = DeviceLinkerInputs.begin();
        for (auto *A : CudaDeviceActions) {
          LI->push_back(A);
          ++LI;
        }

        // We will pass the device action as a host dependence, so we don't
        // need to do anything else with them.
        CudaDeviceActions.clear();
        return CompileDeviceOnly ? ABRT_Ignore_Host : ABRT_Success;
      }

      // By default, we produce an action for each device arch.
      for (Action *&A : CudaDeviceActions) {
        A = C.getDriver().ConstructPhaseAction(C, Args, CurPhase, A,
                                               AssociatedOffloadKind);
      }

      if (CompileDeviceOnly && CurPhase == FinalPhase &&
          BundleOutput.hasValue() && BundleOutput.getValue()) {
        for (unsigned I = 0, E = GpuArchList.size(); I != E; ++I) {
          OffloadAction::DeviceDependences DDep;
          DDep.add(*CudaDeviceActions[I], *ToolChains.front(), GpuArchList[I],
                   AssociatedOffloadKind);
          CudaDeviceActions[I] = C.MakeAction<OffloadAction>(
              DDep, CudaDeviceActions[I]->getType());
        }
        CudaFatBinary =
            C.MakeAction<OffloadBundlingJobAction>(CudaDeviceActions);
        CudaDeviceActions.clear();
      }

      return (CompileDeviceOnly && CurPhase == FinalPhase) ? ABRT_Ignore_Host
                                                           : ABRT_Success;
    }

    void appendLinkDeviceActions(ActionList &AL) override {
      if (DeviceLinkerInputs.size() == 0)
        return;

      assert(DeviceLinkerInputs.size() == GpuArchList.size() &&
             "Linker inputs and GPU arch list sizes do not match.");

      ActionList Actions;
      // Append a new link action for each device.
      unsigned I = 0;
      for (auto &LI : DeviceLinkerInputs) {
        // Each entry in DeviceLinkerInputs corresponds to a GPU arch.
        auto *DeviceLinkAction =
            C.MakeAction<LinkJobAction>(LI, types::TY_Image);
        // Linking all inputs for the current GPU arch.
        // LI contains all the inputs for the linker.
        OffloadAction::DeviceDependences DeviceLinkDeps;
        DeviceLinkDeps.add(*DeviceLinkAction, *ToolChains[0],
            GpuArchList[I], AssociatedOffloadKind);
        Actions.push_back(C.MakeAction<OffloadAction>(
            DeviceLinkDeps, DeviceLinkAction->getType()));
        ++I;
      }
      DeviceLinkerInputs.clear();

      // Create a host object from all the device images by embedding them
      // in a fat binary for mixed host-device compilation. For device-only
      // compilation, creates a fat binary.
      OffloadAction::DeviceDependences DDeps;
      if (!CompileDeviceOnly || !BundleOutput.hasValue() ||
          BundleOutput.getValue()) {
        auto *TopDeviceLinkAction = C.MakeAction<LinkJobAction>(
            Actions,
            CompileDeviceOnly ? types::TY_HIP_FATBIN : types::TY_Object);
        DDeps.add(*TopDeviceLinkAction, *ToolChains[0], nullptr,
                  AssociatedOffloadKind);
        // Offload the host object to the host linker.
        AL.push_back(
            C.MakeAction<OffloadAction>(DDeps, TopDeviceLinkAction->getType()));
      } else {
        AL.append(Actions);
      }
    }

    Action* appendLinkHostActions(ActionList &AL) override { return AL.back(); }

    void appendLinkDependences(OffloadAction::DeviceDependences &DA) override {}
  };

  /// OpenMP action builder. The host bitcode is passed to the device frontend
  /// and all the device linked images are passed to the host link phase.
  class OpenMPActionBuilder final : public DeviceActionBuilder {
    /// The OpenMP actions for the current input.
    ActionList OpenMPDeviceActions;

    bool CompileHostOnly = false;
    bool CompileDeviceOnly = false;

    /// List of GPU architectures to use in this compilation.
    SmallVector<TargetID, 4> GpuArchList;

    /// The linker inputs obtained for each toolchain.
    SmallVector<ActionList, 8> DeviceLinkerInputs;

  public:
    OpenMPActionBuilder(Compilation &C, DerivedArgList &Args,
                        const Driver::InputList &Inputs)
        : DeviceActionBuilder(C, Args, Inputs, Action::OFK_OpenMP) {}

    ActionBuilderReturnCode
    getDeviceDependences(OffloadAction::DeviceDependences &DA,
                         phases::ID CurPhase, phases::ID FinalPhase,
                         PhasesTy &Phases) override {
      if (OpenMPDeviceActions.empty())
        return ABRT_Inactive;

      // We should always have an action for each input.
      assert(OpenMPDeviceActions.size() == ToolChains.size() &&
             "Number of OpenMP actions and toolchains do not match.");

      // The host only depends on device action in the linking phase, when all
      // the device images have to be embedded in the host image.
      if (CurPhase == phases::Link) {
        assert(ToolChains.size() == DeviceLinkerInputs.size() &&
               "Toolchains and linker inputs sizes do not match.");
        auto LI = DeviceLinkerInputs.begin();
        for (auto *A : OpenMPDeviceActions) {
          LI->push_back(A);
          ++LI;
        }

        // We passed the device action as a host dependence, so we don't need to
        // do anything else with them.
        OpenMPDeviceActions.clear();
        return CompileDeviceOnly ? ABRT_Ignore_Host : ABRT_Success;
      }

      bool LastActionIsCompile = false;
      // By default, we produce an action for each device arch.
      for (unsigned I = 0; I < ToolChains.size(); ++I) {
        Action *&A = OpenMPDeviceActions[I];
        // AMDGPU does not support linking of object files, so we skip
        // assemble and backend actions to produce LLVM IR.
        if (ToolChains[I]->getTriple().isAMDGCN() &&
            (CurPhase == phases::Assemble || CurPhase == phases::Backend))
          continue;
        A = C.getDriver().ConstructPhaseAction(C, Args, CurPhase, A,
                                               Action::OFK_OpenMP);
        LastActionIsCompile =
            (A->getKind() == Action::ActionClass::CompileJobClass);
      }
      return (CompileDeviceOnly && LastActionIsCompile) ? ABRT_Ignore_Host
                                                        : ABRT_Success;
    }

    ActionBuilderReturnCode addDeviceDepences(Action *HostAction) override {

      // If this is an input action replicate it for each OpenMP toolchain.
      if (auto *IA = dyn_cast<InputAction>(HostAction)) {
        OpenMPDeviceActions.clear();
        // Only process input actions for files that have extensions
        std::string FileName = IA->getInputArg().getAsString(Args);
        if (!llvm::sys::path::has_extension(FileName)) {
          return ABRT_Inactive;
        }
        for (unsigned I = 0; I < ToolChains.size(); ++I) {
          OpenMPDeviceActions.push_back(C.MakeAction<InputAction>(
              IA->getInputArg(), IA->getType(), GpuArchList[I].ID));
        }
        return ABRT_Success;
      }

      // If this is an unbundling action use it as is for each OpenMP toolchain.
      if (auto *UA = dyn_cast<OffloadUnbundlingJobAction>(HostAction)) {
        OpenMPDeviceActions.clear();
        auto *IA = cast<InputAction>(UA->getInputs().back());
        std::string FileName = IA->getInputArg().getAsString(Args);
        // Check if the type of the file is the same as the action. Do not
        // unbundle it if it is not. Do not unbundle .so files, for example,
        // which are not object files.

        // TODO(JAN): Create new file type for archive (TY_Archive),
        // but it would likely touch a lot of code (currently 32
        // places in 9 files), because anywhere TY_Object is checked,
        // a check for TY_Archive would have to be added.

        if (IA->getType() == types::TY_Object) {
          if (llvm::sys::path::has_extension(FileName)) {
            StringRef Extension =
                llvm::sys::path::extension(FileName).drop_front();
            if ((types::lookupTypeForExtension(Extension) !=
                 types::TY_Object) &&
                Extension != "a") {
              return ABRT_Inactive;
            }
          } else {
            return ABRT_Inactive;
          }
        }

        for (unsigned I = 0; I < ToolChains.size(); ++I) {
          OpenMPDeviceActions.push_back(UA);
          UA->registerDependentActionInfo(ToolChains[I],
                                          /*BoundArch=*/GpuArchList[I].ID,
                                          Action::OFK_OpenMP);
        }
        return ABRT_Success;
      }

      // When generating code for OpenMP we use the host compile phase result as
      // a dependence to the device compile phase so that it can learn what
      // declarations should be emitted. However, this is not the only use for
      // the host action, so we prevent it from being collapsed.
      if (isa<CompileJobAction>(HostAction)) {
        HostAction->setCannotBeCollapsedWithNextDependentAction();
        assert(ToolChains.size() == OpenMPDeviceActions.size() &&
               "Toolchains and device action sizes do not match.");
        OffloadAction::HostDependence HDep(
            *HostAction, *C.getSingleOffloadToolChain<Action::OFK_Host>(),
            /*BoundArch=*/nullptr, Action::OFK_OpenMP);
        auto TC = ToolChains.begin();
        unsigned arch_count = 0;
        for (Action *&A : OpenMPDeviceActions) {
          assert(isa<CompileJobAction>(A));
          OffloadAction::DeviceDependences DDep;
          DDep.add(*A, **TC, GpuArchList[arch_count++].ID, Action::OFK_OpenMP);
          A = C.MakeAction<OffloadAction>(HDep, DDep);
          ++TC;
        }
      }
      return ABRT_Success;
    }

    void appendTopLevelActions(ActionList &AL) override {
      if (OpenMPDeviceActions.empty())
        return;

      // We should always have an action for each input.
      assert(OpenMPDeviceActions.size() == ToolChains.size() &&
             "Number of OpenMP actions and toolchains do not match.");

      unsigned arch_count = 0;
      // Append all device actions followed by the proper offload action.
      auto TI = ToolChains.begin();
      for (auto *A : OpenMPDeviceActions) {
        OffloadAction::DeviceDependences Dep;
        Dep.add(*A, **TI, /*BoundArch=*/GpuArchList[arch_count++].ID,
                Action::OFK_OpenMP);
        AL.push_back(C.MakeAction<OffloadAction>(Dep, A->getType()));
        ++TI;
      }
      // We no longer need the action stored in this builder.
      OpenMPDeviceActions.clear();
    }

    void appendLinkDeviceActions(ActionList &AL) override {
      assert(ToolChains.size() == DeviceLinkerInputs.size() &&
             "Toolchains and linker inputs sizes do not match.");
      // Append a new link action for each device.
      auto TC = ToolChains.begin();
      unsigned arch_count = 0;
      for (auto &LI : DeviceLinkerInputs) {
        auto *DeviceLinkAction =
            C.MakeAction<LinkJobAction>(LI, types::TY_Image);
        OffloadAction::DeviceDependences DeviceLinkDeps;
        DeviceLinkDeps.add(*DeviceLinkAction, **TC,
                           GpuArchList[arch_count++].ID, Action::OFK_OpenMP);
        AL.push_back(C.MakeAction<OffloadAction>(DeviceLinkDeps,
                                                 DeviceLinkAction->getType()));
        ++TC;
      }
      DeviceLinkerInputs.clear();
    }

    Action* appendLinkHostActions(ActionList &AL) override {
      // Create wrapper bitcode from the result of device link actions and compile
      // it to an object which will be added to the host link command.
      auto *BC = C.MakeAction<OffloadWrapperJobAction>(AL, types::TY_LLVM_BC);
      auto *ASM = C.MakeAction<BackendJobAction>(BC, types::TY_PP_Asm);
      return C.MakeAction<AssembleJobAction>(ASM, types::TY_Object);
    }

    void appendLinkDependences(OffloadAction::DeviceDependences &DA) override {}

    bool initialize() override {
      if (Arg *cu_dev_only =
              C.getInputArgs().getLastArg(options::OPT_cuda_device_only)) {
        cu_dev_only->claim();
        CompileDeviceOnly = true;
        // TODO: Check emitting IR for OpenMP when cuda-device-only is set
      }
      // Get the OpenMP toolchains. If we don't get any, the action builder will
      // know there is nothing to do related to OpenMP offloading.
      auto OpenMPTCRange = C.getOffloadToolChains<Action::OFK_OpenMP>();
      for (auto TI = OpenMPTCRange.first, TE = OpenMPTCRange.second; TI != TE;
           ++TI) {
        GpuArchList.push_back(
            TI->second->getTriple().getEnvironmentName().data());
        ToolChains.push_back(TI->second);
      }

      DeviceLinkerInputs.resize(ToolChains.size());
      return false;
    }

    bool canUseBundlerUnbundler() const override {
      // OpenMP should use bundled files whenever possible.
      return true;
    }
  };

  ///
  /// TODO: Add the implementation for other specialized builders here.
  ///

  /// Specialized builders being used by this offloading action builder.
  SmallVector<DeviceActionBuilder *, 4> SpecializedBuilders;

  /// Flag set to true if all valid builders allow file bundling/unbundling.
  bool CanUseBundler;

public:
  OffloadingActionBuilder(Compilation &C, DerivedArgList &Args,
                          const Driver::InputList &Inputs)
      : C(C) {
    // Create a specialized builder for each device toolchain.

    IsValid = true;

    // Create a specialized builder for CUDA.
    SpecializedBuilders.push_back(new CudaActionBuilder(C, Args, Inputs));

    // Create a specialized builder for HIP.
    SpecializedBuilders.push_back(new HIPActionBuilder(C, Args, Inputs));

    // Create a specialized builder for OpenMP.
    SpecializedBuilders.push_back(new OpenMPActionBuilder(C, Args, Inputs));

    //
    // TODO: Build other specialized builders here.
    //

    // Initialize all the builders, keeping track of errors. If all valid
    // builders agree that we can use bundling, set the flag to true.
    unsigned ValidBuilders = 0u;
    unsigned ValidBuildersSupportingBundling = 0u;
    for (auto *SB : SpecializedBuilders) {
      IsValid = IsValid && !SB->initialize();

      // Update the counters if the builder is valid.
      if (SB->isValid()) {
        ++ValidBuilders;
        if (SB->canUseBundlerUnbundler())
          ++ValidBuildersSupportingBundling;
      }
    }
    CanUseBundler =
        ValidBuilders && ValidBuilders == ValidBuildersSupportingBundling;
  }

  ~OffloadingActionBuilder() {
    for (auto *SB : SpecializedBuilders)
      delete SB;
  }

  /// Record a host action and its originating input argument.
  void recordHostAction(Action *HostAction, const Arg *InputArg) {
    assert(HostAction && "Invalid host action");
    assert(InputArg && "Invalid input argument");
    auto Loc = HostActionToInputArgMap.find(HostAction);
    if (Loc == HostActionToInputArgMap.end())
      HostActionToInputArgMap[HostAction] = InputArg;
    assert(HostActionToInputArgMap[HostAction] == InputArg &&
           "host action mapped to multiple input arguments");
  }

  /// Generate an action that adds device dependences (if any) to a host action.
  /// If no device dependence actions exist, just return the host action \a
  /// HostAction. If an error is found or if no builder requires the host action
  /// to be generated, return nullptr.
  Action *
  addDeviceDependencesToHostAction(Action *HostAction, const Arg *InputArg,
                                   phases::ID CurPhase, phases::ID FinalPhase,
                                   DeviceActionBuilder::PhasesTy &Phases) {
    if (!IsValid)
      return nullptr;

    if (SpecializedBuilders.empty())
      return HostAction;

    assert(HostAction && "Invalid host action!");
    recordHostAction(HostAction, InputArg);

    OffloadAction::DeviceDependences DDeps;
    // Check if all the programming models agree we should not emit the host
    // action. Also, keep track of the offloading kinds employed.
    auto &OffloadKind = InputArgToOffloadKindMap[InputArg];
    unsigned InactiveBuilders = 0u;
    unsigned IgnoringBuilders = 0u;
    for (auto *SB : SpecializedBuilders) {
      if (!SB->isValid()) {
        ++InactiveBuilders;
        continue;
      }

      auto RetCode =
          SB->getDeviceDependences(DDeps, CurPhase, FinalPhase, Phases);

      // If the builder explicitly says the host action should be ignored,
      // we need to increment the variable that tracks the builders that request
      // the host object to be ignored.
      if (RetCode == DeviceActionBuilder::ABRT_Ignore_Host)
        ++IgnoringBuilders;

      // Unless the builder was inactive for this action, we have to record the
      // offload kind because the host will have to use it.
      if (RetCode != DeviceActionBuilder::ABRT_Inactive)
        OffloadKind |= SB->getAssociatedOffloadKind();
    }

    // If all builders agree that the host object should be ignored, just return
    // nullptr.
    if (IgnoringBuilders &&
        SpecializedBuilders.size() == (InactiveBuilders + IgnoringBuilders))
      return nullptr;

    if (DDeps.getActions().empty())
      return HostAction;

    // We have dependences we need to bundle together. We use an offload action
    // for that.
    OffloadAction::HostDependence HDep(
        *HostAction, *C.getSingleOffloadToolChain<Action::OFK_Host>(),
        /*BoundArch=*/nullptr, DDeps);
    return C.MakeAction<OffloadAction>(HDep, DDeps);
  }

  /// Generate an action that adds a host dependence to a device action. The
  /// results will be kept in this action builder. Return true if an error was
  /// found.
  bool addHostDependenceToDeviceActions(Action *&HostAction,
                                        const Arg *InputArg) {
    if (!IsValid)
      return true;

    recordHostAction(HostAction, InputArg);

    // If we are supporting bundling/unbundling and the current action is an
    // input action of non-source file, we replace the host action by the
    // unbundling action. The bundler tool has the logic to detect if an input
    // is a bundle or not and if the input is not a bundle it assumes it is a
    // host file. Therefore it is safe to create an unbundling action even if
    // the input is not a bundle.
    if (CanUseBundler && isa<InputAction>(HostAction) &&
        InputArg->getOption().getKind() == llvm::opt::Option::InputClass &&
        (!types::isSrcFile(HostAction->getType()) ||
         HostAction->getType() == types::TY_PP_HIP)) {
      auto UnbundlingHostAction =
          C.MakeAction<OffloadUnbundlingJobAction>(HostAction);
      UnbundlingHostAction->registerDependentActionInfo(
          C.getSingleOffloadToolChain<Action::OFK_Host>(),
          /*BoundArch=*/StringRef(), Action::OFK_Host);
      HostAction = UnbundlingHostAction;
      recordHostAction(HostAction, InputArg);
    }

    assert(HostAction && "Invalid host action!");

    // Register the offload kinds that are used.
    auto &OffloadKind = InputArgToOffloadKindMap[InputArg];
    for (auto *SB : SpecializedBuilders) {
      if (!SB->isValid())
        continue;

      auto RetCode = SB->addDeviceDepences(HostAction);

      // Host dependences for device actions are not compatible with that same
      // action being ignored.
      assert(RetCode != DeviceActionBuilder::ABRT_Ignore_Host &&
             "Host dependence not expected to be ignored.!");

      // Unless the builder was inactive for this action, we have to record the
      // offload kind because the host will have to use it.
      if (RetCode != DeviceActionBuilder::ABRT_Inactive)
        OffloadKind |= SB->getAssociatedOffloadKind();
    }

    // Do not use unbundler if the Host does not depend on device action.
    if (OffloadKind == Action::OFK_None && CanUseBundler)
      if (auto *UA = dyn_cast<OffloadUnbundlingJobAction>(HostAction))
        HostAction = UA->getInputs().back();

    return false;
  }

  /// Add the offloading top level actions to the provided action list. This
  /// function can replace the host action by a bundling action if the
  /// programming models allow it.
  bool appendTopLevelActions(ActionList &AL, Action *HostAction,
                             const Arg *InputArg) {
    if (HostAction)
      recordHostAction(HostAction, InputArg);

    // Get the device actions to be appended.
    ActionList OffloadAL;
    for (auto *SB : SpecializedBuilders) {
      if (!SB->isValid())
        continue;
      SB->appendTopLevelActions(OffloadAL);
    }

    // If we can use the bundler, replace the host action by the bundling one in
    // the resulting list. Otherwise, just append the device actions. For
    // device only compilation, HostAction is a null pointer, therefore only do
    // this when HostAction is not a null pointer.
    if (CanUseBundler && HostAction &&
        HostAction->getType() != types::TY_Nothing && !OffloadAL.empty()) {
      // Add the host action to the list in order to create the bundling action.
      OffloadAL.push_back(HostAction);

      // We expect that the host action was just appended to the action list
      // before this method was called.
      assert(HostAction == AL.back() && "Host action not in the list??");
      HostAction = C.MakeAction<OffloadBundlingJobAction>(OffloadAL);
      recordHostAction(HostAction, InputArg);
      AL.back() = HostAction;
    } else
      AL.append(OffloadAL.begin(), OffloadAL.end());

    // Propagate to the current host action (if any) the offload information
    // associated with the current input.
    if (HostAction)
      HostAction->propagateHostOffloadInfo(InputArgToOffloadKindMap[InputArg],
                                           /*BoundArch=*/nullptr);
    return false;
  }

  void appendDeviceLinkActions(ActionList &AL) {
    for (DeviceActionBuilder *SB : SpecializedBuilders) {
      if (!SB->isValid())
        continue;
      SB->appendLinkDeviceActions(AL);
    }
  }

  Action *makeHostLinkAction() {
    // Build a list of device linking actions.
    ActionList DeviceAL;
    appendDeviceLinkActions(DeviceAL);
    if (DeviceAL.empty())
      return nullptr;

    // Let builders add host linking actions.
    Action* HA = nullptr;
    for (DeviceActionBuilder *SB : SpecializedBuilders) {
      if (!SB->isValid())
        continue;
      HA = SB->appendLinkHostActions(DeviceAL);
      // This created host action has no originating input argument, therefore
      // needs to set its offloading kind directly.
      if (HA)
        HA->propagateHostOffloadInfo(SB->getAssociatedOffloadKind(),
                                     /*BoundArch=*/nullptr);
    }
    return HA;
  }

  /// Processes the host linker action. This currently consists of replacing it
  /// with an offload action if there are device link objects and propagate to
  /// the host action all the offload kinds used in the current compilation. The
  /// resulting action is returned.
  Action *processHostLinkAction(Action *HostAction) {
    // Add all the dependences from the device linking actions.
    OffloadAction::DeviceDependences DDeps;
    for (auto *SB : SpecializedBuilders) {
      if (!SB->isValid())
        continue;

      SB->appendLinkDependences(DDeps);
    }

    // Calculate all the offload kinds used in the current compilation.
    unsigned ActiveOffloadKinds = 0u;
    for (auto &I : InputArgToOffloadKindMap)
      ActiveOffloadKinds |= I.second;

    // If we don't have device dependencies, we don't have to create an offload
    // action.
    if (DDeps.getActions().empty()) {
      // Set all the active offloading kinds to the link action. Given that it
      // is a link action it is assumed to depend on all actions generated so
      // far.
      HostAction->setHostOffloadInfo(ActiveOffloadKinds,
                                     /*BoundArch=*/nullptr);
      // Propagate active offloading kinds for each input to the link action.
      // Each input may have different active offloading kind.
      for (auto A : HostAction->inputs()) {
        auto ArgLoc = HostActionToInputArgMap.find(A);
        if (ArgLoc == HostActionToInputArgMap.end())
          continue;
        auto OFKLoc = InputArgToOffloadKindMap.find(ArgLoc->second);
        if (OFKLoc == InputArgToOffloadKindMap.end())
          continue;
        A->propagateHostOffloadInfo(OFKLoc->second, /*BoundArch=*/nullptr);
      }
      return HostAction;
    }

    // Create the offload action with all dependences. When an offload action
    // is created the kinds are propagated to the host action, so we don't have
    // to do that explicitly here.
    OffloadAction::HostDependence HDep(
        *HostAction, *C.getSingleOffloadToolChain<Action::OFK_Host>(),
        /*BoundArch*/ nullptr, ActiveOffloadKinds);
    return C.MakeAction<OffloadAction>(HDep, DDeps);
  }
};
} // anonymous namespace.

void Driver::handleArguments(Compilation &C, DerivedArgList &Args,
                             const InputList &Inputs,
                             ActionList &Actions) const {

  // Ignore /Yc/Yu if both /Yc and /Yu passed but with different filenames.
  Arg *YcArg = Args.getLastArg(options::OPT__SLASH_Yc);
  Arg *YuArg = Args.getLastArg(options::OPT__SLASH_Yu);
  if (YcArg && YuArg && strcmp(YcArg->getValue(), YuArg->getValue()) != 0) {
    Diag(clang::diag::warn_drv_ycyu_different_arg_clang_cl);
    Args.eraseArg(options::OPT__SLASH_Yc);
    Args.eraseArg(options::OPT__SLASH_Yu);
    YcArg = YuArg = nullptr;
  }
  if (YcArg && Inputs.size() > 1) {
    Diag(clang::diag::warn_drv_yc_multiple_inputs_clang_cl);
    Args.eraseArg(options::OPT__SLASH_Yc);
    YcArg = nullptr;
  }

  Arg *FinalPhaseArg;
  phases::ID FinalPhase = getFinalPhase(Args, &FinalPhaseArg);

  if (FinalPhase == phases::Link) {
    if (Args.hasArg(options::OPT_emit_llvm))
      Diag(clang::diag::err_drv_emit_llvm_link);
    if (IsCLMode() && LTOMode != LTOK_None &&
        !Args.getLastArgValue(options::OPT_fuse_ld_EQ)
             .equals_insensitive("lld"))
      Diag(clang::diag::err_drv_lto_without_lld);
  }

  if (FinalPhase == phases::Preprocess || Args.hasArg(options::OPT__SLASH_Y_)) {
    // If only preprocessing or /Y- is used, all pch handling is disabled.
    // Rather than check for it everywhere, just remove clang-cl pch-related
    // flags here.
    Args.eraseArg(options::OPT__SLASH_Fp);
    Args.eraseArg(options::OPT__SLASH_Yc);
    Args.eraseArg(options::OPT__SLASH_Yu);
    YcArg = YuArg = nullptr;
  }

  unsigned LastPLSize = 0;
  for (auto &I : Inputs) {
    types::ID InputType = I.first;
    const Arg *InputArg = I.second;

    auto PL = types::getCompilationPhases(InputType);
    LastPLSize = PL.size();

    // If the first step comes after the final phase we are doing as part of
    // this compilation, warn the user about it.
    phases::ID InitialPhase = PL[0];
    if (InitialPhase > FinalPhase) {
      if (InputArg->isClaimed())
        continue;

      // Claim here to avoid the more general unused warning.
      InputArg->claim();

      // Suppress all unused style warnings with -Qunused-arguments
      if (Args.hasArg(options::OPT_Qunused_arguments))
        continue;

      // Special case when final phase determined by binary name, rather than
      // by a command-line argument with a corresponding Arg.
      if (CCCIsCPP())
        Diag(clang::diag::warn_drv_input_file_unused_by_cpp)
            << InputArg->getAsString(Args) << getPhaseName(InitialPhase);
      // Special case '-E' warning on a previously preprocessed file to make
      // more sense.
      else if (InitialPhase == phases::Compile &&
               (Args.getLastArg(options::OPT__SLASH_EP,
                                options::OPT__SLASH_P) ||
                Args.getLastArg(options::OPT_E) ||
                Args.getLastArg(options::OPT_M, options::OPT_MM)) &&
               getPreprocessedType(InputType) == types::TY_INVALID)
        Diag(clang::diag::warn_drv_preprocessed_input_file_unused)
            << InputArg->getAsString(Args) << !!FinalPhaseArg
            << (FinalPhaseArg ? FinalPhaseArg->getOption().getName() : "");
      else
        Diag(clang::diag::warn_drv_input_file_unused)
            << InputArg->getAsString(Args) << getPhaseName(InitialPhase)
            << !!FinalPhaseArg
            << (FinalPhaseArg ? FinalPhaseArg->getOption().getName() : "");
      continue;
    }

    if (YcArg) {
      // Add a separate precompile phase for the compile phase.
      if (FinalPhase >= phases::Compile) {
        const types::ID HeaderType = lookupHeaderTypeForSourceType(InputType);
        // Build the pipeline for the pch file.
        Action *ClangClPch = C.MakeAction<InputAction>(*InputArg, HeaderType);
        for (phases::ID Phase : types::getCompilationPhases(HeaderType))
          ClangClPch = ConstructPhaseAction(C, Args, Phase, ClangClPch);
        assert(ClangClPch);
        Actions.push_back(ClangClPch);
        // The driver currently exits after the first failed command.  This
        // relies on that behavior, to make sure if the pch generation fails,
        // the main compilation won't run.
        // FIXME: If the main compilation fails, the PCH generation should
        // probably not be considered successful either.
      }
    }
  }

  // If we are linking, claim any options which are obviously only used for
  // compilation.
  // FIXME: Understand why the last Phase List length is used here.
  if (FinalPhase == phases::Link && LastPLSize == 1) {
    Args.ClaimAllArgs(options::OPT_CompileOnly_Group);
    Args.ClaimAllArgs(options::OPT_cl_compile_Group);
  }
}

void Driver::BuildActions(Compilation &C, DerivedArgList &Args,
                          const InputList &Inputs, ActionList &Actions) const {
  llvm::PrettyStackTraceString CrashInfo("Building compilation actions");

  if (!SuppressMissingInputWarning && Inputs.empty()) {
    Diag(clang::diag::err_drv_no_input_files);
    return;
  }

  Arg *FinalPhaseArg;
  phases::ID FinalPhase = getFinalPhase(Args, &FinalPhaseArg);

  // Reject -Z* at the top level, these options should never have been exposed
  // by gcc.
  if (Arg *A = Args.getLastArg(options::OPT_Z_Joined))
    Diag(clang::diag::err_drv_use_of_Z_option) << A->getAsString(Args);

  // Diagnose misuse of /Fo.
  if (Arg *A = Args.getLastArg(options::OPT__SLASH_Fo)) {
    StringRef V = A->getValue();
    if (Inputs.size() > 1 && !V.empty() &&
        !llvm::sys::path::is_separator(V.back())) {
      // Check whether /Fo tries to name an output file for multiple inputs.
      Diag(clang::diag::err_drv_out_file_argument_with_multiple_sources)
          << A->getSpelling() << V;
      Args.eraseArg(options::OPT__SLASH_Fo);
    }
  }

  // Diagnose misuse of /Fa.
  if (Arg *A = Args.getLastArg(options::OPT__SLASH_Fa)) {
    StringRef V = A->getValue();
    if (Inputs.size() > 1 && !V.empty() &&
        !llvm::sys::path::is_separator(V.back())) {
      // Check whether /Fa tries to name an asm file for multiple inputs.
      Diag(clang::diag::err_drv_out_file_argument_with_multiple_sources)
          << A->getSpelling() << V;
      Args.eraseArg(options::OPT__SLASH_Fa);
    }
  }

  // Diagnose misuse of /o.
  if (Arg *A = Args.getLastArg(options::OPT__SLASH_o)) {
    if (A->getValue()[0] == '\0') {
      // It has to have a value.
      Diag(clang::diag::err_drv_missing_argument) << A->getSpelling() << 1;
      Args.eraseArg(options::OPT__SLASH_o);
    }
  }

  handleArguments(C, Args, Inputs, Actions);

  // Builder to be used to build offloading actions.
  OffloadingActionBuilder OffloadBuilder(C, Args, Inputs);

  // Construct the actions to perform.
  HeaderModulePrecompileJobAction *HeaderModuleAction = nullptr;
  ExtractAPIJobAction *ExtractAPIAction = nullptr;
  ActionList LinkerInputs;
  ActionList MergerInputs;

  for (auto &I : Inputs) {
    types::ID InputType = I.first;
    const Arg *InputArg = I.second;

    auto PL = types::getCompilationPhases(*this, Args, InputType);
    if (PL.empty())
      continue;

    auto FullPL = types::getCompilationPhases(InputType);

    // Build the pipeline for this file.
    Action *Current = C.MakeAction<InputAction>(*InputArg, InputType);

    // Use the current host action in any of the offloading actions, if
    // required.
    if (!Args.hasArg(options::OPT_fopenmp_new_driver))
      if (OffloadBuilder.addHostDependenceToDeviceActions(Current, InputArg))
        break;

    for (phases::ID Phase : PL) {

      // We are done if this step is past what the user requested.
      if (Phase > FinalPhase)
        break;

      // Add any offload action the host action depends on.
      if (!Args.hasArg(options::OPT_fopenmp_new_driver))
        Current = OffloadBuilder.addDeviceDependencesToHostAction(
            Current, InputArg, Phase, PL.back(), FullPL);
      if (!Current)
        break;

      // Queue linker inputs.
      if (Phase == phases::Link) {
        assert(Phase == PL.back() && "linking must be final compilation step.");
        LinkerInputs.push_back(Current);
        Current = nullptr;
        break;
      }

      // TODO: Consider removing this because the merged may not end up being
      // the final Phase in the pipeline. Perhaps the merged could just merge
      // and then pass an artifact of some sort to the Link Phase.
      // Queue merger inputs.
      if (Phase == phases::IfsMerge) {
        assert(Phase == PL.back() && "merging must be final compilation step.");
        MergerInputs.push_back(Current);
        Current = nullptr;
        break;
      }

      // Each precompiled header file after a module file action is a module
      // header of that same module file, rather than being compiled to a
      // separate PCH.
      if (Phase == phases::Precompile && HeaderModuleAction &&
          getPrecompiledType(InputType) == types::TY_PCH) {
        HeaderModuleAction->addModuleHeaderInput(Current);
        Current = nullptr;
        break;
      }

      if (Phase == phases::Precompile && ExtractAPIAction) {
        ExtractAPIAction->addHeaderInput(Current);
        Current = nullptr;
        break;
      }

      // Try to build the offloading actions and add the result as a dependency
      // to the host.
      if (Args.hasArg(options::OPT_fopenmp_new_driver))
        Current = BuildOffloadingActions(C, Args, I, Current);

      // FIXME: Should we include any prior module file outputs as inputs of
      // later actions in the same command line?

      // Otherwise construct the appropriate action.
      Action *NewCurrent = ConstructPhaseAction(C, Args, Phase, Current);

      // We didn't create a new action, so we will just move to the next phase.
      if (NewCurrent == Current)
        continue;

      if (auto *HMA = dyn_cast<HeaderModulePrecompileJobAction>(NewCurrent))
        HeaderModuleAction = HMA;
      else if (auto *EAA = dyn_cast<ExtractAPIJobAction>(NewCurrent))
        ExtractAPIAction = EAA;

      Current = NewCurrent;

      // Use the current host action in any of the offloading actions, if
      // required.
      if (!Args.hasArg(options::OPT_fopenmp_new_driver))
        if (OffloadBuilder.addHostDependenceToDeviceActions(Current, InputArg))
          break;

      if (Current->getType() == types::TY_Nothing)
        break;
    }

    // If we ended with something, add to the output list.
    if (Current)
      Actions.push_back(Current);

    // Add any top level actions generated for offloading.
    if (!Args.hasArg(options::OPT_fopenmp_new_driver))
      OffloadBuilder.appendTopLevelActions(Actions, Current, InputArg);
    else if (Current)
      Current->propagateHostOffloadInfo(C.getActiveOffloadKinds(),
                                        /*BoundArch=*/nullptr);
  }

  // Add a link action if necessary.

  if (LinkerInputs.empty()) {
    Arg *FinalPhaseArg;
    if (getFinalPhase(Args, &FinalPhaseArg) == phases::Link)
      OffloadBuilder.appendDeviceLinkActions(Actions);
  }

  if (!LinkerInputs.empty()) {
    if (!Args.hasArg(options::OPT_fopenmp_new_driver))
      if (Action *Wrapper = OffloadBuilder.makeHostLinkAction())
        LinkerInputs.push_back(Wrapper);
    Action *LA;
    // Check if this Linker Job should emit a static library.
    if (ShouldEmitStaticLibrary(Args)) {
      LA = C.MakeAction<StaticLibJobAction>(LinkerInputs, types::TY_Image);
    } else if (Args.hasArg(options::OPT_fopenmp_new_driver) &&
               C.getActiveOffloadKinds() != Action::OFK_None) {
      LA = C.MakeAction<LinkerWrapperJobAction>(LinkerInputs, types::TY_Image);
      LA->propagateHostOffloadInfo(C.getActiveOffloadKinds(),
                                   /*BoundArch=*/nullptr);
    } else {
      LA = C.MakeAction<LinkJobAction>(LinkerInputs, types::TY_Image);
    }
    if (!Args.hasArg(options::OPT_fopenmp_new_driver))
      LA = OffloadBuilder.processHostLinkAction(LA);
    Actions.push_back(LA);
  }

  // Add an interface stubs merge action if necessary.
  if (!MergerInputs.empty())
    Actions.push_back(
        C.MakeAction<IfsMergeJobAction>(MergerInputs, types::TY_Image));

  if (Args.hasArg(options::OPT_emit_interface_stubs)) {
    auto PhaseList = types::getCompilationPhases(
        types::TY_IFS_CPP,
        Args.hasArg(options::OPT_c) ? phases::Compile : phases::IfsMerge);

    ActionList MergerInputs;

    for (auto &I : Inputs) {
      types::ID InputType = I.first;
      const Arg *InputArg = I.second;

      // Currently clang and the llvm assembler do not support generating symbol
      // stubs from assembly, so we skip the input on asm files. For ifs files
      // we rely on the normal pipeline setup in the pipeline setup code above.
      if (InputType == types::TY_IFS || InputType == types::TY_PP_Asm ||
          InputType == types::TY_Asm)
        continue;

      Action *Current = C.MakeAction<InputAction>(*InputArg, InputType);

      for (auto Phase : PhaseList) {
        switch (Phase) {
        default:
          llvm_unreachable(
              "IFS Pipeline can only consist of Compile followed by IfsMerge.");
        case phases::Compile: {
          // Only IfsMerge (llvm-ifs) can handle .o files by looking for ifs
          // files where the .o file is located. The compile action can not
          // handle this.
          if (InputType == types::TY_Object)
            break;

          Current = C.MakeAction<CompileJobAction>(Current, types::TY_IFS_CPP);
          break;
        }
        case phases::IfsMerge: {
          assert(Phase == PhaseList.back() &&
                 "merging must be final compilation step.");
          MergerInputs.push_back(Current);
          Current = nullptr;
          break;
        }
        }
      }

      // If we ended with something, add to the output list.
      if (Current)
        Actions.push_back(Current);
    }

    // Add an interface stubs merge action if necessary.
    if (!MergerInputs.empty())
      Actions.push_back(
          C.MakeAction<IfsMergeJobAction>(MergerInputs, types::TY_Image));
  }

  // If --print-supported-cpus, -mcpu=? or -mtune=? is specified, build a custom
  // Compile phase that prints out supported cpu models and quits.
  if (Arg *A = Args.getLastArg(options::OPT_print_supported_cpus)) {
    // Use the -mcpu=? flag as the dummy input to cc1.
    Actions.clear();
    Action *InputAc = C.MakeAction<InputAction>(*A, types::TY_C);
    Actions.push_back(
        C.MakeAction<PrecompileJobAction>(InputAc, types::TY_Nothing));
    for (auto &I : Inputs)
      I.second->claim();
  }

  // Claim ignored clang-cl options.
  Args.ClaimAllArgs(options::OPT_cl_ignored_Group);

  // Claim --cuda-host-only and --cuda-compile-host-device, which may be passed
  // to non-CUDA compilations and should not trigger warnings there.
  Args.ClaimAllArgs(options::OPT_cuda_host_only);
  Args.ClaimAllArgs(options::OPT_cuda_compile_host_device);
}

Action *Driver::BuildOffloadingActions(Compilation &C,
                                       llvm::opt::DerivedArgList &Args,
                                       const InputTy &Input,
                                       Action *HostAction) const {
  if (!isa<CompileJobAction>(HostAction))
    return HostAction;

  OffloadAction::DeviceDependences DDeps;

  types::ID InputType = Input.first;
  const Arg *InputArg = Input.second;

  const Action::OffloadKind OffloadKinds[] = {Action::OFK_OpenMP};

  for (Action::OffloadKind Kind : OffloadKinds) {
    SmallVector<const ToolChain *, 2> ToolChains;
    ActionList DeviceActions;

    auto TCRange = C.getOffloadToolChains(Kind);
    for (auto TI = TCRange.first, TE = TCRange.second; TI != TE; ++TI)
      ToolChains.push_back(TI->second);

    if (ToolChains.empty())
      continue;

    for (unsigned I = 0; I < ToolChains.size(); ++I)
      DeviceActions.push_back(C.MakeAction<InputAction>(*InputArg, InputType));

    if (DeviceActions.empty())
      return HostAction;

    auto PL = types::getCompilationPhases(*this, Args, InputType);

    for (phases::ID Phase : PL) {
      if (Phase == phases::Link) {
        assert(Phase == PL.back() && "linking must be final compilation step.");
        break;
      }

      auto TC = ToolChains.begin();
      for (Action *&A : DeviceActions) {
        A = ConstructPhaseAction(C, Args, Phase, A, Kind);

        if (isa<CompileJobAction>(A) && Kind == Action::OFK_OpenMP) {
          HostAction->setCannotBeCollapsedWithNextDependentAction();
          OffloadAction::HostDependence HDep(
              *HostAction, *C.getSingleOffloadToolChain<Action::OFK_Host>(),
              /*BourdArch=*/nullptr, Action::OFK_OpenMP);
          OffloadAction::DeviceDependences DDep;
          DDep.add(*A, **TC, /*BoundArch=*/nullptr, Kind);
          A = C.MakeAction<OffloadAction>(HDep, DDep);
        }
        ++TC;
      }
    }

    auto TC = ToolChains.begin();
    for (Action *A : DeviceActions) {
      DDeps.add(*A, **TC, /*BoundArch=*/nullptr, Kind);
      TC++;
    }
  }

  OffloadAction::HostDependence HDep(
      *HostAction, *C.getSingleOffloadToolChain<Action::OFK_Host>(),
      /*BoundArch=*/nullptr, DDeps);
  return C.MakeAction<OffloadAction>(HDep, DDeps);
}

Action *Driver::ConstructPhaseAction(
    Compilation &C, const ArgList &Args, phases::ID Phase, Action *Input,
    Action::OffloadKind TargetDeviceOffloadKind) const {
  llvm::PrettyStackTraceString CrashInfo("Constructing phase actions");

  // Some types skip the assembler phase (e.g., llvm-bc), but we can't
  // encode this in the steps because the intermediate type depends on
  // arguments. Just special case here.
  if (Phase == phases::Assemble && Input->getType() != types::TY_PP_Asm)
    return Input;

  // Build the appropriate action.
  switch (Phase) {
  case phases::Link:
    llvm_unreachable("link action invalid here.");
  case phases::IfsMerge:
    llvm_unreachable("ifsmerge action invalid here.");
  case phases::Preprocess: {
    types::ID OutputTy;
    // -M and -MM specify the dependency file name by altering the output type,
    // -if -MD and -MMD are not specified.
    if (Args.hasArg(options::OPT_M, options::OPT_MM) &&
        !Args.hasArg(options::OPT_MD, options::OPT_MMD)) {
      OutputTy = types::TY_Dependencies;
    } else {
      OutputTy = Input->getType();
      if (!Args.hasFlag(options::OPT_frewrite_includes,
                        options::OPT_fno_rewrite_includes, false) &&
          !Args.hasFlag(options::OPT_frewrite_imports,
                        options::OPT_fno_rewrite_imports, false) &&
          !CCGenDiagnostics)
        OutputTy = types::getPreprocessedType(OutputTy);
      assert(OutputTy != types::TY_INVALID &&
             "Cannot preprocess this input type!");
    }
    return C.MakeAction<PreprocessJobAction>(Input, OutputTy);
  }
  case phases::Precompile: {
    // API extraction should not generate an actual precompilation action.
    if (Args.hasArg(options::OPT_extract_api))
      return C.MakeAction<ExtractAPIJobAction>(Input, types::TY_API_INFO);

    types::ID OutputTy = getPrecompiledType(Input->getType());
    assert(OutputTy != types::TY_INVALID &&
           "Cannot precompile this input type!");

    // If we're given a module name, precompile header file inputs as a
    // module, not as a precompiled header.
    const char *ModName = nullptr;
    if (OutputTy == types::TY_PCH) {
      if (Arg *A = Args.getLastArg(options::OPT_fmodule_name_EQ))
        ModName = A->getValue();
      if (ModName)
        OutputTy = types::TY_ModuleFile;
    }

    if (Args.hasArg(options::OPT_fsyntax_only)) {
      // Syntax checks should not emit a PCH file
      OutputTy = types::TY_Nothing;
    }

    if (ModName)
      return C.MakeAction<HeaderModulePrecompileJobAction>(Input, OutputTy,
                                                           ModName);
    return C.MakeAction<PrecompileJobAction>(Input, OutputTy);
  }
  case phases::FortranFrontend: {
    if (Args.hasArg(options::OPT_fsyntax_only))
      return C.MakeAction<FortranFrontendJobAction>(Input, types::TY_Nothing);
    return C.MakeAction<FortranFrontendJobAction>(Input, types::TY_LLVM_IR);
  }
  case phases::Compile: {
    if (Args.hasArg(options::OPT_fsyntax_only))
      return C.MakeAction<CompileJobAction>(Input, types::TY_Nothing);
    if (Args.hasArg(options::OPT_rewrite_objc))
      return C.MakeAction<CompileJobAction>(Input, types::TY_RewrittenObjC);
    if (Args.hasArg(options::OPT_rewrite_legacy_objc))
      return C.MakeAction<CompileJobAction>(Input,
                                            types::TY_RewrittenLegacyObjC);
    if (Args.hasArg(options::OPT__analyze))
      return C.MakeAction<AnalyzeJobAction>(Input, types::TY_Plist);
    if (Args.hasArg(options::OPT__migrate))
      return C.MakeAction<MigrateJobAction>(Input, types::TY_Remap);
    if (Args.hasArg(options::OPT_emit_ast))
      return C.MakeAction<CompileJobAction>(Input, types::TY_AST);
    if (Args.hasArg(options::OPT_module_file_info))
      return C.MakeAction<CompileJobAction>(Input, types::TY_ModuleFile);
    if (Args.hasArg(options::OPT_verify_pch))
      return C.MakeAction<VerifyPCHJobAction>(Input, types::TY_Nothing);
    if (Args.hasArg(options::OPT_extract_api))
      return C.MakeAction<ExtractAPIJobAction>(Input, types::TY_API_INFO);
    return C.MakeAction<CompileJobAction>(Input, types::TY_LLVM_BC);
  }
  case phases::Backend: {
    if (isUsingLTO() && TargetDeviceOffloadKind == Action::OFK_None) {
      types::ID Output =
          Args.hasArg(options::OPT_S) ? types::TY_LTO_IR : types::TY_LTO_BC;
      return C.MakeAction<BackendJobAction>(Input, Output);
    }
    if (isUsingLTO(/* IsOffload */ true) &&
        TargetDeviceOffloadKind == Action::OFK_OpenMP) {
      types::ID Output =
          Args.hasArg(options::OPT_S) ? types::TY_LTO_IR : types::TY_LTO_BC;
      return C.MakeAction<BackendJobAction>(Input, Output);
    }
    if (Args.hasArg(options::OPT_emit_llvm) ||
        (TargetDeviceOffloadKind == Action::OFK_HIP &&
         Args.hasFlag(options::OPT_fgpu_rdc, options::OPT_fno_gpu_rdc,
                      false))) {
      types::ID Output =
          Args.hasArg(options::OPT_S) ? types::TY_LLVM_IR : types::TY_LLVM_BC;
      return C.MakeAction<BackendJobAction>(Input, Output);
    }
    return C.MakeAction<BackendJobAction>(Input, types::TY_PP_Asm);
  }
  case phases::Assemble:
    return C.MakeAction<AssembleJobAction>(std::move(Input), types::TY_Object);
  }

  llvm_unreachable("invalid phase in ConstructPhaseAction");
}

void Driver::BuildJobs(Compilation &C) const {
  llvm::PrettyStackTraceString CrashInfo("Building compilation jobs");

  Arg *FinalOutput = C.getArgs().getLastArg(options::OPT_o);

  // It is an error to provide a -o option if we are making multiple output
  // files. There are exceptions:
  //
  // IfsMergeJob: when generating interface stubs enabled we want to be able to
  // generate the stub file at the same time that we generate the real
  // library/a.out. So when a .o, .so, etc are the output, with clang interface
  // stubs there will also be a .ifs and .ifso at the same location.
  //
  // CompileJob of type TY_IFS_CPP: when generating interface stubs is enabled
  // and -c is passed, we still want to be able to generate a .ifs file while
  // we are also generating .o files. So we allow more than one output file in
  // this case as well.
  //
  if (FinalOutput) {
    unsigned NumOutputs = 0;
    unsigned NumIfsOutputs = 0;
    for (const Action *A : C.getActions())
      if (A->getType() != types::TY_Nothing &&
          !(A->getKind() == Action::IfsMergeJobClass ||
            (A->getType() == clang::driver::types::TY_IFS_CPP &&
             A->getKind() == clang::driver::Action::CompileJobClass &&
             0 == NumIfsOutputs++) ||
            (A->getKind() == Action::BindArchClass && A->getInputs().size() &&
             A->getInputs().front()->getKind() == Action::IfsMergeJobClass)))
        ++NumOutputs;

    if (NumOutputs > 1) {
      Diag(clang::diag::err_drv_output_argument_with_multiple_files);
      FinalOutput = nullptr;
    }
  }

  const llvm::Triple &RawTriple = C.getDefaultToolChain().getTriple();
  if (RawTriple.isOSAIX()) {
    if (Arg *A = C.getArgs().getLastArg(options::OPT_G))
      Diag(diag::err_drv_unsupported_opt_for_target)
          << A->getSpelling() << RawTriple.str();
    if (LTOMode == LTOK_Thin)
      Diag(diag::err_drv_clang_unsupported) << "thinLTO on AIX";
  }

  // Collect the list of architectures.
  llvm::StringSet<> ArchNames;
  if (RawTriple.isOSBinFormatMachO())
    for (const Arg *A : C.getArgs())
      if (A->getOption().matches(options::OPT_arch))
        ArchNames.insert(A->getValue());

  // Set of (Action, canonical ToolChain triple) pairs we've built jobs for.
  std::map<std::pair<const Action *, std::string>, InputInfoList> CachedResults;
  for (Action *A : C.getActions()) {
    // If we are linking an image for multiple archs then the linker wants
    // -arch_multiple and -final_output <final image name>. Unfortunately, this
    // doesn't fit in cleanly because we have to pass this information down.
    //
    // FIXME: This is a hack; find a cleaner way to integrate this into the
    // process.
    const char *LinkingOutput = nullptr;
    if (isa<LipoJobAction>(A)) {
      if (FinalOutput)
        LinkingOutput = FinalOutput->getValue();
      else
        LinkingOutput = getDefaultImageName();
    }

    BuildJobsForAction(C, A, &C.getDefaultToolChain(),
                       /*BoundArch*/ StringRef(),
                       /*AtTopLevel*/ true,
                       /*MultipleArchs*/ ArchNames.size() > 1,
                       /*LinkingOutput*/ LinkingOutput, CachedResults,
                       /*TargetDeviceOffloadKind*/ Action::OFK_None);
  }

  // If we have more than one job, then disable integrated-cc1 for now. Do this
  // also when we need to report process execution statistics.
  if (C.getJobs().size() > 1 || CCPrintProcessStats)
    for (auto &J : C.getJobs())
      J.InProcess = false;

  if (CCPrintProcessStats) {
    C.setPostCallback([=](const Command &Cmd, int Res) {
      Optional<llvm::sys::ProcessStatistics> ProcStat =
          Cmd.getProcessStatistics();
      if (!ProcStat)
        return;

      const char *LinkingOutput = nullptr;
      if (FinalOutput)
        LinkingOutput = FinalOutput->getValue();
      else if (!Cmd.getOutputFilenames().empty())
        LinkingOutput = Cmd.getOutputFilenames().front().c_str();
      else
        LinkingOutput = getDefaultImageName();

      if (CCPrintStatReportFilename.empty()) {
        using namespace llvm;
        // Human readable output.
        outs() << sys::path::filename(Cmd.getExecutable()) << ": "
               << "output=" << LinkingOutput;
        outs() << ", total="
               << format("%.3f", ProcStat->TotalTime.count() / 1000.) << " ms"
               << ", user="
               << format("%.3f", ProcStat->UserTime.count() / 1000.) << " ms"
               << ", mem=" << ProcStat->PeakMemory << " Kb\n";
      } else {
        // CSV format.
        std::string Buffer;
        llvm::raw_string_ostream Out(Buffer);
        llvm::sys::printArg(Out, llvm::sys::path::filename(Cmd.getExecutable()),
                            /*Quote*/ true);
        Out << ',';
        llvm::sys::printArg(Out, LinkingOutput, true);
        Out << ',' << ProcStat->TotalTime.count() << ','
            << ProcStat->UserTime.count() << ',' << ProcStat->PeakMemory
            << '\n';
        Out.flush();
        std::error_code EC;
        llvm::raw_fd_ostream OS(CCPrintStatReportFilename, EC,
                                llvm::sys::fs::OF_Append |
                                    llvm::sys::fs::OF_Text);
        if (EC)
          return;
        auto L = OS.lock();
        if (!L) {
          llvm::errs() << "ERROR: Cannot lock file "
                       << CCPrintStatReportFilename << ": "
                       << toString(L.takeError()) << "\n";
          return;
        }
        OS << Buffer;
        OS.flush();
      }
    });
  }

  // If the user passed -Qunused-arguments or there were errors, don't warn
  // about any unused arguments.
  if (Diags.hasErrorOccurred() ||
      C.getArgs().hasArg(options::OPT_Qunused_arguments))
    return;

  // Claim -### here.
  (void)C.getArgs().hasArg(options::OPT__HASH_HASH_HASH);

  // Claim --driver-mode, --rsp-quoting, it was handled earlier.
  (void)C.getArgs().hasArg(options::OPT_driver_mode);
  (void)C.getArgs().hasArg(options::OPT_rsp_quoting);

  for (Arg *A : C.getArgs()) {
    // FIXME: It would be nice to be able to send the argument to the
    // DiagnosticsEngine, so that extra values, position, and so on could be
    // printed.
    if (!A->isClaimed()) {
      if (A->getOption().hasFlag(options::NoArgumentUnused))
        continue;

      // Suppress the warning automatically if this is just a flag, and it is an
      // instance of an argument we already claimed.
      const Option &Opt = A->getOption();
      if (Opt.getKind() == Option::FlagClass) {
        bool DuplicateClaimed = false;

        for (const Arg *AA : C.getArgs().filtered(&Opt)) {
          if (AA->isClaimed()) {
            DuplicateClaimed = true;
            break;
          }
        }

        if (DuplicateClaimed)
          continue;
      }

      // In clang-cl, don't mention unknown arguments here since they have
      // already been warned about.
      if (!IsCLMode() || !A->getOption().matches(options::OPT_UNKNOWN))
        Diag(clang::diag::warn_drv_unused_argument)
            << A->getAsString(C.getArgs());
    }
  }
}

namespace {
/// Utility class to control the collapse of dependent actions and select the
/// tools accordingly.
class ToolSelector final {
  /// The tool chain this selector refers to.
  const ToolChain &TC;

  /// The compilation this selector refers to.
  const Compilation &C;

  /// The base action this selector refers to.
  const JobAction *BaseAction;

  /// Set to true if the current toolchain refers to host actions.
  bool IsHostSelector;

  /// Set to true if save-temps and embed-bitcode functionalities are active.
  bool SaveTemps;
  bool EmbedBitcode;

  /// Get previous dependent action or null if that does not exist. If
  /// \a CanBeCollapsed is false, that action must be legal to collapse or
  /// null will be returned.
  const JobAction *getPrevDependentAction(const ActionList &Inputs,
                                          ActionList &SavedOffloadAction,
                                          bool CanBeCollapsed = true) {
    // An option can be collapsed only if it has a single input.
    if (Inputs.size() != 1)
      return nullptr;

    Action *CurAction = *Inputs.begin();
    if (CanBeCollapsed &&
        !CurAction->isCollapsingWithNextDependentActionLegal())
      return nullptr;

    // If the input action is an offload action. Look through it and save any
    // offload action that can be dropped in the event of a collapse.
    if (auto *OA = dyn_cast<OffloadAction>(CurAction)) {
      // If the dependent action is a device action, we will attempt to collapse
      // only with other device actions. Otherwise, we would do the same but
      // with host actions only.
      if (!IsHostSelector) {
        if (OA->hasSingleDeviceDependence(/*DoNotConsiderHostActions=*/true)) {
          CurAction =
              OA->getSingleDeviceDependence(/*DoNotConsiderHostActions=*/true);
          if (CanBeCollapsed &&
              !CurAction->isCollapsingWithNextDependentActionLegal())
            return nullptr;
          SavedOffloadAction.push_back(OA);
          return dyn_cast<JobAction>(CurAction);
        }
      } else if (OA->hasHostDependence()) {
        CurAction = OA->getHostDependence();
        if (CanBeCollapsed &&
            !CurAction->isCollapsingWithNextDependentActionLegal())
          return nullptr;
        SavedOffloadAction.push_back(OA);
        return dyn_cast<JobAction>(CurAction);
      }
      return nullptr;
    }

    return dyn_cast<JobAction>(CurAction);
  }

  /// Return true if an assemble action can be collapsed.
  bool canCollapseAssembleAction() const {
    return TC.useIntegratedAs() && !SaveTemps &&
           !C.getArgs().hasArg(options::OPT_via_file_asm) &&
           !C.getArgs().hasArg(options::OPT__SLASH_FA) &&
           !C.getArgs().hasArg(options::OPT__SLASH_Fa);
  }

  /// Return true if a preprocessor action can be collapsed.
  bool canCollapsePreprocessorAction() const {
    return !C.getArgs().hasArg(options::OPT_no_integrated_cpp) &&
           !C.getArgs().hasArg(options::OPT_traditional_cpp) && !SaveTemps &&
           !C.getArgs().hasArg(options::OPT_rewrite_objc);
  }

  /// Struct that relates an action with the offload actions that would be
  /// collapsed with it.
  struct JobActionInfo final {
    /// The action this info refers to.
    const JobAction *JA = nullptr;
    /// The offload actions we need to take care off if this action is
    /// collapsed.
    ActionList SavedOffloadAction;
  };

  /// Append collapsed offload actions from the give nnumber of elements in the
  /// action info array.
  static void AppendCollapsedOffloadAction(ActionList &CollapsedOffloadAction,
                                           ArrayRef<JobActionInfo> &ActionInfo,
                                           unsigned ElementNum) {
    assert(ElementNum <= ActionInfo.size() && "Invalid number of elements.");
    for (unsigned I = 0; I < ElementNum; ++I)
      CollapsedOffloadAction.append(ActionInfo[I].SavedOffloadAction.begin(),
                                    ActionInfo[I].SavedOffloadAction.end());
  }

  /// Functions that attempt to perform the combining. They detect if that is
  /// legal, and if so they update the inputs \a Inputs and the offload action
  /// that were collapsed in \a CollapsedOffloadAction. A tool that deals with
  /// the combined action is returned. If the combining is not legal or if the
  /// tool does not exist, null is returned.
  /// Currently three kinds of collapsing are supported:
  ///  - Assemble + Backend + Compile;
  ///  - Assemble + Backend ;
  ///  - Backend + Compile.
  const Tool *
  combineAssembleBackendCompile(ArrayRef<JobActionInfo> ActionInfo,
                                ActionList &Inputs,
                                ActionList &CollapsedOffloadAction) {
    if (ActionInfo.size() < 3 || !canCollapseAssembleAction())
      return nullptr;
    auto *AJ = dyn_cast<AssembleJobAction>(ActionInfo[0].JA);
    auto *BJ = dyn_cast<BackendJobAction>(ActionInfo[1].JA);
    auto *CJ = dyn_cast<CompileJobAction>(ActionInfo[2].JA);
    if (!AJ || !BJ || !CJ)
      return nullptr;

    // Get compiler tool.
    const Tool *T = TC.SelectTool(*CJ);
    if (!T)
      return nullptr;

    // Can't collapse if we don't have codegen support unless we are
    // emitting LLVM IR.
    bool OutputIsLLVM = types::isLLVMIR(ActionInfo[0].JA->getType());
    if (!T->hasIntegratedBackend() && !(OutputIsLLVM && T->canEmitIR()))
      return nullptr;

    // When using -fembed-bitcode, it is required to have the same tool (clang)
    // for both CompilerJA and BackendJA. Otherwise, combine two stages.
    if (EmbedBitcode) {
      const Tool *BT = TC.SelectTool(*BJ);
      if (BT == T)
        return nullptr;
    }

    if (!T->hasIntegratedAssembler())
      return nullptr;

    Inputs = CJ->getInputs();
    AppendCollapsedOffloadAction(CollapsedOffloadAction, ActionInfo,
                                 /*NumElements=*/3);
    return T;
  }
  const Tool *combineAssembleBackend(ArrayRef<JobActionInfo> ActionInfo,
                                     ActionList &Inputs,
                                     ActionList &CollapsedOffloadAction) {
    if (ActionInfo.size() < 2 || !canCollapseAssembleAction())
      return nullptr;
    auto *AJ = dyn_cast<AssembleJobAction>(ActionInfo[0].JA);
    auto *BJ = dyn_cast<BackendJobAction>(ActionInfo[1].JA);
    if (!AJ || !BJ)
      return nullptr;

    // Get backend tool.
    const Tool *T = TC.SelectTool(*BJ);
    if (!T)
      return nullptr;

    if (!T->hasIntegratedAssembler())
      return nullptr;

    Inputs = BJ->getInputs();
    AppendCollapsedOffloadAction(CollapsedOffloadAction, ActionInfo,
                                 /*NumElements=*/2);
    return T;
  }
  const Tool *combineBackendCompile(ArrayRef<JobActionInfo> ActionInfo,
                                    ActionList &Inputs,
                                    ActionList &CollapsedOffloadAction) {
    if (ActionInfo.size() < 2)
      return nullptr;
    auto *BJ = dyn_cast<BackendJobAction>(ActionInfo[0].JA);
    auto *CJ = dyn_cast<CompileJobAction>(ActionInfo[1].JA);
    if (!BJ || !CJ)
      return nullptr;

    // Check if the initial input (to the compile job or its predessor if one
    // exists) is LLVM bitcode. In that case, no preprocessor step is required
    // and we can still collapse the compile and backend jobs when we have
    // -save-temps. I.e. there is no need for a separate compile job just to
    // emit unoptimized bitcode.
    bool InputIsBitcode = true;
    for (size_t i = 1; i < ActionInfo.size(); i++)
      if (ActionInfo[i].JA->getType() != types::TY_LLVM_BC &&
          ActionInfo[i].JA->getType() != types::TY_LTO_BC) {
        InputIsBitcode = false;
        break;
      }
    if (!InputIsBitcode && !canCollapsePreprocessorAction())
      return nullptr;

    // Get compiler tool.
    const Tool *T = TC.SelectTool(*CJ);
    if (!T)
      return nullptr;

    // Can't collapse if we don't have codegen support unless we are
    // emitting LLVM IR.
    bool OutputIsLLVM = types::isLLVMIR(ActionInfo[0].JA->getType());
    if (!T->hasIntegratedBackend() && !(OutputIsLLVM && T->canEmitIR()))
      return nullptr;

    if (T->canEmitIR() && ((SaveTemps && !InputIsBitcode) || EmbedBitcode))
      return nullptr;

    Inputs = CJ->getInputs();
    AppendCollapsedOffloadAction(CollapsedOffloadAction, ActionInfo,
                                 /*NumElements=*/2);
    return T;
  }

  /// Updates the inputs if the obtained tool supports combining with
  /// preprocessor action, and the current input is indeed a preprocessor
  /// action. If combining results in the collapse of offloading actions, those
  /// are appended to \a CollapsedOffloadAction.
  void combineWithPreprocessor(const Tool *T, ActionList &Inputs,
                               ActionList &CollapsedOffloadAction) {
    if (!T || !canCollapsePreprocessorAction() || !T->hasIntegratedCPP())
      return;

    // Attempt to get a preprocessor action dependence.
    ActionList PreprocessJobOffloadActions;
    ActionList NewInputs;
    for (Action *A : Inputs) {
      auto *PJ = getPrevDependentAction({A}, PreprocessJobOffloadActions);
      if (!PJ || !isa<PreprocessJobAction>(PJ)) {
        NewInputs.push_back(A);
        continue;
      }

      // This is legal to combine. Append any offload action we found and add the
      // current input to preprocessor inputs.
      CollapsedOffloadAction.append(PreprocessJobOffloadActions.begin(),
                                    PreprocessJobOffloadActions.end());
      NewInputs.append(PJ->input_begin(), PJ->input_end());
    }
    Inputs = NewInputs;
  }

public:
  ToolSelector(const JobAction *BaseAction, const ToolChain &TC,
               const Compilation &C, bool SaveTemps, bool EmbedBitcode)
      : TC(TC), C(C), BaseAction(BaseAction), SaveTemps(SaveTemps),
        EmbedBitcode(EmbedBitcode) {
    assert(BaseAction && "Invalid base action.");
    IsHostSelector = BaseAction->getOffloadingDeviceKind() == Action::OFK_None;
  }

  /// Check if a chain of actions can be combined and return the tool that can
  /// handle the combination of actions. The pointer to the current inputs \a
  /// Inputs and the list of offload actions \a CollapsedOffloadActions
  /// connected to collapsed actions are updated accordingly. The latter enables
  /// the caller of the selector to process them afterwards instead of just
  /// dropping them. If no suitable tool is found, null will be returned.
  const Tool *getTool(ActionList &Inputs,
                      ActionList &CollapsedOffloadAction) {
    //
    // Get the largest chain of actions that we could combine.
    //

    SmallVector<JobActionInfo, 5> ActionChain(1);
    ActionChain.back().JA = BaseAction;
    while (ActionChain.back().JA) {
      const Action *CurAction = ActionChain.back().JA;

      // Grow the chain by one element.
      ActionChain.resize(ActionChain.size() + 1);
      JobActionInfo &AI = ActionChain.back();

      // Attempt to fill it with the
      AI.JA =
          getPrevDependentAction(CurAction->getInputs(), AI.SavedOffloadAction);
    }

    // Pop the last action info as it could not be filled.
    ActionChain.pop_back();

    //
    // Attempt to combine actions. If all combining attempts failed, just return
    // the tool of the provided action. At the end we attempt to combine the
    // action with any preprocessor action it may depend on.
    //

    const Tool *T = combineAssembleBackendCompile(ActionChain, Inputs,
                                                  CollapsedOffloadAction);
    if (!T)
      T = combineAssembleBackend(ActionChain, Inputs, CollapsedOffloadAction);
    if (!T)
      T = combineBackendCompile(ActionChain, Inputs, CollapsedOffloadAction);
    if (!T) {
      Inputs = BaseAction->getInputs();
      T = TC.SelectTool(*BaseAction);
    }

    combineWithPreprocessor(T, Inputs, CollapsedOffloadAction);
    return T;
  }
};
}

/// Return a string that uniquely identifies the result of a job. The bound arch
/// is not necessarily represented in the toolchain's triple -- for example,
/// armv7 and armv7s both map to the same triple -- so we need both in our map.
/// Also, we need to add the offloading device kind, as the same tool chain can
/// be used for host and device for some programming models, e.g. OpenMP.
static std::string GetTriplePlusArchString(const ToolChain *TC,
                                           StringRef BoundArch,
                                           Action::OffloadKind OffloadKind) {
  std::string TriplePlusArch = TC->getTriple().normalize();
  if (!BoundArch.empty()) {
    TriplePlusArch += "-";
    TriplePlusArch += BoundArch;
  }
  TriplePlusArch += "-";
  TriplePlusArch += Action::GetOffloadKindName(OffloadKind);
  return TriplePlusArch;
}

InputInfoList Driver::BuildJobsForAction(
    Compilation &C, const Action *A, const ToolChain *TC, StringRef BoundArch,
    bool AtTopLevel, bool MultipleArchs, const char *LinkingOutput,
    std::map<std::pair<const Action *, std::string>, InputInfoList>
        &CachedResults,
    Action::OffloadKind TargetDeviceOffloadKind) const {
  std::pair<const Action *, std::string> ActionTC = {
      A, GetTriplePlusArchString(TC, BoundArch, TargetDeviceOffloadKind)};
  auto CachedResult = CachedResults.find(ActionTC);
  if (CachedResult != CachedResults.end()) {
    return CachedResult->second;
  }
  InputInfoList Result = BuildJobsForActionNoCache(
      C, A, TC, BoundArch, AtTopLevel, MultipleArchs, LinkingOutput,
      CachedResults, TargetDeviceOffloadKind);
  CachedResults[ActionTC] = Result;
  return Result;
}

InputInfoList Driver::BuildJobsForActionNoCache(
    Compilation &C, const Action *A, const ToolChain *TC, StringRef BoundArch,
    bool AtTopLevel, bool MultipleArchs, const char *LinkingOutput,
    std::map<std::pair<const Action *, std::string>, InputInfoList>
        &CachedResults,
    Action::OffloadKind TargetDeviceOffloadKind) const {
  llvm::PrettyStackTraceString CrashInfo("Building compilation jobs");

  InputInfoList OffloadDependencesInputInfo;
  bool BuildingForOffloadDevice = TargetDeviceOffloadKind != Action::OFK_None;
  if (const OffloadAction *OA = dyn_cast<OffloadAction>(A)) {
    // The 'Darwin' toolchain is initialized only when its arguments are
    // computed. Get the default arguments for OFK_None to ensure that
    // initialization is performed before processing the offload action.
    // FIXME: Remove when darwin's toolchain is initialized during construction.
    C.getArgsForToolChain(TC, BoundArch, Action::OFK_None);

    // The offload action is expected to be used in four different situations.
    //
    // a) Set a toolchain/architecture/kind for a host action:
    //    Host Action 1 -> OffloadAction -> Host Action 2
    //
    // b) Set a toolchain/architecture/kind for a device action;
    //    Device Action 1 -> OffloadAction -> Device Action 2
    //
    // c) Specify a device dependence to a host action;
    //    Device Action 1  _
    //                      \
    //      Host Action 1  ---> OffloadAction -> Host Action 2
    //
    // d) Specify a host dependence to a device action.
    //      Host Action 1  _
    //                      \
    //    Device Action 1  ---> OffloadAction -> Device Action 2
    //
    // For a) and b), we just return the job generated for the dependence. For
    // c) and d) we override the current action with the host/device dependence
    // if the current toolchain is host/device and set the offload dependences
    // info with the jobs obtained from the device/host dependence(s).

    // If there is a single device option, just generate the job for it.
    if (OA->hasSingleDeviceDependence()) {
      InputInfoList DevA;
      OA->doOnEachDeviceDependence([&](Action *DepA, const ToolChain *DepTC,
                                       const char *DepBoundArch) {
        DevA =
            BuildJobsForAction(C, DepA, DepTC, DepBoundArch, AtTopLevel,
                               /*MultipleArchs*/ !!DepBoundArch, LinkingOutput,
                               CachedResults, DepA->getOffloadingDeviceKind());
      });
      return DevA;
    }

    // If 'Action 2' is host, we generate jobs for the device dependences and
    // override the current action with the host dependence. Otherwise, we
    // generate the host dependences and override the action with the device
    // dependence. The dependences can't therefore be a top-level action.
    OA->doOnEachDependence(
        /*IsHostDependence=*/BuildingForOffloadDevice,
        [&](Action *DepA, const ToolChain *DepTC, const char *DepBoundArch) {
          OffloadDependencesInputInfo.append(BuildJobsForAction(
              C, DepA, DepTC, DepBoundArch, /*AtTopLevel=*/false,
              /*MultipleArchs*/ !!DepBoundArch, LinkingOutput, CachedResults,
              DepA->getOffloadingDeviceKind()));
        });

    A = BuildingForOffloadDevice
            ? OA->getSingleDeviceDependence(/*DoNotConsiderHostActions=*/true)
            : OA->getHostDependence();

    // We may have already built this action as a part of the offloading
    // toolchain, return the cached input if so.
    std::pair<const Action *, std::string> ActionTC = {
        OA->getHostDependence(),
        GetTriplePlusArchString(TC, BoundArch, TargetDeviceOffloadKind)};
    if (CachedResults.find(ActionTC) != CachedResults.end()) {
      InputInfoList Inputs = CachedResults[ActionTC];
      Inputs.append(OffloadDependencesInputInfo);
      return Inputs;
    }
  }

  if (const InputAction *IA = dyn_cast<InputAction>(A)) {
    // FIXME: It would be nice to not claim this here; maybe the old scheme of
    // just using Args was better?
    const Arg &Input = IA->getInputArg();
    Input.claim();
    if (Input.getOption().matches(options::OPT_INPUT)) {
      const char *Name = Input.getValue();
      return {InputInfo(A, Name, /* _BaseInput = */ Name)};
    }
    return {InputInfo(A, &Input, /* _BaseInput = */ "")};
  }

  if (const BindArchAction *BAA = dyn_cast<BindArchAction>(A)) {
    const ToolChain *TC;
    StringRef ArchName = BAA->getArchName();

    if (!ArchName.empty())
      TC = &getToolChain(C.getArgs(),
                         computeTargetTriple(*this, TargetTriple,
                                             C.getArgs(), ArchName));
    else
      TC = &C.getDefaultToolChain();

    return BuildJobsForAction(C, *BAA->input_begin(), TC, ArchName, AtTopLevel,
                              MultipleArchs, LinkingOutput, CachedResults,
                              TargetDeviceOffloadKind);
  }


  ActionList Inputs = A->getInputs();

  const JobAction *JA = cast<JobAction>(A);
  ActionList CollapsedOffloadActions;

  ToolSelector TS(JA, *TC, C, isSaveTempsEnabled(),
                  embedBitcodeInObject() && !isUsingLTO());
  const Tool *T = TS.getTool(Inputs, CollapsedOffloadActions);

  if (!T)
    return {InputInfo()};

  // If we've collapsed action list that contained OffloadAction we
  // need to build jobs for host/device-side inputs it may have held.
  for (const auto *OA : CollapsedOffloadActions)
    cast<OffloadAction>(OA)->doOnEachDependence(
        /*IsHostDependence=*/BuildingForOffloadDevice,
        [&](Action *DepA, const ToolChain *DepTC, const char *DepBoundArch) {
          OffloadDependencesInputInfo.append(BuildJobsForAction(
              C, DepA, DepTC, DepBoundArch, /* AtTopLevel */ false,
              /*MultipleArchs=*/!!DepBoundArch, LinkingOutput, CachedResults,
              DepA->getOffloadingDeviceKind()));
        });

  // Only use pipes when there is exactly one input.
  InputInfoList InputInfos;
  for (const Action *Input : Inputs) {
    // Treat dsymutil and verify sub-jobs as being at the top-level too, they
    // shouldn't get temporary output names.
    // FIXME: Clean this up.
    bool SubJobAtTopLevel =
        AtTopLevel && (isa<DsymutilJobAction>(A) || isa<VerifyJobAction>(A));
    InputInfos.append(BuildJobsForAction(
        C, Input, TC, BoundArch, SubJobAtTopLevel, MultipleArchs, LinkingOutput,
        CachedResults, A->getOffloadingDeviceKind()));
  }

  // Always use the first file input as the base input.
  const char *BaseInput = InputInfos[0].getBaseInput();
  for (auto &Info : InputInfos) {
    if (Info.isFilename()) {
      BaseInput = Info.getBaseInput();
      break;
    }
  }

  // ... except dsymutil actions, which use their actual input as the base
  // input.
  if (JA->getType() == types::TY_dSYM)
    BaseInput = InputInfos[0].getFilename();

  // ... and in header module compilations, which use the module name.
  if (auto *ModuleJA = dyn_cast<HeaderModulePrecompileJobAction>(JA))
    BaseInput = ModuleJA->getModuleName();

  // Append outputs of offload device jobs to the input list
  if (!OffloadDependencesInputInfo.empty())
    InputInfos.append(OffloadDependencesInputInfo.begin(),
                      OffloadDependencesInputInfo.end());

  // Set the effective triple of the toolchain for the duration of this job.
  llvm::Triple EffectiveTriple;
  const ToolChain &ToolTC = T->getToolChain();
  const ArgList &Args =
      C.getArgsForToolChain(TC, BoundArch, A->getOffloadingDeviceKind());
  if (InputInfos.size() != 1) {
    EffectiveTriple = llvm::Triple(ToolTC.ComputeEffectiveClangTriple(Args));
  } else {
    // Pass along the input type if it can be unambiguously determined.
    EffectiveTriple = llvm::Triple(
        ToolTC.ComputeEffectiveClangTriple(Args, InputInfos[0].getType()));
  }
  RegisterEffectiveTriple TripleRAII(ToolTC, EffectiveTriple);

  // Determine the place to write output to, if any.
  InputInfo Result;
  InputInfoList UnbundlingResults;
  if (auto *UA = dyn_cast<OffloadUnbundlingJobAction>(JA)) {
    // If we have an unbundling job, we need to create results for all the
    // outputs. We also update the results cache so that other actions using
    // this unbundling action can get the right results.
    for (auto &UI : UA->getDependentActionsInfo()) {
      assert(UI.DependentOffloadKind != Action::OFK_None &&
             "Unbundling with no offloading??");

      // Unbundling actions are never at the top level. When we generate the
      // offloading prefix, we also do that for the host file because the
      // unbundling action does not change the type of the output which can
      // cause a overwrite.
      std::string OffloadingPrefix = Action::GetOffloadingFileNamePrefix(
          UI.DependentOffloadKind,
          UI.DependentToolChain->getTriple().normalize(),
          /*CreatePrefixForHost=*/true);
      auto CurI = InputInfo(
          UA,
          GetNamedOutputPath(C, *UA, BaseInput, UI.DependentBoundArch,
                             /*AtTopLevel=*/false,
                             MultipleArchs ||
                                 UI.DependentOffloadKind == Action::OFK_HIP,
                             OffloadingPrefix),
          BaseInput);
      if (UI.DependentOffloadKind == Action::OFK_Host &&
          llvm::sys::path::extension(InputInfos[0].getFilename()) == ".a")
        CurI = InputInfos[0];
      // Save the unbundling result.
      UnbundlingResults.push_back(CurI);

      // Get the unique string identifier for this dependence and cache the
      // result.
      StringRef Arch;
      if (TargetDeviceOffloadKind == Action::OFK_HIP ||
          TargetDeviceOffloadKind == Action::OFK_OpenMP) {
        if (UI.DependentOffloadKind == Action::OFK_Host)
          Arch = StringRef();
        else if (TargetDeviceOffloadKind == Action::OFK_HIP)
          Arch = UI.DependentBoundArch;
        else if (TargetDeviceOffloadKind == Action::OFK_OpenMP)
          Arch = UI.DependentToolChain->getTargetID();
      } else
        Arch = BoundArch;

      CachedResults[{A, GetTriplePlusArchString(UI.DependentToolChain, Arch,
                                                UI.DependentOffloadKind)}] = {
          CurI};
    }

    if (BoundArch.equals("gnu")) {
      BoundArch = StringRef("");
    }
    // Now that we have all the results generated, select the one that should be
    // returned for the current depending action.
    std::pair<const Action *, std::string> ActionTC = {
        A, GetTriplePlusArchString(TC, BoundArch, TargetDeviceOffloadKind)};
    assert(CachedResults.find(ActionTC) != CachedResults.end() &&
           "Result does not exist??");
    Result = CachedResults[ActionTC].front();
  } else if (JA->getType() == types::TY_Nothing)
    Result = {InputInfo(A, BaseInput)};
  else {
    // We only have to generate a prefix for the host if this is not a top-level
    // action.
    std::string OffloadingPrefix = Action::GetOffloadingFileNamePrefix(
        A->getOffloadingDeviceKind(), TC->getTriple().normalize(),
        /*CreatePrefixForHost=*/!!A->getOffloadingHostActiveKinds() &&
            !AtTopLevel);
    std::string TargetIDStr = TC->getTargetID();
    if (!TargetIDStr.empty() && BoundArch.empty()) {
      BoundArch = StringRef(TargetIDStr);
      OffloadingPrefix.append("-").append(TargetIDStr);
    }

    if (isa<OffloadWrapperJobAction>(JA)) {
        if (Arg *FinalOutput = C.getArgs().getLastArg(options::OPT_o))
          BaseInput = FinalOutput->getValue();
        else
          BaseInput = getDefaultImageName();
        std::string BaseNm = std::string(BaseInput);
        std::replace(BaseNm.begin(), BaseNm.end(), '.', '_');
        BaseInput = C.getArgs().MakeArgString(BaseNm + "-wrapper");
    }

    Result = InputInfo(A, GetNamedOutputPath(C, *JA, BaseInput, BoundArch,
                                             AtTopLevel, MultipleArchs,
                                             OffloadingPrefix),
                       BaseInput);
  }

  if (CCCPrintBindings && !CCGenDiagnostics) {
    llvm::errs() << "# \"" << T->getToolChain().getTripleString() << '"'
                 << " - \"" << T->getName() << "\", inputs: [";
    for (unsigned i = 0, e = InputInfos.size(); i != e; ++i) {
      llvm::errs() << InputInfos[i].getAsString();
      if (i + 1 != e)
        llvm::errs() << ", ";
    }
    if (UnbundlingResults.empty())
      llvm::errs() << "], output: " << Result.getAsString() << "\n";
    else {
      llvm::errs() << "], outputs: [";
      for (unsigned i = 0, e = UnbundlingResults.size(); i != e; ++i) {
        llvm::errs() << UnbundlingResults[i].getAsString();
        if (i + 1 != e)
          llvm::errs() << ", ";
      }
      llvm::errs() << "] \n";
    }
  } else {
    if (UnbundlingResults.empty())
      T->ConstructJob(
          C, *JA, Result, InputInfos,
          C.getArgsForToolChain(TC, BoundArch, JA->getOffloadingDeviceKind()),
          LinkingOutput);
    else
      T->ConstructJobMultipleOutputs(
          C, *JA, UnbundlingResults, InputInfos,
          C.getArgsForToolChain(TC, BoundArch, JA->getOffloadingDeviceKind()),
          LinkingOutput);
  }
  return {Result};
}

const char *Driver::getDefaultImageName() const {
  llvm::Triple Target(llvm::Triple::normalize(TargetTriple));
  return Target.isOSWindows() ? "a.exe" : "a.out";
}

/// Create output filename based on ArgValue, which could either be a
/// full filename, filename without extension, or a directory. If ArgValue
/// does not provide a filename, then use BaseName, and use the extension
/// suitable for FileType.
static const char *MakeCLOutputFilename(const ArgList &Args, StringRef ArgValue,
                                        StringRef BaseName,
                                        types::ID FileType) {
  SmallString<128> Filename = ArgValue;

  if (ArgValue.empty()) {
    // If the argument is empty, output to BaseName in the current dir.
    Filename = BaseName;
  } else if (llvm::sys::path::is_separator(Filename.back())) {
    // If the argument is a directory, output to BaseName in that dir.
    llvm::sys::path::append(Filename, BaseName);
  }

  if (!llvm::sys::path::has_extension(ArgValue)) {
    // If the argument didn't provide an extension, then set it.
    const char *Extension = types::getTypeTempSuffix(FileType, true);

    if (FileType == types::TY_Image &&
        Args.hasArg(options::OPT__SLASH_LD, options::OPT__SLASH_LDd)) {
      // The output file is a dll.
      Extension = "dll";
    }

    llvm::sys::path::replace_extension(Filename, Extension);
  }

  return Args.MakeArgString(Filename.c_str());
}

static bool HasPreprocessOutput(const Action &JA) {
  if (isa<PreprocessJobAction>(JA))
    return true;
  if (isa<OffloadAction>(JA) && isa<PreprocessJobAction>(JA.getInputs()[0]))
    return true;
  if (isa<OffloadBundlingJobAction>(JA) &&
      HasPreprocessOutput(*(JA.getInputs()[0])))
    return true;
  return false;
}

const char *Driver::GetNamedOutputPath(Compilation &C, const JobAction &JA,
                                       const char *BaseInput,
                                       StringRef OrigBoundArch, bool AtTopLevel,
                                       bool MultipleArchs,
                                       StringRef OffloadingPrefix) const {
  std::string BoundArch = OrigBoundArch.str();
  if (is_style_windows(llvm::sys::path::Style::native)) {
    // BoundArch may contains ':', which is invalid in file names on Windows,
    // therefore replace it with '%'.
    std::replace(BoundArch.begin(), BoundArch.end(), ':', '@');
  }

  llvm::PrettyStackTraceString CrashInfo("Computing output path");
  // Output to a user requested destination?
  if (AtTopLevel && !isa<DsymutilJobAction>(JA) && !isa<VerifyJobAction>(JA)) {
    if (Arg *FinalOutput = C.getArgs().getLastArg(options::OPT_o))
      return C.addResultFile(FinalOutput->getValue(), &JA);
  }

  // For /P, preprocess to file named after BaseInput.
  if (C.getArgs().hasArg(options::OPT__SLASH_P)) {
    assert(AtTopLevel && isa<PreprocessJobAction>(JA));
    StringRef BaseName = llvm::sys::path::filename(BaseInput);
    StringRef NameArg;
    if (Arg *A = C.getArgs().getLastArg(options::OPT__SLASH_Fi))
      NameArg = A->getValue();
    return C.addResultFile(
        MakeCLOutputFilename(C.getArgs(), NameArg, BaseName, types::TY_PP_C),
        &JA);
  }

  // Default to writing to stdout?
  if (AtTopLevel && !CCGenDiagnostics && HasPreprocessOutput(JA)) {
    return "-";
  }

  if (JA.getType() == types::TY_ModuleFile &&
      C.getArgs().getLastArg(options::OPT_module_file_info)) {
    return "-";
  }

  // Is this the assembly listing for /FA?
  if (JA.getType() == types::TY_PP_Asm &&
      (C.getArgs().hasArg(options::OPT__SLASH_FA) ||
       C.getArgs().hasArg(options::OPT__SLASH_Fa))) {
    // Use /Fa and the input filename to determine the asm file name.
    StringRef BaseName = llvm::sys::path::filename(BaseInput);
    StringRef FaValue = C.getArgs().getLastArgValue(options::OPT__SLASH_Fa);
    return C.addResultFile(
        MakeCLOutputFilename(C.getArgs(), FaValue, BaseName, JA.getType()),
        &JA);
  }

  // Output to a temporary file?
  if ((!AtTopLevel && !isSaveTempsEnabled() &&
       !C.getArgs().hasArg(options::OPT__SLASH_Fo)) ||
      CCGenDiagnostics) {
    StringRef Name = llvm::sys::path::filename(BaseInput);
    std::pair<StringRef, StringRef> Split = Name.split('.');
    SmallString<128> fname(Split.first.str().c_str());
    if (!BoundArch.empty()) {
      fname += "-";
      fname.append(BoundArch);
    }
    SmallString<128> TmpName;
    const char *Suffix = nullptr;
    if (Split.second == "a")
      Suffix = "a";
    else
      Suffix = types::getTypeTempSuffix(JA.getType(), IsCLMode());

    Arg *A = C.getArgs().getLastArg(options::OPT_fcrash_diagnostics_dir);
    if (CCGenDiagnostics && A) {
      SmallString<128> CrashDirectory(A->getValue());
      if (!getVFS().exists(CrashDirectory))
        llvm::sys::fs::create_directories(CrashDirectory);
      llvm::sys::path::append(CrashDirectory, fname);
      const char *Middle = Suffix ? "-%%%%%%." : "-%%%%%%";
      std::error_code EC = llvm::sys::fs::createUniqueFile(
          CrashDirectory + Middle + Suffix, TmpName);
      if (EC) {
        Diag(clang::diag::err_unable_to_make_temp) << EC.message();
        return "";
      }
    } else {
      if (MultipleArchs && !BoundArch.empty()) {
        TmpName = GetTemporaryDirectory(Split.first);
        llvm::sys::path::append(TmpName,
                                Split.first + "-" + BoundArch + "." + Suffix);
      } else {
        TmpName = GetTemporaryPath(Split.first, Suffix);
      }
    }
    return C.addTempFile(C.getArgs().MakeArgString(TmpName));
  }

  SmallString<128> BasePath(BaseInput);
  SmallString<128> ExternalPath("");
  StringRef BaseName;

  // Dsymutil actions should use the full path.
  if (isa<DsymutilJobAction>(JA) && C.getArgs().hasArg(options::OPT_dsym_dir)) {
    ExternalPath += C.getArgs().getLastArg(options::OPT_dsym_dir)->getValue();
    // We use posix style here because the tests (specifically
    // darwin-dsymutil.c) demonstrate that posix style paths are acceptable
    // even on Windows and if we don't then the similar test covering this
    // fails.
    llvm::sys::path::append(ExternalPath, llvm::sys::path::Style::posix,
                            llvm::sys::path::filename(BasePath));
    BaseName = ExternalPath;
  } else if (isa<DsymutilJobAction>(JA) || isa<VerifyJobAction>(JA))
    BaseName = BasePath;
  else
    BaseName = llvm::sys::path::filename(BasePath);

  // Determine what the derived output name should be.
  const char *NamedOutput;

  if ((JA.getType() == types::TY_Object || JA.getType() == types::TY_LTO_BC) &&
      C.getArgs().hasArg(options::OPT__SLASH_Fo, options::OPT__SLASH_o)) {
    // The /Fo or /o flag decides the object filename.
    StringRef Val =
        C.getArgs()
            .getLastArg(options::OPT__SLASH_Fo, options::OPT__SLASH_o)
            ->getValue();
    NamedOutput =
        MakeCLOutputFilename(C.getArgs(), Val, BaseName, types::TY_Object);
  } else if (JA.getType() == types::TY_Image &&
             C.getArgs().hasArg(options::OPT__SLASH_Fe,
                                options::OPT__SLASH_o)) {
    // The /Fe or /o flag names the linked file.
    StringRef Val =
        C.getArgs()
            .getLastArg(options::OPT__SLASH_Fe, options::OPT__SLASH_o)
            ->getValue();
    NamedOutput =
        MakeCLOutputFilename(C.getArgs(), Val, BaseName, types::TY_Image);
  } else if (JA.getType() == types::TY_Image) {
    if (IsCLMode()) {
      // clang-cl uses BaseName for the executable name.
      NamedOutput =
          MakeCLOutputFilename(C.getArgs(), "", BaseName, types::TY_Image);
    } else {
      SmallString<128> Output(getDefaultImageName());
      // HIP image for device compilation with -fno-gpu-rdc is per compilation
      // unit.
      bool IsHIPNoRDC = JA.getOffloadingDeviceKind() == Action::OFK_HIP &&
                        !C.getArgs().hasFlag(options::OPT_fgpu_rdc,
                                             options::OPT_fno_gpu_rdc, false);
      if (IsHIPNoRDC) {
        Output = BaseName;
        llvm::sys::path::replace_extension(Output, "");
      }
      Output += OffloadingPrefix;
      if (MultipleArchs && !BoundArch.empty()) {
        Output += "-";
        Output.append(BoundArch);
      }
      if (IsHIPNoRDC)
        Output += ".out";
      NamedOutput = C.getArgs().MakeArgString(Output.c_str());
    }
  } else if (JA.getType() == types::TY_PCH && IsCLMode()) {
    NamedOutput = C.getArgs().MakeArgString(GetClPchPath(C, BaseName));
  } else {
    const char *Suffix = types::getTypeTempSuffix(JA.getType(), IsCLMode());
    assert(Suffix && "All types used for output should have a suffix.");

    std::string::size_type End = std::string::npos;
    if (!types::appendSuffixForType(JA.getType()))
      End = BaseName.rfind('.');
    SmallString<128> Suffixed(BaseName.substr(0, End));
    Suffixed += OffloadingPrefix;
    if (MultipleArchs && !BoundArch.empty()) {
      Suffixed += "-";
      Suffixed.append(BoundArch);
    }
    // When using both -save-temps and -emit-llvm, use a ".tmp.bc" suffix for
    // the unoptimized bitcode so that it does not get overwritten by the ".bc"
    // optimized bitcode output.
    auto IsHIPRDCInCompilePhase = [](const JobAction &JA,
                                     const llvm::opt::DerivedArgList &Args) {
      // The relocatable compilation in HIP implies -emit-llvm. Similarly, use a
      // ".tmp.bc" suffix for the unoptimized bitcode (generated in the compile
      // phase.)
      return isa<CompileJobAction>(JA) &&
             JA.getOffloadingDeviceKind() == Action::OFK_HIP &&
             Args.hasFlag(options::OPT_fgpu_rdc, options::OPT_fno_gpu_rdc,
                          false);
    };
    if (!AtTopLevel && JA.getType() == types::TY_LLVM_BC &&
        (C.getArgs().hasArg(options::OPT_emit_llvm) ||
         IsHIPRDCInCompilePhase(JA, C.getArgs())))
      Suffixed += ".tmp";
    Suffixed += '.';
    Suffixed += Suffix;
    NamedOutput = C.getArgs().MakeArgString(Suffixed.c_str());
  }

  // Prepend object file path if -save-temps=obj
  if (!AtTopLevel && isSaveTempsObj() && C.getArgs().hasArg(options::OPT_o) &&
      JA.getType() != types::TY_PCH) {
    Arg *FinalOutput = C.getArgs().getLastArg(options::OPT_o);
    SmallString<128> TempPath(FinalOutput->getValue());
    llvm::sys::path::remove_filename(TempPath);
    StringRef OutputFileName = llvm::sys::path::filename(NamedOutput);
    llvm::sys::path::append(TempPath, OutputFileName);
    NamedOutput = C.getArgs().MakeArgString(TempPath.c_str());
  }

  // If we're saving temps and the temp file conflicts with the input file,
  // then avoid overwriting input file.
  if (!AtTopLevel && isSaveTempsEnabled() && NamedOutput == BaseName) {
    bool SameFile = false;
    SmallString<256> Result;
    llvm::sys::fs::current_path(Result);
    llvm::sys::path::append(Result, BaseName);
    llvm::sys::fs::equivalent(BaseInput, Result.c_str(), SameFile);
    // Must share the same path to conflict.
    if (SameFile) {
      StringRef Name = llvm::sys::path::filename(BaseInput);
      std::pair<StringRef, StringRef> Split = Name.split('.');
      std::string TmpName = GetTemporaryPath(
          Split.first, types::getTypeTempSuffix(JA.getType(), IsCLMode()));
      return C.addTempFile(C.getArgs().MakeArgString(TmpName));
    }
  }

  // As an annoying special case, PCH generation doesn't strip the pathname.
  if (JA.getType() == types::TY_PCH && !IsCLMode()) {
    llvm::sys::path::remove_filename(BasePath);
    if (BasePath.empty())
      BasePath = NamedOutput;
    else
      llvm::sys::path::append(BasePath, NamedOutput);
    return C.addResultFile(C.getArgs().MakeArgString(BasePath.c_str()), &JA);
  } else {
    return C.addResultFile(NamedOutput, &JA);
  }
}

std::string Driver::GetFilePath(StringRef Name, const ToolChain &TC) const {
  // Search for Name in a list of paths.
  auto SearchPaths = [&](const llvm::SmallVectorImpl<std::string> &P)
      -> llvm::Optional<std::string> {
    // Respect a limited subset of the '-Bprefix' functionality in GCC by
    // attempting to use this prefix when looking for file paths.
    for (const auto &Dir : P) {
      if (Dir.empty())
        continue;
      SmallString<128> P(Dir[0] == '=' ? SysRoot + Dir.substr(1) : Dir);
      llvm::sys::path::append(P, Name);
      if (llvm::sys::fs::exists(Twine(P)))
        return std::string(P);
    }
    return None;
  };

  if (auto P = SearchPaths(PrefixDirs))
    return *P;

  SmallString<128> R(ResourceDir);
  llvm::sys::path::append(R, Name);
  if (llvm::sys::fs::exists(Twine(R)))
    return std::string(R.str());

  SmallString<128> P(TC.getCompilerRTPath());
  llvm::sys::path::append(P, Name);
  if (llvm::sys::fs::exists(Twine(P)))
    return std::string(P.str());

  SmallString<128> D(Dir);
  llvm::sys::path::append(D, "..", Name);
  if (llvm::sys::fs::exists(Twine(D)))
    return std::string(D.str());

  if (auto P = SearchPaths(TC.getLibraryPaths()))
    return *P;

  if (auto P = SearchPaths(TC.getFilePaths()))
    return *P;

  return std::string(Name);
}

void Driver::generatePrefixedToolNames(
    StringRef Tool, const ToolChain &TC,
    SmallVectorImpl<std::string> &Names) const {
  // FIXME: Needs a better variable than TargetTriple
  Names.emplace_back((TargetTriple + "-" + Tool).str());
  Names.emplace_back(Tool);
}

static bool ScanDirForExecutable(SmallString<128> &Dir, StringRef Name) {
  llvm::sys::path::append(Dir, Name);
  if (llvm::sys::fs::can_execute(Twine(Dir)))
    return true;
  llvm::sys::path::remove_filename(Dir);
  return false;
}

std::string Driver::GetProgramPath(StringRef Name, const ToolChain &TC) const {
  SmallVector<std::string, 2> TargetSpecificExecutables;
  generatePrefixedToolNames(Name, TC, TargetSpecificExecutables);

  // Respect a limited subset of the '-Bprefix' functionality in GCC by
  // attempting to use this prefix when looking for program paths.
  for (const auto &PrefixDir : PrefixDirs) {
    if (llvm::sys::fs::is_directory(PrefixDir)) {
      SmallString<128> P(PrefixDir);
      if (ScanDirForExecutable(P, Name))
        return std::string(P.str());
    } else {
      SmallString<128> P((PrefixDir + Name).str());
      if (llvm::sys::fs::can_execute(Twine(P)))
        return std::string(P.str());
    }
  }

  const ToolChain::path_list &List = TC.getProgramPaths();
  for (const auto &TargetSpecificExecutable : TargetSpecificExecutables) {
    // For each possible name of the tool look for it in
    // program paths first, then the path.
    // Higher priority names will be first, meaning that
    // a higher priority name in the path will be found
    // instead of a lower priority name in the program path.
    // E.g. <triple>-gcc on the path will be found instead
    // of gcc in the program path
    for (const auto &Path : List) {
      SmallString<128> P(Path);
      if (ScanDirForExecutable(P, TargetSpecificExecutable))
        return std::string(P.str());
    }

    // Fall back to the path
    if (llvm::ErrorOr<std::string> P =
            llvm::sys::findProgramByName(TargetSpecificExecutable))
      return *P;
  }

  return std::string(Name);
}

std::string Driver::GetTemporaryPath(StringRef Prefix, StringRef Suffix) const {
  SmallString<128> Path;
  std::error_code EC = llvm::sys::fs::createTemporaryFile(Prefix, Suffix, Path);
  if (EC) {
    Diag(clang::diag::err_unable_to_make_temp) << EC.message();
    return "";
  }

  return std::string(Path.str());
}

std::string Driver::GetTemporaryDirectory(StringRef Prefix) const {
  SmallString<128> Path;
  std::error_code EC = llvm::sys::fs::createUniqueDirectory(Prefix, Path);
  if (EC) {
    Diag(clang::diag::err_unable_to_make_temp) << EC.message();
    return "";
  }

  return std::string(Path.str());
}

std::string Driver::GetClPchPath(Compilation &C, StringRef BaseName) const {
  SmallString<128> Output;
  if (Arg *FpArg = C.getArgs().getLastArg(options::OPT__SLASH_Fp)) {
    // FIXME: If anybody needs it, implement this obscure rule:
    // "If you specify a directory without a file name, the default file name
    // is VCx0.pch., where x is the major version of Visual C++ in use."
    Output = FpArg->getValue();

    // "If you do not specify an extension as part of the path name, an
    // extension of .pch is assumed. "
    if (!llvm::sys::path::has_extension(Output))
      Output += ".pch";
  } else {
    if (Arg *YcArg = C.getArgs().getLastArg(options::OPT__SLASH_Yc))
      Output = YcArg->getValue();
    if (Output.empty())
      Output = BaseName;
    llvm::sys::path::replace_extension(Output, ".pch");
  }
  return std::string(Output.str());
}

const ToolChain &Driver::getToolChain(const ArgList &Args,
                                      const llvm::Triple &Target) const {

  auto &TC = ToolChains[Target.str()];
  if (!TC) {
    switch (Target.getOS()) {
    case llvm::Triple::AIX:
      TC = std::make_unique<toolchains::AIX>(*this, Target, Args);
      break;
    case llvm::Triple::Haiku:
      TC = std::make_unique<toolchains::Haiku>(*this, Target, Args);
      break;
    case llvm::Triple::Ananas:
      TC = std::make_unique<toolchains::Ananas>(*this, Target, Args);
      break;
    case llvm::Triple::CloudABI:
      TC = std::make_unique<toolchains::CloudABI>(*this, Target, Args);
      break;
    case llvm::Triple::Darwin:
    case llvm::Triple::MacOSX:
    case llvm::Triple::IOS:
    case llvm::Triple::TvOS:
    case llvm::Triple::WatchOS:
      TC = std::make_unique<toolchains::DarwinClang>(*this, Target, Args);
      break;
    case llvm::Triple::DragonFly:
      TC = std::make_unique<toolchains::DragonFly>(*this, Target, Args);
      break;
    case llvm::Triple::OpenBSD:
      TC = std::make_unique<toolchains::OpenBSD>(*this, Target, Args);
      break;
    case llvm::Triple::NetBSD:
      TC = std::make_unique<toolchains::NetBSD>(*this, Target, Args);
      break;
    case llvm::Triple::FreeBSD:
      if (Target.isPPC())
        TC = std::make_unique<toolchains::PPCFreeBSDToolChain>(*this, Target,
                                                               Args);
      else
        TC = std::make_unique<toolchains::FreeBSD>(*this, Target, Args);
      break;
    case llvm::Triple::Minix:
      TC = std::make_unique<toolchains::Minix>(*this, Target, Args);
      break;
    case llvm::Triple::Linux:
    case llvm::Triple::ELFIAMCU:
      if (Target.getArch() == llvm::Triple::hexagon)
        TC = std::make_unique<toolchains::HexagonToolChain>(*this, Target,
                                                             Args);
      else if ((Target.getVendor() == llvm::Triple::MipsTechnologies) &&
               !Target.hasEnvironment())
        TC = std::make_unique<toolchains::MipsLLVMToolChain>(*this, Target,
                                                              Args);
      else if (Target.isPPC())
        TC = std::make_unique<toolchains::PPCLinuxToolChain>(*this, Target,
                                                              Args);
      else if (Target.getArch() == llvm::Triple::ve)
        TC = std::make_unique<toolchains::VEToolChain>(*this, Target, Args);

      else
        TC = std::make_unique<toolchains::Linux>(*this, Target, Args);
      break;
    case llvm::Triple::NaCl:
      TC = std::make_unique<toolchains::NaClToolChain>(*this, Target, Args);
      break;
    case llvm::Triple::Fuchsia:
      TC = std::make_unique<toolchains::Fuchsia>(*this, Target, Args);
      break;
    case llvm::Triple::Solaris:
      TC = std::make_unique<toolchains::Solaris>(*this, Target, Args);
      break;
    case llvm::Triple::AMDHSA:
      TC = std::make_unique<toolchains::ROCMToolChain>(*this, Target, Args);
      break;
    case llvm::Triple::AMDPAL:
    case llvm::Triple::Mesa3D:
      TC = std::make_unique<toolchains::AMDGPUToolChain>(*this, Target, Args);
      break;
    case llvm::Triple::Win32:
      switch (Target.getEnvironment()) {
      default:
        if (Target.isOSBinFormatELF())
          TC = std::make_unique<toolchains::Generic_ELF>(*this, Target, Args);
        else if (Target.isOSBinFormatMachO())
          TC = std::make_unique<toolchains::MachO>(*this, Target, Args);
        else
          TC = std::make_unique<toolchains::Generic_GCC>(*this, Target, Args);
        break;
      case llvm::Triple::GNU:
        TC = std::make_unique<toolchains::MinGW>(*this, Target, Args);
        break;
      case llvm::Triple::Itanium:
        TC = std::make_unique<toolchains::CrossWindowsToolChain>(*this, Target,
                                                                  Args);
        break;
      case llvm::Triple::MSVC:
      case llvm::Triple::UnknownEnvironment:
        if (Args.getLastArgValue(options::OPT_fuse_ld_EQ)
                .startswith_insensitive("bfd"))
          TC = std::make_unique<toolchains::CrossWindowsToolChain>(
              *this, Target, Args);
        else
          TC =
              std::make_unique<toolchains::MSVCToolChain>(*this, Target, Args);
        break;
      }
      break;
    case llvm::Triple::PS4:
      TC = std::make_unique<toolchains::PS4CPU>(*this, Target, Args);
      break;
    case llvm::Triple::Contiki:
      TC = std::make_unique<toolchains::Contiki>(*this, Target, Args);
      break;
    case llvm::Triple::Hurd:
      TC = std::make_unique<toolchains::Hurd>(*this, Target, Args);
      break;
    case llvm::Triple::ZOS:
      TC = std::make_unique<toolchains::ZOS>(*this, Target, Args);
      break;
    default:
      // Of these targets, Hexagon is the only one that might have
      // an OS of Linux, in which case it got handled above already.
      switch (Target.getArch()) {
      case llvm::Triple::tce:
        TC = std::make_unique<toolchains::TCEToolChain>(*this, Target, Args);
        break;
      case llvm::Triple::tcele:
        TC = std::make_unique<toolchains::TCELEToolChain>(*this, Target, Args);
        break;
      case llvm::Triple::hexagon:
        TC = std::make_unique<toolchains::HexagonToolChain>(*this, Target,
                                                             Args);
        break;
      case llvm::Triple::lanai:
        TC = std::make_unique<toolchains::LanaiToolChain>(*this, Target, Args);
        break;
      case llvm::Triple::xcore:
        TC = std::make_unique<toolchains::XCoreToolChain>(*this, Target, Args);
        break;
      case llvm::Triple::wasm32:
      case llvm::Triple::wasm64:
        TC = std::make_unique<toolchains::WebAssembly>(*this, Target, Args);
        break;
      case llvm::Triple::avr:
        TC = std::make_unique<toolchains::AVRToolChain>(*this, Target, Args);
        break;
      case llvm::Triple::msp430:
        TC =
            std::make_unique<toolchains::MSP430ToolChain>(*this, Target, Args);
        break;
      case llvm::Triple::riscv32:
      case llvm::Triple::riscv64:
        if (toolchains::RISCVToolChain::hasGCCToolchain(*this, Args))
          TC =
              std::make_unique<toolchains::RISCVToolChain>(*this, Target, Args);
        else
          TC = std::make_unique<toolchains::BareMetal>(*this, Target, Args);
        break;
      case llvm::Triple::ve:
        TC = std::make_unique<toolchains::VEToolChain>(*this, Target, Args);
        break;
      case llvm::Triple::spirv32:
      case llvm::Triple::spirv64:
        TC = std::make_unique<toolchains::SPIRVToolChain>(*this, Target, Args);
        break;
      default:
        if (Target.getVendor() == llvm::Triple::Myriad)
          TC = std::make_unique<toolchains::MyriadToolChain>(*this, Target,
                                                              Args);
        else if (toolchains::BareMetal::handlesTarget(Target))
          TC = std::make_unique<toolchains::BareMetal>(*this, Target, Args);
        else if (Target.isOSBinFormatELF())
          TC = std::make_unique<toolchains::Generic_ELF>(*this, Target, Args);
        else if (Target.isOSBinFormatMachO())
          TC = std::make_unique<toolchains::MachO>(*this, Target, Args);
        else
          TC = std::make_unique<toolchains::Generic_GCC>(*this, Target, Args);
      }
    }
  }

  // Intentionally omitted from the switch above: llvm::Triple::CUDA.  CUDA
  // compiles always need two toolchains, the CUDA toolchain and the host
  // toolchain.  So the only valid way to create a CUDA toolchain is via
  // CreateOffloadingDeviceToolChains.

  return *TC;
}

const ToolChain &Driver::getOffloadingDeviceToolChain(
    const ArgList &Args, const llvm::Triple &Target, const ToolChain &HostTC,
    const Action::OffloadKind &TargetDeviceOffloadKind) const {
  // Use device / host triples as the key into the ToolChains map because the
  // device ToolChain we create depends on both.
  auto &TC = ToolChains[Target.str() + "/" + HostTC.getTriple().str()];
  if (!TC) {
    // Categorized by offload kind > arch rather than OS > arch like
    // the normal getToolChain call, as it seems a reasonable way to categorize
    // things.
    switch (TargetDeviceOffloadKind) {
    case Action::OFK_HIP: {
      if (Target.getArch() == llvm::Triple::amdgcn &&
          Target.getVendor() == llvm::Triple::AMD &&
          Target.getOS() == llvm::Triple::AMDHSA)
        TC = std::make_unique<toolchains::HIPAMDToolChain>(*this, Target,
                                                           HostTC, Args);
      else if (Target.getArch() == llvm::Triple::spirv64 &&
               Target.getVendor() == llvm::Triple::UnknownVendor &&
               Target.getOS() == llvm::Triple::UnknownOS)
        TC = std::make_unique<toolchains::HIPSPVToolChain>(*this, Target,
                                                           HostTC, Args);
      break;
    }
    default:
      break;
    }
  }

  return *TC;
}

bool Driver::ShouldUseClangCompiler(const JobAction &JA) const {
  // Say "no" if there is not exactly one input of a type clang understands.
  if (JA.size() != 1 ||
      !types::isAcceptedByClang((*JA.input_begin())->getType()))
    return false;

  // And say "no" if this is not a kind of action clang understands.
  if (!isa<PreprocessJobAction>(JA) && !isa<PrecompileJobAction>(JA) &&
      !isa<CompileJobAction>(JA) && !isa<BackendJobAction>(JA) &&
      !isa<ExtractAPIJobAction>(JA))
    return false;

  return true;
}

bool Driver::ShouldUseFlangCompiler(const JobAction &JA) const {
  // Say "no" if there is not exactly one input of a type flang understands.
  if (JA.size() != 1 ||
      !types::isFortran((*JA.input_begin())->getType()))
    return false;

  // And say "no" if this is not a kind of action flang understands.
  if (!isa<PreprocessJobAction>(JA) && !isa<CompileJobAction>(JA) && !isa<BackendJobAction>(JA))
    return false;

  return true;
}

bool Driver::ShouldEmitStaticLibrary(const ArgList &Args) const {
  // Only emit static library if the flag is set explicitly.
  if (Args.hasArg(options::OPT_emit_static_lib))
    return true;
  return false;
}

/// GetReleaseVersion - Parse (([0-9]+)(.([0-9]+)(.([0-9]+)?))?)? and return the
/// grouped values as integers. Numbers which are not provided are set to 0.
///
/// \return True if the entire string was parsed (9.2), or all groups were
/// parsed (10.3.5extrastuff).
bool Driver::GetReleaseVersion(StringRef Str, unsigned &Major, unsigned &Minor,
                               unsigned &Micro, bool &HadExtra) {
  HadExtra = false;

  Major = Minor = Micro = 0;
  if (Str.empty())
    return false;

  if (Str.consumeInteger(10, Major))
    return false;
  if (Str.empty())
    return true;
  if (Str[0] != '.')
    return false;

  Str = Str.drop_front(1);

  if (Str.consumeInteger(10, Minor))
    return false;
  if (Str.empty())
    return true;
  if (Str[0] != '.')
    return false;
  Str = Str.drop_front(1);

  if (Str.consumeInteger(10, Micro))
    return false;
  if (!Str.empty())
    HadExtra = true;
  return true;
}

/// Parse digits from a string \p Str and fulfill \p Digits with
/// the parsed numbers. This method assumes that the max number of
/// digits to look for is equal to Digits.size().
///
/// \return True if the entire string was parsed and there are
/// no extra characters remaining at the end.
bool Driver::GetReleaseVersion(StringRef Str,
                               MutableArrayRef<unsigned> Digits) {
  if (Str.empty())
    return false;

  unsigned CurDigit = 0;
  while (CurDigit < Digits.size()) {
    unsigned Digit;
    if (Str.consumeInteger(10, Digit))
      return false;
    Digits[CurDigit] = Digit;
    if (Str.empty())
      return true;
    if (Str[0] != '.')
      return false;
    Str = Str.drop_front(1);
    CurDigit++;
  }

  // More digits than requested, bail out...
  return false;
}

std::pair<unsigned, unsigned>
Driver::getIncludeExcludeOptionFlagMasks(bool IsClCompatMode) const {
  unsigned IncludedFlagsBitmask = 0;
  unsigned ExcludedFlagsBitmask = options::NoDriverOption;

  if (IsClCompatMode) {
    // Include CL and Core options.
    IncludedFlagsBitmask |= options::CLOption;
    IncludedFlagsBitmask |= options::CoreOption;
  } else {
    ExcludedFlagsBitmask |= options::CLOption;
  }

  return std::make_pair(IncludedFlagsBitmask, ExcludedFlagsBitmask);
}

bool clang::driver::isOptimizationLevelFast(const ArgList &Args) {
  return Args.hasFlag(options::OPT_Ofast, options::OPT_O_Group, false);
}

bool clang::driver::willEmitRemarks(const ArgList &Args) {
  // -fsave-optimization-record enables it.
  if (Args.hasFlag(options::OPT_fsave_optimization_record,
                   options::OPT_fno_save_optimization_record, false))
    return true;

  // -fsave-optimization-record=<format> enables it as well.
  if (Args.hasFlag(options::OPT_fsave_optimization_record_EQ,
                   options::OPT_fno_save_optimization_record, false))
    return true;

  // -foptimization-record-file alone enables it too.
  if (Args.hasFlag(options::OPT_foptimization_record_file_EQ,
                   options::OPT_fno_save_optimization_record, false))
    return true;

  // -foptimization-record-passes alone enables it too.
  if (Args.hasFlag(options::OPT_foptimization_record_passes_EQ,
                   options::OPT_fno_save_optimization_record, false))
    return true;
  return false;
}

llvm::StringRef clang::driver::getDriverMode(StringRef ProgName,
                                             ArrayRef<const char *> Args) {
  static const std::string OptName =
      getDriverOptTable().getOption(options::OPT_driver_mode).getPrefixedName();
  llvm::StringRef Opt;
  for (StringRef Arg : Args) {
    if (!Arg.startswith(OptName))
      continue;
    Opt = Arg;
  }
  if (Opt.empty())
    Opt = ToolChain::getTargetAndModeFromProgramName(ProgName).DriverMode;
  return Opt.consume_front(OptName) ? Opt : "";
}

bool driver::IsClangCL(StringRef DriverMode) { return DriverMode.equals("cl"); }<|MERGE_RESOLUTION|>--- conflicted
+++ resolved
@@ -59,11 +59,8 @@
 #include "clang/Driver/InputInfo.h"
 #include "clang/Driver/Job.h"
 #include "clang/Driver/Options.h"
-<<<<<<< HEAD
 #include "clang/Driver/OptionUtils.h"
-=======
 #include "clang/Driver/Phases.h"
->>>>>>> 3323321f
 #include "clang/Driver/SanitizerArgs.h"
 #include "clang/Driver/Tool.h"
 #include "clang/Driver/Types.h"
@@ -342,19 +339,14 @@
     else
       FinalPhase = phases::Preprocess;
 
-<<<<<<< HEAD
     // -fsyntax-only stops Fortran compilation after FortranFrontend
   } else if (IsFlangMode() &&
              (PhaseArg = DAL.getLastArg(options::OPT_fsyntax_only))) {
     FinalPhase = phases::FortranFrontend;
 
-    // --precompile only runs up to precompilation.
-  } else if ((PhaseArg = DAL.getLastArg(options::OPT__precompile))) {
-=======
   // --precompile only runs up to precompilation.
   } else if ((PhaseArg = DAL.getLastArg(options::OPT__precompile)) ||
              (PhaseArg = DAL.getLastArg(options::OPT_extract_api))) {
->>>>>>> 3323321f
     FinalPhase = phases::Precompile;
     // -{fsyntax-only,-analyze,emit-ast} only run up to the compiler.
   } else if ((PhaseArg = DAL.getLastArg(options::OPT_fsyntax_only)) ||
