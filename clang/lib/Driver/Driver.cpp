//===--- Driver.cpp - Clang GCC Compatible Driver -------------------------===//
//
// Part of the LLVM Project, under the Apache License v2.0 with LLVM Exceptions.
// See https://llvm.org/LICENSE.txt for license information.
// SPDX-License-Identifier: Apache-2.0 WITH LLVM-exception
//
//===----------------------------------------------------------------------===//

#include "clang/Driver/Driver.h"
#include "InputInfo.h"
#include "ToolChains/AIX.h"
#include "ToolChains/AMDGPU.h"
#include "ToolChains/AVR.h"
#include "ToolChains/Ananas.h"
#include "ToolChains/BareMetal.h"
#include "ToolChains/Clang.h"
#include "ToolChains/CloudABI.h"
#include "ToolChains/Contiki.h"
#include "ToolChains/CrossWindows.h"
#include "ToolChains/Cuda.h"
#include "ToolChains/Darwin.h"
#include "ToolChains/DragonFly.h"
#include "ToolChains/FreeBSD.h"
#include "ToolChains/Fuchsia.h"
#include "ToolChains/Gnu.h"
#include "ToolChains/HIP.h"
#include "ToolChains/Haiku.h"
#include "ToolChains/Hexagon.h"
#include "ToolChains/Hurd.h"
#include "ToolChains/Lanai.h"
#include "ToolChains/Linux.h"
#include "ToolChains/MSP430.h"
#include "ToolChains/MSVC.h"
#include "ToolChains/MinGW.h"
#include "ToolChains/Minix.h"
#include "ToolChains/MipsLinux.h"
#include "ToolChains/Myriad.h"
#include "ToolChains/NaCl.h"
#include "ToolChains/NetBSD.h"
#include "ToolChains/OpenBSD.h"
#include "ToolChains/PPCLinux.h"
#include "ToolChains/PS4CPU.h"
#include "ToolChains/RISCVToolchain.h"
#include "ToolChains/Solaris.h"
#include "ToolChains/TCE.h"
#include "ToolChains/WebAssembly.h"
#include "ToolChains/XCore.h"
#include "clang/Basic/Version.h"
#include "clang/Config/config.h"
#include "clang/Driver/Action.h"
#include "clang/Driver/Compilation.h"
#include "clang/Driver/DriverDiagnostic.h"
#include "clang/Driver/Job.h"
#include "clang/Driver/Options.h"
#include "clang/Driver/OptionUtils.h"
#include "clang/Driver/SanitizerArgs.h"
#include "clang/Driver/Tool.h"
#include "clang/Driver/ToolChain.h"
#include "clang/Driver/Util.h"
#include "llvm/ADT/ArrayRef.h"
#include "llvm/ADT/STLExtras.h"
#include "llvm/ADT/SmallSet.h"
#include "llvm/ADT/StringExtras.h"
#include "llvm/ADT/StringSet.h"
#include "llvm/ADT/StringSwitch.h"
#include "llvm/Config/llvm-config.h"
#include "llvm/Option/Arg.h"
#include "llvm/Option/ArgList.h"
#include "llvm/Option/OptSpecifier.h"
#include "llvm/Option/OptTable.h"
#include "llvm/Option/Option.h"
#include "llvm/Support/CommandLine.h"
#include "llvm/Support/ErrorHandling.h"
#include "llvm/Support/FileSystem.h"
#include "llvm/Support/FormatVariadic.h"
#include "llvm/Support/Path.h"
#include "llvm/Support/PrettyStackTrace.h"
#include "llvm/Support/Process.h"
#include "llvm/Support/Program.h"
#include "llvm/Support/StringSaver.h"
#include "llvm/Support/TargetRegistry.h"
#include "llvm/Support/VirtualFileSystem.h"
#include "llvm/Support/raw_ostream.h"
#include <map>
#include <memory>
#include <utility>
#if LLVM_ON_UNIX
#include <unistd.h> // getpid
#include <sysexits.h> // EX_IOERR
#endif

using namespace clang::driver;
using namespace clang;
using namespace llvm::opt;

// static
std::string Driver::GetResourcesPath(StringRef BinaryPath,
                                     StringRef CustomResourceDir) {
  // Since the resource directory is embedded in the module hash, it's important
  // that all places that need it call this function, so that they get the
  // exact same string ("a/../b/" and "b/" get different hashes, for example).

  // Dir is bin/ or lib/, depending on where BinaryPath is.
  std::string Dir = std::string(llvm::sys::path::parent_path(BinaryPath));

  SmallString<128> P(Dir);
  if (CustomResourceDir != "") {
    llvm::sys::path::append(P, CustomResourceDir);
  } else {
    // On Windows, libclang.dll is in bin/.
    // On non-Windows, libclang.so/.dylib is in lib/.
    // With a static-library build of libclang, LibClangPath will contain the
    // path of the embedding binary, which for LLVM binaries will be in bin/.
    // ../lib gets us to lib/ in both cases.
    P = llvm::sys::path::parent_path(Dir);
    llvm::sys::path::append(P, Twine("lib") + CLANG_LIBDIR_SUFFIX, "clang",
                            CLANG_VERSION_STRING);
  }

  return std::string(P.str());
}

Driver::Driver(StringRef ClangExecutable, StringRef TargetTriple,
               DiagnosticsEngine &Diags,
               IntrusiveRefCntPtr<llvm::vfs::FileSystem> VFS)
    : Diags(Diags), VFS(std::move(VFS)), Mode(GCCMode),
      SaveTemps(SaveTempsNone), BitcodeEmbed(EmbedNone), LTOMode(LTOK_None),
      ClangExecutable(ClangExecutable), SysRoot(DEFAULT_SYSROOT),
      DriverTitle("clang LLVM compiler"), CCPrintOptionsFilename(nullptr),
      CCPrintHeadersFilename(nullptr), CCLogDiagnosticsFilename(nullptr),
      CCCPrintBindings(false), CCPrintOptions(false), CCPrintHeaders(false),
      CCLogDiagnostics(false), CCGenDiagnostics(false),
      TargetTriple(TargetTriple), CCCGenericGCCName(""), Saver(Alloc),
      CheckInputsExist(true), GenReproducer(false),
<<<<<<< HEAD
      SuppressMissingInputWarning(false), NumParallelJobs(1) {

=======
      SuppressMissingInputWarning(false) {
>>>>>>> 196b31f9
  // Provide a sane fallback if no VFS is specified.
  if (!this->VFS)
    this->VFS = llvm::vfs::getRealFileSystem();

  Name = std::string(llvm::sys::path::filename(ClangExecutable));
  Dir = std::string(llvm::sys::path::parent_path(ClangExecutable));
  InstalledDir = Dir; // Provide a sensible default installed dir.

#if defined(CLANG_CONFIG_FILE_SYSTEM_DIR)
  SystemConfigDir = CLANG_CONFIG_FILE_SYSTEM_DIR;
#endif
#if defined(CLANG_CONFIG_FILE_USER_DIR)
  UserConfigDir = CLANG_CONFIG_FILE_USER_DIR;
#endif

  // Compute the path to the resource directory.
  ResourceDir = GetResourcesPath(ClangExecutable, CLANG_RESOURCE_DIR);
}

void Driver::ParseDriverMode(StringRef ProgramName,
                             ArrayRef<const char *> Args) {
  if (ClangNameParts.isEmpty())
    ClangNameParts = ToolChain::getTargetAndModeFromProgramName(ProgramName);
  setDriverModeFromOption(ClangNameParts.DriverMode);

  for (const char *ArgPtr : Args) {
    // Ignore nullptrs, they are the response file's EOL markers.
    if (ArgPtr == nullptr)
      continue;
    const StringRef Arg = ArgPtr;
    setDriverModeFromOption(Arg);
  }
}

void Driver::setDriverModeFromOption(StringRef Opt) {
  const std::string OptName =
      getOpts().getOption(options::OPT_driver_mode).getPrefixedName();
  if (!Opt.startswith(OptName))
    return;
  StringRef Value = Opt.drop_front(OptName.size());

  if (auto M = llvm::StringSwitch<llvm::Optional<DriverMode>>(Value)
                   .Case("gcc", GCCMode)
                   .Case("g++", GXXMode)
                   .Case("cpp", CPPMode)
                   .Case("cl", CLMode)
                   .Case("flang", FlangMode)
                   .Default(None))
    Mode = *M;
  else
    Diag(diag::err_drv_unsupported_option_argument) << OptName << Value;
}

InputArgList Driver::ParseArgStrings(ArrayRef<const char *> ArgStrings,
                                     bool IsClCompatMode,
                                     bool &ContainsError) {
  llvm::PrettyStackTraceString CrashInfo("Command line argument parsing");
  ContainsError = false;

  unsigned IncludedFlagsBitmask;
  unsigned ExcludedFlagsBitmask;
  std::tie(IncludedFlagsBitmask, ExcludedFlagsBitmask) =
      getIncludeExcludeOptionFlagMasks(IsClCompatMode);

  unsigned MissingArgIndex, MissingArgCount;
  InputArgList Args =
      getOpts().ParseArgs(ArgStrings, MissingArgIndex, MissingArgCount,
                          IncludedFlagsBitmask, ExcludedFlagsBitmask);

  // Check for missing argument error.
  if (MissingArgCount) {
    Diag(diag::err_drv_missing_argument)
        << Args.getArgString(MissingArgIndex) << MissingArgCount;
    ContainsError |=
        Diags.getDiagnosticLevel(diag::err_drv_missing_argument,
                                 SourceLocation()) > DiagnosticsEngine::Warning;
  }

  // Check for unsupported options.
  for (const Arg *A : Args) {
    if (A->getOption().hasFlag(options::Unsupported)) {
      unsigned DiagID;
      auto ArgString = A->getAsString(Args);
      std::string Nearest;
      if (getOpts().findNearest(
            ArgString, Nearest, IncludedFlagsBitmask,
            ExcludedFlagsBitmask | options::Unsupported) > 1) {
        DiagID = diag::err_drv_unsupported_opt;
        Diag(DiagID) << ArgString;
      } else {
        DiagID = diag::err_drv_unsupported_opt_with_suggestion;
        Diag(DiagID) << ArgString << Nearest;
      }
      ContainsError |= Diags.getDiagnosticLevel(DiagID, SourceLocation()) >
                       DiagnosticsEngine::Warning;
      continue;
    }

    // Warn about -mcpu= without an argument.
    if (A->getOption().matches(options::OPT_mcpu_EQ) && A->containsValue("")) {
      Diag(diag::warn_drv_empty_joined_argument) << A->getAsString(Args);
      ContainsError |= Diags.getDiagnosticLevel(
                           diag::warn_drv_empty_joined_argument,
                           SourceLocation()) > DiagnosticsEngine::Warning;
    }
  }

  for (const Arg *A : Args.filtered(options::OPT_UNKNOWN)) {
    unsigned DiagID;
    auto ArgString = A->getAsString(Args);
    std::string Nearest;
    if (getOpts().findNearest(
          ArgString, Nearest, IncludedFlagsBitmask, ExcludedFlagsBitmask) > 1) {
      DiagID = IsCLMode() ? diag::warn_drv_unknown_argument_clang_cl
                          : diag::err_drv_unknown_argument;
      Diags.Report(DiagID) << ArgString;
    } else {
      DiagID = IsCLMode()
                   ? diag::warn_drv_unknown_argument_clang_cl_with_suggestion
                   : diag::err_drv_unknown_argument_with_suggestion;
      Diags.Report(DiagID) << ArgString << Nearest;
    }
    ContainsError |= Diags.getDiagnosticLevel(DiagID, SourceLocation()) >
                     DiagnosticsEngine::Warning;
  }

  return Args;
}

// Determine which compilation mode we are in. We look for options which
// affect the phase, starting with the earliest phases, and record which
// option we used to determine the final phase.
phases::ID Driver::getFinalPhase(const DerivedArgList &DAL,
                                 Arg **FinalPhaseArg) const {
  Arg *PhaseArg = nullptr;
  phases::ID FinalPhase;

  // -{E,EP,P,M,MM} only run the preprocessor.
  if (CCCIsCPP() || (PhaseArg = DAL.getLastArg(options::OPT_E)) ||
      (PhaseArg = DAL.getLastArg(options::OPT__SLASH_EP)) ||
      (PhaseArg = DAL.getLastArg(options::OPT_M, options::OPT_MM)) ||
      (PhaseArg = DAL.getLastArg(options::OPT__SLASH_P))) {
    FinalPhase = phases::Preprocess;

  // --precompile only runs up to precompilation.
  } else if ((PhaseArg = DAL.getLastArg(options::OPT__precompile))) {
    FinalPhase = phases::Precompile;

  // -{fsyntax-only,-analyze,emit-ast} only run up to the compiler.
  } else if ((PhaseArg = DAL.getLastArg(options::OPT_fsyntax_only)) ||
             (PhaseArg = DAL.getLastArg(options::OPT_print_supported_cpus)) ||
             (PhaseArg = DAL.getLastArg(options::OPT_module_file_info)) ||
             (PhaseArg = DAL.getLastArg(options::OPT_verify_pch)) ||
             (PhaseArg = DAL.getLastArg(options::OPT_rewrite_objc)) ||
             (PhaseArg = DAL.getLastArg(options::OPT_rewrite_legacy_objc)) ||
             (PhaseArg = DAL.getLastArg(options::OPT__migrate)) ||
             (PhaseArg = DAL.getLastArg(options::OPT__analyze)) ||
             (PhaseArg = DAL.getLastArg(options::OPT_emit_ast))) {
    FinalPhase = phases::Compile;

  // -S only runs up to the backend.
  } else if ((PhaseArg = DAL.getLastArg(options::OPT_S))) {
    FinalPhase = phases::Backend;

  // -c compilation only runs up to the assembler.
  } else if ((PhaseArg = DAL.getLastArg(options::OPT_c))) {
    FinalPhase = phases::Assemble;

  // Otherwise do everything.
  } else
    FinalPhase = phases::Link;

  if (FinalPhaseArg)
    *FinalPhaseArg = PhaseArg;

  return FinalPhase;
}

static Arg *MakeInputArg(DerivedArgList &Args, const OptTable &Opts,
                         StringRef Value, bool Claim = true) {
  Arg *A = new Arg(Opts.getOption(options::OPT_INPUT), Value,
                   Args.getBaseArgs().MakeIndex(Value), Value.data());
  Args.AddSynthesizedArg(A);
  if (Claim)
    A->claim();
  return A;
}

DerivedArgList *Driver::TranslateInputArgs(const InputArgList &Args) const {
  const llvm::opt::OptTable &Opts = getOpts();
  DerivedArgList *DAL = new DerivedArgList(Args);

  bool HasNostdlib = Args.hasArg(options::OPT_nostdlib);
  bool HasNostdlibxx = Args.hasArg(options::OPT_nostdlibxx);
  bool HasNodefaultlib = Args.hasArg(options::OPT_nodefaultlibs);
  for (Arg *A : Args) {
    // Unfortunately, we have to parse some forwarding options (-Xassembler,
    // -Xlinker, -Xpreprocessor) because we either integrate their functionality
    // (assembler and preprocessor), or bypass a previous driver ('collect2').

    // Rewrite linker options, to replace --no-demangle with a custom internal
    // option.
    if ((A->getOption().matches(options::OPT_Wl_COMMA) ||
         A->getOption().matches(options::OPT_Xlinker)) &&
        A->containsValue("--no-demangle")) {
      // Add the rewritten no-demangle argument.
      DAL->AddFlagArg(A, Opts.getOption(options::OPT_Z_Xlinker__no_demangle));

      // Add the remaining values as Xlinker arguments.
      for (StringRef Val : A->getValues())
        if (Val != "--no-demangle")
          DAL->AddSeparateArg(A, Opts.getOption(options::OPT_Xlinker), Val);

      continue;
    }

    // Rewrite preprocessor options, to replace -Wp,-MD,FOO which is used by
    // some build systems. We don't try to be complete here because we don't
    // care to encourage this usage model.
    if (A->getOption().matches(options::OPT_Wp_COMMA) &&
        (A->getValue(0) == StringRef("-MD") ||
         A->getValue(0) == StringRef("-MMD"))) {
      // Rewrite to -MD/-MMD along with -MF.
      if (A->getValue(0) == StringRef("-MD"))
        DAL->AddFlagArg(A, Opts.getOption(options::OPT_MD));
      else
        DAL->AddFlagArg(A, Opts.getOption(options::OPT_MMD));
      if (A->getNumValues() == 2)
        DAL->AddSeparateArg(A, Opts.getOption(options::OPT_MF), A->getValue(1));
      continue;
    }

    // Rewrite reserved library names.
    if (A->getOption().matches(options::OPT_l)) {
      StringRef Value = A->getValue();

      // Rewrite unless -nostdlib is present.
      if (!HasNostdlib && !HasNodefaultlib && !HasNostdlibxx &&
          Value == "stdc++") {
        DAL->AddFlagArg(A, Opts.getOption(options::OPT_Z_reserved_lib_stdcxx));
        continue;
      }

      // Rewrite unconditionally.
      if (Value == "cc_kext") {
        DAL->AddFlagArg(A, Opts.getOption(options::OPT_Z_reserved_lib_cckext));
        continue;
      }
    }

    // Pick up inputs via the -- option.
    if (A->getOption().matches(options::OPT__DASH_DASH)) {
      A->claim();
      for (StringRef Val : A->getValues())
        DAL->append(MakeInputArg(*DAL, Opts, Val, false));
      continue;
    }

    DAL->append(A);
  }

  // Enforce -static if -miamcu is present.
  if (Args.hasFlag(options::OPT_miamcu, options::OPT_mno_iamcu, false))
    DAL->AddFlagArg(0, Opts.getOption(options::OPT_static));

// Add a default value of -mlinker-version=, if one was given and the user
// didn't specify one.
#if defined(HOST_LINK_VERSION)
  if (!Args.hasArg(options::OPT_mlinker_version_EQ) &&
      strlen(HOST_LINK_VERSION) > 0) {
    DAL->AddJoinedArg(0, Opts.getOption(options::OPT_mlinker_version_EQ),
                      HOST_LINK_VERSION);
    DAL->getLastArg(options::OPT_mlinker_version_EQ)->claim();
  }
#endif

  return DAL;
}

/// Compute target triple from args.
///
/// This routine provides the logic to compute a target triple from various
/// args passed to the driver and the default triple string.
static llvm::Triple computeTargetTriple(const Driver &D,
                                        StringRef TargetTriple,
                                        const ArgList &Args,
                                        StringRef DarwinArchName = "") {
  // FIXME: Already done in Compilation *Driver::BuildCompilation
  if (const Arg *A = Args.getLastArg(options::OPT_target))
    TargetTriple = A->getValue();

  llvm::Triple Target(llvm::Triple::normalize(TargetTriple));

  // GNU/Hurd's triples should have been -hurd-gnu*, but were historically made
  // -gnu* only, and we can not change this, so we have to detect that case as
  // being the Hurd OS.
  if (TargetTriple.find("-unknown-gnu") != StringRef::npos ||
      TargetTriple.find("-pc-gnu") != StringRef::npos)
    Target.setOSName("hurd");

  // Handle Apple-specific options available here.
  if (Target.isOSBinFormatMachO()) {
    // If an explicit Darwin arch name is given, that trumps all.
    if (!DarwinArchName.empty()) {
      tools::darwin::setTripleTypeForMachOArchName(Target, DarwinArchName);
      return Target;
    }

    // Handle the Darwin '-arch' flag.
    if (Arg *A = Args.getLastArg(options::OPT_arch)) {
      StringRef ArchName = A->getValue();
      tools::darwin::setTripleTypeForMachOArchName(Target, ArchName);
    }
  }

  // Handle pseudo-target flags '-mlittle-endian'/'-EL' and
  // '-mbig-endian'/'-EB'.
  if (Arg *A = Args.getLastArg(options::OPT_mlittle_endian,
                               options::OPT_mbig_endian)) {
    if (A->getOption().matches(options::OPT_mlittle_endian)) {
      llvm::Triple LE = Target.getLittleEndianArchVariant();
      if (LE.getArch() != llvm::Triple::UnknownArch)
        Target = std::move(LE);
    } else {
      llvm::Triple BE = Target.getBigEndianArchVariant();
      if (BE.getArch() != llvm::Triple::UnknownArch)
        Target = std::move(BE);
    }
  }

  // Skip further flag support on OSes which don't support '-m32' or '-m64'.
  if (Target.getArch() == llvm::Triple::tce ||
      Target.getOS() == llvm::Triple::Minix)
    return Target;

  // Handle pseudo-target flags '-m64', '-mx32', '-m32' and '-m16'.
  Arg *A = Args.getLastArg(options::OPT_m64, options::OPT_mx32,
                           options::OPT_m32, options::OPT_m16);
  if (A) {
    llvm::Triple::ArchType AT = llvm::Triple::UnknownArch;

    if (A->getOption().matches(options::OPT_m64)) {
      AT = Target.get64BitArchVariant().getArch();
      if (Target.getEnvironment() == llvm::Triple::GNUX32)
        Target.setEnvironment(llvm::Triple::GNU);
    } else if (A->getOption().matches(options::OPT_mx32) &&
               Target.get64BitArchVariant().getArch() == llvm::Triple::x86_64) {
      AT = llvm::Triple::x86_64;
      Target.setEnvironment(llvm::Triple::GNUX32);
    } else if (A->getOption().matches(options::OPT_m32)) {
      AT = Target.get32BitArchVariant().getArch();
      if (Target.getEnvironment() == llvm::Triple::GNUX32)
        Target.setEnvironment(llvm::Triple::GNU);
    } else if (A->getOption().matches(options::OPT_m16) &&
               Target.get32BitArchVariant().getArch() == llvm::Triple::x86) {
      AT = llvm::Triple::x86;
      Target.setEnvironment(llvm::Triple::CODE16);
    }

    if (AT != llvm::Triple::UnknownArch && AT != Target.getArch())
      Target.setArch(AT);
  }

  // Handle -miamcu flag.
  if (Args.hasFlag(options::OPT_miamcu, options::OPT_mno_iamcu, false)) {
    if (Target.get32BitArchVariant().getArch() != llvm::Triple::x86)
      D.Diag(diag::err_drv_unsupported_opt_for_target) << "-miamcu"
                                                       << Target.str();

    if (A && !A->getOption().matches(options::OPT_m32))
      D.Diag(diag::err_drv_argument_not_allowed_with)
          << "-miamcu" << A->getBaseArg().getAsString(Args);

    Target.setArch(llvm::Triple::x86);
    Target.setArchName("i586");
    Target.setEnvironment(llvm::Triple::UnknownEnvironment);
    Target.setEnvironmentName("");
    Target.setOS(llvm::Triple::ELFIAMCU);
    Target.setVendor(llvm::Triple::UnknownVendor);
    Target.setVendorName("intel");
  }

  // If target is MIPS adjust the target triple
  // accordingly to provided ABI name.
  A = Args.getLastArg(options::OPT_mabi_EQ);
  if (A && Target.isMIPS()) {
    StringRef ABIName = A->getValue();
    if (ABIName == "32") {
      Target = Target.get32BitArchVariant();
      if (Target.getEnvironment() == llvm::Triple::GNUABI64 ||
          Target.getEnvironment() == llvm::Triple::GNUABIN32)
        Target.setEnvironment(llvm::Triple::GNU);
    } else if (ABIName == "n32") {
      Target = Target.get64BitArchVariant();
      if (Target.getEnvironment() == llvm::Triple::GNU ||
          Target.getEnvironment() == llvm::Triple::GNUABI64)
        Target.setEnvironment(llvm::Triple::GNUABIN32);
    } else if (ABIName == "64") {
      Target = Target.get64BitArchVariant();
      if (Target.getEnvironment() == llvm::Triple::GNU ||
          Target.getEnvironment() == llvm::Triple::GNUABIN32)
        Target.setEnvironment(llvm::Triple::GNUABI64);
    }
  }

  // If target is RISC-V adjust the target triple according to
  // provided architecture name
  A = Args.getLastArg(options::OPT_march_EQ);
  if (A && Target.isRISCV()) {
    StringRef ArchName = A->getValue();
    if (ArchName.startswith_lower("rv32"))
      Target.setArch(llvm::Triple::riscv32);
    else if (ArchName.startswith_lower("rv64"))
      Target.setArch(llvm::Triple::riscv64);
  }

  return Target;
}

// Parse the LTO options and record the type of LTO compilation
// based on which -f(no-)?lto(=.*)? option occurs last.
void Driver::setLTOMode(const llvm::opt::ArgList &Args) {
  LTOMode = LTOK_None;
  if (!Args.hasFlag(options::OPT_flto, options::OPT_flto_EQ,
                    options::OPT_fno_lto, false))
    return;

  StringRef LTOName("full");

  const Arg *A = Args.getLastArg(options::OPT_flto_EQ);
  if (A)
    LTOName = A->getValue();

  LTOMode = llvm::StringSwitch<LTOKind>(LTOName)
                .Case("full", LTOK_Full)
                .Case("thin", LTOK_Thin)
                .Default(LTOK_Unknown);

  if (LTOMode == LTOK_Unknown) {
    assert(A);
    Diag(diag::err_drv_unsupported_option_argument) << A->getOption().getName()
                                                    << A->getValue();
  }
}

/// Compute the desired OpenMP runtime from the flags provided.
Driver::OpenMPRuntimeKind Driver::getOpenMPRuntime(const ArgList &Args) const {
  StringRef RuntimeName(CLANG_DEFAULT_OPENMP_RUNTIME);

  const Arg *A = Args.getLastArg(options::OPT_fopenmp_EQ);
  if (A)
    RuntimeName = A->getValue();

  auto RT = llvm::StringSwitch<OpenMPRuntimeKind>(RuntimeName)
                .Case("libomp", OMPRT_OMP)
                .Case("libgomp", OMPRT_GOMP)
                .Case("libiomp5", OMPRT_IOMP5)
                .Default(OMPRT_Unknown);

  if (RT == OMPRT_Unknown) {
    if (A)
      Diag(diag::err_drv_unsupported_option_argument)
          << A->getOption().getName() << A->getValue();
    else
      // FIXME: We could use a nicer diagnostic here.
      Diag(diag::err_drv_unsupported_opt) << "-fopenmp";
  }

  return RT;
}

void Driver::CreateOffloadingDeviceToolChains(Compilation &C,
                                              InputList &Inputs) {

  //
  // CUDA/HIP
  //
  // We need to generate a CUDA/HIP toolchain if any of the inputs has a CUDA
  // or HIP type. However, mixed CUDA/HIP compilation is not supported.
  bool IsCuda =
      llvm::any_of(Inputs, [](std::pair<types::ID, const llvm::opt::Arg *> &I) {
        return types::isCuda(I.first);
      });
  bool IsHIP =
      llvm::any_of(Inputs,
                   [](std::pair<types::ID, const llvm::opt::Arg *> &I) {
                     return types::isHIP(I.first);
                   }) ||
      C.getInputArgs().hasArg(options::OPT_hip_link);
  if (IsCuda && IsHIP) {
    Diag(clang::diag::err_drv_mix_cuda_hip);
    return;
  }
  if (IsCuda) {
    const ToolChain *HostTC = C.getSingleOffloadToolChain<Action::OFK_Host>();
    const llvm::Triple &HostTriple = HostTC->getTriple();
    StringRef DeviceTripleStr;
    auto OFK = Action::OFK_Cuda;
    DeviceTripleStr =
        HostTriple.isArch64Bit() ? "nvptx64-nvidia-cuda" : "nvptx-nvidia-cuda";
    llvm::Triple CudaTriple(DeviceTripleStr);
    // Use the CUDA and host triples as the key into the ToolChains map,
    // because the device toolchain we create depends on both.
    auto &CudaTC = ToolChains[CudaTriple.str() + "/" + HostTriple.str()];
    if (!CudaTC) {
      CudaTC = std::make_unique<toolchains::CudaToolChain>(
          *this, CudaTriple, *HostTC, C.getInputArgs(), OFK);
    }
    C.addOffloadDeviceToolChain(CudaTC.get(), OFK);
  } else if (IsHIP) {
    const ToolChain *HostTC = C.getSingleOffloadToolChain<Action::OFK_Host>();
    const llvm::Triple &HostTriple = HostTC->getTriple();
    StringRef DeviceTripleStr;
    auto OFK = Action::OFK_HIP;
    DeviceTripleStr = "amdgcn-amd-amdhsa";
    llvm::Triple HIPTriple(DeviceTripleStr);
    // Use the HIP and host triples as the key into the ToolChains map,
    // because the device toolchain we create depends on both.
    auto &HIPTC = ToolChains[HIPTriple.str() + "/" + HostTriple.str()];
    if (!HIPTC) {
      HIPTC = std::make_unique<toolchains::HIPToolChain>(
          *this, HIPTriple, *HostTC, C.getInputArgs());
    }
    C.addOffloadDeviceToolChain(HIPTC.get(), OFK);
  }

  //
  // OpenMP
  //
  // We need to generate an OpenMP toolchain if the user specified targets with
  // the -fopenmp-targets option.
  if (Arg *OpenMPTargets =
          C.getInputArgs().getLastArg(options::OPT_fopenmp_targets_EQ)) {
    if (OpenMPTargets->getNumValues()) {
      // We expect that -fopenmp-targets is always used in conjunction with the
      // option -fopenmp specifying a valid runtime with offloading support,
      // i.e. libomp or libiomp.
      bool HasValidOpenMPRuntime = C.getInputArgs().hasFlag(
          options::OPT_fopenmp, options::OPT_fopenmp_EQ,
          options::OPT_fno_openmp, false);
      if (HasValidOpenMPRuntime) {
        OpenMPRuntimeKind OpenMPKind = getOpenMPRuntime(C.getInputArgs());
        HasValidOpenMPRuntime =
            OpenMPKind == OMPRT_OMP || OpenMPKind == OMPRT_IOMP5;
      }

      if (HasValidOpenMPRuntime) {
        llvm::StringMap<const char *> FoundNormalizedTriples;
        for (const char *Val : OpenMPTargets->getValues()) {
          llvm::Triple TT(Val);
          std::string NormalizedName = TT.normalize();

          // Make sure we don't have a duplicate triple.
          auto Duplicate = FoundNormalizedTriples.find(NormalizedName);
          if (Duplicate != FoundNormalizedTriples.end()) {
            Diag(clang::diag::warn_drv_omp_offload_target_duplicate)
                << Val << Duplicate->second;
            continue;
          }

          // Store the current triple so that we can check for duplicates in the
          // following iterations.
          FoundNormalizedTriples[NormalizedName] = Val;

          // If the specified target is invalid, emit a diagnostic.
          if (TT.getArch() == llvm::Triple::UnknownArch)
            Diag(clang::diag::err_drv_invalid_omp_target) << Val;
          else {
            const ToolChain *TC;
            // CUDA toolchains have to be selected differently. They pair host
            // and device in their implementation.
            if (TT.isNVPTX()) {
              const ToolChain *HostTC =
                  C.getSingleOffloadToolChain<Action::OFK_Host>();
              assert(HostTC && "Host toolchain should be always defined.");
              auto &CudaTC =
                  ToolChains[TT.str() + "/" + HostTC->getTriple().normalize()];
              if (!CudaTC)
                CudaTC = std::make_unique<toolchains::CudaToolChain>(
                    *this, TT, *HostTC, C.getInputArgs(), Action::OFK_OpenMP);
              TC = CudaTC.get();
            } else
              TC = &getToolChain(C.getInputArgs(), TT);
            C.addOffloadDeviceToolChain(TC, Action::OFK_OpenMP);
          }
        }
      } else
        Diag(clang::diag::err_drv_expecting_fopenmp_with_fopenmp_targets);
    } else
      Diag(clang::diag::warn_drv_empty_joined_argument)
          << OpenMPTargets->getAsString(C.getInputArgs());
  }

  //
  // TODO: Add support for other offloading programming models here.
  //
}

/// Looks the given directories for the specified file.
///
/// \param[out] FilePath File path, if the file was found.
/// \param[in]  Dirs Directories used for the search.
/// \param[in]  FileName Name of the file to search for.
/// \return True if file was found.
///
/// Looks for file specified by FileName sequentially in directories specified
/// by Dirs.
///
static bool searchForFile(SmallVectorImpl<char> &FilePath,
                          ArrayRef<std::string> Dirs,
                          StringRef FileName) {
  SmallString<128> WPath;
  for (const std::string &Dir : Dirs) {
    if (Dir.empty())
      continue;
    WPath.clear();
    llvm::sys::path::append(WPath, Dir, FileName);
    llvm::sys::path::native(WPath);
    if (llvm::sys::fs::is_regular_file(WPath)) {
      FilePath = std::move(WPath);
      return true;
    }
  }
  return false;
}

bool Driver::readConfigFile(StringRef FileName) {
  // Try reading the given file.
  SmallVector<const char *, 32> NewCfgArgs;
  if (!llvm::cl::readConfigFile(FileName, Saver, NewCfgArgs)) {
    Diag(diag::err_drv_cannot_read_config_file) << FileName;
    return true;
  }

  // Read options from config file.
  llvm::SmallString<128> CfgFileName(FileName);
  llvm::sys::path::native(CfgFileName);
  ConfigFile = std::string(CfgFileName.str());
  bool ContainErrors;
  CfgOptions = std::make_unique<InputArgList>(
      ParseArgStrings(NewCfgArgs, IsCLMode(), ContainErrors));
  if (ContainErrors) {
    CfgOptions.reset();
    return true;
  }

  if (CfgOptions->hasArg(options::OPT_config)) {
    CfgOptions.reset();
    Diag(diag::err_drv_nested_config_file);
    return true;
  }

  // Claim all arguments that come from a configuration file so that the driver
  // does not warn on any that is unused.
  for (Arg *A : *CfgOptions)
    A->claim();
  return false;
}

bool Driver::loadConfigFile() {
  std::string CfgFileName;
  bool FileSpecifiedExplicitly = false;

  // Process options that change search path for config files.
  if (CLOptions) {
    if (CLOptions->hasArg(options::OPT_config_system_dir_EQ)) {
      SmallString<128> CfgDir;
      CfgDir.append(
          CLOptions->getLastArgValue(options::OPT_config_system_dir_EQ));
      if (!CfgDir.empty()) {
        if (llvm::sys::fs::make_absolute(CfgDir).value() != 0)
          SystemConfigDir.clear();
        else
          SystemConfigDir = std::string(CfgDir.begin(), CfgDir.end());
      }
    }
    if (CLOptions->hasArg(options::OPT_config_user_dir_EQ)) {
      SmallString<128> CfgDir;
      CfgDir.append(
          CLOptions->getLastArgValue(options::OPT_config_user_dir_EQ));
      if (!CfgDir.empty()) {
        if (llvm::sys::fs::make_absolute(CfgDir).value() != 0)
          UserConfigDir.clear();
        else
          UserConfigDir = std::string(CfgDir.begin(), CfgDir.end());
      }
    }
  }

  // First try to find config file specified in command line.
  if (CLOptions) {
    std::vector<std::string> ConfigFiles =
        CLOptions->getAllArgValues(options::OPT_config);
    if (ConfigFiles.size() > 1) {
      Diag(diag::err_drv_duplicate_config);
      return true;
    }

    if (!ConfigFiles.empty()) {
      CfgFileName = ConfigFiles.front();
      assert(!CfgFileName.empty());

      // If argument contains directory separator, treat it as a path to
      // configuration file.
      if (llvm::sys::path::has_parent_path(CfgFileName)) {
        SmallString<128> CfgFilePath;
        if (llvm::sys::path::is_relative(CfgFileName))
          llvm::sys::fs::current_path(CfgFilePath);
        llvm::sys::path::append(CfgFilePath, CfgFileName);
        if (!llvm::sys::fs::is_regular_file(CfgFilePath)) {
          Diag(diag::err_drv_config_file_not_exist) << CfgFilePath;
          return true;
        }
        return readConfigFile(CfgFilePath);
      }

      FileSpecifiedExplicitly = true;
    }
  }

  // If config file is not specified explicitly, try to deduce configuration
  // from executable name. For instance, an executable 'armv7l-clang' will
  // search for config file 'armv7l-clang.cfg'.
  if (CfgFileName.empty() && !ClangNameParts.TargetPrefix.empty())
    CfgFileName = ClangNameParts.TargetPrefix + '-' + ClangNameParts.ModeSuffix;

  if (CfgFileName.empty())
    return false;

  // Determine architecture part of the file name, if it is present.
  StringRef CfgFileArch = CfgFileName;
  size_t ArchPrefixLen = CfgFileArch.find('-');
  if (ArchPrefixLen == StringRef::npos)
    ArchPrefixLen = CfgFileArch.size();
  llvm::Triple CfgTriple;
  CfgFileArch = CfgFileArch.take_front(ArchPrefixLen);
  CfgTriple = llvm::Triple(llvm::Triple::normalize(CfgFileArch));
  if (CfgTriple.getArch() == llvm::Triple::ArchType::UnknownArch)
    ArchPrefixLen = 0;

  if (!StringRef(CfgFileName).endswith(".cfg"))
    CfgFileName += ".cfg";

  // If config file starts with architecture name and command line options
  // redefine architecture (with options like -m32 -LE etc), try finding new
  // config file with that architecture.
  SmallString<128> FixedConfigFile;
  size_t FixedArchPrefixLen = 0;
  if (ArchPrefixLen) {
    // Get architecture name from config file name like 'i386.cfg' or
    // 'armv7l-clang.cfg'.
    // Check if command line options changes effective triple.
    llvm::Triple EffectiveTriple = computeTargetTriple(*this,
                                             CfgTriple.getTriple(), *CLOptions);
    if (CfgTriple.getArch() != EffectiveTriple.getArch()) {
      FixedConfigFile = EffectiveTriple.getArchName();
      FixedArchPrefixLen = FixedConfigFile.size();
      // Append the rest of original file name so that file name transforms
      // like: i386-clang.cfg -> x86_64-clang.cfg.
      if (ArchPrefixLen < CfgFileName.size())
        FixedConfigFile += CfgFileName.substr(ArchPrefixLen);
    }
  }

  // Prepare list of directories where config file is searched for.
  SmallVector<std::string, 3> CfgFileSearchDirs;
  CfgFileSearchDirs.push_back(UserConfigDir);
  CfgFileSearchDirs.push_back(SystemConfigDir);
  CfgFileSearchDirs.push_back(Dir);

  // Try to find config file. First try file with corrected architecture.
  llvm::SmallString<128> CfgFilePath;
  if (!FixedConfigFile.empty()) {
    if (searchForFile(CfgFilePath, CfgFileSearchDirs, FixedConfigFile))
      return readConfigFile(CfgFilePath);
    // If 'x86_64-clang.cfg' was not found, try 'x86_64.cfg'.
    FixedConfigFile.resize(FixedArchPrefixLen);
    FixedConfigFile.append(".cfg");
    if (searchForFile(CfgFilePath, CfgFileSearchDirs, FixedConfigFile))
      return readConfigFile(CfgFilePath);
  }

  // Then try original file name.
  if (searchForFile(CfgFilePath, CfgFileSearchDirs, CfgFileName))
    return readConfigFile(CfgFilePath);

  // Finally try removing driver mode part: 'x86_64-clang.cfg' -> 'x86_64.cfg'.
  if (!ClangNameParts.ModeSuffix.empty() &&
      !ClangNameParts.TargetPrefix.empty()) {
    CfgFileName.assign(ClangNameParts.TargetPrefix);
    CfgFileName.append(".cfg");
    if (searchForFile(CfgFilePath, CfgFileSearchDirs, CfgFileName))
      return readConfigFile(CfgFilePath);
  }

  // Report error but only if config file was specified explicitly, by option
  // --config. If it was deduced from executable name, it is not an error.
  if (FileSpecifiedExplicitly) {
    Diag(diag::err_drv_config_file_not_found) << CfgFileName;
    for (const std::string &SearchDir : CfgFileSearchDirs)
      if (!SearchDir.empty())
        Diag(diag::note_drv_config_file_searched_in) << SearchDir;
    return true;
  }

  return false;
}

Compilation *Driver::BuildCompilation(ArrayRef<const char *> ArgList) {
  llvm::PrettyStackTraceString CrashInfo("Compilation construction");

  // FIXME: Handle environment options which affect driver behavior, somewhere
  // (client?). GCC_EXEC_PREFIX, LPATH, CC_PRINT_OPTIONS.

  if (Optional<std::string> CompilerPathValue =
          llvm::sys::Process::GetEnv("COMPILER_PATH")) {
    StringRef CompilerPath = *CompilerPathValue;
    while (!CompilerPath.empty()) {
      std::pair<StringRef, StringRef> Split =
          CompilerPath.split(llvm::sys::EnvPathSeparator);
      PrefixDirs.push_back(std::string(Split.first));
      CompilerPath = Split.second;
    }
  }

  // We look for the driver mode option early, because the mode can affect
  // how other options are parsed.
  ParseDriverMode(ClangExecutable, ArgList.slice(1));

  // FIXME: What are we going to do with -V and -b?

  // Arguments specified in command line.
  bool ContainsError;
  CLOptions = std::make_unique<InputArgList>(
      ParseArgStrings(ArgList.slice(1), IsCLMode(), ContainsError));

  // Try parsing configuration file.
  if (!ContainsError)
    ContainsError = loadConfigFile();
  bool HasConfigFile = !ContainsError && (CfgOptions.get() != nullptr);

  // All arguments, from both config file and command line.
  InputArgList Args = std::move(HasConfigFile ? std::move(*CfgOptions)
                                              : std::move(*CLOptions));

  // The args for config files or /clang: flags belong to different InputArgList
  // objects than Args. This copies an Arg from one of those other InputArgLists
  // to the ownership of Args.
  auto appendOneArg = [&Args](const Arg *Opt, const Arg *BaseArg) {
      unsigned Index = Args.MakeIndex(Opt->getSpelling());
      Arg *Copy = new llvm::opt::Arg(Opt->getOption(), Opt->getSpelling(),
                                     Index, BaseArg);
      Copy->getValues() = Opt->getValues();
      if (Opt->isClaimed())
        Copy->claim();
      Args.append(Copy);
  };

  if (HasConfigFile)
    for (auto *Opt : *CLOptions) {
      if (Opt->getOption().matches(options::OPT_config))
        continue;
      const Arg *BaseArg = &Opt->getBaseArg();
      if (BaseArg == Opt)
        BaseArg = nullptr;
      appendOneArg(Opt, BaseArg);
    }

  // In CL mode, look for any pass-through arguments
  if (IsCLMode() && !ContainsError) {
    SmallVector<const char *, 16> CLModePassThroughArgList;
    for (const auto *A : Args.filtered(options::OPT__SLASH_clang)) {
      A->claim();
      CLModePassThroughArgList.push_back(A->getValue());
    }

    if (!CLModePassThroughArgList.empty()) {
      // Parse any pass through args using default clang processing rather
      // than clang-cl processing.
      auto CLModePassThroughOptions = std::make_unique<InputArgList>(
          ParseArgStrings(CLModePassThroughArgList, false, ContainsError));

      if (!ContainsError)
        for (auto *Opt : *CLModePassThroughOptions) {
          appendOneArg(Opt, nullptr);
        }
    }
  }

  // Check for working directory option before accessing any files
  if (Arg *WD = Args.getLastArg(options::OPT_working_directory))
    if (VFS->setCurrentWorkingDirectory(WD->getValue()))
      Diag(diag::err_drv_unable_to_set_working_directory) << WD->getValue();

  // FIXME: This stuff needs to go into the Compilation, not the driver.
  bool CCCPrintPhases;

  // Silence driver warnings if requested
  Diags.setIgnoreAllWarnings(Args.hasArg(options::OPT_w));

  // -no-canonical-prefixes is used very early in main.
  Args.ClaimAllArgs(options::OPT_no_canonical_prefixes);

  // f(no-)integated-cc1 is also used very early in main.
  Args.ClaimAllArgs(options::OPT_fintegrated_cc1);
  Args.ClaimAllArgs(options::OPT_fno_integrated_cc1);

  // Ignore -pipe.
  Args.ClaimAllArgs(options::OPT_pipe);

  // Extract -ccc args.
  //
  // FIXME: We need to figure out where this behavior should live. Most of it
  // should be outside in the client; the parts that aren't should have proper
  // options, either by introducing new ones or by overloading gcc ones like -V
  // or -b.
  CCCPrintPhases = Args.hasArg(options::OPT_ccc_print_phases);
  CCCPrintBindings = Args.hasArg(options::OPT_ccc_print_bindings);
  if (const Arg *A = Args.getLastArg(options::OPT_ccc_gcc_name))
    CCCGenericGCCName = A->getValue();
  GenReproducer = Args.hasFlag(options::OPT_gen_reproducer,
                               options::OPT_fno_crash_diagnostics,
                               !!::getenv("FORCE_CLANG_DIAGNOSTICS_CRASH"));
  // FIXME: TargetTriple is used by the target-prefixed calls to as/ld
  // and getToolChain is const.
  if (IsCLMode()) {
    // clang-cl targets MSVC-style Win32.
    llvm::Triple T(TargetTriple);
    T.setOS(llvm::Triple::Win32);
    T.setVendor(llvm::Triple::PC);
    T.setEnvironment(llvm::Triple::MSVC);
    T.setObjectFormat(llvm::Triple::COFF);
    TargetTriple = T.str();
  }
  if (const Arg *A = Args.getLastArg(options::OPT_target))
    TargetTriple = A->getValue();
  if (const Arg *A = Args.getLastArg(options::OPT_ccc_install_dir))
    Dir = InstalledDir = A->getValue();
  for (const Arg *A : Args.filtered(options::OPT_B)) {
    A->claim();
    PrefixDirs.push_back(A->getValue(0));
  }
  if (const Arg *A = Args.getLastArg(options::OPT__sysroot_EQ))
    SysRoot = A->getValue();
  if (const Arg *A = Args.getLastArg(options::OPT__dyld_prefix_EQ))
    DyldPrefix = A->getValue();

  if (const Arg *A = Args.getLastArg(options::OPT_resource_dir))
    ResourceDir = A->getValue();

  if (const Arg *A = Args.getLastArg(options::OPT_save_temps_EQ)) {
    SaveTemps = llvm::StringSwitch<SaveTempsMode>(A->getValue())
                    .Case("cwd", SaveTempsCwd)
                    .Case("obj", SaveTempsObj)
                    .Default(SaveTempsCwd);
  }

  setLTOMode(Args);

  // Process -fembed-bitcode= flags.
  if (Arg *A = Args.getLastArg(options::OPT_fembed_bitcode_EQ)) {
    StringRef Name = A->getValue();
    unsigned Model = llvm::StringSwitch<unsigned>(Name)
        .Case("off", EmbedNone)
        .Case("all", EmbedBitcode)
        .Case("bitcode", EmbedBitcode)
        .Case("marker", EmbedMarker)
        .Default(~0U);
    if (Model == ~0U) {
      Diags.Report(diag::err_drv_invalid_value) << A->getAsString(Args)
                                                << Name;
    } else
      BitcodeEmbed = static_cast<BitcodeEmbedMode>(Model);
  }

  setNumberOfParallelJobs(
      getLastArgIntValue(Args, options::OPT_parallel_jobs_EQ, 1, Diags));

  std::unique_ptr<llvm::opt::InputArgList> UArgs =
      std::make_unique<InputArgList>(std::move(Args));

  // Perform the default argument translations.
  DerivedArgList *TranslatedArgs = TranslateInputArgs(*UArgs);

  // Owned by the host.
  const ToolChain &TC = getToolChain(
      *UArgs, computeTargetTriple(*this, TargetTriple, *UArgs));

  // The compilation takes ownership of Args.
  Compilation *C = new Compilation(*this, TC, UArgs.release(), TranslatedArgs,
                                   ContainsError);

  if (!HandleImmediateArgs(*C))
    return C;

  // Construct the list of inputs.
  InputList Inputs;
  BuildInputs(C->getDefaultToolChain(), *TranslatedArgs, Inputs);

  // Populate the tool chains for the offloading devices, if any.
  CreateOffloadingDeviceToolChains(*C, Inputs);

  // Construct the list of abstract actions to perform for this compilation. On
  // MachO targets this uses the driver-driver and universal actions.
  if (TC.getTriple().isOSBinFormatMachO())
    BuildUniversalActions(*C, C->getDefaultToolChain(), Inputs);
  else
    BuildActions(*C, C->getArgs(), Inputs, C->getActions());

  if (CCCPrintPhases) {
    PrintActions(*C);
    return C;
  }

  BuildJobs(*C);

  return C;
}

static void printArgList(raw_ostream &OS, const llvm::opt::ArgList &Args) {
  llvm::opt::ArgStringList ASL;
  for (const auto *A : Args)
    A->render(Args, ASL);

  for (auto I = ASL.begin(), E = ASL.end(); I != E; ++I) {
    if (I != ASL.begin())
      OS << ' ';
    Command::printArg(OS, *I, true);
  }
  OS << '\n';
}

bool Driver::getCrashDiagnosticFile(StringRef ReproCrashFilename,
                                    SmallString<128> &CrashDiagDir) {
  using namespace llvm::sys;
  assert(llvm::Triple(llvm::sys::getProcessTriple()).isOSDarwin() &&
         "Only knows about .crash files on Darwin");

  // The .crash file can be found on at ~/Library/Logs/DiagnosticReports/
  // (or /Library/Logs/DiagnosticReports for root) and has the filename pattern
  // clang-<VERSION>_<YYYY-MM-DD-HHMMSS>_<hostname>.crash.
  path::home_directory(CrashDiagDir);
  if (CrashDiagDir.startswith("/var/root"))
    CrashDiagDir = "/";
  path::append(CrashDiagDir, "Library/Logs/DiagnosticReports");
  int PID =
#if LLVM_ON_UNIX
      getpid();
#else
      0;
#endif
  std::error_code EC;
  fs::file_status FileStatus;
  TimePoint<> LastAccessTime;
  SmallString<128> CrashFilePath;
  // Lookup the .crash files and get the one generated by a subprocess spawned
  // by this driver invocation.
  for (fs::directory_iterator File(CrashDiagDir, EC), FileEnd;
       File != FileEnd && !EC; File.increment(EC)) {
    StringRef FileName = path::filename(File->path());
    if (!FileName.startswith(Name))
      continue;
    if (fs::status(File->path(), FileStatus))
      continue;
    llvm::ErrorOr<std::unique_ptr<llvm::MemoryBuffer>> CrashFile =
        llvm::MemoryBuffer::getFile(File->path());
    if (!CrashFile)
      continue;
    // The first line should start with "Process:", otherwise this isn't a real
    // .crash file.
    StringRef Data = CrashFile.get()->getBuffer();
    if (!Data.startswith("Process:"))
      continue;
    // Parse parent process pid line, e.g: "Parent Process: clang-4.0 [79141]"
    size_t ParentProcPos = Data.find("Parent Process:");
    if (ParentProcPos == StringRef::npos)
      continue;
    size_t LineEnd = Data.find_first_of("\n", ParentProcPos);
    if (LineEnd == StringRef::npos)
      continue;
    StringRef ParentProcess = Data.slice(ParentProcPos+15, LineEnd).trim();
    int OpenBracket = -1, CloseBracket = -1;
    for (size_t i = 0, e = ParentProcess.size(); i < e; ++i) {
      if (ParentProcess[i] == '[')
        OpenBracket = i;
      if (ParentProcess[i] == ']')
        CloseBracket = i;
    }
    // Extract the parent process PID from the .crash file and check whether
    // it matches this driver invocation pid.
    int CrashPID;
    if (OpenBracket < 0 || CloseBracket < 0 ||
        ParentProcess.slice(OpenBracket + 1, CloseBracket)
            .getAsInteger(10, CrashPID) || CrashPID != PID) {
      continue;
    }

    // Found a .crash file matching the driver pid. To avoid getting an older
    // and misleading crash file, continue looking for the most recent.
    // FIXME: the driver can dispatch multiple cc1 invocations, leading to
    // multiple crashes poiting to the same parent process. Since the driver
    // does not collect pid information for the dispatched invocation there's
    // currently no way to distinguish among them.
    const auto FileAccessTime = FileStatus.getLastModificationTime();
    if (FileAccessTime > LastAccessTime) {
      CrashFilePath.assign(File->path());
      LastAccessTime = FileAccessTime;
    }
  }

  // If found, copy it over to the location of other reproducer files.
  if (!CrashFilePath.empty()) {
    EC = fs::copy_file(CrashFilePath, ReproCrashFilename);
    if (EC)
      return false;
    return true;
  }

  return false;
}

// When clang crashes, produce diagnostic information including the fully
// preprocessed source file(s).  Request that the developer attach the
// diagnostic information to a bug report.
void Driver::generateCompilationDiagnostics(
    Compilation &C, const Command &FailingCommand,
    StringRef AdditionalInformation, CompilationDiagnosticReport *Report) {
  if (C.getArgs().hasArg(options::OPT_fno_crash_diagnostics))
    return;

  // Don't try to generate diagnostics for link or dsymutil jobs.
  if (FailingCommand.getCreator().isLinkJob() ||
      FailingCommand.getCreator().isDsymutilJob())
    return;

  // Print the version of the compiler.
  PrintVersion(C, llvm::errs());

  Diag(clang::diag::note_drv_command_failed_diag_msg)
      << "PLEASE submit a bug report to " BUG_REPORT_URL " and include the "
         "crash backtrace, preprocessed source, and associated run script.";

  // Suppress driver output and emit preprocessor output to temp file.
  Mode = CPPMode;
  CCGenDiagnostics = true;

  // Save the original job command(s).
  Command Cmd = FailingCommand;

  // Keep track of whether we produce any errors while trying to produce
  // preprocessed sources.
  DiagnosticErrorTrap Trap(Diags);

  // Suppress tool output.
  C.initCompilationForDiagnostics();

  // Construct the list of inputs.
  InputList Inputs;
  BuildInputs(C.getDefaultToolChain(), C.getArgs(), Inputs);

  for (InputList::iterator it = Inputs.begin(), ie = Inputs.end(); it != ie;) {
    bool IgnoreInput = false;

    // Ignore input from stdin or any inputs that cannot be preprocessed.
    // Check type first as not all linker inputs have a value.
    if (types::getPreprocessedType(it->first) == types::TY_INVALID) {
      IgnoreInput = true;
    } else if (!strcmp(it->second->getValue(), "-")) {
      Diag(clang::diag::note_drv_command_failed_diag_msg)
          << "Error generating preprocessed source(s) - "
             "ignoring input from stdin.";
      IgnoreInput = true;
    }

    if (IgnoreInput) {
      it = Inputs.erase(it);
      ie = Inputs.end();
    } else {
      ++it;
    }
  }

  if (Inputs.empty()) {
    Diag(clang::diag::note_drv_command_failed_diag_msg)
        << "Error generating preprocessed source(s) - "
           "no preprocessable inputs.";
    return;
  }

  // Don't attempt to generate preprocessed files if multiple -arch options are
  // used, unless they're all duplicates.
  llvm::StringSet<> ArchNames;
  for (const Arg *A : C.getArgs()) {
    if (A->getOption().matches(options::OPT_arch)) {
      StringRef ArchName = A->getValue();
      ArchNames.insert(ArchName);
    }
  }
  if (ArchNames.size() > 1) {
    Diag(clang::diag::note_drv_command_failed_diag_msg)
        << "Error generating preprocessed source(s) - cannot generate "
           "preprocessed source with multiple -arch options.";
    return;
  }

  // Construct the list of abstract actions to perform for this compilation. On
  // Darwin OSes this uses the driver-driver and builds universal actions.
  const ToolChain &TC = C.getDefaultToolChain();
  if (TC.getTriple().isOSBinFormatMachO())
    BuildUniversalActions(C, TC, Inputs);
  else
    BuildActions(C, C.getArgs(), Inputs, C.getActions());

  BuildJobs(C);

  // If there were errors building the compilation, quit now.
  if (Trap.hasErrorOccurred()) {
    Diag(clang::diag::note_drv_command_failed_diag_msg)
        << "Error generating preprocessed source(s).";
    return;
  }

  // Generate preprocessed output.
  SmallVector<std::pair<int, const Command *>, 4> FailingCommands;
  C.ExecuteJobs(C.getJobs(), FailingCommands);

  // If any of the preprocessing commands failed, clean up and exit.
  if (!FailingCommands.empty()) {
    Diag(clang::diag::note_drv_command_failed_diag_msg)
        << "Error generating preprocessed source(s).";
    return;
  }

  const ArgStringList &TempFiles = C.getTempFiles();
  if (TempFiles.empty()) {
    Diag(clang::diag::note_drv_command_failed_diag_msg)
        << "Error generating preprocessed source(s).";
    return;
  }

  Diag(clang::diag::note_drv_command_failed_diag_msg)
      << "\n********************\n\n"
         "PLEASE ATTACH THE FOLLOWING FILES TO THE BUG REPORT:\n"
         "Preprocessed source(s) and associated run script(s) are located at:";

  SmallString<128> VFS;
  SmallString<128> ReproCrashFilename;
  for (const char *TempFile : TempFiles) {
    Diag(clang::diag::note_drv_command_failed_diag_msg) << TempFile;
    if (Report)
      Report->TemporaryFiles.push_back(TempFile);
    if (ReproCrashFilename.empty()) {
      ReproCrashFilename = TempFile;
      llvm::sys::path::replace_extension(ReproCrashFilename, ".crash");
    }
    if (StringRef(TempFile).endswith(".cache")) {
      // In some cases (modules) we'll dump extra data to help with reproducing
      // the crash into a directory next to the output.
      VFS = llvm::sys::path::filename(TempFile);
      llvm::sys::path::append(VFS, "vfs", "vfs.yaml");
    }
  }

  // Assume associated files are based off of the first temporary file.
  CrashReportInfo CrashInfo(TempFiles[0], VFS);

  llvm::SmallString<128> Script(CrashInfo.Filename);
  llvm::sys::path::replace_extension(Script, "sh");
  std::error_code EC;
  llvm::raw_fd_ostream ScriptOS(Script, EC, llvm::sys::fs::CD_CreateNew);
  if (EC) {
    Diag(clang::diag::note_drv_command_failed_diag_msg)
        << "Error generating run script: " << Script << " " << EC.message();
  } else {
    ScriptOS << "# Crash reproducer for " << getClangFullVersion() << "\n"
             << "# Driver args: ";
    printArgList(ScriptOS, C.getInputArgs());
    ScriptOS << "# Original command: ";
    Cmd.Print(ScriptOS, "\n", /*Quote=*/true);
    Cmd.Print(ScriptOS, "\n", /*Quote=*/true, &CrashInfo);
    if (!AdditionalInformation.empty())
      ScriptOS << "\n# Additional information: " << AdditionalInformation
               << "\n";
    if (Report)
      Report->TemporaryFiles.push_back(std::string(Script.str()));
    Diag(clang::diag::note_drv_command_failed_diag_msg) << Script;
  }

  // On darwin, provide information about the .crash diagnostic report.
  if (llvm::Triple(llvm::sys::getProcessTriple()).isOSDarwin()) {
    SmallString<128> CrashDiagDir;
    if (getCrashDiagnosticFile(ReproCrashFilename, CrashDiagDir)) {
      Diag(clang::diag::note_drv_command_failed_diag_msg)
          << ReproCrashFilename.str();
    } else { // Suggest a directory for the user to look for .crash files.
      llvm::sys::path::append(CrashDiagDir, Name);
      CrashDiagDir += "_<YYYY-MM-DD-HHMMSS>_<hostname>.crash";
      Diag(clang::diag::note_drv_command_failed_diag_msg)
          << "Crash backtrace is located in";
      Diag(clang::diag::note_drv_command_failed_diag_msg)
          << CrashDiagDir.str();
      Diag(clang::diag::note_drv_command_failed_diag_msg)
          << "(choose the .crash file that corresponds to your crash)";
    }
  }

  for (const auto &A : C.getArgs().filtered(options::OPT_frewrite_map_file,
                                            options::OPT_frewrite_map_file_EQ))
    Diag(clang::diag::note_drv_command_failed_diag_msg) << A->getValue();

  Diag(clang::diag::note_drv_command_failed_diag_msg)
      << "\n\n********************";
}

void Driver::setUpResponseFiles(Compilation &C, Command &Cmd) {
  // Since commandLineFitsWithinSystemLimits() may underestimate system's
  // capacity if the tool does not support response files, there is a chance/
  // that things will just work without a response file, so we silently just
  // skip it.
  if (Cmd.getCreator().getResponseFilesSupport() == Tool::RF_None ||
      llvm::sys::commandLineFitsWithinSystemLimits(Cmd.getExecutable(),
                                                   Cmd.getArguments()))
    return;

  std::string TmpName = GetTemporaryPath("response", "txt");
  Cmd.setResponseFile(C.addTempFile(C.getArgs().MakeArgString(TmpName)));
}

int Driver::ExecuteCompilation(
    Compilation &C,
    SmallVectorImpl<std::pair<int, const Command *>> &FailingCommands) {
  // Just print if -### was present.
  if (C.getArgs().hasArg(options::OPT__HASH_HASH_HASH)) {
    C.getJobs().Print(llvm::errs(), "\n", true);
    return 0;
  }

  // If there were errors building the compilation, quit now.
  if (Diags.hasErrorOccurred())
    return 1;

  // Set up response file names for each command, if necessary
  for (auto &Job : C.getJobs())
    setUpResponseFiles(C, Job);

  C.ExecuteJobs(C.getJobs(), FailingCommands);

  // If the command succeeded, we are done.
  if (FailingCommands.empty())
    return 0;

  // Otherwise, remove result files and print extra information about abnormal
  // failures.
  int Res = 0;
  for (const auto &CmdPair : FailingCommands) {
    int CommandRes = CmdPair.first;
    const Command *FailingCommand = CmdPair.second;

    // Remove result files if we're not saving temps.
    if (!isSaveTempsEnabled()) {
      const JobAction *JA = cast<JobAction>(&FailingCommand->getSource());
      C.CleanupFileMap(C.getResultFiles(), JA, true);

      // Failure result files are valid unless we crashed.
      if (CommandRes < 0)
        C.CleanupFileMap(C.getFailureResultFiles(), JA, true);
    }

#if LLVM_ON_UNIX
    // llvm/lib/Support/Unix/Signals.inc will exit with a special return code
    // for SIGPIPE. Do not print diagnostics for this case.
    if (CommandRes == EX_IOERR) {
      Res = CommandRes;
      continue;
    }
#endif

    // Print extra information about abnormal failures, if possible.
    //
    // This is ad-hoc, but we don't want to be excessively noisy. If the result
    // status was 1, assume the command failed normally. In particular, if it
    // was the compiler then assume it gave a reasonable error code. Failures
    // in other tools are less common, and they generally have worse
    // diagnostics, so always print the diagnostic there.
    const Tool &FailingTool = FailingCommand->getCreator();

    if (!FailingCommand->getCreator().hasGoodDiagnostics() || CommandRes != 1) {
      // FIXME: See FIXME above regarding result code interpretation.
      if (CommandRes < 0)
        Diag(clang::diag::err_drv_command_signalled)
            << FailingTool.getShortName();
      else
        Diag(clang::diag::err_drv_command_failed)
            << FailingTool.getShortName() << CommandRes;
    }
  }
  return Res;
}

void Driver::PrintHelp(bool ShowHidden) const {
  unsigned IncludedFlagsBitmask;
  unsigned ExcludedFlagsBitmask;
  std::tie(IncludedFlagsBitmask, ExcludedFlagsBitmask) =
      getIncludeExcludeOptionFlagMasks(IsCLMode());

  ExcludedFlagsBitmask |= options::NoDriverOption;
  if (!ShowHidden)
    ExcludedFlagsBitmask |= HelpHidden;

  std::string Usage = llvm::formatv("{0} [options] file...", Name).str();
  getOpts().PrintHelp(llvm::outs(), Usage.c_str(), DriverTitle.c_str(),
                      IncludedFlagsBitmask, ExcludedFlagsBitmask,
                      /*ShowAllAliases=*/false);
}

void Driver::PrintVersion(const Compilation &C, raw_ostream &OS) const {
  // FIXME: The following handlers should use a callback mechanism, we don't
  // know what the client would like to do.
  OS << getClangFullVersion() << '\n';
  const ToolChain &TC = C.getDefaultToolChain();
  OS << "Target: " << TC.getTripleString() << '\n';

  // Print the threading model.
  if (Arg *A = C.getArgs().getLastArg(options::OPT_mthread_model)) {
    // Don't print if the ToolChain would have barfed on it already
    if (TC.isThreadModelSupported(A->getValue()))
      OS << "Thread model: " << A->getValue();
  } else
    OS << "Thread model: " << TC.getThreadModel();
  OS << '\n';

  // Print out the install directory.
  OS << "InstalledDir: " << InstalledDir << '\n';

  // If configuration file was used, print its path.
  if (!ConfigFile.empty())
    OS << "Configuration file: " << ConfigFile << '\n';
}

/// PrintDiagnosticCategories - Implement the --print-diagnostic-categories
/// option.
static void PrintDiagnosticCategories(raw_ostream &OS) {
  // Skip the empty category.
  for (unsigned i = 1, max = DiagnosticIDs::getNumberOfCategories(); i != max;
       ++i)
    OS << i << ',' << DiagnosticIDs::getCategoryNameFromID(i) << '\n';
}

void Driver::HandleAutocompletions(StringRef PassedFlags) const {
  if (PassedFlags == "")
    return;
  // Print out all options that start with a given argument. This is used for
  // shell autocompletion.
  std::vector<std::string> SuggestedCompletions;
  std::vector<std::string> Flags;

  unsigned short DisableFlags =
      options::NoDriverOption | options::Unsupported | options::Ignored;

  // Distinguish "--autocomplete=-someflag" and "--autocomplete=-someflag,"
  // because the latter indicates that the user put space before pushing tab
  // which should end up in a file completion.
  const bool HasSpace = PassedFlags.endswith(",");

  // Parse PassedFlags by "," as all the command-line flags are passed to this
  // function separated by ","
  StringRef TargetFlags = PassedFlags;
  while (TargetFlags != "") {
    StringRef CurFlag;
    std::tie(CurFlag, TargetFlags) = TargetFlags.split(",");
    Flags.push_back(std::string(CurFlag));
  }

  // We want to show cc1-only options only when clang is invoked with -cc1 or
  // -Xclang.
  if (llvm::is_contained(Flags, "-Xclang") || llvm::is_contained(Flags, "-cc1"))
    DisableFlags &= ~options::NoDriverOption;

  const llvm::opt::OptTable &Opts = getOpts();
  StringRef Cur;
  Cur = Flags.at(Flags.size() - 1);
  StringRef Prev;
  if (Flags.size() >= 2) {
    Prev = Flags.at(Flags.size() - 2);
    SuggestedCompletions = Opts.suggestValueCompletions(Prev, Cur);
  }

  if (SuggestedCompletions.empty())
    SuggestedCompletions = Opts.suggestValueCompletions(Cur, "");

  // If Flags were empty, it means the user typed `clang [tab]` where we should
  // list all possible flags. If there was no value completion and the user
  // pressed tab after a space, we should fall back to a file completion.
  // We're printing a newline to be consistent with what we print at the end of
  // this function.
  if (SuggestedCompletions.empty() && HasSpace && !Flags.empty()) {
    llvm::outs() << '\n';
    return;
  }

  // When flag ends with '=' and there was no value completion, return empty
  // string and fall back to the file autocompletion.
  if (SuggestedCompletions.empty() && !Cur.endswith("=")) {
    // If the flag is in the form of "--autocomplete=-foo",
    // we were requested to print out all option names that start with "-foo".
    // For example, "--autocomplete=-fsyn" is expanded to "-fsyntax-only".
    SuggestedCompletions = Opts.findByPrefix(Cur, DisableFlags);

    // We have to query the -W flags manually as they're not in the OptTable.
    // TODO: Find a good way to add them to OptTable instead and them remove
    // this code.
    for (StringRef S : DiagnosticIDs::getDiagnosticFlags())
      if (S.startswith(Cur))
        SuggestedCompletions.push_back(std::string(S));
  }

  // Sort the autocomplete candidates so that shells print them out in a
  // deterministic order. We could sort in any way, but we chose
  // case-insensitive sorting for consistency with the -help option
  // which prints out options in the case-insensitive alphabetical order.
  llvm::sort(SuggestedCompletions, [](StringRef A, StringRef B) {
    if (int X = A.compare_lower(B))
      return X < 0;
    return A.compare(B) > 0;
  });

  llvm::outs() << llvm::join(SuggestedCompletions, "\n") << '\n';
}

bool Driver::HandleImmediateArgs(const Compilation &C) {
  // The order these options are handled in gcc is all over the place, but we
  // don't expect inconsistencies w.r.t. that to matter in practice.

  if (C.getArgs().hasArg(options::OPT_dumpmachine)) {
    llvm::outs() << C.getDefaultToolChain().getTripleString() << '\n';
    return false;
  }

  if (C.getArgs().hasArg(options::OPT_dumpversion)) {
    // Since -dumpversion is only implemented for pedantic GCC compatibility, we
    // return an answer which matches our definition of __VERSION__.
    llvm::outs() << CLANG_VERSION_STRING << "\n";
    return false;
  }

  if (C.getArgs().hasArg(options::OPT__print_diagnostic_categories)) {
    PrintDiagnosticCategories(llvm::outs());
    return false;
  }

  if (C.getArgs().hasArg(options::OPT_help) ||
      C.getArgs().hasArg(options::OPT__help_hidden)) {
    PrintHelp(C.getArgs().hasArg(options::OPT__help_hidden));
    return false;
  }

  if (C.getArgs().hasArg(options::OPT__version)) {
    // Follow gcc behavior and use stdout for --version and stderr for -v.
    PrintVersion(C, llvm::outs());
    return false;
  }

  if (C.getArgs().hasArg(options::OPT_v) ||
      C.getArgs().hasArg(options::OPT__HASH_HASH_HASH) ||
      C.getArgs().hasArg(options::OPT_print_supported_cpus)) {
    PrintVersion(C, llvm::errs());
    SuppressMissingInputWarning = true;
  }

  if (C.getArgs().hasArg(options::OPT_v)) {
    if (!SystemConfigDir.empty())
      llvm::errs() << "System configuration file directory: "
                   << SystemConfigDir << "\n";
    if (!UserConfigDir.empty())
      llvm::errs() << "User configuration file directory: "
                   << UserConfigDir << "\n";
  }

  const ToolChain &TC = C.getDefaultToolChain();

  if (C.getArgs().hasArg(options::OPT_v))
    TC.printVerboseInfo(llvm::errs());

  if (C.getArgs().hasArg(options::OPT_print_resource_dir)) {
    llvm::outs() << ResourceDir << '\n';
    return false;
  }

  if (C.getArgs().hasArg(options::OPT_print_search_dirs)) {
    llvm::outs() << "programs: =";
    bool separator = false;
    for (const std::string &Path : TC.getProgramPaths()) {
      if (separator)
        llvm::outs() << llvm::sys::EnvPathSeparator;
      llvm::outs() << Path;
      separator = true;
    }
    llvm::outs() << "\n";
    llvm::outs() << "libraries: =" << ResourceDir;

    StringRef sysroot = C.getSysRoot();

    for (const std::string &Path : TC.getFilePaths()) {
      // Always print a separator. ResourceDir was the first item shown.
      llvm::outs() << llvm::sys::EnvPathSeparator;
      // Interpretation of leading '=' is needed only for NetBSD.
      if (Path[0] == '=')
        llvm::outs() << sysroot << Path.substr(1);
      else
        llvm::outs() << Path;
    }
    llvm::outs() << "\n";
    return false;
  }

  // FIXME: The following handlers should use a callback mechanism, we don't
  // know what the client would like to do.
  if (Arg *A = C.getArgs().getLastArg(options::OPT_print_file_name_EQ)) {
    llvm::outs() << GetFilePath(A->getValue(), TC) << "\n";
    return false;
  }

  if (Arg *A = C.getArgs().getLastArg(options::OPT_print_prog_name_EQ)) {
    StringRef ProgName = A->getValue();

    // Null program name cannot have a path.
    if (! ProgName.empty())
      llvm::outs() << GetProgramPath(ProgName, TC);

    llvm::outs() << "\n";
    return false;
  }

  if (Arg *A = C.getArgs().getLastArg(options::OPT_autocomplete)) {
    StringRef PassedFlags = A->getValue();
    HandleAutocompletions(PassedFlags);
    return false;
  }

  if (C.getArgs().hasArg(options::OPT_print_libgcc_file_name)) {
    ToolChain::RuntimeLibType RLT = TC.GetRuntimeLibType(C.getArgs());
    const llvm::Triple Triple(TC.ComputeEffectiveClangTriple(C.getArgs()));
    RegisterEffectiveTriple TripleRAII(TC, Triple);
    switch (RLT) {
    case ToolChain::RLT_CompilerRT:
      llvm::outs() << TC.getCompilerRT(C.getArgs(), "builtins") << "\n";
      break;
    case ToolChain::RLT_Libgcc:
      llvm::outs() << GetFilePath("libgcc.a", TC) << "\n";
      break;
    }
    return false;
  }

  if (C.getArgs().hasArg(options::OPT_print_multi_lib)) {
    for (const Multilib &Multilib : TC.getMultilibs())
      llvm::outs() << Multilib << "\n";
    return false;
  }

  if (C.getArgs().hasArg(options::OPT_print_multi_directory)) {
    const Multilib &Multilib = TC.getMultilib();
    if (Multilib.gccSuffix().empty())
      llvm::outs() << ".\n";
    else {
      StringRef Suffix(Multilib.gccSuffix());
      assert(Suffix.front() == '/');
      llvm::outs() << Suffix.substr(1) << "\n";
    }
    return false;
  }

  if (C.getArgs().hasArg(options::OPT_print_target_triple)) {
    llvm::outs() << TC.getTripleString() << "\n";
    return false;
  }

  if (C.getArgs().hasArg(options::OPT_print_effective_triple)) {
    const llvm::Triple Triple(TC.ComputeEffectiveClangTriple(C.getArgs()));
    llvm::outs() << Triple.getTriple() << "\n";
    return false;
  }

  return true;
}

enum {
  TopLevelAction = 0,
  HeadSibAction = 1,
  OtherSibAction = 2,
};

// Display an action graph human-readably.  Action A is the "sink" node
// and latest-occuring action. Traversal is in pre-order, visiting the
// inputs to each action before printing the action itself.
static unsigned PrintActions1(const Compilation &C, Action *A,
                              std::map<Action *, unsigned> &Ids,
                              Twine Indent = {}, int Kind = TopLevelAction) {
  if (Ids.count(A)) // A was already visited.
    return Ids[A];

  std::string str;
  llvm::raw_string_ostream os(str);

  auto getSibIndent = [](int K) -> Twine {
    return (K == HeadSibAction) ? "   " : (K == OtherSibAction) ? "|  " : "";
  };

  Twine SibIndent = Indent + getSibIndent(Kind);
  int SibKind = HeadSibAction;
  os << Action::getClassName(A->getKind()) << ", ";
  if (InputAction *IA = dyn_cast<InputAction>(A)) {
    os << "\"" << IA->getInputArg().getValue() << "\"";
  } else if (BindArchAction *BIA = dyn_cast<BindArchAction>(A)) {
    os << '"' << BIA->getArchName() << '"' << ", {"
       << PrintActions1(C, *BIA->input_begin(), Ids, SibIndent, SibKind) << "}";
  } else if (OffloadAction *OA = dyn_cast<OffloadAction>(A)) {
    bool IsFirst = true;
    OA->doOnEachDependence(
        [&](Action *A, const ToolChain *TC, const char *BoundArch) {
          // E.g. for two CUDA device dependences whose bound arch is sm_20 and
          // sm_35 this will generate:
          // "cuda-device" (nvptx64-nvidia-cuda:sm_20) {#ID}, "cuda-device"
          // (nvptx64-nvidia-cuda:sm_35) {#ID}
          if (!IsFirst)
            os << ", ";
          os << '"';
          if (TC)
            os << A->getOffloadingKindPrefix();
          else
            os << "host";
          os << " (";
          os << TC->getTriple().normalize();

          if (BoundArch)
            os << ":" << BoundArch;
          os << ")";
          os << '"';
          os << " {" << PrintActions1(C, A, Ids, SibIndent, SibKind) << "}";
          IsFirst = false;
          SibKind = OtherSibAction;
        });
  } else {
    const ActionList *AL = &A->getInputs();

    if (AL->size()) {
      const char *Prefix = "{";
      for (Action *PreRequisite : *AL) {
        os << Prefix << PrintActions1(C, PreRequisite, Ids, SibIndent, SibKind);
        Prefix = ", ";
        SibKind = OtherSibAction;
      }
      os << "}";
    } else
      os << "{}";
  }

  // Append offload info for all options other than the offloading action
  // itself (e.g. (cuda-device, sm_20) or (cuda-host)).
  std::string offload_str;
  llvm::raw_string_ostream offload_os(offload_str);
  if (!isa<OffloadAction>(A)) {
    auto S = A->getOffloadingKindPrefix();
    if (!S.empty()) {
      offload_os << ", (" << S;
      if (A->getOffloadingArch())
        offload_os << ", " << A->getOffloadingArch();
      offload_os << ")";
    }
  }

  auto getSelfIndent = [](int K) -> Twine {
    return (K == HeadSibAction) ? "+- " : (K == OtherSibAction) ? "|- " : "";
  };

  unsigned Id = Ids.size();
  Ids[A] = Id;
  llvm::errs() << Indent + getSelfIndent(Kind) << Id << ": " << os.str() << ", "
               << types::getTypeName(A->getType()) << offload_os.str() << "\n";

  return Id;
}

// Print the action graphs in a compilation C.
// For example "clang -c file1.c file2.c" is composed of two subgraphs.
void Driver::PrintActions(const Compilation &C) const {
  std::map<Action *, unsigned> Ids;
  for (Action *A : C.getActions())
    PrintActions1(C, A, Ids);
}

/// Check whether the given input tree contains any compilation or
/// assembly actions.
static bool ContainsCompileOrAssembleAction(const Action *A) {
  if (isa<CompileJobAction>(A) || isa<BackendJobAction>(A) ||
      isa<AssembleJobAction>(A))
    return true;

  for (const Action *Input : A->inputs())
    if (ContainsCompileOrAssembleAction(Input))
      return true;

  return false;
}

void Driver::BuildUniversalActions(Compilation &C, const ToolChain &TC,
                                   const InputList &BAInputs) const {
  DerivedArgList &Args = C.getArgs();
  ActionList &Actions = C.getActions();
  llvm::PrettyStackTraceString CrashInfo("Building universal build actions");
  // Collect the list of architectures. Duplicates are allowed, but should only
  // be handled once (in the order seen).
  llvm::StringSet<> ArchNames;
  SmallVector<const char *, 4> Archs;
  for (Arg *A : Args) {
    if (A->getOption().matches(options::OPT_arch)) {
      // Validate the option here; we don't save the type here because its
      // particular spelling may participate in other driver choices.
      llvm::Triple::ArchType Arch =
          tools::darwin::getArchTypeForMachOArchName(A->getValue());
      if (Arch == llvm::Triple::UnknownArch) {
        Diag(clang::diag::err_drv_invalid_arch_name) << A->getAsString(Args);
        continue;
      }

      A->claim();
      if (ArchNames.insert(A->getValue()).second)
        Archs.push_back(A->getValue());
    }
  }

  // When there is no explicit arch for this platform, make sure we still bind
  // the architecture (to the default) so that -Xarch_ is handled correctly.
  if (!Archs.size())
    Archs.push_back(Args.MakeArgString(TC.getDefaultUniversalArchName()));

  ActionList SingleActions;
  BuildActions(C, Args, BAInputs, SingleActions);

  // Add in arch bindings for every top level action, as well as lipo and
  // dsymutil steps if needed.
  for (Action* Act : SingleActions) {
    // Make sure we can lipo this kind of output. If not (and it is an actual
    // output) then we disallow, since we can't create an output file with the
    // right name without overwriting it. We could remove this oddity by just
    // changing the output names to include the arch, which would also fix
    // -save-temps. Compatibility wins for now.

    if (Archs.size() > 1 && !types::canLipoType(Act->getType()))
      Diag(clang::diag::err_drv_invalid_output_with_multiple_archs)
          << types::getTypeName(Act->getType());

    ActionList Inputs;
    for (unsigned i = 0, e = Archs.size(); i != e; ++i)
      Inputs.push_back(C.MakeAction<BindArchAction>(Act, Archs[i]));

    // Lipo if necessary, we do it this way because we need to set the arch flag
    // so that -Xarch_ gets overwritten.
    if (Inputs.size() == 1 || Act->getType() == types::TY_Nothing)
      Actions.append(Inputs.begin(), Inputs.end());
    else
      Actions.push_back(C.MakeAction<LipoJobAction>(Inputs, Act->getType()));

    // Handle debug info queries.
    Arg *A = Args.getLastArg(options::OPT_g_Group);
    bool enablesDebugInfo = A && !A->getOption().matches(options::OPT_g0) &&
                            !A->getOption().matches(options::OPT_gstabs);
    if ((enablesDebugInfo || willEmitRemarks(Args)) &&
        ContainsCompileOrAssembleAction(Actions.back())) {

      // Add a 'dsymutil' step if necessary, when debug info is enabled and we
      // have a compile input. We need to run 'dsymutil' ourselves in such cases
      // because the debug info will refer to a temporary object file which
      // will be removed at the end of the compilation process.
      if (Act->getType() == types::TY_Image) {
        ActionList Inputs;
        Inputs.push_back(Actions.back());
        Actions.pop_back();
        Actions.push_back(
            C.MakeAction<DsymutilJobAction>(Inputs, types::TY_dSYM));
      }

      // Verify the debug info output.
      if (Args.hasArg(options::OPT_verify_debug_info)) {
        Action* LastAction = Actions.back();
        Actions.pop_back();
        Actions.push_back(C.MakeAction<VerifyDebugInfoJobAction>(
            LastAction, types::TY_Nothing));
      }
    }
  }
}

bool Driver::DiagnoseInputExistence(const DerivedArgList &Args, StringRef Value,
                                    types::ID Ty, bool TypoCorrect) const {
  if (!getCheckInputsExist())
    return true;

  // stdin always exists.
  if (Value == "-")
    return true;

  if (getVFS().exists(Value))
    return true;

  if (IsCLMode()) {
    if (!llvm::sys::path::is_absolute(Twine(Value)) &&
        llvm::sys::Process::FindInEnvPath("LIB", Value))
      return true;

    if (Args.hasArg(options::OPT__SLASH_link) && Ty == types::TY_Object) {
      // Arguments to the /link flag might cause the linker to search for object
      // and library files in paths we don't know about. Don't error in such
      // cases.
      return true;
    }
  }

  if (TypoCorrect) {
    // Check if the filename is a typo for an option flag. OptTable thinks
    // that all args that are not known options and that start with / are
    // filenames, but e.g. `/diagnostic:caret` is more likely a typo for
    // the option `/diagnostics:caret` than a reference to a file in the root
    // directory.
    unsigned IncludedFlagsBitmask;
    unsigned ExcludedFlagsBitmask;
    std::tie(IncludedFlagsBitmask, ExcludedFlagsBitmask) =
        getIncludeExcludeOptionFlagMasks(IsCLMode());
    std::string Nearest;
    if (getOpts().findNearest(Value, Nearest, IncludedFlagsBitmask,
                              ExcludedFlagsBitmask) <= 1) {
      Diag(clang::diag::err_drv_no_such_file_with_suggestion)
          << Value << Nearest;
      return false;
    }
  }

  Diag(clang::diag::err_drv_no_such_file) << Value;
  return false;
}

// Construct a the list of inputs and their types.
void Driver::BuildInputs(const ToolChain &TC, DerivedArgList &Args,
                         InputList &Inputs) const {
  const llvm::opt::OptTable &Opts = getOpts();
  // Track the current user specified (-x) input. We also explicitly track the
  // argument used to set the type; we only want to claim the type when we
  // actually use it, so we warn about unused -x arguments.
  types::ID InputType = types::TY_Nothing;
  Arg *InputTypeArg = nullptr;

  // The last /TC or /TP option sets the input type to C or C++ globally.
  if (Arg *TCTP = Args.getLastArgNoClaim(options::OPT__SLASH_TC,
                                         options::OPT__SLASH_TP)) {
    InputTypeArg = TCTP;
    InputType = TCTP->getOption().matches(options::OPT__SLASH_TC)
                    ? types::TY_C
                    : types::TY_CXX;

    Arg *Previous = nullptr;
    bool ShowNote = false;
    for (Arg *A :
         Args.filtered(options::OPT__SLASH_TC, options::OPT__SLASH_TP)) {
      if (Previous) {
        Diag(clang::diag::warn_drv_overriding_flag_option)
          << Previous->getSpelling() << A->getSpelling();
        ShowNote = true;
      }
      Previous = A;
    }
    if (ShowNote)
      Diag(clang::diag::note_drv_t_option_is_global);

    // No driver mode exposes -x and /TC or /TP; we don't support mixing them.
    assert(!Args.hasArg(options::OPT_x) && "-x and /TC or /TP is not allowed");
  }

  for (Arg *A : Args) {
    if (A->getOption().getKind() == Option::InputClass) {
      const char *Value = A->getValue();
      types::ID Ty = types::TY_INVALID;

      // Infer the input type if necessary.
      if (InputType == types::TY_Nothing) {
        // If there was an explicit arg for this, claim it.
        if (InputTypeArg)
          InputTypeArg->claim();

        // stdin must be handled specially.
        if (memcmp(Value, "-", 2) == 0) {
          // If running with -E, treat as a C input (this changes the builtin
          // macros, for example). This may be overridden by -ObjC below.
          //
          // Otherwise emit an error but still use a valid type to avoid
          // spurious errors (e.g., no inputs).
          if (!Args.hasArgNoClaim(options::OPT_E) && !CCCIsCPP())
            Diag(IsCLMode() ? clang::diag::err_drv_unknown_stdin_type_clang_cl
                            : clang::diag::err_drv_unknown_stdin_type);
          Ty = types::TY_C;
        } else {
          // Otherwise lookup by extension.
          // Fallback is C if invoked as C preprocessor, C++ if invoked with
          // clang-cl /E, or Object otherwise.
          // We use a host hook here because Darwin at least has its own
          // idea of what .s is.
          if (const char *Ext = strrchr(Value, '.'))
            Ty = TC.LookupTypeForExtension(Ext + 1);

          if (Ty == types::TY_INVALID) {
            if (CCCIsCPP())
              Ty = types::TY_C;
            else if (IsCLMode() && Args.hasArgNoClaim(options::OPT_E))
              Ty = types::TY_CXX;
            else
              Ty = types::TY_Object;
          }

          // If the driver is invoked as C++ compiler (like clang++ or c++) it
          // should autodetect some input files as C++ for g++ compatibility.
          if (CCCIsCXX()) {
            types::ID OldTy = Ty;
            Ty = types::lookupCXXTypeForCType(Ty);

            if (Ty != OldTy)
              Diag(clang::diag::warn_drv_treating_input_as_cxx)
                  << getTypeName(OldTy) << getTypeName(Ty);
          }

          // If running with -fthinlto-index=, extensions that normally identify
          // native object files actually identify LLVM bitcode files.
          if (Args.hasArgNoClaim(options::OPT_fthinlto_index_EQ) &&
              Ty == types::TY_Object)
            Ty = types::TY_LLVM_BC;
        }

        // -ObjC and -ObjC++ override the default language, but only for "source
        // files". We just treat everything that isn't a linker input as a
        // source file.
        //
        // FIXME: Clean this up if we move the phase sequence into the type.
        if (Ty != types::TY_Object) {
          if (Args.hasArg(options::OPT_ObjC))
            Ty = types::TY_ObjC;
          else if (Args.hasArg(options::OPT_ObjCXX))
            Ty = types::TY_ObjCXX;
        }
      } else {
        assert(InputTypeArg && "InputType set w/o InputTypeArg");
        if (!InputTypeArg->getOption().matches(options::OPT_x)) {
          // If emulating cl.exe, make sure that /TC and /TP don't affect input
          // object files.
          const char *Ext = strrchr(Value, '.');
          if (Ext && TC.LookupTypeForExtension(Ext + 1) == types::TY_Object)
            Ty = types::TY_Object;
        }
        if (Ty == types::TY_INVALID) {
          Ty = InputType;
          InputTypeArg->claim();
        }
      }

      if (DiagnoseInputExistence(Args, Value, Ty, /*TypoCorrect=*/true))
        Inputs.push_back(std::make_pair(Ty, A));

    } else if (A->getOption().matches(options::OPT__SLASH_Tc)) {
      StringRef Value = A->getValue();
      if (DiagnoseInputExistence(Args, Value, types::TY_C,
                                 /*TypoCorrect=*/false)) {
        Arg *InputArg = MakeInputArg(Args, Opts, A->getValue());
        Inputs.push_back(std::make_pair(types::TY_C, InputArg));
      }
      A->claim();
    } else if (A->getOption().matches(options::OPT__SLASH_Tp)) {
      StringRef Value = A->getValue();
      if (DiagnoseInputExistence(Args, Value, types::TY_CXX,
                                 /*TypoCorrect=*/false)) {
        Arg *InputArg = MakeInputArg(Args, Opts, A->getValue());
        Inputs.push_back(std::make_pair(types::TY_CXX, InputArg));
      }
      A->claim();
    } else if (A->getOption().hasFlag(options::LinkerInput)) {
      // Just treat as object type, we could make a special type for this if
      // necessary.
      Inputs.push_back(std::make_pair(types::TY_Object, A));

    } else if (A->getOption().matches(options::OPT_x)) {
      InputTypeArg = A;
      InputType = types::lookupTypeForTypeSpecifier(A->getValue());
      A->claim();

      // Follow gcc behavior and treat as linker input for invalid -x
      // options. Its not clear why we shouldn't just revert to unknown; but
      // this isn't very important, we might as well be bug compatible.
      if (!InputType) {
        Diag(clang::diag::err_drv_unknown_language) << A->getValue();
        InputType = types::TY_Object;
      }
    } else if (A->getOption().getID() == options::OPT_U) {
      assert(A->getNumValues() == 1 && "The /U option has one value.");
      StringRef Val = A->getValue(0);
      if (Val.find_first_of("/\\") != StringRef::npos) {
        // Warn about e.g. "/Users/me/myfile.c".
        Diag(diag::warn_slash_u_filename) << Val;
        Diag(diag::note_use_dashdash);
      }
    }
  }
  if (CCCIsCPP() && Inputs.empty()) {
    // If called as standalone preprocessor, stdin is processed
    // if no other input is present.
    Arg *A = MakeInputArg(Args, Opts, "-");
    Inputs.push_back(std::make_pair(types::TY_C, A));
  }
}

namespace {
/// Provides a convenient interface for different programming models to generate
/// the required device actions.
class OffloadingActionBuilder final {
  /// Flag used to trace errors in the builder.
  bool IsValid = false;

  /// The compilation that is using this builder.
  Compilation &C;

  /// Map between an input argument and the offload kinds used to process it.
  std::map<const Arg *, unsigned> InputArgToOffloadKindMap;

  /// Builder interface. It doesn't build anything or keep any state.
  class DeviceActionBuilder {
  public:
    typedef const llvm::SmallVectorImpl<phases::ID> PhasesTy;

    enum ActionBuilderReturnCode {
      // The builder acted successfully on the current action.
      ABRT_Success,
      // The builder didn't have to act on the current action.
      ABRT_Inactive,
      // The builder was successful and requested the host action to not be
      // generated.
      ABRT_Ignore_Host,
    };

  protected:
    /// Compilation associated with this builder.
    Compilation &C;

    /// Tool chains associated with this builder. The same programming
    /// model may have associated one or more tool chains.
    SmallVector<const ToolChain *, 2> ToolChains;

    /// The derived arguments associated with this builder.
    DerivedArgList &Args;

    /// The inputs associated with this builder.
    const Driver::InputList &Inputs;

    /// The associated offload kind.
    Action::OffloadKind AssociatedOffloadKind = Action::OFK_None;

  public:
    DeviceActionBuilder(Compilation &C, DerivedArgList &Args,
                        const Driver::InputList &Inputs,
                        Action::OffloadKind AssociatedOffloadKind)
        : C(C), Args(Args), Inputs(Inputs),
          AssociatedOffloadKind(AssociatedOffloadKind) {}
    virtual ~DeviceActionBuilder() {}

    /// Fill up the array \a DA with all the device dependences that should be
    /// added to the provided host action \a HostAction. By default it is
    /// inactive.
    virtual ActionBuilderReturnCode
    getDeviceDependences(OffloadAction::DeviceDependences &DA,
                         phases::ID CurPhase, phases::ID FinalPhase,
                         PhasesTy &Phases) {
      return ABRT_Inactive;
    }

    /// Update the state to include the provided host action \a HostAction as a
    /// dependency of the current device action. By default it is inactive.
    virtual ActionBuilderReturnCode addDeviceDepences(Action *HostAction) {
      return ABRT_Inactive;
    }

    /// Append top level actions generated by the builder.
    virtual void appendTopLevelActions(ActionList &AL) {}

    /// Append linker actions generated by the builder.
    virtual void appendLinkActions(ActionList &AL) {}

    /// Append linker actions generated by the builder.
    virtual void appendLinkDependences(OffloadAction::DeviceDependences &DA) {}

    /// Initialize the builder. Return true if any initialization errors are
    /// found.
    virtual bool initialize() { return false; }

    /// Return true if the builder can use bundling/unbundling.
    virtual bool canUseBundlerUnbundler() const { return false; }

    /// Return true if this builder is valid. We have a valid builder if we have
    /// associated device tool chains.
    bool isValid() { return !ToolChains.empty(); }

    /// Return the associated offload kind.
    Action::OffloadKind getAssociatedOffloadKind() {
      return AssociatedOffloadKind;
    }
  };

  /// Base class for CUDA/HIP action builder. It injects device code in
  /// the host backend action.
  class CudaActionBuilderBase : public DeviceActionBuilder {
  protected:
    /// Flags to signal if the user requested host-only or device-only
    /// compilation.
    bool CompileHostOnly = false;
    bool CompileDeviceOnly = false;
    bool EmitLLVM = false;
    bool EmitAsm = false;

    /// List of GPU architectures to use in this compilation.
    SmallVector<CudaArch, 4> GpuArchList;

    /// The CUDA actions for the current input.
    ActionList CudaDeviceActions;

    /// The CUDA fat binary if it was generated for the current input.
    Action *CudaFatBinary = nullptr;

    /// Flag that is set to true if this builder acted on the current input.
    bool IsActive = false;

    /// Flag for -fgpu-rdc.
    bool Relocatable = false;

    /// Default GPU architecture if there's no one specified.
    CudaArch DefaultCudaArch = CudaArch::UNKNOWN;

  public:
    CudaActionBuilderBase(Compilation &C, DerivedArgList &Args,
                          const Driver::InputList &Inputs,
                          Action::OffloadKind OFKind)
        : DeviceActionBuilder(C, Args, Inputs, OFKind) {}

    ActionBuilderReturnCode addDeviceDepences(Action *HostAction) override {
      // While generating code for CUDA, we only depend on the host input action
      // to trigger the creation of all the CUDA device actions.

      // If we are dealing with an input action, replicate it for each GPU
      // architecture. If we are in host-only mode we return 'success' so that
      // the host uses the CUDA offload kind.
      if (auto *IA = dyn_cast<InputAction>(HostAction)) {
        assert(!GpuArchList.empty() &&
               "We should have at least one GPU architecture.");

        // If the host input is not CUDA or HIP, we don't need to bother about
        // this input.
        if (IA->getType() != types::TY_CUDA &&
            IA->getType() != types::TY_HIP) {
          // The builder will ignore this input.
          IsActive = false;
          return ABRT_Inactive;
        }

        // Set the flag to true, so that the builder acts on the current input.
        IsActive = true;

        if (CompileHostOnly)
          return ABRT_Success;

        // Replicate inputs for each GPU architecture.
        auto Ty = IA->getType() == types::TY_HIP ? types::TY_HIP_DEVICE
                                                 : types::TY_CUDA_DEVICE;
        for (unsigned I = 0, E = GpuArchList.size(); I != E; ++I) {
          CudaDeviceActions.push_back(
              C.MakeAction<InputAction>(IA->getInputArg(), Ty));
        }

        return ABRT_Success;
      }

      // If this is an unbundling action use it as is for each CUDA toolchain.
      if (auto *UA = dyn_cast<OffloadUnbundlingJobAction>(HostAction)) {

        // If -fgpu-rdc is disabled, should not unbundle since there is no
        // device code to link.
        if (!Relocatable)
          return ABRT_Inactive;

        CudaDeviceActions.clear();
        auto *IA = cast<InputAction>(UA->getInputs().back());
        std::string FileName = IA->getInputArg().getAsString(Args);
        // Check if the type of the file is the same as the action. Do not
        // unbundle it if it is not. Do not unbundle .so files, for example,
        // which are not object files.
        if (IA->getType() == types::TY_Object &&
            (!llvm::sys::path::has_extension(FileName) ||
             types::lookupTypeForExtension(
                 llvm::sys::path::extension(FileName).drop_front()) !=
                 types::TY_Object))
          return ABRT_Inactive;

        for (auto Arch : GpuArchList) {
          CudaDeviceActions.push_back(UA);
          UA->registerDependentActionInfo(ToolChains[0], CudaArchToString(Arch),
                                          AssociatedOffloadKind);
        }
        return ABRT_Success;
      }

      return IsActive ? ABRT_Success : ABRT_Inactive;
    }

    void appendTopLevelActions(ActionList &AL) override {
      // Utility to append actions to the top level list.
      auto AddTopLevel = [&](Action *A, CudaArch BoundArch) {
        OffloadAction::DeviceDependences Dep;
        Dep.add(*A, *ToolChains.front(), CudaArchToString(BoundArch),
                AssociatedOffloadKind);
        AL.push_back(C.MakeAction<OffloadAction>(Dep, A->getType()));
      };

      // If we have a fat binary, add it to the list.
      if (CudaFatBinary) {
        AddTopLevel(CudaFatBinary, CudaArch::UNKNOWN);
        CudaDeviceActions.clear();
        CudaFatBinary = nullptr;
        return;
      }

      if (CudaDeviceActions.empty())
        return;

      // If we have CUDA actions at this point, that's because we have a have
      // partial compilation, so we should have an action for each GPU
      // architecture.
      assert(CudaDeviceActions.size() == GpuArchList.size() &&
             "Expecting one action per GPU architecture.");
      assert(ToolChains.size() == 1 &&
             "Expecting to have a sing CUDA toolchain.");
      for (unsigned I = 0, E = GpuArchList.size(); I != E; ++I)
        AddTopLevel(CudaDeviceActions[I], GpuArchList[I]);

      CudaDeviceActions.clear();
    }

    bool initialize() override {
      assert(AssociatedOffloadKind == Action::OFK_Cuda ||
             AssociatedOffloadKind == Action::OFK_HIP);

      // We don't need to support CUDA.
      if (AssociatedOffloadKind == Action::OFK_Cuda &&
          !C.hasOffloadToolChain<Action::OFK_Cuda>())
        return false;

      // We don't need to support HIP.
      if (AssociatedOffloadKind == Action::OFK_HIP &&
          !C.hasOffloadToolChain<Action::OFK_HIP>())
        return false;

      Relocatable = Args.hasFlag(options::OPT_fgpu_rdc,
          options::OPT_fno_gpu_rdc, /*Default=*/false);

      const ToolChain *HostTC = C.getSingleOffloadToolChain<Action::OFK_Host>();
      assert(HostTC && "No toolchain for host compilation.");
      if (HostTC->getTriple().isNVPTX() ||
          HostTC->getTriple().getArch() == llvm::Triple::amdgcn) {
        // We do not support targeting NVPTX/AMDGCN for host compilation. Throw
        // an error and abort pipeline construction early so we don't trip
        // asserts that assume device-side compilation.
        C.getDriver().Diag(diag::err_drv_cuda_host_arch)
            << HostTC->getTriple().getArchName();
        return true;
      }

      ToolChains.push_back(
          AssociatedOffloadKind == Action::OFK_Cuda
              ? C.getSingleOffloadToolChain<Action::OFK_Cuda>()
              : C.getSingleOffloadToolChain<Action::OFK_HIP>());

      Arg *PartialCompilationArg = Args.getLastArg(
          options::OPT_cuda_host_only, options::OPT_cuda_device_only,
          options::OPT_cuda_compile_host_device);
      CompileHostOnly = PartialCompilationArg &&
                        PartialCompilationArg->getOption().matches(
                            options::OPT_cuda_host_only);
      CompileDeviceOnly = PartialCompilationArg &&
                          PartialCompilationArg->getOption().matches(
                              options::OPT_cuda_device_only);
      EmitLLVM = Args.getLastArg(options::OPT_emit_llvm);
      EmitAsm = Args.getLastArg(options::OPT_S);

      // Collect all cuda_gpu_arch parameters, removing duplicates.
      std::set<CudaArch> GpuArchs;
      bool Error = false;
      for (Arg *A : Args) {
        if (!(A->getOption().matches(options::OPT_cuda_gpu_arch_EQ) ||
              A->getOption().matches(options::OPT_no_cuda_gpu_arch_EQ)))
          continue;
        A->claim();

        const StringRef ArchStr = A->getValue();
        if (A->getOption().matches(options::OPT_no_cuda_gpu_arch_EQ) &&
            ArchStr == "all") {
          GpuArchs.clear();
          continue;
        }
        CudaArch Arch = StringToCudaArch(ArchStr);
        if (Arch == CudaArch::UNKNOWN) {
          C.getDriver().Diag(clang::diag::err_drv_cuda_bad_gpu_arch) << ArchStr;
          Error = true;
        } else if (A->getOption().matches(options::OPT_cuda_gpu_arch_EQ))
          GpuArchs.insert(Arch);
        else if (A->getOption().matches(options::OPT_no_cuda_gpu_arch_EQ))
          GpuArchs.erase(Arch);
        else
          llvm_unreachable("Unexpected option.");
      }

      // Collect list of GPUs remaining in the set.
      for (CudaArch Arch : GpuArchs)
        GpuArchList.push_back(Arch);

      // Default to sm_20 which is the lowest common denominator for
      // supported GPUs.  sm_20 code should work correctly, if
      // suboptimally, on all newer GPUs.
      if (GpuArchList.empty())
        GpuArchList.push_back(DefaultCudaArch);

      return Error;
    }
  };

  /// \brief CUDA action builder. It injects device code in the host backend
  /// action.
  class CudaActionBuilder final : public CudaActionBuilderBase {
  public:
    CudaActionBuilder(Compilation &C, DerivedArgList &Args,
                      const Driver::InputList &Inputs)
        : CudaActionBuilderBase(C, Args, Inputs, Action::OFK_Cuda) {
      DefaultCudaArch = CudaArch::SM_20;
    }

    ActionBuilderReturnCode
    getDeviceDependences(OffloadAction::DeviceDependences &DA,
                         phases::ID CurPhase, phases::ID FinalPhase,
                         PhasesTy &Phases) override {
      if (!IsActive)
        return ABRT_Inactive;

      // If we don't have more CUDA actions, we don't have any dependences to
      // create for the host.
      if (CudaDeviceActions.empty())
        return ABRT_Success;

      assert(CudaDeviceActions.size() == GpuArchList.size() &&
             "Expecting one action per GPU architecture.");
      assert(!CompileHostOnly &&
             "Not expecting CUDA actions in host-only compilation.");

      // If we are generating code for the device or we are in a backend phase,
      // we attempt to generate the fat binary. We compile each arch to ptx and
      // assemble to cubin, then feed the cubin *and* the ptx into a device
      // "link" action, which uses fatbinary to combine these cubins into one
      // fatbin.  The fatbin is then an input to the host action if not in
      // device-only mode.
      if (CompileDeviceOnly || CurPhase == phases::Backend) {
        ActionList DeviceActions;
        for (unsigned I = 0, E = GpuArchList.size(); I != E; ++I) {
          // Produce the device action from the current phase up to the assemble
          // phase.
          for (auto Ph : Phases) {
            // Skip the phases that were already dealt with.
            if (Ph < CurPhase)
              continue;
            // We have to be consistent with the host final phase.
            if (Ph > FinalPhase)
              break;

            CudaDeviceActions[I] = C.getDriver().ConstructPhaseAction(
                C, Args, Ph, CudaDeviceActions[I], Action::OFK_Cuda);

            if (Ph == phases::Assemble)
              break;
          }

          // If we didn't reach the assemble phase, we can't generate the fat
          // binary. We don't need to generate the fat binary if we are not in
          // device-only mode.
          if (!isa<AssembleJobAction>(CudaDeviceActions[I]) ||
              CompileDeviceOnly)
            continue;

          Action *AssembleAction = CudaDeviceActions[I];
          assert(AssembleAction->getType() == types::TY_Object);
          assert(AssembleAction->getInputs().size() == 1);

          Action *BackendAction = AssembleAction->getInputs()[0];
          assert(BackendAction->getType() == types::TY_PP_Asm);

          for (auto &A : {AssembleAction, BackendAction}) {
            OffloadAction::DeviceDependences DDep;
            DDep.add(*A, *ToolChains.front(), CudaArchToString(GpuArchList[I]),
                     Action::OFK_Cuda);
            DeviceActions.push_back(
                C.MakeAction<OffloadAction>(DDep, A->getType()));
          }
        }

        // We generate the fat binary if we have device input actions.
        if (!DeviceActions.empty()) {
          CudaFatBinary =
              C.MakeAction<LinkJobAction>(DeviceActions, types::TY_CUDA_FATBIN);

          if (!CompileDeviceOnly) {
            DA.add(*CudaFatBinary, *ToolChains.front(), /*BoundArch=*/nullptr,
                   Action::OFK_Cuda);
            // Clear the fat binary, it is already a dependence to an host
            // action.
            CudaFatBinary = nullptr;
          }

          // Remove the CUDA actions as they are already connected to an host
          // action or fat binary.
          CudaDeviceActions.clear();
        }

        // We avoid creating host action in device-only mode.
        return CompileDeviceOnly ? ABRT_Ignore_Host : ABRT_Success;
      } else if (CurPhase > phases::Backend) {
        // If we are past the backend phase and still have a device action, we
        // don't have to do anything as this action is already a device
        // top-level action.
        return ABRT_Success;
      }

      assert(CurPhase < phases::Backend && "Generating single CUDA "
                                           "instructions should only occur "
                                           "before the backend phase!");

      // By default, we produce an action for each device arch.
      for (Action *&A : CudaDeviceActions)
        A = C.getDriver().ConstructPhaseAction(C, Args, CurPhase, A);

      return ABRT_Success;
    }
  };
  /// \brief HIP action builder. It injects device code in the host backend
  /// action.
  class HIPActionBuilder final : public CudaActionBuilderBase {
    /// The linker inputs obtained for each device arch.
    SmallVector<ActionList, 8> DeviceLinkerInputs;

  public:
    HIPActionBuilder(Compilation &C, DerivedArgList &Args,
                     const Driver::InputList &Inputs)
        : CudaActionBuilderBase(C, Args, Inputs, Action::OFK_HIP) {
      DefaultCudaArch = CudaArch::GFX803;
    }

    bool canUseBundlerUnbundler() const override { return true; }

    ActionBuilderReturnCode
    getDeviceDependences(OffloadAction::DeviceDependences &DA,
                         phases::ID CurPhase, phases::ID FinalPhase,
                         PhasesTy &Phases) override {
      // amdgcn does not support linking of object files, therefore we skip
      // backend and assemble phases to output LLVM IR. Except for generating
      // non-relocatable device coee, where we generate fat binary for device
      // code and pass to host in Backend phase.
      if (CudaDeviceActions.empty() ||
          (CurPhase == phases::Backend && Relocatable) ||
          CurPhase == phases::Assemble)
        return ABRT_Success;

      assert(((CurPhase == phases::Link && Relocatable) ||
              CudaDeviceActions.size() == GpuArchList.size()) &&
             "Expecting one action per GPU architecture.");
      assert(!CompileHostOnly &&
             "Not expecting CUDA actions in host-only compilation.");

      if (!Relocatable && CurPhase == phases::Backend && !EmitLLVM &&
          !EmitAsm) {
        // If we are in backend phase, we attempt to generate the fat binary.
        // We compile each arch to IR and use a link action to generate code
        // object containing ISA. Then we use a special "link" action to create
        // a fat binary containing all the code objects for different GPU's.
        // The fat binary is then an input to the host action.
        for (unsigned I = 0, E = GpuArchList.size(); I != E; ++I) {
          // Create a link action to link device IR with device library
          // and generate ISA.
          ActionList AL;
          AL.push_back(CudaDeviceActions[I]);
          CudaDeviceActions[I] =
              C.MakeAction<LinkJobAction>(AL, types::TY_Image);

          // OffloadingActionBuilder propagates device arch until an offload
          // action. Since the next action for creating fatbin does
          // not have device arch, whereas the above link action and its input
          // have device arch, an offload action is needed to stop the null
          // device arch of the next action being propagated to the above link
          // action.
          OffloadAction::DeviceDependences DDep;
          DDep.add(*CudaDeviceActions[I], *ToolChains.front(),
                   CudaArchToString(GpuArchList[I]), AssociatedOffloadKind);
          CudaDeviceActions[I] = C.MakeAction<OffloadAction>(
              DDep, CudaDeviceActions[I]->getType());
        }
        // Create HIP fat binary with a special "link" action.
        CudaFatBinary =
            C.MakeAction<LinkJobAction>(CudaDeviceActions,
                types::TY_HIP_FATBIN);

        if (!CompileDeviceOnly) {
          DA.add(*CudaFatBinary, *ToolChains.front(), /*BoundArch=*/nullptr,
                 AssociatedOffloadKind);
          // Clear the fat binary, it is already a dependence to an host
          // action.
          CudaFatBinary = nullptr;
        }

        // Remove the CUDA actions as they are already connected to an host
        // action or fat binary.
        CudaDeviceActions.clear();

        return CompileDeviceOnly ? ABRT_Ignore_Host : ABRT_Success;
      } else if (CurPhase == phases::Link) {
        // Save CudaDeviceActions to DeviceLinkerInputs for each GPU subarch.
        // This happens to each device action originated from each input file.
        // Later on, device actions in DeviceLinkerInputs are used to create
        // device link actions in appendLinkDependences and the created device
        // link actions are passed to the offload action as device dependence.
        DeviceLinkerInputs.resize(CudaDeviceActions.size());
        auto LI = DeviceLinkerInputs.begin();
        for (auto *A : CudaDeviceActions) {
          LI->push_back(A);
          ++LI;
        }

        // We will pass the device action as a host dependence, so we don't
        // need to do anything else with them.
        CudaDeviceActions.clear();
        return ABRT_Success;
      }

      // By default, we produce an action for each device arch.
      for (Action *&A : CudaDeviceActions)
        A = C.getDriver().ConstructPhaseAction(C, Args, CurPhase, A,
                                               AssociatedOffloadKind);

      return (CompileDeviceOnly && CurPhase == FinalPhase) ? ABRT_Ignore_Host
                                                           : ABRT_Success;
    }

    void appendLinkDependences(OffloadAction::DeviceDependences &DA) override {
      // Append a new link action for each device.
      unsigned I = 0;
      for (auto &LI : DeviceLinkerInputs) {
        auto *DeviceLinkAction =
            C.MakeAction<LinkJobAction>(LI, types::TY_Image);
        DA.add(*DeviceLinkAction, *ToolChains[0],
               CudaArchToString(GpuArchList[I]), AssociatedOffloadKind);
        ++I;
      }
    }
  };

  /// OpenMP action builder. The host bitcode is passed to the device frontend
  /// and all the device linked images are passed to the host link phase.
  class OpenMPActionBuilder final : public DeviceActionBuilder {
    /// The OpenMP actions for the current input.
    ActionList OpenMPDeviceActions;

    /// The linker inputs obtained for each toolchain.
    SmallVector<ActionList, 8> DeviceLinkerInputs;

  public:
    OpenMPActionBuilder(Compilation &C, DerivedArgList &Args,
                        const Driver::InputList &Inputs)
        : DeviceActionBuilder(C, Args, Inputs, Action::OFK_OpenMP) {}

    ActionBuilderReturnCode
    getDeviceDependences(OffloadAction::DeviceDependences &DA,
                         phases::ID CurPhase, phases::ID FinalPhase,
                         PhasesTy &Phases) override {
      if (OpenMPDeviceActions.empty())
        return ABRT_Inactive;

      // We should always have an action for each input.
      assert(OpenMPDeviceActions.size() == ToolChains.size() &&
             "Number of OpenMP actions and toolchains do not match.");

      // The host only depends on device action in the linking phase, when all
      // the device images have to be embedded in the host image.
      if (CurPhase == phases::Link) {
        assert(ToolChains.size() == DeviceLinkerInputs.size() &&
               "Toolchains and linker inputs sizes do not match.");
        auto LI = DeviceLinkerInputs.begin();
        for (auto *A : OpenMPDeviceActions) {
          LI->push_back(A);
          ++LI;
        }

        // We passed the device action as a host dependence, so we don't need to
        // do anything else with them.
        OpenMPDeviceActions.clear();
        return ABRT_Success;
      }

      // By default, we produce an action for each device arch.
      for (Action *&A : OpenMPDeviceActions)
        A = C.getDriver().ConstructPhaseAction(C, Args, CurPhase, A);

      return ABRT_Success;
    }

    ActionBuilderReturnCode addDeviceDepences(Action *HostAction) override {

      // If this is an input action replicate it for each OpenMP toolchain.
      if (auto *IA = dyn_cast<InputAction>(HostAction)) {
        OpenMPDeviceActions.clear();
        for (unsigned I = 0; I < ToolChains.size(); ++I)
          OpenMPDeviceActions.push_back(
              C.MakeAction<InputAction>(IA->getInputArg(), IA->getType()));
        return ABRT_Success;
      }

      // If this is an unbundling action use it as is for each OpenMP toolchain.
      if (auto *UA = dyn_cast<OffloadUnbundlingJobAction>(HostAction)) {
        OpenMPDeviceActions.clear();
        auto *IA = cast<InputAction>(UA->getInputs().back());
        std::string FileName = IA->getInputArg().getAsString(Args);
        // Check if the type of the file is the same as the action. Do not
        // unbundle it if it is not. Do not unbundle .so files, for example,
        // which are not object files.
        if (IA->getType() == types::TY_Object &&
            (!llvm::sys::path::has_extension(FileName) ||
             types::lookupTypeForExtension(
                 llvm::sys::path::extension(FileName).drop_front()) !=
                 types::TY_Object))
          return ABRT_Inactive;
        for (unsigned I = 0; I < ToolChains.size(); ++I) {
          OpenMPDeviceActions.push_back(UA);
          UA->registerDependentActionInfo(
              ToolChains[I], /*BoundArch=*/StringRef(), Action::OFK_OpenMP);
        }
        return ABRT_Success;
      }

      // When generating code for OpenMP we use the host compile phase result as
      // a dependence to the device compile phase so that it can learn what
      // declarations should be emitted. However, this is not the only use for
      // the host action, so we prevent it from being collapsed.
      if (isa<CompileJobAction>(HostAction)) {
        HostAction->setCannotBeCollapsedWithNextDependentAction();
        assert(ToolChains.size() == OpenMPDeviceActions.size() &&
               "Toolchains and device action sizes do not match.");
        OffloadAction::HostDependence HDep(
            *HostAction, *C.getSingleOffloadToolChain<Action::OFK_Host>(),
            /*BoundArch=*/nullptr, Action::OFK_OpenMP);
        auto TC = ToolChains.begin();
        for (Action *&A : OpenMPDeviceActions) {
          assert(isa<CompileJobAction>(A));
          OffloadAction::DeviceDependences DDep;
          DDep.add(*A, **TC, /*BoundArch=*/nullptr, Action::OFK_OpenMP);
          A = C.MakeAction<OffloadAction>(HDep, DDep);
          ++TC;
        }
      }
      return ABRT_Success;
    }

    void appendTopLevelActions(ActionList &AL) override {
      if (OpenMPDeviceActions.empty())
        return;

      // We should always have an action for each input.
      assert(OpenMPDeviceActions.size() == ToolChains.size() &&
             "Number of OpenMP actions and toolchains do not match.");

      // Append all device actions followed by the proper offload action.
      auto TI = ToolChains.begin();
      for (auto *A : OpenMPDeviceActions) {
        OffloadAction::DeviceDependences Dep;
        Dep.add(*A, **TI, /*BoundArch=*/nullptr, Action::OFK_OpenMP);
        AL.push_back(C.MakeAction<OffloadAction>(Dep, A->getType()));
        ++TI;
      }
      // We no longer need the action stored in this builder.
      OpenMPDeviceActions.clear();
    }

    void appendLinkActions(ActionList &AL) override {
      assert(ToolChains.size() == DeviceLinkerInputs.size() &&
             "Toolchains and linker inputs sizes do not match.");

      // Append a new link action for each device.
      auto TC = ToolChains.begin();
      for (auto &LI : DeviceLinkerInputs) {
        auto *DeviceLinkAction =
            C.MakeAction<LinkJobAction>(LI, types::TY_Image);
        OffloadAction::DeviceDependences DeviceLinkDeps;
        DeviceLinkDeps.add(*DeviceLinkAction, **TC, /*BoundArch=*/nullptr,
		        Action::OFK_OpenMP);
        AL.push_back(C.MakeAction<OffloadAction>(DeviceLinkDeps,
            DeviceLinkAction->getType()));
        ++TC;
      }
      DeviceLinkerInputs.clear();
    }

    void appendLinkDependences(OffloadAction::DeviceDependences &DA) override {}

    bool initialize() override {
      // Get the OpenMP toolchains. If we don't get any, the action builder will
      // know there is nothing to do related to OpenMP offloading.
      auto OpenMPTCRange = C.getOffloadToolChains<Action::OFK_OpenMP>();
      for (auto TI = OpenMPTCRange.first, TE = OpenMPTCRange.second; TI != TE;
           ++TI)
        ToolChains.push_back(TI->second);

      DeviceLinkerInputs.resize(ToolChains.size());
      return false;
    }

    bool canUseBundlerUnbundler() const override {
      // OpenMP should use bundled files whenever possible.
      return true;
    }
  };

  ///
  /// TODO: Add the implementation for other specialized builders here.
  ///

  /// Specialized builders being used by this offloading action builder.
  SmallVector<DeviceActionBuilder *, 4> SpecializedBuilders;

  /// Flag set to true if all valid builders allow file bundling/unbundling.
  bool CanUseBundler;

public:
  OffloadingActionBuilder(Compilation &C, DerivedArgList &Args,
                          const Driver::InputList &Inputs)
      : C(C) {
    // Create a specialized builder for each device toolchain.

    IsValid = true;

    // Create a specialized builder for CUDA.
    SpecializedBuilders.push_back(new CudaActionBuilder(C, Args, Inputs));

    // Create a specialized builder for HIP.
    SpecializedBuilders.push_back(new HIPActionBuilder(C, Args, Inputs));

    // Create a specialized builder for OpenMP.
    SpecializedBuilders.push_back(new OpenMPActionBuilder(C, Args, Inputs));

    //
    // TODO: Build other specialized builders here.
    //

    // Initialize all the builders, keeping track of errors. If all valid
    // builders agree that we can use bundling, set the flag to true.
    unsigned ValidBuilders = 0u;
    unsigned ValidBuildersSupportingBundling = 0u;
    for (auto *SB : SpecializedBuilders) {
      IsValid = IsValid && !SB->initialize();

      // Update the counters if the builder is valid.
      if (SB->isValid()) {
        ++ValidBuilders;
        if (SB->canUseBundlerUnbundler())
          ++ValidBuildersSupportingBundling;
      }
    }
    CanUseBundler =
        ValidBuilders && ValidBuilders == ValidBuildersSupportingBundling;
  }

  ~OffloadingActionBuilder() {
    for (auto *SB : SpecializedBuilders)
      delete SB;
  }

  /// Generate an action that adds device dependences (if any) to a host action.
  /// If no device dependence actions exist, just return the host action \a
  /// HostAction. If an error is found or if no builder requires the host action
  /// to be generated, return nullptr.
  Action *
  addDeviceDependencesToHostAction(Action *HostAction, const Arg *InputArg,
                                   phases::ID CurPhase, phases::ID FinalPhase,
                                   DeviceActionBuilder::PhasesTy &Phases) {
    if (!IsValid)
      return nullptr;

    if (SpecializedBuilders.empty())
      return HostAction;

    assert(HostAction && "Invalid host action!");

    OffloadAction::DeviceDependences DDeps;
    // Check if all the programming models agree we should not emit the host
    // action. Also, keep track of the offloading kinds employed.
    auto &OffloadKind = InputArgToOffloadKindMap[InputArg];
    unsigned InactiveBuilders = 0u;
    unsigned IgnoringBuilders = 0u;
    for (auto *SB : SpecializedBuilders) {
      if (!SB->isValid()) {
        ++InactiveBuilders;
        continue;
      }

      auto RetCode =
          SB->getDeviceDependences(DDeps, CurPhase, FinalPhase, Phases);

      // If the builder explicitly says the host action should be ignored,
      // we need to increment the variable that tracks the builders that request
      // the host object to be ignored.
      if (RetCode == DeviceActionBuilder::ABRT_Ignore_Host)
        ++IgnoringBuilders;

      // Unless the builder was inactive for this action, we have to record the
      // offload kind because the host will have to use it.
      if (RetCode != DeviceActionBuilder::ABRT_Inactive)
        OffloadKind |= SB->getAssociatedOffloadKind();
    }

    // If all builders agree that the host object should be ignored, just return
    // nullptr.
    if (IgnoringBuilders &&
        SpecializedBuilders.size() == (InactiveBuilders + IgnoringBuilders))
      return nullptr;

    if (DDeps.getActions().empty())
      return HostAction;

    // We have dependences we need to bundle together. We use an offload action
    // for that.
    OffloadAction::HostDependence HDep(
        *HostAction, *C.getSingleOffloadToolChain<Action::OFK_Host>(),
        /*BoundArch=*/nullptr, DDeps);
    return C.MakeAction<OffloadAction>(HDep, DDeps);
  }

  /// Generate an action that adds a host dependence to a device action. The
  /// results will be kept in this action builder. Return true if an error was
  /// found.
  bool addHostDependenceToDeviceActions(Action *&HostAction,
                                        const Arg *InputArg) {
    if (!IsValid)
      return true;

    // If we are supporting bundling/unbundling and the current action is an
    // input action of non-source file, we replace the host action by the
    // unbundling action. The bundler tool has the logic to detect if an input
    // is a bundle or not and if the input is not a bundle it assumes it is a
    // host file. Therefore it is safe to create an unbundling action even if
    // the input is not a bundle.
    if (CanUseBundler && isa<InputAction>(HostAction) &&
        InputArg->getOption().getKind() == llvm::opt::Option::InputClass &&
        !types::isSrcFile(HostAction->getType())) {
      auto UnbundlingHostAction =
          C.MakeAction<OffloadUnbundlingJobAction>(HostAction);
      UnbundlingHostAction->registerDependentActionInfo(
          C.getSingleOffloadToolChain<Action::OFK_Host>(),
          /*BoundArch=*/StringRef(), Action::OFK_Host);
      HostAction = UnbundlingHostAction;
    }

    assert(HostAction && "Invalid host action!");

    // Register the offload kinds that are used.
    auto &OffloadKind = InputArgToOffloadKindMap[InputArg];
    for (auto *SB : SpecializedBuilders) {
      if (!SB->isValid())
        continue;

      auto RetCode = SB->addDeviceDepences(HostAction);

      // Host dependences for device actions are not compatible with that same
      // action being ignored.
      assert(RetCode != DeviceActionBuilder::ABRT_Ignore_Host &&
             "Host dependence not expected to be ignored.!");

      // Unless the builder was inactive for this action, we have to record the
      // offload kind because the host will have to use it.
      if (RetCode != DeviceActionBuilder::ABRT_Inactive)
        OffloadKind |= SB->getAssociatedOffloadKind();
    }

    // Do not use unbundler if the Host does not depend on device action.
    if (OffloadKind == Action::OFK_None && CanUseBundler)
      if (auto *UA = dyn_cast<OffloadUnbundlingJobAction>(HostAction))
        HostAction = UA->getInputs().back();

    return false;
  }

  /// Add the offloading top level actions to the provided action list. This
  /// function can replace the host action by a bundling action if the
  /// programming models allow it.
  bool appendTopLevelActions(ActionList &AL, Action *HostAction,
                             const Arg *InputArg) {
    // Get the device actions to be appended.
    ActionList OffloadAL;
    for (auto *SB : SpecializedBuilders) {
      if (!SB->isValid())
        continue;
      SB->appendTopLevelActions(OffloadAL);
    }

    // If we can use the bundler, replace the host action by the bundling one in
    // the resulting list. Otherwise, just append the device actions. For
    // device only compilation, HostAction is a null pointer, therefore only do
    // this when HostAction is not a null pointer.
    if (CanUseBundler && HostAction &&
        HostAction->getType() != types::TY_Nothing && !OffloadAL.empty()) {
      // Add the host action to the list in order to create the bundling action.
      OffloadAL.push_back(HostAction);

      // We expect that the host action was just appended to the action list
      // before this method was called.
      assert(HostAction == AL.back() && "Host action not in the list??");
      HostAction = C.MakeAction<OffloadBundlingJobAction>(OffloadAL);
      AL.back() = HostAction;
    } else
      AL.append(OffloadAL.begin(), OffloadAL.end());

    // Propagate to the current host action (if any) the offload information
    // associated with the current input.
    if (HostAction)
      HostAction->propagateHostOffloadInfo(InputArgToOffloadKindMap[InputArg],
                                           /*BoundArch=*/nullptr);
    return false;
  }

  Action* makeHostLinkAction() {
    // Build a list of device linking actions.
    ActionList DeviceAL;
    for (DeviceActionBuilder *SB : SpecializedBuilders) {
      if (!SB->isValid())
        continue;
      SB->appendLinkActions(DeviceAL);
    }

    if (DeviceAL.empty())
      return nullptr;

    // Create wrapper bitcode from the result of device link actions and compile
    // it to an object which will be added to the host link command.
    auto *BC = C.MakeAction<OffloadWrapperJobAction>(DeviceAL, types::TY_LLVM_BC);
    auto *ASM = C.MakeAction<BackendJobAction>(BC, types::TY_PP_Asm);
    return C.MakeAction<AssembleJobAction>(ASM, types::TY_Object);
  }

  /// Processes the host linker action. This currently consists of replacing it
  /// with an offload action if there are device link objects and propagate to
  /// the host action all the offload kinds used in the current compilation. The
  /// resulting action is returned.
  Action *processHostLinkAction(Action *HostAction) {
    // Add all the dependences from the device linking actions.
    OffloadAction::DeviceDependences DDeps;
    for (auto *SB : SpecializedBuilders) {
      if (!SB->isValid())
        continue;

      SB->appendLinkDependences(DDeps);
    }

    // Calculate all the offload kinds used in the current compilation.
    unsigned ActiveOffloadKinds = 0u;
    for (auto &I : InputArgToOffloadKindMap)
      ActiveOffloadKinds |= I.second;

    // If we don't have device dependencies, we don't have to create an offload
    // action.
    if (DDeps.getActions().empty()) {
      // Propagate all the active kinds to host action. Given that it is a link
      // action it is assumed to depend on all actions generated so far.
      HostAction->propagateHostOffloadInfo(ActiveOffloadKinds,
                                           /*BoundArch=*/nullptr);
      return HostAction;
    }

    // Create the offload action with all dependences. When an offload action
    // is created the kinds are propagated to the host action, so we don't have
    // to do that explicitly here.
    OffloadAction::HostDependence HDep(
        *HostAction, *C.getSingleOffloadToolChain<Action::OFK_Host>(),
        /*BoundArch*/ nullptr, ActiveOffloadKinds);
    return C.MakeAction<OffloadAction>(HDep, DDeps);
  }
};
} // anonymous namespace.

void Driver::handleArguments(Compilation &C, DerivedArgList &Args,
                             const InputList &Inputs,
                             ActionList &Actions) const {

  // Ignore /Yc/Yu if both /Yc and /Yu passed but with different filenames.
  Arg *YcArg = Args.getLastArg(options::OPT__SLASH_Yc);
  Arg *YuArg = Args.getLastArg(options::OPT__SLASH_Yu);
  if (YcArg && YuArg && strcmp(YcArg->getValue(), YuArg->getValue()) != 0) {
    Diag(clang::diag::warn_drv_ycyu_different_arg_clang_cl);
    Args.eraseArg(options::OPT__SLASH_Yc);
    Args.eraseArg(options::OPT__SLASH_Yu);
    YcArg = YuArg = nullptr;
  }
  if (YcArg && Inputs.size() > 1) {
    Diag(clang::diag::warn_drv_yc_multiple_inputs_clang_cl);
    Args.eraseArg(options::OPT__SLASH_Yc);
    YcArg = nullptr;
  }

  Arg *FinalPhaseArg;
  phases::ID FinalPhase = getFinalPhase(Args, &FinalPhaseArg);

  if (FinalPhase == phases::Link) {
    if (Args.hasArg(options::OPT_emit_llvm))
      Diag(clang::diag::err_drv_emit_llvm_link);
    if (IsCLMode() && LTOMode != LTOK_None &&
        !Args.getLastArgValue(options::OPT_fuse_ld_EQ).equals_lower("lld"))
      Diag(clang::diag::err_drv_lto_without_lld);
  }

  if (FinalPhase == phases::Preprocess || Args.hasArg(options::OPT__SLASH_Y_)) {
    // If only preprocessing or /Y- is used, all pch handling is disabled.
    // Rather than check for it everywhere, just remove clang-cl pch-related
    // flags here.
    Args.eraseArg(options::OPT__SLASH_Fp);
    Args.eraseArg(options::OPT__SLASH_Yc);
    Args.eraseArg(options::OPT__SLASH_Yu);
    YcArg = YuArg = nullptr;
  }

  unsigned LastPLSize = 0;
  for (auto &I : Inputs) {
    types::ID InputType = I.first;
    const Arg *InputArg = I.second;

    llvm::SmallVector<phases::ID, phases::MaxNumberOfPhases> PL;
    types::getCompilationPhases(InputType, PL);
    LastPLSize = PL.size();

    // If the first step comes after the final phase we are doing as part of
    // this compilation, warn the user about it.
    phases::ID InitialPhase = PL[0];
    if (InitialPhase > FinalPhase) {
      if (InputArg->isClaimed())
        continue;

      // Claim here to avoid the more general unused warning.
      InputArg->claim();

      // Suppress all unused style warnings with -Qunused-arguments
      if (Args.hasArg(options::OPT_Qunused_arguments))
        continue;

      // Special case when final phase determined by binary name, rather than
      // by a command-line argument with a corresponding Arg.
      if (CCCIsCPP())
        Diag(clang::diag::warn_drv_input_file_unused_by_cpp)
            << InputArg->getAsString(Args) << getPhaseName(InitialPhase);
      // Special case '-E' warning on a previously preprocessed file to make
      // more sense.
      else if (InitialPhase == phases::Compile &&
               (Args.getLastArg(options::OPT__SLASH_EP,
                                options::OPT__SLASH_P) ||
                Args.getLastArg(options::OPT_E) ||
                Args.getLastArg(options::OPT_M, options::OPT_MM)) &&
               getPreprocessedType(InputType) == types::TY_INVALID)
        Diag(clang::diag::warn_drv_preprocessed_input_file_unused)
            << InputArg->getAsString(Args) << !!FinalPhaseArg
            << (FinalPhaseArg ? FinalPhaseArg->getOption().getName() : "");
      else
        Diag(clang::diag::warn_drv_input_file_unused)
            << InputArg->getAsString(Args) << getPhaseName(InitialPhase)
            << !!FinalPhaseArg
            << (FinalPhaseArg ? FinalPhaseArg->getOption().getName() : "");
      continue;
    }

    if (YcArg) {
      // Add a separate precompile phase for the compile phase.
      if (FinalPhase >= phases::Compile) {
        const types::ID HeaderType = lookupHeaderTypeForSourceType(InputType);
        llvm::SmallVector<phases::ID, phases::MaxNumberOfPhases> PCHPL;
        types::getCompilationPhases(HeaderType, PCHPL);
        // Build the pipeline for the pch file.
        Action *ClangClPch = C.MakeAction<InputAction>(*InputArg, HeaderType);
        for (phases::ID Phase : PCHPL)
          ClangClPch = ConstructPhaseAction(C, Args, Phase, ClangClPch);
        assert(ClangClPch);
        Actions.push_back(ClangClPch);
        // The driver currently exits after the first failed command.  This
        // relies on that behavior, to make sure if the pch generation fails,
        // the main compilation won't run.
        // FIXME: If the main compilation fails, the PCH generation should
        // probably not be considered successful either.
      }
    }
  }

  // If we are linking, claim any options which are obviously only used for
  // compilation.
  // FIXME: Understand why the last Phase List length is used here.
  if (FinalPhase == phases::Link && LastPLSize == 1) {
    Args.ClaimAllArgs(options::OPT_CompileOnly_Group);
    Args.ClaimAllArgs(options::OPT_cl_compile_Group);
  }
}

void Driver::BuildActions(Compilation &C, DerivedArgList &Args,
                          const InputList &Inputs, ActionList &Actions) const {
  llvm::PrettyStackTraceString CrashInfo("Building compilation actions");

  if (!SuppressMissingInputWarning && Inputs.empty()) {
    Diag(clang::diag::err_drv_no_input_files);
    return;
  }

  // Reject -Z* at the top level, these options should never have been exposed
  // by gcc.
  if (Arg *A = Args.getLastArg(options::OPT_Z_Joined))
    Diag(clang::diag::err_drv_use_of_Z_option) << A->getAsString(Args);

  // Diagnose misuse of /Fo.
  if (Arg *A = Args.getLastArg(options::OPT__SLASH_Fo)) {
    StringRef V = A->getValue();
    if (Inputs.size() > 1 && !V.empty() &&
        !llvm::sys::path::is_separator(V.back())) {
      // Check whether /Fo tries to name an output file for multiple inputs.
      Diag(clang::diag::err_drv_out_file_argument_with_multiple_sources)
          << A->getSpelling() << V;
      Args.eraseArg(options::OPT__SLASH_Fo);
    }
  }

  // Diagnose misuse of /Fa.
  if (Arg *A = Args.getLastArg(options::OPT__SLASH_Fa)) {
    StringRef V = A->getValue();
    if (Inputs.size() > 1 && !V.empty() &&
        !llvm::sys::path::is_separator(V.back())) {
      // Check whether /Fa tries to name an asm file for multiple inputs.
      Diag(clang::diag::err_drv_out_file_argument_with_multiple_sources)
          << A->getSpelling() << V;
      Args.eraseArg(options::OPT__SLASH_Fa);
    }
  }

  // Diagnose misuse of /o.
  if (Arg *A = Args.getLastArg(options::OPT__SLASH_o)) {
    if (A->getValue()[0] == '\0') {
      // It has to have a value.
      Diag(clang::diag::err_drv_missing_argument) << A->getSpelling() << 1;
      Args.eraseArg(options::OPT__SLASH_o);
    }
  }

  handleArguments(C, Args, Inputs, Actions);

  // Builder to be used to build offloading actions.
  OffloadingActionBuilder OffloadBuilder(C, Args, Inputs);

  // Construct the actions to perform.
  HeaderModulePrecompileJobAction *HeaderModuleAction = nullptr;
  ActionList LinkerInputs;
  ActionList MergerInputs;

  for (auto &I : Inputs) {
    types::ID InputType = I.first;
    const Arg *InputArg = I.second;

    llvm::SmallVector<phases::ID, phases::MaxNumberOfPhases> PL;
    types::getCompilationPhases(*this, Args, InputType, PL);
    if (PL.empty())
      continue;

    llvm::SmallVector<phases::ID, phases::MaxNumberOfPhases> FullPL;
    types::getCompilationPhases(InputType, FullPL);

    // Build the pipeline for this file.
    Action *Current = C.MakeAction<InputAction>(*InputArg, InputType);

    // Use the current host action in any of the offloading actions, if
    // required.
    if (OffloadBuilder.addHostDependenceToDeviceActions(Current, InputArg))
      break;

    for (phases::ID Phase : PL) {

      // Add any offload action the host action depends on.
      Current = OffloadBuilder.addDeviceDependencesToHostAction(
          Current, InputArg, Phase, PL.back(), FullPL);
      if (!Current)
        break;

      // Queue linker inputs.
      if (Phase == phases::Link) {
        assert(Phase == PL.back() && "linking must be final compilation step.");
        LinkerInputs.push_back(Current);
        Current = nullptr;
        break;
      }

      // TODO: Consider removing this because the merged may not end up being
      // the final Phase in the pipeline. Perhaps the merged could just merge
      // and then pass an artifact of some sort to the Link Phase.
      // Queue merger inputs.
      if (Phase == phases::IfsMerge) {
        assert(Phase == PL.back() && "merging must be final compilation step.");
        MergerInputs.push_back(Current);
        Current = nullptr;
        break;
      }

      // Each precompiled header file after a module file action is a module
      // header of that same module file, rather than being compiled to a
      // separate PCH.
      if (Phase == phases::Precompile && HeaderModuleAction &&
          getPrecompiledType(InputType) == types::TY_PCH) {
        HeaderModuleAction->addModuleHeaderInput(Current);
        Current = nullptr;
        break;
      }

      // FIXME: Should we include any prior module file outputs as inputs of
      // later actions in the same command line?

      // Otherwise construct the appropriate action.
      Action *NewCurrent = ConstructPhaseAction(C, Args, Phase, Current);

      // We didn't create a new action, so we will just move to the next phase.
      if (NewCurrent == Current)
        continue;

      if (auto *HMA = dyn_cast<HeaderModulePrecompileJobAction>(NewCurrent))
        HeaderModuleAction = HMA;

      Current = NewCurrent;

      // Use the current host action in any of the offloading actions, if
      // required.
      if (OffloadBuilder.addHostDependenceToDeviceActions(Current, InputArg))
        break;

      if (Current->getType() == types::TY_Nothing)
        break;
    }

    // If we ended with something, add to the output list.
    if (Current)
      Actions.push_back(Current);

    // Add any top level actions generated for offloading.
    OffloadBuilder.appendTopLevelActions(Actions, Current, InputArg);
  }

  // Add a link action if necessary.
  if (!LinkerInputs.empty()) {
    if (Action *Wrapper = OffloadBuilder.makeHostLinkAction())
      LinkerInputs.push_back(Wrapper);
    Action *LA = C.MakeAction<LinkJobAction>(LinkerInputs, types::TY_Image);
    LA = OffloadBuilder.processHostLinkAction(LA);
    Actions.push_back(LA);
  }

  // Add an interface stubs merge action if necessary.
  if (!MergerInputs.empty())
    Actions.push_back(
        C.MakeAction<IfsMergeJobAction>(MergerInputs, types::TY_Image));

  if (Args.hasArg(options::OPT_emit_interface_stubs)) {
    llvm::SmallVector<phases::ID, phases::MaxNumberOfPhases> PhaseList;
    if (Args.hasArg(options::OPT_c)) {
      llvm::SmallVector<phases::ID, phases::MaxNumberOfPhases> CompilePhaseList;
      types::getCompilationPhases(types::TY_IFS_CPP, CompilePhaseList);
      llvm::copy_if(CompilePhaseList, std::back_inserter(PhaseList),
                    [&](phases::ID Phase) { return Phase <= phases::Compile; });
    } else {
      types::getCompilationPhases(types::TY_IFS_CPP, PhaseList);
    }

    ActionList MergerInputs;

    for (auto &I : Inputs) {
      types::ID InputType = I.first;
      const Arg *InputArg = I.second;

      // Currently clang and the llvm assembler do not support generating symbol
      // stubs from assembly, so we skip the input on asm files. For ifs files
      // we rely on the normal pipeline setup in the pipeline setup code above.
      if (InputType == types::TY_IFS || InputType == types::TY_PP_Asm ||
          InputType == types::TY_Asm)
        continue;

      Action *Current = C.MakeAction<InputAction>(*InputArg, InputType);

      for (auto Phase : PhaseList) {
        switch (Phase) {
        default:
          llvm_unreachable(
              "IFS Pipeline can only consist of Compile followed by IfsMerge.");
        case phases::Compile: {
          // Only IfsMerge (llvm-ifs) can handle .o files by looking for ifs
          // files where the .o file is located. The compile action can not
          // handle this.
          if (InputType == types::TY_Object)
            break;

          Current = C.MakeAction<CompileJobAction>(Current, types::TY_IFS_CPP);
          break;
        }
        case phases::IfsMerge: {
          assert(Phase == PhaseList.back() &&
                 "merging must be final compilation step.");
          MergerInputs.push_back(Current);
          Current = nullptr;
          break;
        }
        }
      }

      // If we ended with something, add to the output list.
      if (Current)
        Actions.push_back(Current);
    }

    // Add an interface stubs merge action if necessary.
    if (!MergerInputs.empty())
      Actions.push_back(
          C.MakeAction<IfsMergeJobAction>(MergerInputs, types::TY_Image));
  }

  // If --print-supported-cpus, -mcpu=? or -mtune=? is specified, build a custom
  // Compile phase that prints out supported cpu models and quits.
  if (Arg *A = Args.getLastArg(options::OPT_print_supported_cpus)) {
    // Use the -mcpu=? flag as the dummy input to cc1.
    Actions.clear();
    Action *InputAc = C.MakeAction<InputAction>(*A, types::TY_C);
    Actions.push_back(
        C.MakeAction<PrecompileJobAction>(InputAc, types::TY_Nothing));
    for (auto &I : Inputs)
      I.second->claim();
  }

  // Claim ignored clang-cl options.
  Args.ClaimAllArgs(options::OPT_cl_ignored_Group);

  // Claim --cuda-host-only and --cuda-compile-host-device, which may be passed
  // to non-CUDA compilations and should not trigger warnings there.
  Args.ClaimAllArgs(options::OPT_cuda_host_only);
  Args.ClaimAllArgs(options::OPT_cuda_compile_host_device);
}

Action *Driver::ConstructPhaseAction(
    Compilation &C, const ArgList &Args, phases::ID Phase, Action *Input,
    Action::OffloadKind TargetDeviceOffloadKind) const {
  llvm::PrettyStackTraceString CrashInfo("Constructing phase actions");

  // Some types skip the assembler phase (e.g., llvm-bc), but we can't
  // encode this in the steps because the intermediate type depends on
  // arguments. Just special case here.
  if (Phase == phases::Assemble && Input->getType() != types::TY_PP_Asm)
    return Input;

  // Build the appropriate action.
  switch (Phase) {
  case phases::Link:
    llvm_unreachable("link action invalid here.");
  case phases::IfsMerge:
    llvm_unreachable("ifsmerge action invalid here.");
  case phases::Preprocess: {
    types::ID OutputTy;
    // -M and -MM specify the dependency file name by altering the output type,
    // -if -MD and -MMD are not specified.
    if (Args.hasArg(options::OPT_M, options::OPT_MM) &&
        !Args.hasArg(options::OPT_MD, options::OPT_MMD)) {
      OutputTy = types::TY_Dependencies;
    } else {
      OutputTy = Input->getType();
      if (!Args.hasFlag(options::OPT_frewrite_includes,
                        options::OPT_fno_rewrite_includes, false) &&
          !Args.hasFlag(options::OPT_frewrite_imports,
                        options::OPT_fno_rewrite_imports, false) &&
          !CCGenDiagnostics)
        OutputTy = types::getPreprocessedType(OutputTy);
      assert(OutputTy != types::TY_INVALID &&
             "Cannot preprocess this input type!");
    }
    return C.MakeAction<PreprocessJobAction>(Input, OutputTy);
  }
  case phases::Precompile: {
    types::ID OutputTy = getPrecompiledType(Input->getType());
    assert(OutputTy != types::TY_INVALID &&
           "Cannot precompile this input type!");

    // If we're given a module name, precompile header file inputs as a
    // module, not as a precompiled header.
    const char *ModName = nullptr;
    if (OutputTy == types::TY_PCH) {
      if (Arg *A = Args.getLastArg(options::OPT_fmodule_name_EQ))
        ModName = A->getValue();
      if (ModName)
        OutputTy = types::TY_ModuleFile;
    }

    if (Args.hasArg(options::OPT_fsyntax_only)) {
      // Syntax checks should not emit a PCH file
      OutputTy = types::TY_Nothing;
    }

    if (ModName)
      return C.MakeAction<HeaderModulePrecompileJobAction>(Input, OutputTy,
                                                           ModName);
    return C.MakeAction<PrecompileJobAction>(Input, OutputTy);
  }
  case phases::Compile: {
    if (Args.hasArg(options::OPT_fsyntax_only))
      return C.MakeAction<CompileJobAction>(Input, types::TY_Nothing);
    if (Args.hasArg(options::OPT_rewrite_objc))
      return C.MakeAction<CompileJobAction>(Input, types::TY_RewrittenObjC);
    if (Args.hasArg(options::OPT_rewrite_legacy_objc))
      return C.MakeAction<CompileJobAction>(Input,
                                            types::TY_RewrittenLegacyObjC);
    if (Args.hasArg(options::OPT__analyze))
      return C.MakeAction<AnalyzeJobAction>(Input, types::TY_Plist);
    if (Args.hasArg(options::OPT__migrate))
      return C.MakeAction<MigrateJobAction>(Input, types::TY_Remap);
    if (Args.hasArg(options::OPT_emit_ast))
      return C.MakeAction<CompileJobAction>(Input, types::TY_AST);
    if (Args.hasArg(options::OPT_module_file_info))
      return C.MakeAction<CompileJobAction>(Input, types::TY_ModuleFile);
    if (Args.hasArg(options::OPT_verify_pch))
      return C.MakeAction<VerifyPCHJobAction>(Input, types::TY_Nothing);
    return C.MakeAction<CompileJobAction>(Input, types::TY_LLVM_BC);
  }
  case phases::Backend: {
    if (isUsingLTO() && TargetDeviceOffloadKind == Action::OFK_None) {
      types::ID Output =
          Args.hasArg(options::OPT_S) ? types::TY_LTO_IR : types::TY_LTO_BC;
      return C.MakeAction<BackendJobAction>(Input, Output);
    }
    if (Args.hasArg(options::OPT_emit_llvm)) {
      types::ID Output =
          Args.hasArg(options::OPT_S) ? types::TY_LLVM_IR : types::TY_LLVM_BC;
      return C.MakeAction<BackendJobAction>(Input, Output);
    }
    return C.MakeAction<BackendJobAction>(Input, types::TY_PP_Asm);
  }
  case phases::Assemble:
    return C.MakeAction<AssembleJobAction>(std::move(Input), types::TY_Object);
  }

  llvm_unreachable("invalid phase in ConstructPhaseAction");
}

void Driver::BuildJobs(Compilation &C) const {
  llvm::PrettyStackTraceString CrashInfo("Building compilation jobs");

  Arg *FinalOutput = C.getArgs().getLastArg(options::OPT_o);

  // It is an error to provide a -o option if we are making multiple output
  // files. There are exceptions:
  //
  // IfsMergeJob: when generating interface stubs enabled we want to be able to
  // generate the stub file at the same time that we generate the real
  // library/a.out. So when a .o, .so, etc are the output, with clang interface
  // stubs there will also be a .ifs and .ifso at the same location.
  //
  // CompileJob of type TY_IFS_CPP: when generating interface stubs is enabled
  // and -c is passed, we still want to be able to generate a .ifs file while
  // we are also generating .o files. So we allow more than one output file in
  // this case as well.
  //
  if (FinalOutput) {
    unsigned NumOutputs = 0;
    unsigned NumIfsOutputs = 0;
    for (const Action *A : C.getActions())
      if (A->getType() != types::TY_Nothing &&
          !(A->getKind() == Action::IfsMergeJobClass ||
            (A->getType() == clang::driver::types::TY_IFS_CPP &&
             A->getKind() == clang::driver::Action::CompileJobClass &&
             0 == NumIfsOutputs++) ||
            (A->getKind() == Action::BindArchClass && A->getInputs().size() &&
             A->getInputs().front()->getKind() == Action::IfsMergeJobClass)))
        ++NumOutputs;

    if (NumOutputs > 1) {
      Diag(clang::diag::err_drv_output_argument_with_multiple_files);
      FinalOutput = nullptr;
    }
  }

  // Collect the list of architectures.
  llvm::StringSet<> ArchNames;
  if (C.getDefaultToolChain().getTriple().isOSBinFormatMachO())
    for (const Arg *A : C.getArgs())
      if (A->getOption().matches(options::OPT_arch))
        ArchNames.insert(A->getValue());

  // Set of (Action, canonical ToolChain triple) pairs we've built jobs for.
  std::map<std::pair<const Action *, std::string>, InputInfo> CachedResults;
  for (Action *A : C.getActions()) {
    // If we are linking an image for multiple archs then the linker wants
    // -arch_multiple and -final_output <final image name>. Unfortunately, this
    // doesn't fit in cleanly because we have to pass this information down.
    //
    // FIXME: This is a hack; find a cleaner way to integrate this into the
    // process.
    const char *LinkingOutput = nullptr;
    if (isa<LipoJobAction>(A)) {
      if (FinalOutput)
        LinkingOutput = FinalOutput->getValue();
      else
        LinkingOutput = getDefaultImageName();
    }

    BuildJobsForAction(C, A, &C.getDefaultToolChain(),
                       /*BoundArch*/ StringRef(),
                       /*AtTopLevel*/ true,
                       /*MultipleArchs*/ ArchNames.size() > 1,
                       /*LinkingOutput*/ LinkingOutput, CachedResults,
                       /*TargetDeviceOffloadKind*/ Action::OFK_None);
  }

  // If the user passed -Qunused-arguments or there were errors, don't warn
  // about any unused arguments.
  if (Diags.hasErrorOccurred() ||
      C.getArgs().hasArg(options::OPT_Qunused_arguments))
    return;

  // Claim -### here.
  (void)C.getArgs().hasArg(options::OPT__HASH_HASH_HASH);

  // Claim --driver-mode, --rsp-quoting, it was handled earlier.
  (void)C.getArgs().hasArg(options::OPT_driver_mode);
  (void)C.getArgs().hasArg(options::OPT_rsp_quoting);

  for (Arg *A : C.getArgs()) {
    // FIXME: It would be nice to be able to send the argument to the
    // DiagnosticsEngine, so that extra values, position, and so on could be
    // printed.
    if (!A->isClaimed()) {
      if (A->getOption().hasFlag(options::NoArgumentUnused))
        continue;

      // Suppress the warning automatically if this is just a flag, and it is an
      // instance of an argument we already claimed.
      const Option &Opt = A->getOption();
      if (Opt.getKind() == Option::FlagClass) {
        bool DuplicateClaimed = false;

        for (const Arg *AA : C.getArgs().filtered(&Opt)) {
          if (AA->isClaimed()) {
            DuplicateClaimed = true;
            break;
          }
        }

        if (DuplicateClaimed)
          continue;
      }

      // In clang-cl, don't mention unknown arguments here since they have
      // already been warned about.
      if (!IsCLMode() || !A->getOption().matches(options::OPT_UNKNOWN))
        Diag(clang::diag::warn_drv_unused_argument)
            << A->getAsString(C.getArgs());
    }
  }
}

namespace {
/// Utility class to control the collapse of dependent actions and select the
/// tools accordingly.
class ToolSelector final {
  /// The tool chain this selector refers to.
  const ToolChain &TC;

  /// The compilation this selector refers to.
  const Compilation &C;

  /// The base action this selector refers to.
  const JobAction *BaseAction;

  /// Set to true if the current toolchain refers to host actions.
  bool IsHostSelector;

  /// Set to true if save-temps and embed-bitcode functionalities are active.
  bool SaveTemps;
  bool EmbedBitcode;

  /// Get previous dependent action or null if that does not exist. If
  /// \a CanBeCollapsed is false, that action must be legal to collapse or
  /// null will be returned.
  const JobAction *getPrevDependentAction(const ActionList &Inputs,
                                          ActionList &SavedOffloadAction,
                                          bool CanBeCollapsed = true) {
    // An option can be collapsed only if it has a single input.
    if (Inputs.size() != 1)
      return nullptr;

    Action *CurAction = *Inputs.begin();
    if (CanBeCollapsed &&
        !CurAction->isCollapsingWithNextDependentActionLegal())
      return nullptr;

    // If the input action is an offload action. Look through it and save any
    // offload action that can be dropped in the event of a collapse.
    if (auto *OA = dyn_cast<OffloadAction>(CurAction)) {
      // If the dependent action is a device action, we will attempt to collapse
      // only with other device actions. Otherwise, we would do the same but
      // with host actions only.
      if (!IsHostSelector) {
        if (OA->hasSingleDeviceDependence(/*DoNotConsiderHostActions=*/true)) {
          CurAction =
              OA->getSingleDeviceDependence(/*DoNotConsiderHostActions=*/true);
          if (CanBeCollapsed &&
              !CurAction->isCollapsingWithNextDependentActionLegal())
            return nullptr;
          SavedOffloadAction.push_back(OA);
          return dyn_cast<JobAction>(CurAction);
        }
      } else if (OA->hasHostDependence()) {
        CurAction = OA->getHostDependence();
        if (CanBeCollapsed &&
            !CurAction->isCollapsingWithNextDependentActionLegal())
          return nullptr;
        SavedOffloadAction.push_back(OA);
        return dyn_cast<JobAction>(CurAction);
      }
      return nullptr;
    }

    return dyn_cast<JobAction>(CurAction);
  }

  /// Return true if an assemble action can be collapsed.
  bool canCollapseAssembleAction() const {
    return TC.useIntegratedAs() && !SaveTemps &&
           !C.getArgs().hasArg(options::OPT_via_file_asm) &&
           !C.getArgs().hasArg(options::OPT__SLASH_FA) &&
           !C.getArgs().hasArg(options::OPT__SLASH_Fa);
  }

  /// Return true if a preprocessor action can be collapsed.
  bool canCollapsePreprocessorAction() const {
    return !C.getArgs().hasArg(options::OPT_no_integrated_cpp) &&
           !C.getArgs().hasArg(options::OPT_traditional_cpp) && !SaveTemps &&
           !C.getArgs().hasArg(options::OPT_rewrite_objc);
  }

  /// Struct that relates an action with the offload actions that would be
  /// collapsed with it.
  struct JobActionInfo final {
    /// The action this info refers to.
    const JobAction *JA = nullptr;
    /// The offload actions we need to take care off if this action is
    /// collapsed.
    ActionList SavedOffloadAction;
  };

  /// Append collapsed offload actions from the give nnumber of elements in the
  /// action info array.
  static void AppendCollapsedOffloadAction(ActionList &CollapsedOffloadAction,
                                           ArrayRef<JobActionInfo> &ActionInfo,
                                           unsigned ElementNum) {
    assert(ElementNum <= ActionInfo.size() && "Invalid number of elements.");
    for (unsigned I = 0; I < ElementNum; ++I)
      CollapsedOffloadAction.append(ActionInfo[I].SavedOffloadAction.begin(),
                                    ActionInfo[I].SavedOffloadAction.end());
  }

  /// Functions that attempt to perform the combining. They detect if that is
  /// legal, and if so they update the inputs \a Inputs and the offload action
  /// that were collapsed in \a CollapsedOffloadAction. A tool that deals with
  /// the combined action is returned. If the combining is not legal or if the
  /// tool does not exist, null is returned.
  /// Currently three kinds of collapsing are supported:
  ///  - Assemble + Backend + Compile;
  ///  - Assemble + Backend ;
  ///  - Backend + Compile.
  const Tool *
  combineAssembleBackendCompile(ArrayRef<JobActionInfo> ActionInfo,
                                ActionList &Inputs,
                                ActionList &CollapsedOffloadAction) {
    if (ActionInfo.size() < 3 || !canCollapseAssembleAction())
      return nullptr;
    auto *AJ = dyn_cast<AssembleJobAction>(ActionInfo[0].JA);
    auto *BJ = dyn_cast<BackendJobAction>(ActionInfo[1].JA);
    auto *CJ = dyn_cast<CompileJobAction>(ActionInfo[2].JA);
    if (!AJ || !BJ || !CJ)
      return nullptr;

    // Get compiler tool.
    const Tool *T = TC.SelectTool(*CJ);
    if (!T)
      return nullptr;

    // When using -fembed-bitcode, it is required to have the same tool (clang)
    // for both CompilerJA and BackendJA. Otherwise, combine two stages.
    if (EmbedBitcode) {
      const Tool *BT = TC.SelectTool(*BJ);
      if (BT == T)
        return nullptr;
    }

    if (!T->hasIntegratedAssembler())
      return nullptr;

    Inputs = CJ->getInputs();
    AppendCollapsedOffloadAction(CollapsedOffloadAction, ActionInfo,
                                 /*NumElements=*/3);
    return T;
  }
  const Tool *combineAssembleBackend(ArrayRef<JobActionInfo> ActionInfo,
                                     ActionList &Inputs,
                                     ActionList &CollapsedOffloadAction) {
    if (ActionInfo.size() < 2 || !canCollapseAssembleAction())
      return nullptr;
    auto *AJ = dyn_cast<AssembleJobAction>(ActionInfo[0].JA);
    auto *BJ = dyn_cast<BackendJobAction>(ActionInfo[1].JA);
    if (!AJ || !BJ)
      return nullptr;

    // Get backend tool.
    const Tool *T = TC.SelectTool(*BJ);
    if (!T)
      return nullptr;

    if (!T->hasIntegratedAssembler())
      return nullptr;

    Inputs = BJ->getInputs();
    AppendCollapsedOffloadAction(CollapsedOffloadAction, ActionInfo,
                                 /*NumElements=*/2);
    return T;
  }
  const Tool *combineBackendCompile(ArrayRef<JobActionInfo> ActionInfo,
                                    ActionList &Inputs,
                                    ActionList &CollapsedOffloadAction) {
    if (ActionInfo.size() < 2)
      return nullptr;
    auto *BJ = dyn_cast<BackendJobAction>(ActionInfo[0].JA);
    auto *CJ = dyn_cast<CompileJobAction>(ActionInfo[1].JA);
    if (!BJ || !CJ)
      return nullptr;

    // Check if the initial input (to the compile job or its predessor if one
    // exists) is LLVM bitcode. In that case, no preprocessor step is required
    // and we can still collapse the compile and backend jobs when we have
    // -save-temps. I.e. there is no need for a separate compile job just to
    // emit unoptimized bitcode.
    bool InputIsBitcode = true;
    for (size_t i = 1; i < ActionInfo.size(); i++)
      if (ActionInfo[i].JA->getType() != types::TY_LLVM_BC &&
          ActionInfo[i].JA->getType() != types::TY_LTO_BC) {
        InputIsBitcode = false;
        break;
      }
    if (!InputIsBitcode && !canCollapsePreprocessorAction())
      return nullptr;

    // Get compiler tool.
    const Tool *T = TC.SelectTool(*CJ);
    if (!T)
      return nullptr;

    if (T->canEmitIR() && ((SaveTemps && !InputIsBitcode) || EmbedBitcode))
      return nullptr;

    Inputs = CJ->getInputs();
    AppendCollapsedOffloadAction(CollapsedOffloadAction, ActionInfo,
                                 /*NumElements=*/2);
    return T;
  }

  /// Updates the inputs if the obtained tool supports combining with
  /// preprocessor action, and the current input is indeed a preprocessor
  /// action. If combining results in the collapse of offloading actions, those
  /// are appended to \a CollapsedOffloadAction.
  void combineWithPreprocessor(const Tool *T, ActionList &Inputs,
                               ActionList &CollapsedOffloadAction) {
    if (!T || !canCollapsePreprocessorAction() || !T->hasIntegratedCPP())
      return;

    // Attempt to get a preprocessor action dependence.
    ActionList PreprocessJobOffloadActions;
    ActionList NewInputs;
    for (Action *A : Inputs) {
      auto *PJ = getPrevDependentAction({A}, PreprocessJobOffloadActions);
      if (!PJ || !isa<PreprocessJobAction>(PJ)) {
        NewInputs.push_back(A);
        continue;
      }

      // This is legal to combine. Append any offload action we found and add the
      // current input to preprocessor inputs.
      CollapsedOffloadAction.append(PreprocessJobOffloadActions.begin(),
                                    PreprocessJobOffloadActions.end());
      NewInputs.append(PJ->input_begin(), PJ->input_end());
    }
    Inputs = NewInputs;
  }

public:
  ToolSelector(const JobAction *BaseAction, const ToolChain &TC,
               const Compilation &C, bool SaveTemps, bool EmbedBitcode)
      : TC(TC), C(C), BaseAction(BaseAction), SaveTemps(SaveTemps),
        EmbedBitcode(EmbedBitcode) {
    assert(BaseAction && "Invalid base action.");
    IsHostSelector = BaseAction->getOffloadingDeviceKind() == Action::OFK_None;
  }

  /// Check if a chain of actions can be combined and return the tool that can
  /// handle the combination of actions. The pointer to the current inputs \a
  /// Inputs and the list of offload actions \a CollapsedOffloadActions
  /// connected to collapsed actions are updated accordingly. The latter enables
  /// the caller of the selector to process them afterwards instead of just
  /// dropping them. If no suitable tool is found, null will be returned.
  const Tool *getTool(ActionList &Inputs,
                      ActionList &CollapsedOffloadAction) {
    //
    // Get the largest chain of actions that we could combine.
    //

    SmallVector<JobActionInfo, 5> ActionChain(1);
    ActionChain.back().JA = BaseAction;
    while (ActionChain.back().JA) {
      const Action *CurAction = ActionChain.back().JA;

      // Grow the chain by one element.
      ActionChain.resize(ActionChain.size() + 1);
      JobActionInfo &AI = ActionChain.back();

      // Attempt to fill it with the
      AI.JA =
          getPrevDependentAction(CurAction->getInputs(), AI.SavedOffloadAction);
    }

    // Pop the last action info as it could not be filled.
    ActionChain.pop_back();

    //
    // Attempt to combine actions. If all combining attempts failed, just return
    // the tool of the provided action. At the end we attempt to combine the
    // action with any preprocessor action it may depend on.
    //

    const Tool *T = combineAssembleBackendCompile(ActionChain, Inputs,
                                                  CollapsedOffloadAction);
    if (!T)
      T = combineAssembleBackend(ActionChain, Inputs, CollapsedOffloadAction);
    if (!T)
      T = combineBackendCompile(ActionChain, Inputs, CollapsedOffloadAction);
    if (!T) {
      Inputs = BaseAction->getInputs();
      T = TC.SelectTool(*BaseAction);
    }

    combineWithPreprocessor(T, Inputs, CollapsedOffloadAction);
    return T;
  }
};
}

/// Return a string that uniquely identifies the result of a job. The bound arch
/// is not necessarily represented in the toolchain's triple -- for example,
/// armv7 and armv7s both map to the same triple -- so we need both in our map.
/// Also, we need to add the offloading device kind, as the same tool chain can
/// be used for host and device for some programming models, e.g. OpenMP.
static std::string GetTriplePlusArchString(const ToolChain *TC,
                                           StringRef BoundArch,
                                           Action::OffloadKind OffloadKind) {
  std::string TriplePlusArch = TC->getTriple().normalize();
  if (!BoundArch.empty()) {
    TriplePlusArch += "-";
    TriplePlusArch += BoundArch;
  }
  TriplePlusArch += "-";
  TriplePlusArch += Action::GetOffloadKindName(OffloadKind);
  return TriplePlusArch;
}

InputInfo Driver::BuildJobsForAction(
    Compilation &C, const Action *A, const ToolChain *TC, StringRef BoundArch,
    bool AtTopLevel, bool MultipleArchs, const char *LinkingOutput,
    std::map<std::pair<const Action *, std::string>, InputInfo> &CachedResults,
    Action::OffloadKind TargetDeviceOffloadKind) const {
  std::pair<const Action *, std::string> ActionTC = {
      A, GetTriplePlusArchString(TC, BoundArch, TargetDeviceOffloadKind)};
  auto CachedResult = CachedResults.find(ActionTC);
  if (CachedResult != CachedResults.end()) {
    return CachedResult->second;
  }
  InputInfo Result = BuildJobsForActionNoCache(
      C, A, TC, BoundArch, AtTopLevel, MultipleArchs, LinkingOutput,
      CachedResults, TargetDeviceOffloadKind);
  CachedResults[ActionTC] = Result;
  return Result;
}

InputInfo Driver::BuildJobsForActionNoCache(
    Compilation &C, const Action *A, const ToolChain *TC, StringRef BoundArch,
    bool AtTopLevel, bool MultipleArchs, const char *LinkingOutput,
    std::map<std::pair<const Action *, std::string>, InputInfo> &CachedResults,
    Action::OffloadKind TargetDeviceOffloadKind) const {
  llvm::PrettyStackTraceString CrashInfo("Building compilation jobs");

  InputInfoList OffloadDependencesInputInfo;
  bool BuildingForOffloadDevice = TargetDeviceOffloadKind != Action::OFK_None;
  if (const OffloadAction *OA = dyn_cast<OffloadAction>(A)) {
    // The 'Darwin' toolchain is initialized only when its arguments are
    // computed. Get the default arguments for OFK_None to ensure that
    // initialization is performed before processing the offload action.
    // FIXME: Remove when darwin's toolchain is initialized during construction.
    C.getArgsForToolChain(TC, BoundArch, Action::OFK_None);

    // The offload action is expected to be used in four different situations.
    //
    // a) Set a toolchain/architecture/kind for a host action:
    //    Host Action 1 -> OffloadAction -> Host Action 2
    //
    // b) Set a toolchain/architecture/kind for a device action;
    //    Device Action 1 -> OffloadAction -> Device Action 2
    //
    // c) Specify a device dependence to a host action;
    //    Device Action 1  _
    //                      \
    //      Host Action 1  ---> OffloadAction -> Host Action 2
    //
    // d) Specify a host dependence to a device action.
    //      Host Action 1  _
    //                      \
    //    Device Action 1  ---> OffloadAction -> Device Action 2
    //
    // For a) and b), we just return the job generated for the dependence. For
    // c) and d) we override the current action with the host/device dependence
    // if the current toolchain is host/device and set the offload dependences
    // info with the jobs obtained from the device/host dependence(s).

    // If there is a single device option, just generate the job for it.
    if (OA->hasSingleDeviceDependence()) {
      InputInfo DevA;
      OA->doOnEachDeviceDependence([&](Action *DepA, const ToolChain *DepTC,
                                       const char *DepBoundArch) {
        DevA =
            BuildJobsForAction(C, DepA, DepTC, DepBoundArch, AtTopLevel,
                               /*MultipleArchs*/ !!DepBoundArch, LinkingOutput,
                               CachedResults, DepA->getOffloadingDeviceKind());
      });
      return DevA;
    }

    // If 'Action 2' is host, we generate jobs for the device dependences and
    // override the current action with the host dependence. Otherwise, we
    // generate the host dependences and override the action with the device
    // dependence. The dependences can't therefore be a top-level action.
    OA->doOnEachDependence(
        /*IsHostDependence=*/BuildingForOffloadDevice,
        [&](Action *DepA, const ToolChain *DepTC, const char *DepBoundArch) {
          OffloadDependencesInputInfo.push_back(BuildJobsForAction(
              C, DepA, DepTC, DepBoundArch, /*AtTopLevel=*/false,
              /*MultipleArchs*/ !!DepBoundArch, LinkingOutput, CachedResults,
              DepA->getOffloadingDeviceKind()));
        });

    A = BuildingForOffloadDevice
            ? OA->getSingleDeviceDependence(/*DoNotConsiderHostActions=*/true)
            : OA->getHostDependence();
  }

  if (const InputAction *IA = dyn_cast<InputAction>(A)) {
    // FIXME: It would be nice to not claim this here; maybe the old scheme of
    // just using Args was better?
    const Arg &Input = IA->getInputArg();
    Input.claim();
    if (Input.getOption().matches(options::OPT_INPUT)) {
      const char *Name = Input.getValue();
      return InputInfo(A, Name, /* _BaseInput = */ Name);
    }
    return InputInfo(A, &Input, /* _BaseInput = */ "");
  }

  if (const BindArchAction *BAA = dyn_cast<BindArchAction>(A)) {
    const ToolChain *TC;
    StringRef ArchName = BAA->getArchName();

    if (!ArchName.empty())
      TC = &getToolChain(C.getArgs(),
                         computeTargetTriple(*this, TargetTriple,
                                             C.getArgs(), ArchName));
    else
      TC = &C.getDefaultToolChain();

    return BuildJobsForAction(C, *BAA->input_begin(), TC, ArchName, AtTopLevel,
                              MultipleArchs, LinkingOutput, CachedResults,
                              TargetDeviceOffloadKind);
  }


  ActionList Inputs = A->getInputs();

  const JobAction *JA = cast<JobAction>(A);
  ActionList CollapsedOffloadActions;

  ToolSelector TS(JA, *TC, C, isSaveTempsEnabled(),
                  embedBitcodeInObject() && !isUsingLTO());
  const Tool *T = TS.getTool(Inputs, CollapsedOffloadActions);

  if (!T)
    return InputInfo();

  // If we've collapsed action list that contained OffloadAction we
  // need to build jobs for host/device-side inputs it may have held.
  for (const auto *OA : CollapsedOffloadActions)
    cast<OffloadAction>(OA)->doOnEachDependence(
        /*IsHostDependence=*/BuildingForOffloadDevice,
        [&](Action *DepA, const ToolChain *DepTC, const char *DepBoundArch) {
          OffloadDependencesInputInfo.push_back(BuildJobsForAction(
              C, DepA, DepTC, DepBoundArch, /* AtTopLevel */ false,
              /*MultipleArchs=*/!!DepBoundArch, LinkingOutput, CachedResults,
              DepA->getOffloadingDeviceKind()));
        });

  // Only use pipes when there is exactly one input.
  InputInfoList InputInfos;
  for (const Action *Input : Inputs) {
    // Treat dsymutil and verify sub-jobs as being at the top-level too, they
    // shouldn't get temporary output names.
    // FIXME: Clean this up.
    bool SubJobAtTopLevel =
        AtTopLevel && (isa<DsymutilJobAction>(A) || isa<VerifyJobAction>(A));
    InputInfos.push_back(BuildJobsForAction(
        C, Input, TC, BoundArch, SubJobAtTopLevel, MultipleArchs, LinkingOutput,
        CachedResults, A->getOffloadingDeviceKind()));
  }

  // Always use the first input as the base input.
  const char *BaseInput = InputInfos[0].getBaseInput();

  // ... except dsymutil actions, which use their actual input as the base
  // input.
  if (JA->getType() == types::TY_dSYM)
    BaseInput = InputInfos[0].getFilename();

  // ... and in header module compilations, which use the module name.
  if (auto *ModuleJA = dyn_cast<HeaderModulePrecompileJobAction>(JA))
    BaseInput = ModuleJA->getModuleName();

  // Append outputs of offload device jobs to the input list
  if (!OffloadDependencesInputInfo.empty())
    InputInfos.append(OffloadDependencesInputInfo.begin(),
                      OffloadDependencesInputInfo.end());

  // Set the effective triple of the toolchain for the duration of this job.
  llvm::Triple EffectiveTriple;
  const ToolChain &ToolTC = T->getToolChain();
  const ArgList &Args =
      C.getArgsForToolChain(TC, BoundArch, A->getOffloadingDeviceKind());
  if (InputInfos.size() != 1) {
    EffectiveTriple = llvm::Triple(ToolTC.ComputeEffectiveClangTriple(Args));
  } else {
    // Pass along the input type if it can be unambiguously determined.
    EffectiveTriple = llvm::Triple(
        ToolTC.ComputeEffectiveClangTriple(Args, InputInfos[0].getType()));
  }
  RegisterEffectiveTriple TripleRAII(ToolTC, EffectiveTriple);

  // Determine the place to write output to, if any.
  InputInfo Result;
  InputInfoList UnbundlingResults;
  if (auto *UA = dyn_cast<OffloadUnbundlingJobAction>(JA)) {
    // If we have an unbundling job, we need to create results for all the
    // outputs. We also update the results cache so that other actions using
    // this unbundling action can get the right results.
    for (auto &UI : UA->getDependentActionsInfo()) {
      assert(UI.DependentOffloadKind != Action::OFK_None &&
             "Unbundling with no offloading??");

      // Unbundling actions are never at the top level. When we generate the
      // offloading prefix, we also do that for the host file because the
      // unbundling action does not change the type of the output which can
      // cause a overwrite.
      std::string OffloadingPrefix = Action::GetOffloadingFileNamePrefix(
          UI.DependentOffloadKind,
          UI.DependentToolChain->getTriple().normalize(),
          /*CreatePrefixForHost=*/true);
      auto CurI = InputInfo(
          UA,
          GetNamedOutputPath(C, *UA, BaseInput, UI.DependentBoundArch,
                             /*AtTopLevel=*/false,
                             MultipleArchs ||
                                 UI.DependentOffloadKind == Action::OFK_HIP,
                             OffloadingPrefix),
          BaseInput);
      // Save the unbundling result.
      UnbundlingResults.push_back(CurI);

      // Get the unique string identifier for this dependence and cache the
      // result.
      StringRef Arch;
      if (TargetDeviceOffloadKind == Action::OFK_HIP) {
        if (UI.DependentOffloadKind == Action::OFK_Host)
          Arch = StringRef();
        else
          Arch = UI.DependentBoundArch;
      } else
        Arch = BoundArch;

      CachedResults[{A, GetTriplePlusArchString(UI.DependentToolChain, Arch,
                                                UI.DependentOffloadKind)}] =
          CurI;
    }

    // Now that we have all the results generated, select the one that should be
    // returned for the current depending action.
    std::pair<const Action *, std::string> ActionTC = {
        A, GetTriplePlusArchString(TC, BoundArch, TargetDeviceOffloadKind)};
    assert(CachedResults.find(ActionTC) != CachedResults.end() &&
           "Result does not exist??");
    Result = CachedResults[ActionTC];
  } else if (JA->getType() == types::TY_Nothing)
    Result = InputInfo(A, BaseInput);
  else {
    // We only have to generate a prefix for the host if this is not a top-level
    // action.
    std::string OffloadingPrefix = Action::GetOffloadingFileNamePrefix(
        A->getOffloadingDeviceKind(), TC->getTriple().normalize(),
        /*CreatePrefixForHost=*/!!A->getOffloadingHostActiveKinds() &&
            !AtTopLevel);
    if (isa<OffloadWrapperJobAction>(JA)) {
      OffloadingPrefix += "-wrapper";
      if (Arg *FinalOutput = C.getArgs().getLastArg(options::OPT_o))
        BaseInput = FinalOutput->getValue();
      else
        BaseInput = getDefaultImageName();
    }
    Result = InputInfo(A, GetNamedOutputPath(C, *JA, BaseInput, BoundArch,
                                             AtTopLevel, MultipleArchs,
                                             OffloadingPrefix),
                       BaseInput);
  }

  if (CCCPrintBindings && !CCGenDiagnostics) {
    llvm::errs() << "# \"" << T->getToolChain().getTripleString() << '"'
                 << " - \"" << T->getName() << "\", inputs: [";
    for (unsigned i = 0, e = InputInfos.size(); i != e; ++i) {
      llvm::errs() << InputInfos[i].getAsString();
      if (i + 1 != e)
        llvm::errs() << ", ";
    }
    if (UnbundlingResults.empty())
      llvm::errs() << "], output: " << Result.getAsString() << "\n";
    else {
      llvm::errs() << "], outputs: [";
      for (unsigned i = 0, e = UnbundlingResults.size(); i != e; ++i) {
        llvm::errs() << UnbundlingResults[i].getAsString();
        if (i + 1 != e)
          llvm::errs() << ", ";
      }
      llvm::errs() << "] \n";
    }
  } else {
    if (UnbundlingResults.empty())
      T->ConstructJob(
          C, *JA, Result, InputInfos,
          C.getArgsForToolChain(TC, BoundArch, JA->getOffloadingDeviceKind()),
          LinkingOutput);
    else
      T->ConstructJobMultipleOutputs(
          C, *JA, UnbundlingResults, InputInfos,
          C.getArgsForToolChain(TC, BoundArch, JA->getOffloadingDeviceKind()),
          LinkingOutput);
  }
  return Result;
}

const char *Driver::getDefaultImageName() const {
  llvm::Triple Target(llvm::Triple::normalize(TargetTriple));
  return Target.isOSWindows() ? "a.exe" : "a.out";
}

/// Create output filename based on ArgValue, which could either be a
/// full filename, filename without extension, or a directory. If ArgValue
/// does not provide a filename, then use BaseName, and use the extension
/// suitable for FileType.
static const char *MakeCLOutputFilename(const ArgList &Args, StringRef ArgValue,
                                        StringRef BaseName,
                                        types::ID FileType) {
  SmallString<128> Filename = ArgValue;

  if (ArgValue.empty()) {
    // If the argument is empty, output to BaseName in the current dir.
    Filename = BaseName;
  } else if (llvm::sys::path::is_separator(Filename.back())) {
    // If the argument is a directory, output to BaseName in that dir.
    llvm::sys::path::append(Filename, BaseName);
  }

  if (!llvm::sys::path::has_extension(ArgValue)) {
    // If the argument didn't provide an extension, then set it.
    const char *Extension = types::getTypeTempSuffix(FileType, true);

    if (FileType == types::TY_Image &&
        Args.hasArg(options::OPT__SLASH_LD, options::OPT__SLASH_LDd)) {
      // The output file is a dll.
      Extension = "dll";
    }

    llvm::sys::path::replace_extension(Filename, Extension);
  }

  return Args.MakeArgString(Filename.c_str());
}

const char *Driver::GetNamedOutputPath(Compilation &C, const JobAction &JA,
                                       const char *BaseInput,
                                       StringRef BoundArch, bool AtTopLevel,
                                       bool MultipleArchs,
                                       StringRef OffloadingPrefix) const {
  llvm::PrettyStackTraceString CrashInfo("Computing output path");
  // Output to a user requested destination?
  if (AtTopLevel && !isa<DsymutilJobAction>(JA) && !isa<VerifyJobAction>(JA)) {
    if (Arg *FinalOutput = C.getArgs().getLastArg(options::OPT_o))
      return C.addResultFile(FinalOutput->getValue(), &JA);
  }

  // For /P, preprocess to file named after BaseInput.
  if (C.getArgs().hasArg(options::OPT__SLASH_P)) {
    assert(AtTopLevel && isa<PreprocessJobAction>(JA));
    StringRef BaseName = llvm::sys::path::filename(BaseInput);
    StringRef NameArg;
    if (Arg *A = C.getArgs().getLastArg(options::OPT__SLASH_Fi))
      NameArg = A->getValue();
    return C.addResultFile(
        MakeCLOutputFilename(C.getArgs(), NameArg, BaseName, types::TY_PP_C),
        &JA);
  }

  // Default to writing to stdout?
  if (AtTopLevel && !CCGenDiagnostics && isa<PreprocessJobAction>(JA))
    return "-";

  // Is this the assembly listing for /FA?
  if (JA.getType() == types::TY_PP_Asm &&
      (C.getArgs().hasArg(options::OPT__SLASH_FA) ||
       C.getArgs().hasArg(options::OPT__SLASH_Fa))) {
    // Use /Fa and the input filename to determine the asm file name.
    StringRef BaseName = llvm::sys::path::filename(BaseInput);
    StringRef FaValue = C.getArgs().getLastArgValue(options::OPT__SLASH_Fa);
    return C.addResultFile(
        MakeCLOutputFilename(C.getArgs(), FaValue, BaseName, JA.getType()),
        &JA);
  }

  // Output to a temporary file?
  if ((!AtTopLevel && !isSaveTempsEnabled() &&
       !C.getArgs().hasArg(options::OPT__SLASH_Fo)) ||
      CCGenDiagnostics) {
    StringRef Name = llvm::sys::path::filename(BaseInput);
    std::pair<StringRef, StringRef> Split = Name.split('.');
    SmallString<128> TmpName;
    const char *Suffix = types::getTypeTempSuffix(JA.getType(), IsCLMode());
    Arg *A = C.getArgs().getLastArg(options::OPT_fcrash_diagnostics_dir);
    if (CCGenDiagnostics && A) {
      SmallString<128> CrashDirectory(A->getValue());
      if (!getVFS().exists(CrashDirectory))
        llvm::sys::fs::create_directories(CrashDirectory);
      llvm::sys::path::append(CrashDirectory, Split.first);
      const char *Middle = Suffix ? "-%%%%%%." : "-%%%%%%";
      std::error_code EC = llvm::sys::fs::createUniqueFile(
          CrashDirectory + Middle + Suffix, TmpName);
      if (EC) {
        Diag(clang::diag::err_unable_to_make_temp) << EC.message();
        return "";
      }
    } else {
      TmpName = GetTemporaryPath(Split.first, Suffix);
    }
    return C.addTempFile(C.getArgs().MakeArgString(TmpName));
  }

  SmallString<128> BasePath(BaseInput);
  StringRef BaseName;

  // Dsymutil actions should use the full path.
  if (isa<DsymutilJobAction>(JA) || isa<VerifyJobAction>(JA))
    BaseName = BasePath;
  else
    BaseName = llvm::sys::path::filename(BasePath);

  // Determine what the derived output name should be.
  const char *NamedOutput;

  if ((JA.getType() == types::TY_Object || JA.getType() == types::TY_LTO_BC) &&
      C.getArgs().hasArg(options::OPT__SLASH_Fo, options::OPT__SLASH_o)) {
    // The /Fo or /o flag decides the object filename.
    StringRef Val =
        C.getArgs()
            .getLastArg(options::OPT__SLASH_Fo, options::OPT__SLASH_o)
            ->getValue();
    NamedOutput =
        MakeCLOutputFilename(C.getArgs(), Val, BaseName, types::TY_Object);
  } else if (JA.getType() == types::TY_Image &&
             C.getArgs().hasArg(options::OPT__SLASH_Fe,
                                options::OPT__SLASH_o)) {
    // The /Fe or /o flag names the linked file.
    StringRef Val =
        C.getArgs()
            .getLastArg(options::OPT__SLASH_Fe, options::OPT__SLASH_o)
            ->getValue();
    NamedOutput =
        MakeCLOutputFilename(C.getArgs(), Val, BaseName, types::TY_Image);
  } else if (JA.getType() == types::TY_Image) {
    if (IsCLMode()) {
      // clang-cl uses BaseName for the executable name.
      NamedOutput =
          MakeCLOutputFilename(C.getArgs(), "", BaseName, types::TY_Image);
    } else {
      SmallString<128> Output(getDefaultImageName());
      // HIP image for device compilation with -fno-gpu-rdc is per compilation
      // unit.
      bool IsHIPNoRDC = JA.getOffloadingDeviceKind() == Action::OFK_HIP &&
                        !C.getArgs().hasFlag(options::OPT_fgpu_rdc,
                                             options::OPT_fno_gpu_rdc, false);
      if (IsHIPNoRDC) {
        Output = BaseName;
        llvm::sys::path::replace_extension(Output, "");
      }
      Output += OffloadingPrefix;
      if (MultipleArchs && !BoundArch.empty()) {
        Output += "-";
        Output.append(BoundArch);
      }
      if (IsHIPNoRDC)
        Output += ".out";
      NamedOutput = C.getArgs().MakeArgString(Output.c_str());
    }
  } else if (JA.getType() == types::TY_PCH && IsCLMode()) {
    NamedOutput = C.getArgs().MakeArgString(GetClPchPath(C, BaseName));
  } else {
    const char *Suffix = types::getTypeTempSuffix(JA.getType(), IsCLMode());
    assert(Suffix && "All types used for output should have a suffix.");

    std::string::size_type End = std::string::npos;
    if (!types::appendSuffixForType(JA.getType()))
      End = BaseName.rfind('.');
    SmallString<128> Suffixed(BaseName.substr(0, End));
    Suffixed += OffloadingPrefix;
    if (MultipleArchs && !BoundArch.empty()) {
      Suffixed += "-";
      Suffixed.append(BoundArch);
    }
    // When using both -save-temps and -emit-llvm, use a ".tmp.bc" suffix for
    // the unoptimized bitcode so that it does not get overwritten by the ".bc"
    // optimized bitcode output.
    if (!AtTopLevel && C.getArgs().hasArg(options::OPT_emit_llvm) &&
        JA.getType() == types::TY_LLVM_BC)
      Suffixed += ".tmp";
    Suffixed += '.';
    Suffixed += Suffix;
    NamedOutput = C.getArgs().MakeArgString(Suffixed.c_str());
  }

  // Prepend object file path if -save-temps=obj
  if (!AtTopLevel && isSaveTempsObj() && C.getArgs().hasArg(options::OPT_o) &&
      JA.getType() != types::TY_PCH) {
    Arg *FinalOutput = C.getArgs().getLastArg(options::OPT_o);
    SmallString<128> TempPath(FinalOutput->getValue());
    llvm::sys::path::remove_filename(TempPath);
    StringRef OutputFileName = llvm::sys::path::filename(NamedOutput);
    llvm::sys::path::append(TempPath, OutputFileName);
    NamedOutput = C.getArgs().MakeArgString(TempPath.c_str());
  }

  // If we're saving temps and the temp file conflicts with the input file,
  // then avoid overwriting input file.
  if (!AtTopLevel && isSaveTempsEnabled() && NamedOutput == BaseName) {
    bool SameFile = false;
    SmallString<256> Result;
    llvm::sys::fs::current_path(Result);
    llvm::sys::path::append(Result, BaseName);
    llvm::sys::fs::equivalent(BaseInput, Result.c_str(), SameFile);
    // Must share the same path to conflict.
    if (SameFile) {
      StringRef Name = llvm::sys::path::filename(BaseInput);
      std::pair<StringRef, StringRef> Split = Name.split('.');
      std::string TmpName = GetTemporaryPath(
          Split.first, types::getTypeTempSuffix(JA.getType(), IsCLMode()));
      return C.addTempFile(C.getArgs().MakeArgString(TmpName));
    }
  }

  // As an annoying special case, PCH generation doesn't strip the pathname.
  if (JA.getType() == types::TY_PCH && !IsCLMode()) {
    llvm::sys::path::remove_filename(BasePath);
    if (BasePath.empty())
      BasePath = NamedOutput;
    else
      llvm::sys::path::append(BasePath, NamedOutput);
    return C.addResultFile(C.getArgs().MakeArgString(BasePath.c_str()), &JA);
  } else {
    return C.addResultFile(NamedOutput, &JA);
  }
}

std::string Driver::GetFilePath(StringRef Name, const ToolChain &TC) const {
  // Search for Name in a list of paths.
  auto SearchPaths = [&](const llvm::SmallVectorImpl<std::string> &P)
      -> llvm::Optional<std::string> {
    // Respect a limited subset of the '-Bprefix' functionality in GCC by
    // attempting to use this prefix when looking for file paths.
    for (const auto &Dir : P) {
      if (Dir.empty())
        continue;
      SmallString<128> P(Dir[0] == '=' ? SysRoot + Dir.substr(1) : Dir);
      llvm::sys::path::append(P, Name);
      if (llvm::sys::fs::exists(Twine(P)))
        return std::string(P);
    }
    return None;
  };

  if (auto P = SearchPaths(PrefixDirs))
    return *P;

  SmallString<128> R(ResourceDir);
  llvm::sys::path::append(R, Name);
  if (llvm::sys::fs::exists(Twine(R)))
    return std::string(R.str());

  SmallString<128> P(TC.getCompilerRTPath());
  llvm::sys::path::append(P, Name);
  if (llvm::sys::fs::exists(Twine(P)))
    return std::string(P.str());

  SmallString<128> D(Dir);
  llvm::sys::path::append(D, "..", Name);
  if (llvm::sys::fs::exists(Twine(D)))
    return std::string(D.str());

  if (auto P = SearchPaths(TC.getLibraryPaths()))
    return *P;

  if (auto P = SearchPaths(TC.getFilePaths()))
    return *P;

  return std::string(Name);
}

void Driver::generatePrefixedToolNames(
    StringRef Tool, const ToolChain &TC,
    SmallVectorImpl<std::string> &Names) const {
  // FIXME: Needs a better variable than TargetTriple
  Names.emplace_back((TargetTriple + "-" + Tool).str());
  Names.emplace_back(Tool);

  // Allow the discovery of tools prefixed with LLVM's default target triple.
  std::string DefaultTargetTriple = llvm::sys::getDefaultTargetTriple();
  if (DefaultTargetTriple != TargetTriple)
    Names.emplace_back((DefaultTargetTriple + "-" + Tool).str());
}

static bool ScanDirForExecutable(SmallString<128> &Dir,
                                 ArrayRef<std::string> Names) {
  for (const auto &Name : Names) {
    llvm::sys::path::append(Dir, Name);
    if (llvm::sys::fs::can_execute(Twine(Dir)))
      return true;
    llvm::sys::path::remove_filename(Dir);
  }
  return false;
}

std::string Driver::GetProgramPath(StringRef Name, const ToolChain &TC) const {
  SmallVector<std::string, 2> TargetSpecificExecutables;
  generatePrefixedToolNames(Name, TC, TargetSpecificExecutables);

  // Respect a limited subset of the '-Bprefix' functionality in GCC by
  // attempting to use this prefix when looking for program paths.
  for (const auto &PrefixDir : PrefixDirs) {
    if (llvm::sys::fs::is_directory(PrefixDir)) {
      SmallString<128> P(PrefixDir);
      if (ScanDirForExecutable(P, TargetSpecificExecutables))
        return std::string(P.str());
    } else {
      SmallString<128> P((PrefixDir + Name).str());
      if (llvm::sys::fs::can_execute(Twine(P)))
        return std::string(P.str());
    }
  }

  const ToolChain::path_list &List = TC.getProgramPaths();
  for (const auto &Path : List) {
    SmallString<128> P(Path);
    if (ScanDirForExecutable(P, TargetSpecificExecutables))
      return std::string(P.str());
  }

  // If all else failed, search the path.
  for (const auto &TargetSpecificExecutable : TargetSpecificExecutables)
    if (llvm::ErrorOr<std::string> P =
            llvm::sys::findProgramByName(TargetSpecificExecutable))
      return *P;

  return std::string(Name);
}

std::string Driver::GetTemporaryPath(StringRef Prefix, StringRef Suffix) const {
  SmallString<128> Path;
  std::error_code EC = llvm::sys::fs::createTemporaryFile(Prefix, Suffix, Path);
  if (EC) {
    Diag(clang::diag::err_unable_to_make_temp) << EC.message();
    return "";
  }

  return std::string(Path.str());
}

std::string Driver::GetTemporaryDirectory(StringRef Prefix) const {
  SmallString<128> Path;
  std::error_code EC = llvm::sys::fs::createUniqueDirectory(Prefix, Path);
  if (EC) {
    Diag(clang::diag::err_unable_to_make_temp) << EC.message();
    return "";
  }

  return std::string(Path.str());
}

std::string Driver::GetClPchPath(Compilation &C, StringRef BaseName) const {
  SmallString<128> Output;
  if (Arg *FpArg = C.getArgs().getLastArg(options::OPT__SLASH_Fp)) {
    // FIXME: If anybody needs it, implement this obscure rule:
    // "If you specify a directory without a file name, the default file name
    // is VCx0.pch., where x is the major version of Visual C++ in use."
    Output = FpArg->getValue();

    // "If you do not specify an extension as part of the path name, an
    // extension of .pch is assumed. "
    if (!llvm::sys::path::has_extension(Output))
      Output += ".pch";
  } else {
    if (Arg *YcArg = C.getArgs().getLastArg(options::OPT__SLASH_Yc))
      Output = YcArg->getValue();
    if (Output.empty())
      Output = BaseName;
    llvm::sys::path::replace_extension(Output, ".pch");
  }
  return std::string(Output.str());
}

const ToolChain &Driver::getToolChain(const ArgList &Args,
                                      const llvm::Triple &Target) const {

  auto &TC = ToolChains[Target.str()];
  if (!TC) {
    switch (Target.getOS()) {
    case llvm::Triple::AIX:
      TC = std::make_unique<toolchains::AIX>(*this, Target, Args);
      break;
    case llvm::Triple::Haiku:
      TC = std::make_unique<toolchains::Haiku>(*this, Target, Args);
      break;
    case llvm::Triple::Ananas:
      TC = std::make_unique<toolchains::Ananas>(*this, Target, Args);
      break;
    case llvm::Triple::CloudABI:
      TC = std::make_unique<toolchains::CloudABI>(*this, Target, Args);
      break;
    case llvm::Triple::Darwin:
    case llvm::Triple::MacOSX:
    case llvm::Triple::IOS:
    case llvm::Triple::TvOS:
    case llvm::Triple::WatchOS:
      TC = std::make_unique<toolchains::DarwinClang>(*this, Target, Args);
      break;
    case llvm::Triple::DragonFly:
      TC = std::make_unique<toolchains::DragonFly>(*this, Target, Args);
      break;
    case llvm::Triple::OpenBSD:
      TC = std::make_unique<toolchains::OpenBSD>(*this, Target, Args);
      break;
    case llvm::Triple::NetBSD:
      TC = std::make_unique<toolchains::NetBSD>(*this, Target, Args);
      break;
    case llvm::Triple::FreeBSD:
      TC = std::make_unique<toolchains::FreeBSD>(*this, Target, Args);
      break;
    case llvm::Triple::Minix:
      TC = std::make_unique<toolchains::Minix>(*this, Target, Args);
      break;
    case llvm::Triple::Linux:
    case llvm::Triple::ELFIAMCU:
      if (Target.getArch() == llvm::Triple::hexagon)
        TC = std::make_unique<toolchains::HexagonToolChain>(*this, Target,
                                                             Args);
      else if ((Target.getVendor() == llvm::Triple::MipsTechnologies) &&
               !Target.hasEnvironment())
        TC = std::make_unique<toolchains::MipsLLVMToolChain>(*this, Target,
                                                              Args);
      else if (Target.getArch() == llvm::Triple::ppc ||
               Target.getArch() == llvm::Triple::ppc64 ||
               Target.getArch() == llvm::Triple::ppc64le)
        TC = std::make_unique<toolchains::PPCLinuxToolChain>(*this, Target,
                                                              Args);
      else
        TC = std::make_unique<toolchains::Linux>(*this, Target, Args);
      break;
    case llvm::Triple::NaCl:
      TC = std::make_unique<toolchains::NaClToolChain>(*this, Target, Args);
      break;
    case llvm::Triple::Fuchsia:
      TC = std::make_unique<toolchains::Fuchsia>(*this, Target, Args);
      break;
    case llvm::Triple::Solaris:
      TC = std::make_unique<toolchains::Solaris>(*this, Target, Args);
      break;
    case llvm::Triple::AMDHSA:
    case llvm::Triple::AMDPAL:
    case llvm::Triple::Mesa3D:
      TC = std::make_unique<toolchains::AMDGPUToolChain>(*this, Target, Args);
      break;
    case llvm::Triple::Win32:
      switch (Target.getEnvironment()) {
      default:
        if (Target.isOSBinFormatELF())
          TC = std::make_unique<toolchains::Generic_ELF>(*this, Target, Args);
        else if (Target.isOSBinFormatMachO())
          TC = std::make_unique<toolchains::MachO>(*this, Target, Args);
        else
          TC = std::make_unique<toolchains::Generic_GCC>(*this, Target, Args);
        break;
      case llvm::Triple::GNU:
        TC = std::make_unique<toolchains::MinGW>(*this, Target, Args);
        break;
      case llvm::Triple::Itanium:
        TC = std::make_unique<toolchains::CrossWindowsToolChain>(*this, Target,
                                                                  Args);
        break;
      case llvm::Triple::MSVC:
      case llvm::Triple::UnknownEnvironment:
        if (Args.getLastArgValue(options::OPT_fuse_ld_EQ)
                .startswith_lower("bfd"))
          TC = std::make_unique<toolchains::CrossWindowsToolChain>(
              *this, Target, Args);
        else
          TC =
              std::make_unique<toolchains::MSVCToolChain>(*this, Target, Args);
        break;
      }
      break;
    case llvm::Triple::PS4:
      TC = std::make_unique<toolchains::PS4CPU>(*this, Target, Args);
      break;
    case llvm::Triple::Contiki:
      TC = std::make_unique<toolchains::Contiki>(*this, Target, Args);
      break;
    case llvm::Triple::Hurd:
      TC = std::make_unique<toolchains::Hurd>(*this, Target, Args);
      break;
    default:
      // Of these targets, Hexagon is the only one that might have
      // an OS of Linux, in which case it got handled above already.
      switch (Target.getArch()) {
      case llvm::Triple::tce:
        TC = std::make_unique<toolchains::TCEToolChain>(*this, Target, Args);
        break;
      case llvm::Triple::tcele:
        TC = std::make_unique<toolchains::TCELEToolChain>(*this, Target, Args);
        break;
      case llvm::Triple::hexagon:
        TC = std::make_unique<toolchains::HexagonToolChain>(*this, Target,
                                                             Args);
        break;
      case llvm::Triple::lanai:
        TC = std::make_unique<toolchains::LanaiToolChain>(*this, Target, Args);
        break;
      case llvm::Triple::xcore:
        TC = std::make_unique<toolchains::XCoreToolChain>(*this, Target, Args);
        break;
      case llvm::Triple::wasm32:
      case llvm::Triple::wasm64:
        TC = std::make_unique<toolchains::WebAssembly>(*this, Target, Args);
        break;
      case llvm::Triple::avr:
        TC = std::make_unique<toolchains::AVRToolChain>(*this, Target, Args);
        break;
      case llvm::Triple::msp430:
        TC =
            std::make_unique<toolchains::MSP430ToolChain>(*this, Target, Args);
        break;
      case llvm::Triple::riscv32:
      case llvm::Triple::riscv64:
        TC = std::make_unique<toolchains::RISCVToolChain>(*this, Target, Args);
        break;
      default:
        if (Target.getVendor() == llvm::Triple::Myriad)
          TC = std::make_unique<toolchains::MyriadToolChain>(*this, Target,
                                                              Args);
        else if (toolchains::BareMetal::handlesTarget(Target))
          TC = std::make_unique<toolchains::BareMetal>(*this, Target, Args);
        else if (Target.isOSBinFormatELF())
          TC = std::make_unique<toolchains::Generic_ELF>(*this, Target, Args);
        else if (Target.isOSBinFormatMachO())
          TC = std::make_unique<toolchains::MachO>(*this, Target, Args);
        else
          TC = std::make_unique<toolchains::Generic_GCC>(*this, Target, Args);
      }
    }
  }

  // Intentionally omitted from the switch above: llvm::Triple::CUDA.  CUDA
  // compiles always need two toolchains, the CUDA toolchain and the host
  // toolchain.  So the only valid way to create a CUDA toolchain is via
  // CreateOffloadingDeviceToolChains.

  return *TC;
}

bool Driver::ShouldUseClangCompiler(const JobAction &JA) const {
  // Say "no" if there is not exactly one input of a type clang understands.
  if (JA.size() != 1 ||
      !types::isAcceptedByClang((*JA.input_begin())->getType()))
    return false;

  // And say "no" if this is not a kind of action clang understands.
  if (!isa<PreprocessJobAction>(JA) && !isa<PrecompileJobAction>(JA) &&
      !isa<CompileJobAction>(JA) && !isa<BackendJobAction>(JA))
    return false;

  return true;
}

bool Driver::ShouldUseFlangCompiler(const JobAction &JA) const {
  // Say "no" if there is not exactly one input of a type flang understands.
  if (JA.size() != 1 ||
      !types::isFortran((*JA.input_begin())->getType()))
    return false;

  // And say "no" if this is not a kind of action flang understands.
  if (!isa<PreprocessJobAction>(JA) && !isa<CompileJobAction>(JA) && !isa<BackendJobAction>(JA))
    return false;

  return true;
}

/// GetReleaseVersion - Parse (([0-9]+)(.([0-9]+)(.([0-9]+)?))?)? and return the
/// grouped values as integers. Numbers which are not provided are set to 0.
///
/// \return True if the entire string was parsed (9.2), or all groups were
/// parsed (10.3.5extrastuff).
bool Driver::GetReleaseVersion(StringRef Str, unsigned &Major, unsigned &Minor,
                               unsigned &Micro, bool &HadExtra) {
  HadExtra = false;

  Major = Minor = Micro = 0;
  if (Str.empty())
    return false;

  if (Str.consumeInteger(10, Major))
    return false;
  if (Str.empty())
    return true;
  if (Str[0] != '.')
    return false;

  Str = Str.drop_front(1);

  if (Str.consumeInteger(10, Minor))
    return false;
  if (Str.empty())
    return true;
  if (Str[0] != '.')
    return false;
  Str = Str.drop_front(1);

  if (Str.consumeInteger(10, Micro))
    return false;
  if (!Str.empty())
    HadExtra = true;
  return true;
}

/// Parse digits from a string \p Str and fulfill \p Digits with
/// the parsed numbers. This method assumes that the max number of
/// digits to look for is equal to Digits.size().
///
/// \return True if the entire string was parsed and there are
/// no extra characters remaining at the end.
bool Driver::GetReleaseVersion(StringRef Str,
                               MutableArrayRef<unsigned> Digits) {
  if (Str.empty())
    return false;

  unsigned CurDigit = 0;
  while (CurDigit < Digits.size()) {
    unsigned Digit;
    if (Str.consumeInteger(10, Digit))
      return false;
    Digits[CurDigit] = Digit;
    if (Str.empty())
      return true;
    if (Str[0] != '.')
      return false;
    Str = Str.drop_front(1);
    CurDigit++;
  }

  // More digits than requested, bail out...
  return false;
}

std::pair<unsigned, unsigned>
Driver::getIncludeExcludeOptionFlagMasks(bool IsClCompatMode) const {
  unsigned IncludedFlagsBitmask = 0;
  unsigned ExcludedFlagsBitmask = options::NoDriverOption;

  if (IsClCompatMode) {
    // Include CL and Core options.
    IncludedFlagsBitmask |= options::CLOption;
    IncludedFlagsBitmask |= options::CoreOption;
  } else {
    ExcludedFlagsBitmask |= options::CLOption;
  }

  return std::make_pair(IncludedFlagsBitmask, ExcludedFlagsBitmask);
}

bool clang::driver::isOptimizationLevelFast(const ArgList &Args) {
  return Args.hasFlag(options::OPT_Ofast, options::OPT_O_Group, false);
}

bool clang::driver::willEmitRemarks(const ArgList &Args) {
  // -fsave-optimization-record enables it.
  if (Args.hasFlag(options::OPT_fsave_optimization_record,
                   options::OPT_fno_save_optimization_record, false))
    return true;

  // -fsave-optimization-record=<format> enables it as well.
  if (Args.hasFlag(options::OPT_fsave_optimization_record_EQ,
                   options::OPT_fno_save_optimization_record, false))
    return true;

  // -foptimization-record-file alone enables it too.
  if (Args.hasFlag(options::OPT_foptimization_record_file_EQ,
                   options::OPT_fno_save_optimization_record, false))
    return true;

  // -foptimization-record-passes alone enables it too.
  if (Args.hasFlag(options::OPT_foptimization_record_passes_EQ,
                   options::OPT_fno_save_optimization_record, false))
    return true;
  return false;
}<|MERGE_RESOLUTION|>--- conflicted
+++ resolved
@@ -132,12 +132,7 @@
       CCLogDiagnostics(false), CCGenDiagnostics(false),
       TargetTriple(TargetTriple), CCCGenericGCCName(""), Saver(Alloc),
       CheckInputsExist(true), GenReproducer(false),
-<<<<<<< HEAD
       SuppressMissingInputWarning(false), NumParallelJobs(1) {
-
-=======
-      SuppressMissingInputWarning(false) {
->>>>>>> 196b31f9
   // Provide a sane fallback if no VFS is specified.
   if (!this->VFS)
     this->VFS = llvm::vfs::getRealFileSystem();
