--- conflicted
+++ resolved
@@ -1088,11 +1088,7 @@
       LowerCmdArgs.push_back(Args.MakeArgString(TargetInfoAsm.str()));
 
       addWaveSizeToFlangArgs(Args, LowerCmdArgs);
-<<<<<<< HEAD
-      addTargetArchToFlangArgs(Args, LowerCmdArgs);
-=======
       addTargetArchToFlangArgs(Args, OffloadArchs, LowerCmdArgs);
->>>>>>> 16ee2dc9
 
     } else {
       LowerCmdArgs.push_back("-fopenmp-targets-asm");
@@ -1122,14 +1118,6 @@
   }
 }
 
-<<<<<<< HEAD
-void AMDFlang::addTargetArchToFlangArgs(const llvm::opt::ArgList &DriverArgs,
-    llvm::opt::ArgStringList &FlangArgs) const {
-
-  for (auto Arg : DriverArgs.filtered(options::OPT_march_EQ) ) {
-    FlangArgs.push_back("-march");
-    FlangArgs.push_back(Arg->getValue(0));
-=======
 void AMDFlang::addTargetArchToFlangArgs(
     const llvm::opt::ArgList &DriverArgs, std::set<std::string> &OffloadArchs,
     llvm::opt::ArgStringList &FlangArgs) const {
@@ -1138,7 +1126,6 @@
     std::string OpenMPTargetArch = Target.substr(find_loc + 1);
     FlangArgs.push_back("-march");
     FlangArgs.push_back(DriverArgs.MakeArgString(OpenMPTargetArch));
->>>>>>> 16ee2dc9
   }
 }
 
