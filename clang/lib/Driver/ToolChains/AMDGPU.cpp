--- conflicted
+++ resolved
@@ -226,27 +226,16 @@
                          SPACKReleaseStr);
       }
     }
-<<<<<<< HEAD
 
     // Some versions of the rocm llvm package install to /opt/rocm/llvm/bin
     // Some versions of the aomp package install to /opt/rocm/aomp/bin
     if (ParentName == "llvm" || ParentName.startswith("aomp"))
-      ParentDir = llvm::sys::path::parent_path(ParentDir);
-
-    return Candidate(ParentDir.str(), /*StrictChecking=*/true);
-  };
-
-=======
-
-    // Some versions of the rocm llvm package install to /opt/rocm/llvm/bin
-    if (ParentName == "llvm")
       ParentDir = llvm::sys::path::parent_path(ParentDir);
     // Some versions of the aomp package install to /opt/rocm/aomp/bin
     // and it seems ParentDir is already pointing to correct place.
     return Candidate(ParentDir.str(), /*StrictChecking=*/true);
   };
 
->>>>>>> dcc8db88
   // Deduce ROCm path by the path used to invoke clang. Do not resolve symbolic
   // link of clang itself.
   ROCmSearchDirs.emplace_back(DeduceROCmPath(InstallDir));
