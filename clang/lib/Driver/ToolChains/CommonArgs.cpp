//===--- CommonArgs.cpp - Args handling for multiple toolchains -*- C++ -*-===//
//
// Part of the LLVM Project, under the Apache License v2.0 with LLVM Exceptions.
// See https://llvm.org/LICENSE.txt for license information.
// SPDX-License-Identifier: Apache-2.0 WITH LLVM-exception
//
//===----------------------------------------------------------------------===//

#include "CommonArgs.h"
#include "Arch/AArch64.h"
#include "Arch/ARM.h"
#include "Arch/Mips.h"
#include "Arch/PPC.h"
#include "Arch/SystemZ.h"
#include "Arch/VE.h"
#include "Arch/X86.h"
#include "HIP.h"
#include "Hexagon.h"
#include "InputInfo.h"
#include "clang/Basic/CharInfo.h"
#include "clang/Basic/LangOptions.h"
#include "clang/Basic/ObjCRuntime.h"
#include "clang/Basic/Version.h"
#include "clang/Config/config.h"
#include "clang/Driver/Action.h"
#include "clang/Driver/Compilation.h"
#include "clang/Driver/Driver.h"
#include "clang/Driver/DriverDiagnostic.h"
#include "clang/Driver/Job.h"
#include "clang/Driver/Options.h"
#include "clang/Driver/SanitizerArgs.h"
#include "clang/Driver/ToolChain.h"
#include "clang/Driver/Util.h"
#include "clang/Driver/XRayArgs.h"
#include "llvm/ADT/STLExtras.h"
#include "llvm/ADT/SmallString.h"
#include "llvm/ADT/StringExtras.h"
#include "llvm/ADT/StringSwitch.h"
#include "llvm/ADT/Twine.h"
<<<<<<< HEAD
#include "llvm/Object/Archive.h"
=======
#include "llvm/Config/llvm-config.h"
>>>>>>> 9168a0f5
#include "llvm/Option/Arg.h"
#include "llvm/Option/ArgList.h"
#include "llvm/Option/Option.h"
#include "llvm/Support/CodeGen.h"
#include "llvm/Support/Compression.h"
#include "llvm/Support/Debug.h"
#include "llvm/Support/Error.h"
#include "llvm/Support/ErrorHandling.h"
#include "llvm/Support/ErrorOr.h"
#include "llvm/Support/FileSystem.h"
#include "llvm/Support/Host.h"
#include "llvm/Support/MemoryBuffer.h"
#include "llvm/Support/Path.h"
#include "llvm/Support/Process.h"
#include "llvm/Support/Program.h"
#include "llvm/Support/ScopedPrinter.h"
#include "llvm/Support/TargetParser.h"
#include "llvm/Support/Threading.h"
#include "llvm/Support/VirtualFileSystem.h"
#include "llvm/Support/YAMLParser.h"

using namespace clang::driver;
using namespace clang::driver::tools;
using namespace clang;
using namespace llvm::opt;

/// \brief Determine if Fortran link libraies are needed
bool clang::driver::tools::needFortranLibs(const Driver &D,
                                           const ArgList &Args) {
  if (D.IsFlangMode() && !Args.hasArg(options::OPT_nostdlib) &&
      !Args.hasArg(options::OPT_noFlangLibs)) {
    return true;
  }

  return false;
}

/// \brief Determine if Fortran "main" object is needed
static bool needFortranMain(const Driver &D, const ArgList &Args) {
  return (tools::needFortranLibs(D, Args) &&
          (!Args.hasArg(options::OPT_Mnomain) ||
           !Args.hasArg(options::OPT_no_fortran_main)));
}

static void renderRpassOptions(const ArgList &Args, ArgStringList &CmdArgs) {
  if (const Arg *A = Args.getLastArg(options::OPT_Rpass_EQ))
    CmdArgs.push_back(Args.MakeArgString(Twine("--plugin-opt=-pass-remarks=") +
                                         A->getValue()));

  if (const Arg *A = Args.getLastArg(options::OPT_Rpass_missed_EQ))
    CmdArgs.push_back(Args.MakeArgString(
        Twine("--plugin-opt=-pass-remarks-missed=") + A->getValue()));

  if (const Arg *A = Args.getLastArg(options::OPT_Rpass_analysis_EQ))
    CmdArgs.push_back(Args.MakeArgString(
        Twine("--plugin-opt=-pass-remarks-analysis=") + A->getValue()));
}

static void renderRemarksOptions(const ArgList &Args, ArgStringList &CmdArgs,
                                 const llvm::Triple &Triple,
                                 const InputInfo &Input,
                                 const InputInfo &Output) {
  StringRef Format = "yaml";
  if (const Arg *A = Args.getLastArg(options::OPT_fsave_optimization_record_EQ))
    Format = A->getValue();

  SmallString<128> F;
  const Arg *A = Args.getLastArg(options::OPT_foptimization_record_file_EQ);
  if (A)
    F = A->getValue();
  else if (Output.isFilename())
    F = Output.getFilename();

  assert(!F.empty() && "Cannot determine remarks output name.");
  // Append "opt.ld.<format>" to the end of the file name.
  CmdArgs.push_back(
      Args.MakeArgString(Twine("--plugin-opt=opt-remarks-filename=") + F +
                         Twine(".opt.ld.") + Format));

  if (const Arg *A =
          Args.getLastArg(options::OPT_foptimization_record_passes_EQ))
    CmdArgs.push_back(Args.MakeArgString(
        Twine("--plugin-opt=opt-remarks-passes=") + A->getValue()));

  CmdArgs.push_back(Args.MakeArgString(
      Twine("--plugin-opt=opt-remarks-format=") + Format.data()));
}

static void renderRemarksHotnessOptions(const ArgList &Args,
                                        ArgStringList &CmdArgs) {
  if (Args.hasFlag(options::OPT_fdiagnostics_show_hotness,
                   options::OPT_fno_diagnostics_show_hotness, false))
    CmdArgs.push_back("--plugin-opt=opt-remarks-with-hotness");

  if (const Arg *A =
          Args.getLastArg(options::OPT_fdiagnostics_hotness_threshold_EQ))
    CmdArgs.push_back(Args.MakeArgString(
        Twine("--plugin-opt=opt-remarks-hotness-threshold=") + A->getValue()));
}

void tools::addPathIfExists(const Driver &D, const Twine &Path,
                            ToolChain::path_list &Paths) {
  if (D.getVFS().exists(Path))
    Paths.push_back(Path.str());
}

void tools::handleTargetFeaturesGroup(const ArgList &Args,
                                      std::vector<StringRef> &Features,
                                      OptSpecifier Group) {
  for (const Arg *A : Args.filtered(Group)) {
    StringRef Name = A->getOption().getName();
    A->claim();

    // Skip over "-m".
    assert(Name.startswith("m") && "Invalid feature name.");
    Name = Name.substr(1);

    bool IsNegative = Name.startswith("no-");
    if (IsNegative)
      Name = Name.substr(3);
    Features.push_back(Args.MakeArgString((IsNegative ? "-" : "+") + Name));
  }
}

std::vector<StringRef>
tools::unifyTargetFeatures(const std::vector<StringRef> &Features) {
  std::vector<StringRef> UnifiedFeatures;
  // Find the last of each feature.
  llvm::StringMap<unsigned> LastOpt;
  for (unsigned I = 0, N = Features.size(); I < N; ++I) {
    StringRef Name = Features[I];
    assert(Name[0] == '-' || Name[0] == '+');
    LastOpt[Name.drop_front(1)] = I;
  }

  for (unsigned I = 0, N = Features.size(); I < N; ++I) {
    // If this feature was overridden, ignore it.
    StringRef Name = Features[I];
    llvm::StringMap<unsigned>::iterator LastI = LastOpt.find(Name.drop_front(1));
    assert(LastI != LastOpt.end());
    unsigned Last = LastI->second;
    if (Last != I)
      continue;

    UnifiedFeatures.push_back(Name);
  }
  return UnifiedFeatures;
}

void tools::addDirectoryList(const ArgList &Args, ArgStringList &CmdArgs,
                             const char *ArgName, const char *EnvVar) {
  const char *DirList = ::getenv(EnvVar);
  bool CombinedArg = false;

  if (!DirList)
    return; // Nothing to do.

  StringRef Name(ArgName);
  if (Name.equals("-I") || Name.equals("-L") || Name.empty())
    CombinedArg = true;

  StringRef Dirs(DirList);
  if (Dirs.empty()) // Empty string should not add '.'.
    return;

  StringRef::size_type Delim;
  while ((Delim = Dirs.find(llvm::sys::EnvPathSeparator)) != StringRef::npos) {
    if (Delim == 0) { // Leading colon.
      if (CombinedArg) {
        CmdArgs.push_back(Args.MakeArgString(std::string(ArgName) + "."));
      } else {
        CmdArgs.push_back(ArgName);
        CmdArgs.push_back(".");
      }
    } else {
      if (CombinedArg) {
        CmdArgs.push_back(
            Args.MakeArgString(std::string(ArgName) + Dirs.substr(0, Delim)));
      } else {
        CmdArgs.push_back(ArgName);
        CmdArgs.push_back(Args.MakeArgString(Dirs.substr(0, Delim)));
      }
    }
    Dirs = Dirs.substr(Delim + 1);
  }

  if (Dirs.empty()) { // Trailing colon.
    if (CombinedArg) {
      CmdArgs.push_back(Args.MakeArgString(std::string(ArgName) + "."));
    } else {
      CmdArgs.push_back(ArgName);
      CmdArgs.push_back(".");
    }
  } else { // Add the last path.
    if (CombinedArg) {
      CmdArgs.push_back(Args.MakeArgString(std::string(ArgName) + Dirs));
    } else {
      CmdArgs.push_back(ArgName);
      CmdArgs.push_back(Args.MakeArgString(Dirs));
    }
  }
}

void tools::AddLinkerInputs(const ToolChain &TC, const InputInfoList &Inputs,
                            const ArgList &Args, ArgStringList &CmdArgs,
                            const JobAction &JA) {
  const Driver &D = TC.getDriver();
  bool SeenFirstLinkerInput = false;

  // Add extra linker input arguments which are not treated as inputs
  // (constructed via -Xarch_).
  Args.AddAllArgValues(CmdArgs, options::OPT_Zlinker_input);

  // LIBRARY_PATH are included before user inputs and only supported on native
  // toolchains.
  if (!TC.isCrossCompiling())
    addDirectoryList(Args, CmdArgs, "-L", "LIBRARY_PATH");

  for (const auto &II : Inputs) {
    // If the current tool chain refers to an OpenMP offloading host, we
    // should ignore inputs that refer to OpenMP offloading devices -
    // they will be embedded according to a proper linker script.
    if (auto *IA = II.getAction())
      if ((JA.isHostOffloading(Action::OFK_OpenMP) &&
           IA->isDeviceOffloading(Action::OFK_OpenMP)))
        continue;

    if (!TC.HasNativeLLVMSupport() && types::isLLVMIR(II.getType()))
      // Don't try to pass LLVM inputs unless we have native support.
      D.Diag(diag::err_drv_no_linker_llvm_support) << TC.getTripleString();

    // Add filenames immediately.
    if (II.isFilename()) {
      CmdArgs.push_back(II.getFilename());
      continue;
    }

    // Otherwise, this is a linker input argument.
    const Arg &A = II.getInputArg();

    // Handle reserved library options.
    if (A.getOption().matches(options::OPT_Z_reserved_lib_stdcxx))
      TC.AddCXXStdlibLibArgs(Args, CmdArgs);
    else if (A.getOption().matches(options::OPT_Z_reserved_lib_cckext))
      TC.AddCCKextLibArgs(Args, CmdArgs);
    else if (A.getOption().matches(options::OPT_z)) {
      // Pass -z prefix for gcc linker compatibility.
      A.claim();
      A.render(Args, CmdArgs);
    } else {
      A.renderAsInput(Args, CmdArgs);
    }
  }

   if (!SeenFirstLinkerInput && needFortranMain(D, Args)) {
     CmdArgs.push_back("-lflangmain");
   }

  // Claim "no Fortran main" arguments
  for (auto Arg :
       Args.filtered(options::OPT_no_fortran_main, options::OPT_Mnomain))
    Arg->claim();
}

void tools::addLinkerCompressDebugSectionsOption(
    const ToolChain &TC, const llvm::opt::ArgList &Args,
    llvm::opt::ArgStringList &CmdArgs) {
  // GNU ld supports --compress-debug-sections=none|zlib|zlib-gnu|zlib-gabi
  // whereas zlib is an alias to zlib-gabi. Therefore -gz=none|zlib|zlib-gnu
  // are translated to --compress-debug-sections=none|zlib|zlib-gnu.
  // -gz is not translated since ld --compress-debug-sections option requires an
  // argument.
  if (const Arg *A = Args.getLastArg(options::OPT_gz_EQ)) {
    StringRef V = A->getValue();
    if (V == "none" || V == "zlib" || V == "zlib-gnu")
      CmdArgs.push_back(Args.MakeArgString("--compress-debug-sections=" + V));
    else
      TC.getDriver().Diag(diag::err_drv_unsupported_option_argument)
          << A->getOption().getName() << V;
  }
}

void tools::AddTargetFeature(const ArgList &Args,
                             std::vector<StringRef> &Features,
                             OptSpecifier OnOpt, OptSpecifier OffOpt,
                             StringRef FeatureName) {
  if (Arg *A = Args.getLastArg(OnOpt, OffOpt)) {
    if (A->getOption().matches(OnOpt))
      Features.push_back(Args.MakeArgString("+" + FeatureName));
    else
      Features.push_back(Args.MakeArgString("-" + FeatureName));
  }
}

/// Get the (LLVM) name of the AMDGPU gpu we are targeting.
static std::string getAMDGPUTargetGPU(const llvm::Triple &T,
                                      const ArgList &Args) {
  if (Arg *A = Args.getLastArg(options::OPT_mcpu_EQ)) {
    auto GPUName = getProcessorFromTargetID(T, A->getValue());
    return llvm::StringSwitch<std::string>(GPUName)
        .Cases("rv630", "rv635", "r600")
        .Cases("rv610", "rv620", "rs780", "rs880")
        .Case("rv740", "rv770")
        .Case("palm", "cedar")
        .Cases("sumo", "sumo2", "sumo")
        .Case("hemlock", "cypress")
        .Case("aruba", "cayman")
        .Default(GPUName.str());
  }
  return "";
}

static std::string getLanaiTargetCPU(const ArgList &Args) {
  if (Arg *A = Args.getLastArg(options::OPT_mcpu_EQ)) {
    return A->getValue();
  }
  return "";
}

/// Get the (LLVM) name of the WebAssembly cpu we are targeting.
static StringRef getWebAssemblyTargetCPU(const ArgList &Args) {
  // If we have -mcpu=, use that.
  if (Arg *A = Args.getLastArg(options::OPT_mcpu_EQ)) {
    StringRef CPU = A->getValue();

#ifdef __wasm__
    // Handle "native" by examining the host. "native" isn't meaningful when
    // cross compiling, so only support this when the host is also WebAssembly.
    if (CPU == "native")
      return llvm::sys::getHostCPUName();
#endif

    return CPU;
  }

  return "generic";
}

std::string tools::getCPUName(const ArgList &Args, const llvm::Triple &T,
                              bool FromAs) {
  Arg *A;

  switch (T.getArch()) {
  default:
    return "";

  case llvm::Triple::aarch64:
  case llvm::Triple::aarch64_32:
  case llvm::Triple::aarch64_be:
    return aarch64::getAArch64TargetCPU(Args, T, A);

  case llvm::Triple::arm:
  case llvm::Triple::armeb:
  case llvm::Triple::thumb:
  case llvm::Triple::thumbeb: {
    StringRef MArch, MCPU;
    arm::getARMArchCPUFromArgs(Args, MArch, MCPU, FromAs);
    return arm::getARMTargetCPU(MCPU, MArch, T);
  }

  case llvm::Triple::avr:
    if (const Arg *A = Args.getLastArg(options::OPT_mmcu_EQ))
      return A->getValue();
    return "";

  case llvm::Triple::mips:
  case llvm::Triple::mipsel:
  case llvm::Triple::mips64:
  case llvm::Triple::mips64el: {
    StringRef CPUName;
    StringRef ABIName;
    mips::getMipsCPUAndABI(Args, T, CPUName, ABIName);
    return std::string(CPUName);
  }

  case llvm::Triple::nvptx:
  case llvm::Triple::nvptx64:
    if (const Arg *A = Args.getLastArg(options::OPT_march_EQ))
      return A->getValue();
    return "";

  case llvm::Triple::ppc:
  case llvm::Triple::ppc64:
  case llvm::Triple::ppc64le: {
    std::string TargetCPUName = ppc::getPPCTargetCPU(Args);
    // LLVM may default to generating code for the native CPU,
    // but, like gcc, we default to a more generic option for
    // each architecture. (except on AIX)
    if (!TargetCPUName.empty())
      return TargetCPUName;

    if (T.isOSAIX())
      TargetCPUName = "pwr4";
    else if (T.getArch() == llvm::Triple::ppc64le)
      TargetCPUName = "ppc64le";
    else if (T.getArch() == llvm::Triple::ppc64)
      TargetCPUName = "ppc64";
    else
      TargetCPUName = "ppc";

    return TargetCPUName;
  }
  case llvm::Triple::riscv32:
  case llvm::Triple::riscv64:
    if (const Arg *A = Args.getLastArg(options::OPT_mcpu_EQ))
      return A->getValue();
    return "";

  case llvm::Triple::bpfel:
  case llvm::Triple::bpfeb:
  case llvm::Triple::sparc:
  case llvm::Triple::sparcel:
  case llvm::Triple::sparcv9:
    if (const Arg *A = Args.getLastArg(options::OPT_mcpu_EQ))
      return A->getValue();
    if (T.getArch() == llvm::Triple::sparc && T.isOSSolaris())
      return "v9";
    return "";

  case llvm::Triple::x86:
  case llvm::Triple::x86_64:
    return x86::getX86TargetCPU(Args, T);

  case llvm::Triple::hexagon:
    return "hexagon" +
           toolchains::HexagonToolChain::GetTargetCPUVersion(Args).str();

  case llvm::Triple::lanai:
    return getLanaiTargetCPU(Args);

  case llvm::Triple::systemz:
    return systemz::getSystemZTargetCPU(Args);

  case llvm::Triple::r600:
  case llvm::Triple::amdgcn:
    return getAMDGPUTargetGPU(T, Args);

  case llvm::Triple::wasm32:
  case llvm::Triple::wasm64:
    return std::string(getWebAssemblyTargetCPU(Args));
  }
}

llvm::StringRef tools::getLTOParallelism(const ArgList &Args, const Driver &D) {
  Arg *LtoJobsArg = Args.getLastArg(options::OPT_flto_jobs_EQ);
  if (!LtoJobsArg)
    return {};
  if (!llvm::get_threadpool_strategy(LtoJobsArg->getValue()))
    D.Diag(diag::err_drv_invalid_int_value)
        << LtoJobsArg->getAsString(Args) << LtoJobsArg->getValue();
  return LtoJobsArg->getValue();
}

// CloudABI uses -ffunction-sections and -fdata-sections by default.
bool tools::isUseSeparateSections(const llvm::Triple &Triple) {
  return Triple.getOS() == llvm::Triple::CloudABI;
}

void tools::addLTOOptions(const ToolChain &ToolChain, const ArgList &Args,
                          ArgStringList &CmdArgs, const InputInfo &Output,
                          const InputInfo &Input, bool IsThinLTO) {
  const char *Linker = Args.MakeArgString(ToolChain.GetLinkerPath());
  const Driver &D = ToolChain.getDriver();
  if (llvm::sys::path::filename(Linker) != "ld.lld" &&
      llvm::sys::path::stem(Linker) != "ld.lld") {
    // Tell the linker to load the plugin. This has to come before
    // AddLinkerInputs as gold requires -plugin to come before any -plugin-opt
    // that -Wl might forward.
    CmdArgs.push_back("-plugin");

#if defined(_WIN32)
    const char *Suffix = ".dll";
#elif defined(__APPLE__)
    const char *Suffix = ".dylib";
#else
    const char *Suffix = ".so";
#endif

    SmallString<1024> Plugin;
    llvm::sys::path::native(
        Twine(D.Dir) + "/../lib" CLANG_LIBDIR_SUFFIX "/LLVMgold" + Suffix,
        Plugin);
    CmdArgs.push_back(Args.MakeArgString(Plugin));
  }

  // Try to pass driver level flags relevant to LTO code generation down to
  // the plugin.

  // Handle flags for selecting CPU variants.
  std::string CPU = getCPUName(Args, ToolChain.getTriple());
  if (!CPU.empty())
    CmdArgs.push_back(Args.MakeArgString(Twine("-plugin-opt=mcpu=") + CPU));

  if (Arg *A = Args.getLastArg(options::OPT_O_Group)) {
    // The optimization level matches
    // CompilerInvocation.cpp:getOptimizationLevel().
    StringRef OOpt;
    if (A->getOption().matches(options::OPT_O4) ||
        A->getOption().matches(options::OPT_Ofast))
      OOpt = "3";
    else if (A->getOption().matches(options::OPT_O)) {
      OOpt = A->getValue();
      if (OOpt == "g")
        OOpt = "1";
      else if (OOpt == "s" || OOpt == "z")
        OOpt = "2";
    } else if (A->getOption().matches(options::OPT_O0))
      OOpt = "0";
    if (!OOpt.empty())
      CmdArgs.push_back(Args.MakeArgString(Twine("-plugin-opt=O") + OOpt));
  }

  if (Args.hasArg(options::OPT_gsplit_dwarf)) {
    CmdArgs.push_back(
        Args.MakeArgString(Twine("-plugin-opt=dwo_dir=") +
            Output.getFilename() + "_dwo"));
  }

  if (IsThinLTO)
    CmdArgs.push_back("-plugin-opt=thinlto");

  StringRef Parallelism = getLTOParallelism(Args, D);
  if (!Parallelism.empty())
    CmdArgs.push_back(
        Args.MakeArgString("-plugin-opt=jobs=" + Twine(Parallelism)));

  // If an explicit debugger tuning argument appeared, pass it along.
  if (Arg *A = Args.getLastArg(options::OPT_gTune_Group,
                               options::OPT_ggdbN_Group)) {
    if (A->getOption().matches(options::OPT_glldb))
      CmdArgs.push_back("-plugin-opt=-debugger-tune=lldb");
    else if (A->getOption().matches(options::OPT_gsce))
      CmdArgs.push_back("-plugin-opt=-debugger-tune=sce");
    else
      CmdArgs.push_back("-plugin-opt=-debugger-tune=gdb");
  }

  bool UseSeparateSections =
      isUseSeparateSections(ToolChain.getEffectiveTriple());

  if (Args.hasFlag(options::OPT_ffunction_sections,
                   options::OPT_fno_function_sections, UseSeparateSections)) {
    CmdArgs.push_back("-plugin-opt=-function-sections");
  }

  if (Args.hasFlag(options::OPT_fdata_sections, options::OPT_fno_data_sections,
                   UseSeparateSections)) {
    CmdArgs.push_back("-plugin-opt=-data-sections");
  }

  if (Arg *A = getLastProfileSampleUseArg(Args)) {
    StringRef FName = A->getValue();
    if (!llvm::sys::fs::exists(FName))
      D.Diag(diag::err_drv_no_such_file) << FName;
    else
      CmdArgs.push_back(
          Args.MakeArgString(Twine("-plugin-opt=sample-profile=") + FName));
  }

  auto *CSPGOGenerateArg = Args.getLastArg(options::OPT_fcs_profile_generate,
                                           options::OPT_fcs_profile_generate_EQ,
                                           options::OPT_fno_profile_generate);
  if (CSPGOGenerateArg &&
      CSPGOGenerateArg->getOption().matches(options::OPT_fno_profile_generate))
    CSPGOGenerateArg = nullptr;

  auto *ProfileUseArg = getLastProfileUseArg(Args);

  if (CSPGOGenerateArg) {
    CmdArgs.push_back(Args.MakeArgString("-plugin-opt=cs-profile-generate"));
    if (CSPGOGenerateArg->getOption().matches(
            options::OPT_fcs_profile_generate_EQ)) {
      SmallString<128> Path(CSPGOGenerateArg->getValue());
      llvm::sys::path::append(Path, "default_%m.profraw");
      CmdArgs.push_back(
          Args.MakeArgString(Twine("-plugin-opt=cs-profile-path=") + Path));
    } else
      CmdArgs.push_back(
          Args.MakeArgString("-plugin-opt=cs-profile-path=default_%m.profraw"));
  } else if (ProfileUseArg) {
    SmallString<128> Path(
        ProfileUseArg->getNumValues() == 0 ? "" : ProfileUseArg->getValue());
    if (Path.empty() || llvm::sys::fs::is_directory(Path))
      llvm::sys::path::append(Path, "default.profdata");
    CmdArgs.push_back(Args.MakeArgString(Twine("-plugin-opt=cs-profile-path=") +
                                         Path));
  }

  // Pass an option to enable/disable the new pass manager.
  if (auto *A = Args.getLastArg(options::OPT_flegacy_pass_manager,
                                options::OPT_fno_legacy_pass_manager)) {
    if (A->getOption().matches(options::OPT_flegacy_pass_manager))
      CmdArgs.push_back("-plugin-opt=legacy-pass-manager");
    else
      CmdArgs.push_back("-plugin-opt=new-pass-manager");
  }

  // Setup statistics file output.
  SmallString<128> StatsFile = getStatsFileName(Args, Output, Input, D);
  if (!StatsFile.empty())
    CmdArgs.push_back(
        Args.MakeArgString(Twine("-plugin-opt=stats-file=") + StatsFile));

  addX86AlignBranchArgs(D, Args, CmdArgs, /*IsLTO=*/true);

  // Handle remark diagnostics on screen options: '-Rpass-*'.
  renderRpassOptions(Args, CmdArgs);

  // Handle serialized remarks options: '-fsave-optimization-record'
  // and '-foptimization-record-*'.
  if (willEmitRemarks(Args))
    renderRemarksOptions(Args, CmdArgs, ToolChain.getEffectiveTriple(), Input,
                         Output);

  // Handle remarks hotness/threshold related options.
  renderRemarksHotnessOptions(Args, CmdArgs);
}

std::string tools::FindDebugInLibraryPath() {
  const char *DirList = ::getenv("LIBRARY_PATH");
  if (!DirList)
    return "";
  StringRef Dirs(DirList);
  if (Dirs.empty()) // Empty string should not add '.'.
    return "";

  StringRef::size_type Delim;
  while ((Delim = Dirs.find(llvm::sys::EnvPathSeparator)) != StringRef::npos) {
    if (Delim != 0) { // Leading colon.
      if (Dirs.substr(0, Delim).endswith("lib-debug"))
        return Dirs.substr(0, Delim).str();
    }
    Dirs = Dirs.substr(Delim + 1);
  }
  if (!Dirs.empty()) {
    if (Dirs.endswith("lib-debug"))
      return Dirs.str();
  }
  return "";
}

void tools::addOpenMPRuntimeSpecificRPath(const ToolChain &TC,
                                          const ArgList &Args,
                                          ArgStringList &CmdArgs) {
  const Driver &D = TC.getDriver();
  std::string CandidateRPath = FindDebugInLibraryPath();
  if (CandidateRPath.empty())
    CandidateRPath = D.Dir + "/../lib";

  if (TC.getVFS().exists(CandidateRPath)) {
    CmdArgs.push_back("-rpath");
    CmdArgs.push_back(Args.MakeArgString(CandidateRPath.c_str()));
  }
}

void tools::addArchSpecificRPath(const ToolChain &TC, const ArgList &Args,
                                 ArgStringList &CmdArgs) {
  // Enable -frtlib-add-rpath by default for the case of VE.
  const bool IsVE = TC.getTriple().isVE();
  bool DefaultValue = IsVE;
  if (!Args.hasFlag(options::OPT_frtlib_add_rpath,
                    options::OPT_fno_rtlib_add_rpath, DefaultValue))
    return;

  std::string CandidateRPath = TC.getArchSpecificLibPath();
  if (TC.getVFS().exists(CandidateRPath)) {
    CmdArgs.push_back("-rpath");
    CmdArgs.push_back(Args.MakeArgString(CandidateRPath.c_str()));
  }
}

bool tools::addOpenMPRuntime(ArgStringList &CmdArgs, const ToolChain &TC,
                             const ArgList &Args, bool ForceStaticHostRuntime,
                             bool IsOffloadingHost, bool GompNeedsRT) {
  if (!Args.hasFlag(options::OPT_fopenmp, options::OPT_fopenmp_EQ,
                    options::OPT_fno_openmp, false))
    return false;

  Driver::OpenMPRuntimeKind RTKind = TC.getDriver().getOpenMPRuntime(Args);

  if (RTKind == Driver::OMPRT_Unknown)
    // Already diagnosed.
    return false;

  if (ForceStaticHostRuntime)
    CmdArgs.push_back("-Bstatic");

  switch (RTKind) {
  case Driver::OMPRT_OMP:
    CmdArgs.push_back("-lomp");
    break;
  case Driver::OMPRT_GOMP:
    CmdArgs.push_back("-lgomp");
    break;
  case Driver::OMPRT_IOMP5:
    CmdArgs.push_back("-liomp5");
    break;
  case Driver::OMPRT_Unknown:
    break;
  }

  if (ForceStaticHostRuntime)
    CmdArgs.push_back("-Bdynamic");

  if (RTKind == Driver::OMPRT_OMP)
    addOpenMPRuntimeSpecificRPath(TC, Args, CmdArgs);

  if (RTKind == Driver::OMPRT_GOMP && GompNeedsRT)
      CmdArgs.push_back("-lrt");

  if (IsOffloadingHost) {
    CmdArgs.push_back("-lomptarget");
  }

  addArchSpecificRPath(TC, Args, CmdArgs);

  return true;
}

static void addSanitizerRuntime(const ToolChain &TC, const ArgList &Args,
                                ArgStringList &CmdArgs, StringRef Sanitizer,
                                bool IsShared, bool IsWhole) {
  // Wrap any static runtimes that must be forced into executable in
  // whole-archive.
  if (IsWhole) CmdArgs.push_back("--whole-archive");
  CmdArgs.push_back(TC.getCompilerRTArgString(
      Args, Sanitizer, IsShared ? ToolChain::FT_Shared : ToolChain::FT_Static));
  if (IsWhole) CmdArgs.push_back("--no-whole-archive");

  if (IsShared) {
    addArchSpecificRPath(TC, Args, CmdArgs);
  }
}

// Tries to use a file with the list of dynamic symbols that need to be exported
// from the runtime library. Returns true if the file was found.
static bool addSanitizerDynamicList(const ToolChain &TC, const ArgList &Args,
                                    ArgStringList &CmdArgs,
                                    StringRef Sanitizer) {
  // Solaris ld defaults to --export-dynamic behaviour but doesn't support
  // the option, so don't try to pass it.
  if (TC.getTriple().getOS() == llvm::Triple::Solaris)
    return true;
  // Myriad is static linking only.  Furthermore, some versions of its
  // linker have the bug where --export-dynamic overrides -static, so
  // don't use --export-dynamic on that platform.
  if (TC.getTriple().getVendor() == llvm::Triple::Myriad)
    return true;
  SmallString<128> SanRT(TC.getCompilerRT(Args, Sanitizer));
  if (llvm::sys::fs::exists(SanRT + ".syms")) {
    CmdArgs.push_back(Args.MakeArgString("--dynamic-list=" + SanRT + ".syms"));
    return true;
  }
  return false;
}

static const char *getAsNeededOption(const ToolChain &TC, bool as_needed) {
  // While the Solaris 11.2 ld added --as-needed/--no-as-needed as aliases
  // for the native forms -z ignore/-z record, they are missing in Illumos,
  // so always use the native form.
  if (TC.getTriple().isOSSolaris())
    return as_needed ? "-zignore" : "-zrecord";
  else
    return as_needed ? "--as-needed" : "--no-as-needed";
}

void tools::linkSanitizerRuntimeDeps(const ToolChain &TC,
                                     ArgStringList &CmdArgs) {
  // Fuchsia never needs these.  Any sanitizer runtimes with system
  // dependencies use the `.deplibs` feature instead.
  if (TC.getTriple().isOSFuchsia())
    return;

  // Force linking against the system libraries sanitizers depends on
  // (see PR15823 why this is necessary).
  CmdArgs.push_back(getAsNeededOption(TC, false));
  // There's no libpthread or librt on RTEMS & Android.
  if (TC.getTriple().getOS() != llvm::Triple::RTEMS &&
      !TC.getTriple().isAndroid()) {
    CmdArgs.push_back("-lpthread");
    if (!TC.getTriple().isOSOpenBSD())
      CmdArgs.push_back("-lrt");
  }
  CmdArgs.push_back("-lm");
  // There's no libdl on all OSes.
  if (!TC.getTriple().isOSFreeBSD() &&
      !TC.getTriple().isOSNetBSD() &&
      !TC.getTriple().isOSOpenBSD() &&
       TC.getTriple().getOS() != llvm::Triple::RTEMS)
    CmdArgs.push_back("-ldl");
  // Required for backtrace on some OSes
  if (TC.getTriple().isOSFreeBSD() ||
      TC.getTriple().isOSNetBSD())
    CmdArgs.push_back("-lexecinfo");
}

static void
collectSanitizerRuntimes(const ToolChain &TC, const ArgList &Args,
                         SmallVectorImpl<StringRef> &SharedRuntimes,
                         SmallVectorImpl<StringRef> &StaticRuntimes,
                         SmallVectorImpl<StringRef> &NonWholeStaticRuntimes,
                         SmallVectorImpl<StringRef> &HelperStaticRuntimes,
                         SmallVectorImpl<StringRef> &RequiredSymbols) {
  const SanitizerArgs &SanArgs = TC.getSanitizerArgs();
  // Collect shared runtimes.
  if (SanArgs.needsSharedRt()) {
    if (SanArgs.needsAsanRt() && SanArgs.linkRuntimes()) {
      SharedRuntimes.push_back("asan");
      if (!Args.hasArg(options::OPT_shared) && !TC.getTriple().isAndroid())
        HelperStaticRuntimes.push_back("asan-preinit");
    }
    if (SanArgs.needsMemProfRt() && SanArgs.linkRuntimes()) {
      SharedRuntimes.push_back("memprof");
      if (!Args.hasArg(options::OPT_shared) && !TC.getTriple().isAndroid())
        HelperStaticRuntimes.push_back("memprof-preinit");
    }
    if (SanArgs.needsUbsanRt() && SanArgs.linkRuntimes()) {
      if (SanArgs.requiresMinimalRuntime())
        SharedRuntimes.push_back("ubsan_minimal");
      else
        SharedRuntimes.push_back("ubsan_standalone");
    }
    if (SanArgs.needsScudoRt() && SanArgs.linkRuntimes()) {
      if (SanArgs.requiresMinimalRuntime())
        SharedRuntimes.push_back("scudo_minimal");
      else
        SharedRuntimes.push_back("scudo");
    }
    if (SanArgs.needsTsanRt() && SanArgs.linkRuntimes())
      SharedRuntimes.push_back("tsan");
    if (SanArgs.needsHwasanRt() && SanArgs.linkRuntimes())
      SharedRuntimes.push_back("hwasan");
  }

  // The stats_client library is also statically linked into DSOs.
  if (SanArgs.needsStatsRt() && SanArgs.linkRuntimes())
    StaticRuntimes.push_back("stats_client");

  // Collect static runtimes.
  if (Args.hasArg(options::OPT_shared)) {
    // Don't link static runtimes into DSOs.
    return;
  }

  // Each static runtime that has a DSO counterpart above is excluded below,
  // but runtimes that exist only as static are not affected by needsSharedRt.

  if (!SanArgs.needsSharedRt() && SanArgs.needsAsanRt() && SanArgs.linkRuntimes()) {
    StaticRuntimes.push_back("asan");
    if (SanArgs.linkCXXRuntimes())
      StaticRuntimes.push_back("asan_cxx");
  }

  if (!SanArgs.needsSharedRt() && SanArgs.needsMemProfRt() &&
      SanArgs.linkRuntimes()) {
    StaticRuntimes.push_back("memprof");
    if (SanArgs.linkCXXRuntimes())
      StaticRuntimes.push_back("memprof_cxx");
  }

  if (!SanArgs.needsSharedRt() && SanArgs.needsHwasanRt() && SanArgs.linkRuntimes()) {
    StaticRuntimes.push_back("hwasan");
    if (SanArgs.linkCXXRuntimes())
      StaticRuntimes.push_back("hwasan_cxx");
  }
  if (SanArgs.needsDfsanRt() && SanArgs.linkRuntimes())
    StaticRuntimes.push_back("dfsan");
  if (SanArgs.needsLsanRt() && SanArgs.linkRuntimes())
    StaticRuntimes.push_back("lsan");
  if (SanArgs.needsMsanRt() && SanArgs.linkRuntimes()) {
    StaticRuntimes.push_back("msan");
    if (SanArgs.linkCXXRuntimes())
      StaticRuntimes.push_back("msan_cxx");
  }
  if (!SanArgs.needsSharedRt() && SanArgs.needsTsanRt() &&
      SanArgs.linkRuntimes()) {
    StaticRuntimes.push_back("tsan");
    if (SanArgs.linkCXXRuntimes())
      StaticRuntimes.push_back("tsan_cxx");
  }
  if (!SanArgs.needsSharedRt() && SanArgs.needsUbsanRt() && SanArgs.linkRuntimes()) {
    if (SanArgs.requiresMinimalRuntime()) {
      StaticRuntimes.push_back("ubsan_minimal");
    } else {
      StaticRuntimes.push_back("ubsan_standalone");
      if (SanArgs.linkCXXRuntimes())
        StaticRuntimes.push_back("ubsan_standalone_cxx");
    }
  }
  if (SanArgs.needsSafeStackRt() && SanArgs.linkRuntimes()) {
    NonWholeStaticRuntimes.push_back("safestack");
    RequiredSymbols.push_back("__safestack_init");
  }
  if (!(SanArgs.needsSharedRt() && SanArgs.needsUbsanRt() && SanArgs.linkRuntimes())) {
    if (SanArgs.needsCfiRt() && SanArgs.linkRuntimes())
      StaticRuntimes.push_back("cfi");
    if (SanArgs.needsCfiDiagRt() && SanArgs.linkRuntimes()) {
      StaticRuntimes.push_back("cfi_diag");
      if (SanArgs.linkCXXRuntimes())
        StaticRuntimes.push_back("ubsan_standalone_cxx");
    }
  }
  if (SanArgs.needsStatsRt() && SanArgs.linkRuntimes()) {
    NonWholeStaticRuntimes.push_back("stats");
    RequiredSymbols.push_back("__sanitizer_stats_register");
  }
  if (!SanArgs.needsSharedRt() && SanArgs.needsScudoRt() && SanArgs.linkRuntimes()) {
    if (SanArgs.requiresMinimalRuntime()) {
      StaticRuntimes.push_back("scudo_minimal");
      if (SanArgs.linkCXXRuntimes())
        StaticRuntimes.push_back("scudo_cxx_minimal");
    } else {
      StaticRuntimes.push_back("scudo");
      if (SanArgs.linkCXXRuntimes())
        StaticRuntimes.push_back("scudo_cxx");
    }
  }
}

// Should be called before we add system libraries (C++ ABI, libstdc++/libc++,
// C runtime, etc). Returns true if sanitizer system deps need to be linked in.
bool tools::addSanitizerRuntimes(const ToolChain &TC, const ArgList &Args,
                                 ArgStringList &CmdArgs) {
  SmallVector<StringRef, 4> SharedRuntimes, StaticRuntimes,
      NonWholeStaticRuntimes, HelperStaticRuntimes, RequiredSymbols;
  collectSanitizerRuntimes(TC, Args, SharedRuntimes, StaticRuntimes,
                           NonWholeStaticRuntimes, HelperStaticRuntimes,
                           RequiredSymbols);

  const SanitizerArgs &SanArgs = TC.getSanitizerArgs();
  // Inject libfuzzer dependencies.
  if (SanArgs.needsFuzzer() && SanArgs.linkRuntimes() &&
      !Args.hasArg(options::OPT_shared)) {

    addSanitizerRuntime(TC, Args, CmdArgs, "fuzzer", false, true);
    if (SanArgs.needsFuzzerInterceptors())
      addSanitizerRuntime(TC, Args, CmdArgs, "fuzzer_interceptors", false,
                          true);
    if (!Args.hasArg(clang::driver::options::OPT_nostdlibxx)) {
      bool OnlyLibstdcxxStatic = Args.hasArg(options::OPT_static_libstdcxx) &&
                                 !Args.hasArg(options::OPT_static);
      if (OnlyLibstdcxxStatic)
        CmdArgs.push_back("-Bstatic");
      TC.AddCXXStdlibLibArgs(Args, CmdArgs);
      if (OnlyLibstdcxxStatic)
        CmdArgs.push_back("-Bdynamic");
    }
  }

  for (auto RT : SharedRuntimes)
    addSanitizerRuntime(TC, Args, CmdArgs, RT, true, false);
  for (auto RT : HelperStaticRuntimes)
    addSanitizerRuntime(TC, Args, CmdArgs, RT, false, true);
  bool AddExportDynamic = false;
  for (auto RT : StaticRuntimes) {
    addSanitizerRuntime(TC, Args, CmdArgs, RT, false, true);
    AddExportDynamic |= !addSanitizerDynamicList(TC, Args, CmdArgs, RT);
  }
  for (auto RT : NonWholeStaticRuntimes) {
    addSanitizerRuntime(TC, Args, CmdArgs, RT, false, false);
    AddExportDynamic |= !addSanitizerDynamicList(TC, Args, CmdArgs, RT);
  }
  for (auto S : RequiredSymbols) {
    CmdArgs.push_back("-u");
    CmdArgs.push_back(Args.MakeArgString(S));
  }
  // If there is a static runtime with no dynamic list, force all the symbols
  // to be dynamic to be sure we export sanitizer interface functions.
  if (AddExportDynamic)
    CmdArgs.push_back("--export-dynamic");

  if (SanArgs.hasCrossDsoCfi() && !AddExportDynamic)
    CmdArgs.push_back("--export-dynamic-symbol=__cfi_check");

  return !StaticRuntimes.empty() || !NonWholeStaticRuntimes.empty();
}

bool tools::addXRayRuntime(const ToolChain&TC, const ArgList &Args, ArgStringList &CmdArgs) {
  if (Args.hasArg(options::OPT_shared))
    return false;

  if (TC.getXRayArgs().needsXRayRt()) {
    CmdArgs.push_back("-whole-archive");
    CmdArgs.push_back(TC.getCompilerRTArgString(Args, "xray"));
    for (const auto &Mode : TC.getXRayArgs().modeList())
      CmdArgs.push_back(TC.getCompilerRTArgString(Args, Mode));
    CmdArgs.push_back("-no-whole-archive");
    return true;
  }

  return false;
}

void tools::linkXRayRuntimeDeps(const ToolChain &TC, ArgStringList &CmdArgs) {
  CmdArgs.push_back(getAsNeededOption(TC, false));
  CmdArgs.push_back("-lpthread");
  if (!TC.getTriple().isOSOpenBSD())
    CmdArgs.push_back("-lrt");
  CmdArgs.push_back("-lm");

  if (!TC.getTriple().isOSFreeBSD() &&
      !TC.getTriple().isOSNetBSD() &&
      !TC.getTriple().isOSOpenBSD())
    CmdArgs.push_back("-ldl");
}

bool tools::areOptimizationsEnabled(const ArgList &Args) {
  // Find the last -O arg and see if it is non-zero.
  if (Arg *A = Args.getLastArg(options::OPT_O_Group))
    return !A->getOption().matches(options::OPT_O0);
  // Defaults to -O0.
  return false;
}

const char *tools::SplitDebugName(const JobAction &JA, const ArgList &Args,
                                  const InputInfo &Input,
                                  const InputInfo &Output) {
  auto AddPostfix = [JA](auto &F) {
    if (JA.getOffloadingDeviceKind() == Action::OFK_HIP)
      F += (Twine("_") + JA.getOffloadingArch()).str();
    F += ".dwo";
  };
  if (Arg *A = Args.getLastArg(options::OPT_gsplit_dwarf_EQ))
    if (StringRef(A->getValue()) == "single")
      return Args.MakeArgString(Output.getFilename());

  Arg *FinalOutput = Args.getLastArg(options::OPT_o);
  if (FinalOutput && Args.hasArg(options::OPT_c)) {
    SmallString<128> T(FinalOutput->getValue());
    llvm::sys::path::remove_filename(T);
    llvm::sys::path::append(T, llvm::sys::path::stem(FinalOutput->getValue()));
    AddPostfix(T);
    return Args.MakeArgString(T);
  } else {
    // Use the compilation dir.
    SmallString<128> T(
        Args.getLastArgValue(options::OPT_fdebug_compilation_dir));
    SmallString<128> F(llvm::sys::path::stem(Input.getBaseInput()));
    AddPostfix(F);
    T += F;
    return Args.MakeArgString(F);
  }
}

void tools::SplitDebugInfo(const ToolChain &TC, Compilation &C, const Tool &T,
                           const JobAction &JA, const ArgList &Args,
                           const InputInfo &Output, const char *OutFile) {
  ArgStringList ExtractArgs;
  ExtractArgs.push_back("--extract-dwo");

  ArgStringList StripArgs;
  StripArgs.push_back("--strip-dwo");

  // Grabbing the output of the earlier compile step.
  StripArgs.push_back(Output.getFilename());
  ExtractArgs.push_back(Output.getFilename());
  ExtractArgs.push_back(OutFile);

  const char *Exec =
      Args.MakeArgString(TC.GetProgramPath(CLANG_DEFAULT_OBJCOPY));
  InputInfo II(types::TY_Object, Output.getFilename(), Output.getFilename());

  // First extract the dwo sections.
  C.addCommand(std::make_unique<Command>(JA, T,
                                         ResponseFileSupport::AtFileCurCP(),
                                         Exec, ExtractArgs, II, Output));

  // Then remove them from the original .o file.
  C.addCommand(std::make_unique<Command>(
      JA, T, ResponseFileSupport::AtFileCurCP(), Exec, StripArgs, II, Output));
}

// Claim options we don't want to warn if they are unused. We do this for
// options that build systems might add but are unused when assembling or only
// running the preprocessor for example.
void tools::claimNoWarnArgs(const ArgList &Args) {
  // Don't warn about unused -f(no-)?lto.  This can happen when we're
  // preprocessing, precompiling or assembling.
  Args.ClaimAllArgs(options::OPT_flto_EQ);
  Args.ClaimAllArgs(options::OPT_flto);
  Args.ClaimAllArgs(options::OPT_fno_lto);
}

Arg *tools::getLastProfileUseArg(const ArgList &Args) {
  auto *ProfileUseArg = Args.getLastArg(
      options::OPT_fprofile_instr_use, options::OPT_fprofile_instr_use_EQ,
      options::OPT_fprofile_use, options::OPT_fprofile_use_EQ,
      options::OPT_fno_profile_instr_use);

  if (ProfileUseArg &&
      ProfileUseArg->getOption().matches(options::OPT_fno_profile_instr_use))
    ProfileUseArg = nullptr;

  return ProfileUseArg;
}

Arg *tools::getLastProfileSampleUseArg(const ArgList &Args) {
  auto *ProfileSampleUseArg = Args.getLastArg(
      options::OPT_fprofile_sample_use, options::OPT_fprofile_sample_use_EQ,
      options::OPT_fauto_profile, options::OPT_fauto_profile_EQ,
      options::OPT_fno_profile_sample_use, options::OPT_fno_auto_profile);

  if (ProfileSampleUseArg &&
      (ProfileSampleUseArg->getOption().matches(
           options::OPT_fno_profile_sample_use) ||
       ProfileSampleUseArg->getOption().matches(options::OPT_fno_auto_profile)))
    return nullptr;

  return Args.getLastArg(options::OPT_fprofile_sample_use_EQ,
                         options::OPT_fauto_profile_EQ);
}

/// Parses the various -fpic/-fPIC/-fpie/-fPIE arguments.  Then,
/// smooshes them together with platform defaults, to decide whether
/// this compile should be using PIC mode or not. Returns a tuple of
/// (RelocationModel, PICLevel, IsPIE).
std::tuple<llvm::Reloc::Model, unsigned, bool>
tools::ParsePICArgs(const ToolChain &ToolChain, const ArgList &Args) {
  const llvm::Triple &EffectiveTriple = ToolChain.getEffectiveTriple();
  const llvm::Triple &Triple = ToolChain.getTriple();

  bool PIE = ToolChain.isPIEDefault();
  bool PIC = PIE || ToolChain.isPICDefault();
  // The Darwin/MachO default to use PIC does not apply when using -static.
  if (Triple.isOSBinFormatMachO() && Args.hasArg(options::OPT_static))
    PIE = PIC = false;
  bool IsPICLevelTwo = PIC;

  bool KernelOrKext =
      Args.hasArg(options::OPT_mkernel, options::OPT_fapple_kext);

  // Android-specific defaults for PIC/PIE
  if (Triple.isAndroid()) {
    switch (Triple.getArch()) {
    case llvm::Triple::arm:
    case llvm::Triple::armeb:
    case llvm::Triple::thumb:
    case llvm::Triple::thumbeb:
    case llvm::Triple::aarch64:
    case llvm::Triple::mips:
    case llvm::Triple::mipsel:
    case llvm::Triple::mips64:
    case llvm::Triple::mips64el:
      PIC = true; // "-fpic"
      break;

    case llvm::Triple::x86:
    case llvm::Triple::x86_64:
      PIC = true; // "-fPIC"
      IsPICLevelTwo = true;
      break;

    default:
      break;
    }
  }

  // OpenBSD-specific defaults for PIE
  if (Triple.isOSOpenBSD()) {
    switch (ToolChain.getArch()) {
    case llvm::Triple::arm:
    case llvm::Triple::aarch64:
    case llvm::Triple::mips64:
    case llvm::Triple::mips64el:
    case llvm::Triple::x86:
    case llvm::Triple::x86_64:
      IsPICLevelTwo = false; // "-fpie"
      break;

    case llvm::Triple::ppc:
    case llvm::Triple::sparcv9:
      IsPICLevelTwo = true; // "-fPIE"
      break;

    default:
      break;
    }
  }

  // AMDGPU-specific defaults for PIC.
  if (Triple.isAMDGCN())
    PIC = true;

  // The last argument relating to either PIC or PIE wins, and no
  // other argument is used. If the last argument is any flavor of the
  // '-fno-...' arguments, both PIC and PIE are disabled. Any PIE
  // option implicitly enables PIC at the same level.
  Arg *LastPICArg = Args.getLastArg(options::OPT_fPIC, options::OPT_fno_PIC,
                                    options::OPT_fpic, options::OPT_fno_pic,
                                    options::OPT_fPIE, options::OPT_fno_PIE,
                                    options::OPT_fpie, options::OPT_fno_pie);
  if (Triple.isOSWindows() && LastPICArg &&
      LastPICArg ==
          Args.getLastArg(options::OPT_fPIC, options::OPT_fpic,
                          options::OPT_fPIE, options::OPT_fpie)) {
    ToolChain.getDriver().Diag(diag::err_drv_unsupported_opt_for_target)
        << LastPICArg->getSpelling() << Triple.str();
    if (Triple.getArch() == llvm::Triple::x86_64)
      return std::make_tuple(llvm::Reloc::PIC_, 2U, false);
    return std::make_tuple(llvm::Reloc::Static, 0U, false);
  }

  // Check whether the tool chain trumps the PIC-ness decision. If the PIC-ness
  // is forced, then neither PIC nor PIE flags will have no effect.
  if (!ToolChain.isPICDefaultForced()) {
    if (LastPICArg) {
      Option O = LastPICArg->getOption();
      if (O.matches(options::OPT_fPIC) || O.matches(options::OPT_fpic) ||
          O.matches(options::OPT_fPIE) || O.matches(options::OPT_fpie)) {
        PIE = O.matches(options::OPT_fPIE) || O.matches(options::OPT_fpie);
        PIC =
            PIE || O.matches(options::OPT_fPIC) || O.matches(options::OPT_fpic);
        IsPICLevelTwo =
            O.matches(options::OPT_fPIE) || O.matches(options::OPT_fPIC);
      } else {
        PIE = PIC = false;
        if (EffectiveTriple.isPS4CPU()) {
          Arg *ModelArg = Args.getLastArg(options::OPT_mcmodel_EQ);
          StringRef Model = ModelArg ? ModelArg->getValue() : "";
          if (Model != "kernel") {
            PIC = true;
            ToolChain.getDriver().Diag(diag::warn_drv_ps4_force_pic)
                << LastPICArg->getSpelling();
          }
        }
      }
    }
  }

  // Introduce a Darwin and PS4-specific hack. If the default is PIC, but the
  // PIC level would've been set to level 1, force it back to level 2 PIC
  // instead.
  if (PIC && (Triple.isOSDarwin() || EffectiveTriple.isPS4CPU()))
    IsPICLevelTwo |= ToolChain.isPICDefault();

  // This kernel flags are a trump-card: they will disable PIC/PIE
  // generation, independent of the argument order.
  if (KernelOrKext &&
      ((!EffectiveTriple.isiOS() || EffectiveTriple.isOSVersionLT(6)) &&
       !EffectiveTriple.isWatchOS()))
    PIC = PIE = false;

  if (Arg *A = Args.getLastArg(options::OPT_mdynamic_no_pic)) {
    // This is a very special mode. It trumps the other modes, almost no one
    // uses it, and it isn't even valid on any OS but Darwin.
    if (!Triple.isOSDarwin())
      ToolChain.getDriver().Diag(diag::err_drv_unsupported_opt_for_target)
          << A->getSpelling() << Triple.str();

    // FIXME: Warn when this flag trumps some other PIC or PIE flag.

    // Only a forced PIC mode can cause the actual compile to have PIC defines
    // etc., no flags are sufficient. This behavior was selected to closely
    // match that of llvm-gcc and Apple GCC before that.
    PIC = ToolChain.isPICDefault() && ToolChain.isPICDefaultForced();

    return std::make_tuple(llvm::Reloc::DynamicNoPIC, PIC ? 2U : 0U, false);
  }

  bool EmbeddedPISupported;
  switch (Triple.getArch()) {
    case llvm::Triple::arm:
    case llvm::Triple::armeb:
    case llvm::Triple::thumb:
    case llvm::Triple::thumbeb:
      EmbeddedPISupported = true;
      break;
    default:
      EmbeddedPISupported = false;
      break;
  }

  bool ROPI = false, RWPI = false;
  Arg* LastROPIArg = Args.getLastArg(options::OPT_fropi, options::OPT_fno_ropi);
  if (LastROPIArg && LastROPIArg->getOption().matches(options::OPT_fropi)) {
    if (!EmbeddedPISupported)
      ToolChain.getDriver().Diag(diag::err_drv_unsupported_opt_for_target)
          << LastROPIArg->getSpelling() << Triple.str();
    ROPI = true;
  }
  Arg *LastRWPIArg = Args.getLastArg(options::OPT_frwpi, options::OPT_fno_rwpi);
  if (LastRWPIArg && LastRWPIArg->getOption().matches(options::OPT_frwpi)) {
    if (!EmbeddedPISupported)
      ToolChain.getDriver().Diag(diag::err_drv_unsupported_opt_for_target)
          << LastRWPIArg->getSpelling() << Triple.str();
    RWPI = true;
  }

  // ROPI and RWPI are not compatible with PIC or PIE.
  if ((ROPI || RWPI) && (PIC || PIE))
    ToolChain.getDriver().Diag(diag::err_drv_ropi_rwpi_incompatible_with_pic);

  if (Triple.isMIPS()) {
    StringRef CPUName;
    StringRef ABIName;
    mips::getMipsCPUAndABI(Args, Triple, CPUName, ABIName);
    // When targeting the N64 ABI, PIC is the default, except in the case
    // when the -mno-abicalls option is used. In that case we exit
    // at next check regardless of PIC being set below.
    if (ABIName == "n64")
      PIC = true;
    // When targettng MIPS with -mno-abicalls, it's always static.
    if(Args.hasArg(options::OPT_mno_abicalls))
      return std::make_tuple(llvm::Reloc::Static, 0U, false);
    // Unlike other architectures, MIPS, even with -fPIC/-mxgot/multigot,
    // does not use PIC level 2 for historical reasons.
    IsPICLevelTwo = false;
  }

  if (PIC)
    return std::make_tuple(llvm::Reloc::PIC_, IsPICLevelTwo ? 2U : 1U, PIE);

  llvm::Reloc::Model RelocM = llvm::Reloc::Static;
  if (ROPI && RWPI)
    RelocM = llvm::Reloc::ROPI_RWPI;
  else if (ROPI)
    RelocM = llvm::Reloc::ROPI;
  else if (RWPI)
    RelocM = llvm::Reloc::RWPI;

  return std::make_tuple(RelocM, 0U, false);
}

// `-falign-functions` indicates that the functions should be aligned to a
// 16-byte boundary.
//
// `-falign-functions=1` is the same as `-fno-align-functions`.
//
// The scalar `n` in `-falign-functions=n` must be an integral value between
// [0, 65536].  If the value is not a power-of-two, it will be rounded up to
// the nearest power-of-two.
//
// If we return `0`, the frontend will default to the backend's preferred
// alignment.
//
// NOTE: icc only allows values between [0, 4096].  icc uses `-falign-functions`
// to mean `-falign-functions=16`.  GCC defaults to the backend's preferred
// alignment.  For unaligned functions, we default to the backend's preferred
// alignment.
unsigned tools::ParseFunctionAlignment(const ToolChain &TC,
                                       const ArgList &Args) {
  const Arg *A = Args.getLastArg(options::OPT_falign_functions,
                                 options::OPT_falign_functions_EQ,
                                 options::OPT_fno_align_functions);
  if (!A || A->getOption().matches(options::OPT_fno_align_functions))
    return 0;

  if (A->getOption().matches(options::OPT_falign_functions))
    return 0;

  unsigned Value = 0;
  if (StringRef(A->getValue()).getAsInteger(10, Value) || Value > 65536)
    TC.getDriver().Diag(diag::err_drv_invalid_int_value)
        << A->getAsString(Args) << A->getValue();
  return Value ? llvm::Log2_32_Ceil(std::min(Value, 65536u)) : Value;
}

unsigned tools::ParseDebugDefaultVersion(const ToolChain &TC,
                                         const ArgList &Args) {
  const Arg *A = Args.getLastArg(options::OPT_fdebug_default_version);

  if (!A)
    return 0;

  unsigned Value = 0;
  if (StringRef(A->getValue()).getAsInteger(10, Value) || Value > 5 ||
      Value < 2)
    TC.getDriver().Diag(diag::err_drv_invalid_int_value)
        << A->getAsString(Args) << A->getValue();
  return Value;
}

void tools::AddAssemblerKPIC(const ToolChain &ToolChain, const ArgList &Args,
                             ArgStringList &CmdArgs) {
  llvm::Reloc::Model RelocationModel;
  unsigned PICLevel;
  bool IsPIE;
  std::tie(RelocationModel, PICLevel, IsPIE) = ParsePICArgs(ToolChain, Args);

  if (RelocationModel != llvm::Reloc::Static)
    CmdArgs.push_back("-KPIC");
}

/// Determine whether Objective-C automated reference counting is
/// enabled.
bool tools::isObjCAutoRefCount(const ArgList &Args) {
  return Args.hasFlag(options::OPT_fobjc_arc, options::OPT_fno_objc_arc, false);
}

enum class LibGccType { UnspecifiedLibGcc, StaticLibGcc, SharedLibGcc };

static LibGccType getLibGccType(const Driver &D, const ArgList &Args) {
  if (Args.hasArg(options::OPT_static_libgcc) ||
      Args.hasArg(options::OPT_static) || Args.hasArg(options::OPT_static_pie))
    return LibGccType::StaticLibGcc;
  if (Args.hasArg(options::OPT_shared_libgcc) || D.CCCIsCXX())
    return LibGccType::SharedLibGcc;
  return LibGccType::UnspecifiedLibGcc;
}

// Gcc adds libgcc arguments in various ways:
//
// gcc <none>:     -lgcc --as-needed -lgcc_s --no-as-needed
// g++ <none>:                       -lgcc_s               -lgcc
// gcc shared:                       -lgcc_s               -lgcc
// g++ shared:                       -lgcc_s               -lgcc
// gcc static:     -lgcc             -lgcc_eh
// g++ static:     -lgcc             -lgcc_eh
// gcc static-pie: -lgcc             -lgcc_eh
// g++ static-pie: -lgcc             -lgcc_eh
//
// Also, certain targets need additional adjustments.

static void AddUnwindLibrary(const ToolChain &TC, const Driver &D,
                             ArgStringList &CmdArgs, const ArgList &Args) {
  ToolChain::UnwindLibType UNW = TC.GetUnwindLibType(Args);
  // Targets that don't use unwind libraries.
  if (TC.getTriple().isAndroid() || TC.getTriple().isOSIAMCU() ||
      TC.getTriple().isOSBinFormatWasm() ||
      UNW == ToolChain::UNW_None)
    return;

  LibGccType LGT = getLibGccType(D, Args);
  bool AsNeeded = LGT == LibGccType::UnspecifiedLibGcc &&
                  !TC.getTriple().isAndroid() && !TC.getTriple().isOSCygMing();
  if (AsNeeded)
    CmdArgs.push_back(getAsNeededOption(TC, true));

  switch (UNW) {
  case ToolChain::UNW_None:
    return;
  case ToolChain::UNW_Libgcc: {
    if (LGT == LibGccType::StaticLibGcc)
      CmdArgs.push_back("-lgcc_eh");
    else
      CmdArgs.push_back("-lgcc_s");
    break;
  }
  case ToolChain::UNW_CompilerRT:
    if (LGT == LibGccType::StaticLibGcc)
      CmdArgs.push_back("-l:libunwind.a");
    else if (TC.getTriple().isOSCygMing()) {
      if (LGT == LibGccType::SharedLibGcc)
        CmdArgs.push_back("-l:libunwind.dll.a");
      else
        // Let the linker choose between libunwind.dll.a and libunwind.a
        // depending on what's available, and depending on the -static flag
        CmdArgs.push_back("-lunwind");
    } else
      CmdArgs.push_back("-l:libunwind.so");
    break;
  }

  if (AsNeeded)
    CmdArgs.push_back(getAsNeededOption(TC, false));
}

static void AddLibgcc(const ToolChain &TC, const Driver &D,
                      ArgStringList &CmdArgs, const ArgList &Args) {
  LibGccType LGT = getLibGccType(D, Args);
  if (LGT != LibGccType::SharedLibGcc)
    CmdArgs.push_back("-lgcc");
  AddUnwindLibrary(TC, D, CmdArgs, Args);
  if (LGT == LibGccType::SharedLibGcc)
    CmdArgs.push_back("-lgcc");

  // According to Android ABI, we have to link with libdl if we are
  // linking with non-static libgcc.
  //
  // NOTE: This fixes a link error on Android MIPS as well.  The non-static
  // libgcc for MIPS relies on _Unwind_Find_FDE and dl_iterate_phdr from libdl.
  if (TC.getTriple().isAndroid() && LGT != LibGccType::StaticLibGcc)
    CmdArgs.push_back("-ldl");
}

void tools::AddRunTimeLibs(const ToolChain &TC, const Driver &D,
                           ArgStringList &CmdArgs, const ArgList &Args) {
  // Make use of compiler-rt if --rtlib option is used
  ToolChain::RuntimeLibType RLT = TC.GetRuntimeLibType(Args);

  switch (RLT) {
  case ToolChain::RLT_CompilerRT:
    CmdArgs.push_back(TC.getCompilerRTArgString(Args, "builtins"));
    AddUnwindLibrary(TC, D, CmdArgs, Args);
    break;
  case ToolChain::RLT_Libgcc:
    // Make sure libgcc is not used under MSVC environment by default
    if (TC.getTriple().isKnownWindowsMSVCEnvironment()) {
      // Issue error diagnostic if libgcc is explicitly specified
      // through command line as --rtlib option argument.
      if (Args.hasArg(options::OPT_rtlib_EQ)) {
        TC.getDriver().Diag(diag::err_drv_unsupported_rtlib_for_platform)
            << Args.getLastArg(options::OPT_rtlib_EQ)->getValue() << "MSVC";
      }
    } else
      AddLibgcc(TC, D, CmdArgs, Args);
    break;
  }
}

SmallString<128> tools::getStatsFileName(const llvm::opt::ArgList &Args,
                                         const InputInfo &Output,
                                         const InputInfo &Input,
                                         const Driver &D) {
  const Arg *A = Args.getLastArg(options::OPT_save_stats_EQ);
  if (!A)
    return {};

  StringRef SaveStats = A->getValue();
  SmallString<128> StatsFile;
  if (SaveStats == "obj" && Output.isFilename()) {
    StatsFile.assign(Output.getFilename());
    llvm::sys::path::remove_filename(StatsFile);
  } else if (SaveStats != "cwd") {
    D.Diag(diag::err_drv_invalid_value) << A->getAsString(Args) << SaveStats;
    return {};
  }

  StringRef BaseName = llvm::sys::path::filename(Input.getBaseInput());
  llvm::sys::path::append(StatsFile, BaseName);
  llvm::sys::path::replace_extension(StatsFile, "stats");
  return StatsFile;
}

void tools::addMultilibFlag(bool Enabled, const char *const Flag,
                            Multilib::flags_list &Flags) {
  Flags.push_back(std::string(Enabled ? "+" : "-") + Flag);
}

void tools::addX86AlignBranchArgs(const Driver &D, const ArgList &Args,
                                  ArgStringList &CmdArgs, bool IsLTO) {
  auto addArg = [&, IsLTO](const Twine &Arg) {
    if (IsLTO) {
      CmdArgs.push_back(Args.MakeArgString("-plugin-opt=" + Arg));
    } else {
      CmdArgs.push_back("-mllvm");
      CmdArgs.push_back(Args.MakeArgString(Arg));
    }
  };

  if (Args.hasArg(options::OPT_mbranches_within_32B_boundaries)) {
    addArg(Twine("-x86-branches-within-32B-boundaries"));
  }
  if (const Arg *A = Args.getLastArg(options::OPT_malign_branch_boundary_EQ)) {
    StringRef Value = A->getValue();
    unsigned Boundary;
    if (Value.getAsInteger(10, Boundary) || Boundary < 16 ||
        !llvm::isPowerOf2_64(Boundary)) {
      D.Diag(diag::err_drv_invalid_argument_to_option)
          << Value << A->getOption().getName();
    } else {
      addArg("-x86-align-branch-boundary=" + Twine(Boundary));
    }
  }
  if (const Arg *A = Args.getLastArg(options::OPT_malign_branch_EQ)) {
    std::string AlignBranch;
    for (StringRef T : A->getValues()) {
      if (T != "fused" && T != "jcc" && T != "jmp" && T != "call" &&
          T != "ret" && T != "indirect")
        D.Diag(diag::err_drv_invalid_malign_branch_EQ)
            << T << "fused, jcc, jmp, call, ret, indirect";
      if (!AlignBranch.empty())
        AlignBranch += '+';
      AlignBranch += T;
    }
    addArg("-x86-align-branch=" + Twine(AlignBranch));
  }
  if (const Arg *A = Args.getLastArg(options::OPT_mpad_max_prefix_size_EQ)) {
    StringRef Value = A->getValue();
    unsigned PrefixSize;
    if (Value.getAsInteger(10, PrefixSize)) {
      D.Diag(diag::err_drv_invalid_argument_to_option)
          << Value << A->getOption().getName();
    } else {
      addArg("-x86-pad-max-prefix-size=" + Twine(PrefixSize));
    }
  }
}

<<<<<<< HEAD
/// SDLSearch: Search for Static Device Library
bool tools::SDLSearch(const Driver &D, const llvm::opt::ArgList &DriverArgs,
                      llvm::opt::ArgStringList &CC1Args,
                      SmallVector<std::string, 8> LibraryPaths,
                      std::string libname, StringRef ArchName,
                      StringRef GpuArch, bool isBitCodeSDL,
                      bool postClangLink) {
  std::string archname = ArchName.str();
  std::string gpuname = GpuArch.str();

  SmallVector<std::string, 12> SDL_FileNames;
  if (isBitCodeSDL) {
    // For bitcode SDL, search for these 12 relative SDL filenames
    SDL_FileNames.push_back(std::string("/libdevice/libbc-" + libname + "-" +
                                        archname + "-" + gpuname + ".a"));
    SDL_FileNames.push_back(std::string("/libbc-" + libname + "-" + archname +
                                        "-" + gpuname + ".a"));
    SDL_FileNames.push_back(
        std::string("/libdevice/libbc-" + libname + "-" + archname + ".a"));
    SDL_FileNames.push_back(
        std::string("/libbc-" + libname + "-" + archname + ".a"));
    SDL_FileNames.push_back(std::string("/libdevice/libbc-" + libname + ".a"));
    SDL_FileNames.push_back(std::string("/libbc-" + libname + ".a"));
    SDL_FileNames.push_back(std::string("/libdevice/lib" + libname + "-" +
                                        archname + "-" + gpuname + ".bc"));
    SDL_FileNames.push_back(
        std::string("/lib" + libname + "-" + archname + "-" + gpuname + ".bc"));
    SDL_FileNames.push_back(
        std::string("/libdevice/lib" + libname + "-" + archname + ".bc"));
    SDL_FileNames.push_back(
        std::string("/lib" + libname + "-" + archname + ".bc"));
    SDL_FileNames.push_back(std::string("/libdevice/lib" + libname + ".bc"));
    SDL_FileNames.push_back(std::string("/lib" + libname + ".bc"));
  } else {
    // Otherwise only 4 names to search for machine-code SDL
    SDL_FileNames.push_back(std::string("/libdevice/lib" + libname + "-" +
                                        archname + "-" + gpuname + ".a"));
    SDL_FileNames.push_back(
        std::string("/lib" + libname + "-" + archname + "-" + gpuname + ".a"));
    SDL_FileNames.push_back(
        std::string("/libdevice/lib" + libname + "-" + archname + ".a"));
    SDL_FileNames.push_back(
        std::string("/lib" + libname + "-" + archname + ".a"));
  }

  // Add file for archive of bundles, this is the final fallback
  bool FoundSDL = false;
  for (std::string LibraryPath : LibraryPaths) {
    for (std::string SDL_FileName : SDL_FileNames) {
      std::string FullName = std::string(LibraryPath + SDL_FileName);
      if (llvm::sys::fs::exists(FullName)) {
        if (postClangLink)
          CC1Args.push_back("-mlink-builtin-bitcode");
        CC1Args.push_back(DriverArgs.MakeArgString(FullName));
        FoundSDL = true;
        break;
      }
    }
    if (FoundSDL)
      break;
  }

  return FoundSDL;
}

bool tools::GetSDLFromOffloadArchive(Compilation &C, const Driver &D,
                                     const Tool &T, const JobAction &JA,
                                     const InputInfoList &Inputs,
                                     const llvm::opt::ArgList &DriverArgs,
                                     llvm::opt::ArgStringList &CC1Args,
                                     SmallVector<std::string, 8> LibraryPaths,
                                     std::string libname, StringRef ArchName,
                                     StringRef GpuArch, bool isBitCodeSDL,
                                     bool postClangLink) {
  std::string archname = ArchName.str();
  std::string gpuname = GpuArch.str();

  // We don't support bitcode archive bundles for nvptx
  if (isBitCodeSDL && archname == "nvptx")
    return false;

  bool FoundAOB = false;
  SmallVector<std::string, 2> AOBFileNames;
  std::string ArchiveOfBundles;
  for (std::string LibraryPath : LibraryPaths) {
    AOBFileNames.push_back(
        std::string(LibraryPath + "/libdevice/lib" + libname + ".a"));
    AOBFileNames.push_back(std::string(LibraryPath + "/lib" + libname + ".a"));

    for (auto AOB : AOBFileNames) {
      if (llvm::sys::fs::exists(AOB)) {
        ArchiveOfBundles = AOB;
        FoundAOB = true;
        break;
      }
    }

    if (FoundAOB) {
      std::string Err;
      std::string OutputLib = D.GetTemporaryPath(
          isBitCodeSDL
              ? "libbc-" + libname + "-" + archname + "-" + gpuname
              : "lib" + libname + "-" + archname + "-" + gpuname,
          "a");

      C.addTempFile(C.getArgs().MakeArgString(OutputLib.c_str()));

      ArgStringList CmdArgs;
      SmallString<128> DeviceTriple;
      DeviceTriple += Action::GetOffloadKindName(JA.getOffloadingDeviceKind());
      DeviceTriple += '-';
      DeviceTriple += T.getToolChain().getTriple().normalize();
      DeviceTriple += '-';
      DeviceTriple += gpuname;

      std::string UnbundleArg("-unbundle");
      std::string TypeArg("-type=a");
      std::string InputArg("-inputs=" + ArchiveOfBundles);
      std::string OffloadArg("-targets=" + std::string(DeviceTriple));
      std::string OutputArg("-outputs=" + OutputLib);

      const char *UBProgram = DriverArgs.MakeArgString(
          T.getToolChain().GetProgramPath("clang-offload-bundler"));

      ArgStringList UBArgs;
      UBArgs.push_back(C.getArgs().MakeArgString(UnbundleArg.c_str()));
      UBArgs.push_back(C.getArgs().MakeArgString(TypeArg.c_str()));
      UBArgs.push_back(C.getArgs().MakeArgString(InputArg.c_str()));
      UBArgs.push_back(C.getArgs().MakeArgString(OffloadArg.c_str()));
      UBArgs.push_back(C.getArgs().MakeArgString(OutputArg.c_str()));
      C.addCommand(std::make_unique<Command>(
          JA, T, ResponseFileSupport::AtFileCurCP(), UBProgram, UBArgs, Inputs,
          InputInfo(&JA, C.getArgs().MakeArgString(OutputLib.c_str()))));
      if (postClangLink)
        CC1Args.push_back("-mlink-builtin-bitcode");

      CC1Args.push_back(DriverArgs.MakeArgString(OutputLib));
      break;
    }
  }

  return FoundAOB;
}

void tools::AddStaticDeviceLibs(Compilation &C, const Tool &T,
                                const JobAction &JA,
                                const InputInfoList &Inputs,
                                const llvm::opt::ArgList &DriverArgs,
                                llvm::opt::ArgStringList &CC1Args,
                                StringRef ArchName, StringRef GpuArch,
                                bool isBitCodeSDL, bool postClangLink) {
  AddStaticDeviceLibs(&C, &T, &JA, &Inputs, C.getDriver(), DriverArgs, CC1Args,
                      ArchName, GpuArch, isBitCodeSDL, postClangLink);
}

void tools::AddStaticDeviceLibs(const Driver &D,
                                const llvm::opt::ArgList &DriverArgs,
                                llvm::opt::ArgStringList &CC1Args,
                                StringRef ArchName, StringRef GpuArch,
                                bool isBitCodeSDL, bool postClangLink) {
  AddStaticDeviceLibs(nullptr, nullptr, nullptr, nullptr, D, DriverArgs,
                      CC1Args, ArchName, GpuArch, isBitCodeSDL, postClangLink);
}

void tools::AddStaticDeviceLibs(Compilation *C, const Tool *T,
                                const JobAction *JA,
                                const InputInfoList *Inputs, const Driver &D,
                                const llvm::opt::ArgList &DriverArgs,
                                llvm::opt::ArgStringList &CC1Args,
                                StringRef ArchName, StringRef GpuArch,
                                bool isBitCodeSDL, bool postClangLink) {

  SmallVector<std::string, 8> LibraryPaths;
  // Add search directories from LIBRARY_PATH env variable
  llvm::Optional<std::string> LibPath =
      llvm::sys::Process::GetEnv("LIBRARY_PATH");
  if (LibPath) {
    SmallVector<StringRef, 8> Frags;
    const char EnvPathSeparatorStr[] = {llvm::sys::EnvPathSeparator, '\0'};
    llvm::SplitString(*LibPath, Frags, EnvPathSeparatorStr);
    for (StringRef Path : Frags)
      LibraryPaths.emplace_back(Path.trim());
  }

  // Add directories from user-specified -L options
  for (std::string Search_Dir : DriverArgs.getAllArgValues(options::OPT_L))
    LibraryPaths.emplace_back(Search_Dir);

  // Add path to lib-debug folders
  SmallString<256> DefaultLibPath = llvm::sys::path::parent_path(D.Dir);
  llvm::sys::path::append(DefaultLibPath, Twine("lib") + CLANG_LIBDIR_SUFFIX);
  LibraryPaths.emplace_back(DefaultLibPath.c_str());

  // Build list of Static Device Libraries SDLs specified by -l option
  SmallVector<std::string, 16> SDL_Names;
  for (std::string SDL_Name : DriverArgs.getAllArgValues(options::OPT_l)) {
    // No Device specific SDL for these libs: omp,cudart,m,gcc,gcc_s,pthread
    if ( SDL_Name != "omp" && SDL_Name != "cudart" && SDL_Name != "m" &&
         SDL_Name != "gcc" && SDL_Name != "gcc_s" && SDL_Name != "pthread" &&
         SDL_Name != "hip_hcc" ) {
      bool inSDL_Names = false;
      for (std::string OldName : SDL_Names) {
        if (OldName == SDL_Name)
          inSDL_Names = true;
      }
      if (!inSDL_Names) // Avoid duplicates in list of SDL_Names
        SDL_Names.emplace_back(SDL_Name);
    }
  }

  for (std::string SDL_Name : SDL_Names) {
    //  THIS IS THE ONLY CALL TO SDLSearch
    if (!(SDLSearch(D, DriverArgs, CC1Args, LibraryPaths, SDL_Name, ArchName,
                    GpuArch, isBitCodeSDL, postClangLink))) {
      GetSDLFromOffloadArchive(*C, D, *T, *JA, *Inputs, DriverArgs, CC1Args,
                               LibraryPaths, SDL_Name, ArchName, GpuArch,
                               isBitCodeSDL, postClangLink);
    }
  }
}

=======
>>>>>>> 9168a0f5
unsigned tools::getOrCheckAMDGPUCodeObjectVersion(
    const Driver &D, const llvm::opt::ArgList &Args, bool Diagnose) {
  const unsigned MinCodeObjVer = 2;
  const unsigned MaxCodeObjVer = 4;
  unsigned CodeObjVer = 4;

  // Emit warnings for legacy options even if they are overridden.
  if (Diagnose) {
    if (Args.hasArg(options::OPT_mno_code_object_v3_legacy))
      D.Diag(diag::warn_drv_deprecated_arg) << "-mno-code-object-v3"
                                            << "-mcode-object-version=2";

    if (Args.hasArg(options::OPT_mcode_object_v3_legacy))
      D.Diag(diag::warn_drv_deprecated_arg) << "-mcode-object-v3"
                                            << "-mcode-object-version=3";
  }

  // The last of -mcode-object-v3, -mno-code-object-v3 and
  // -mcode-object-version=<version> wins.
  if (auto *CodeObjArg =
          Args.getLastArg(options::OPT_mcode_object_v3_legacy,
                          options::OPT_mno_code_object_v3_legacy,
                          options::OPT_mcode_object_version_EQ)) {
    if (CodeObjArg->getOption().getID() ==
        options::OPT_mno_code_object_v3_legacy) {
      CodeObjVer = 2;
    } else if (CodeObjArg->getOption().getID() ==
               options::OPT_mcode_object_v3_legacy) {
      CodeObjVer = 3;
    } else {
      auto Remnant =
          StringRef(CodeObjArg->getValue()).getAsInteger(0, CodeObjVer);
      if (Diagnose &&
          (Remnant || CodeObjVer < MinCodeObjVer || CodeObjVer > MaxCodeObjVer))
        D.Diag(diag::err_drv_invalid_int_value)
            << CodeObjArg->getAsString(Args) << CodeObjArg->getValue();
    }
  }
  return CodeObjVer;
}<|MERGE_RESOLUTION|>--- conflicted
+++ resolved
@@ -37,11 +37,8 @@
 #include "llvm/ADT/StringExtras.h"
 #include "llvm/ADT/StringSwitch.h"
 #include "llvm/ADT/Twine.h"
-<<<<<<< HEAD
+#include "llvm/Config/llvm-config.h"
 #include "llvm/Object/Archive.h"
-=======
-#include "llvm/Config/llvm-config.h"
->>>>>>> 9168a0f5
 #include "llvm/Option/Arg.h"
 #include "llvm/Option/ArgList.h"
 #include "llvm/Option/Option.h"
@@ -1621,7 +1618,6 @@
   }
 }
 
-<<<<<<< HEAD
 /// SDLSearch: Search for Static Device Library
 bool tools::SDLSearch(const Driver &D, const llvm::opt::ArgList &DriverArgs,
                       llvm::opt::ArgStringList &CC1Args,
@@ -1843,8 +1839,6 @@
   }
 }
 
-=======
->>>>>>> 9168a0f5
 unsigned tools::getOrCheckAMDGPUCodeObjectVersion(
     const Driver &D, const llvm::opt::ArgList &Args, bool Diagnose) {
   const unsigned MinCodeObjVer = 2;
