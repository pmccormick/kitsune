//===--- Cuda.cpp - Cuda Tool and ToolChain Implementations -----*- C++ -*-===//
//
// Part of the LLVM Project, under the Apache License v2.0 with LLVM Exceptions.
// See https://llvm.org/LICENSE.txt for license information.
// SPDX-License-Identifier: Apache-2.0 WITH LLVM-exception
//
//===----------------------------------------------------------------------===//

#include "Cuda.h"
#include "CommonArgs.h"
#include "InputInfo.h"
#include "clang/Basic/Cuda.h"
#include "clang/Config/config.h"
#include "clang/Driver/Compilation.h"
#include "clang/Driver/Distro.h"
#include "clang/Driver/Driver.h"
#include "clang/Driver/DriverDiagnostic.h"
#include "clang/Driver/Options.h"
#include "llvm/Option/ArgList.h"
#include "llvm/Support/FileSystem.h"
#include "llvm/Support/Host.h"
#include "llvm/Support/Path.h"
#include "llvm/Support/Process.h"
#include "llvm/Support/Program.h"
#include "llvm/Support/TargetParser.h"
#include "llvm/Support/VirtualFileSystem.h"
#include <system_error>

using namespace clang::driver;
using namespace clang::driver::toolchains;
using namespace clang::driver::tools;
using namespace clang;
using namespace llvm::opt;

// Parses the contents of version.txt in an CUDA installation.  It should
// contain one line of the from e.g. "CUDA Version 7.5.2".
void CudaInstallationDetector::ParseCudaVersionFile(llvm::StringRef V) {
  Version = CudaVersion::UNKNOWN;
  if (!V.startswith("CUDA Version "))
    return;
  V = V.substr(strlen("CUDA Version "));
  SmallVector<StringRef,4> VersionParts;
  V.split(VersionParts, '.');
  if (VersionParts.size() < 2)
    return;
  DetectedVersion = join_items(".", VersionParts[0], VersionParts[1]);
  Version = CudaStringToVersion(DetectedVersion);
  if (Version != CudaVersion::UNKNOWN) {
    // TODO(tra): remove the warning once we have all features of 10.2 and 11.0
    // implemented.
    DetectedVersionIsNotSupported = Version > CudaVersion::LATEST_SUPPORTED;
    return;
  }

  Version = CudaVersion::LATEST_SUPPORTED;
  DetectedVersionIsNotSupported = true;
}

void CudaInstallationDetector::WarnIfUnsupportedVersion() {
  if (DetectedVersionIsNotSupported)
    D.Diag(diag::warn_drv_unknown_cuda_version)
        << DetectedVersion
        << CudaVersionToString(CudaVersion::LATEST_SUPPORTED);
}

CudaInstallationDetector::CudaInstallationDetector(
    const Driver &D, const llvm::Triple &HostTriple,
    const llvm::opt::ArgList &Args)
    : D(D) {
  struct Candidate {
    std::string Path;
    bool StrictChecking;

    Candidate(std::string Path, bool StrictChecking = false)
        : Path(Path), StrictChecking(StrictChecking) {}
  };
  SmallVector<Candidate, 4> Candidates;

  // In decreasing order so we prefer newer versions to older versions.
  std::initializer_list<const char *> Versions = {"8.0", "7.5", "7.0"};
  auto &FS = D.getVFS();

  if (Args.hasArg(clang::driver::options::OPT_cuda_path_EQ)) {
    Candidates.emplace_back(
        Args.getLastArgValue(clang::driver::options::OPT_cuda_path_EQ).str());
  } else if (HostTriple.isOSWindows()) {
    for (const char *Ver : Versions)
      Candidates.emplace_back(
          D.SysRoot + "/Program Files/NVIDIA GPU Computing Toolkit/CUDA/v" +
          Ver);
  } else {
    if (!Args.hasArg(clang::driver::options::OPT_cuda_path_ignore_env)) {
      // Try to find ptxas binary. If the executable is located in a directory
      // called 'bin/', its parent directory might be a good guess for a valid
      // CUDA installation.
      // However, some distributions might installs 'ptxas' to /usr/bin. In that
      // case the candidate would be '/usr' which passes the following checks
      // because '/usr/include' exists as well. To avoid this case, we always
      // check for the directory potentially containing files for libdevice,
      // even if the user passes -nocudalib.
      if (llvm::ErrorOr<std::string> ptxas =
              llvm::sys::findProgramByName("ptxas")) {
        SmallString<256> ptxasAbsolutePath;
        llvm::sys::fs::real_path(*ptxas, ptxasAbsolutePath);

        StringRef ptxasDir = llvm::sys::path::parent_path(ptxasAbsolutePath);
        if (llvm::sys::path::filename(ptxasDir) == "bin")
          Candidates.emplace_back(
              std::string(llvm::sys::path::parent_path(ptxasDir)),
              /*StrictChecking=*/true);
      }
    }

    Candidates.emplace_back(D.SysRoot + "/usr/local/cuda");
    for (const char *Ver : Versions)
      Candidates.emplace_back(D.SysRoot + "/usr/local/cuda-" + Ver);

    Distro Dist(FS, llvm::Triple(llvm::sys::getProcessTriple()));
    if (Dist.IsDebian() || Dist.IsUbuntu())
      // Special case for Debian to have nvidia-cuda-toolkit work
      // out of the box. More info on http://bugs.debian.org/882505
      Candidates.emplace_back(D.SysRoot + "/usr/lib/cuda");
  }

  bool NoCudaLib = Args.hasArg(options::OPT_nogpulib);

  for (const auto &Candidate : Candidates) {
    InstallPath = Candidate.Path;
    if (InstallPath.empty() || !FS.exists(InstallPath))
      continue;

    BinPath = InstallPath + "/bin";
    IncludePath = InstallPath + "/include";
    LibDevicePath = InstallPath + "/nvvm/libdevice";

    if (!(FS.exists(IncludePath) && FS.exists(BinPath)))
      continue;
    bool CheckLibDevice = (!NoCudaLib || Candidate.StrictChecking);
    if (CheckLibDevice && !FS.exists(LibDevicePath))
      continue;

    // On Linux, we have both lib and lib64 directories, and we need to choose
    // based on our triple.  On MacOS, we have only a lib directory.
    //
    // It's sufficient for our purposes to be flexible: If both lib and lib64
    // exist, we choose whichever one matches our triple.  Otherwise, if only
    // lib exists, we use it.
    if (HostTriple.isArch64Bit() && FS.exists(InstallPath + "/lib64"))
      LibPath = InstallPath + "/lib64";
    else if (FS.exists(InstallPath + "/lib"))
      LibPath = InstallPath + "/lib";
    else
      continue;

    llvm::ErrorOr<std::unique_ptr<llvm::MemoryBuffer>> VersionFile =
        FS.getBufferForFile(InstallPath + "/version.txt");
    if (!VersionFile) {
      // CUDA 7.0 doesn't have a version.txt, so guess that's our version if
      // version.txt isn't present.
      Version = CudaVersion::CUDA_70;
    } else {
      ParseCudaVersionFile((*VersionFile)->getBuffer());
    }

    if (Version >= CudaVersion::CUDA_90) {
      // CUDA-9+ uses single libdevice file for all GPU variants.
      std::string FilePath = LibDevicePath + "/libdevice.10.bc";
      if (FS.exists(FilePath)) {
        for (int Arch = (int)CudaArch::SM_30, E = (int)CudaArch::LAST; Arch < E;
             ++Arch) {
          CudaArch GpuArch = static_cast<CudaArch>(Arch);
          if (!IsNVIDIAGpuArch(GpuArch))
            continue;
          std::string GpuArchName(CudaArchToString(GpuArch));
          LibDeviceMap[GpuArchName] = FilePath;
        }
      }
    } else {
      std::error_code EC;
      for (llvm::vfs::directory_iterator LI = FS.dir_begin(LibDevicePath, EC),
                                         LE;
           !EC && LI != LE; LI = LI.increment(EC)) {
        StringRef FilePath = LI->path();
        StringRef FileName = llvm::sys::path::filename(FilePath);
        // Process all bitcode filenames that look like
        // libdevice.compute_XX.YY.bc
        const StringRef LibDeviceName = "libdevice.";
        if (!(FileName.startswith(LibDeviceName) && FileName.endswith(".bc")))
          continue;
        StringRef GpuArch = FileName.slice(
            LibDeviceName.size(), FileName.find('.', LibDeviceName.size()));
        LibDeviceMap[GpuArch] = FilePath.str();
        // Insert map entries for specific devices with this compute
        // capability. NVCC's choice of the libdevice library version is
        // rather peculiar and depends on the CUDA version.
        if (GpuArch == "compute_20") {
          LibDeviceMap["sm_20"] = std::string(FilePath);
          LibDeviceMap["sm_21"] = std::string(FilePath);
          LibDeviceMap["sm_32"] = std::string(FilePath);
        } else if (GpuArch == "compute_30") {
          LibDeviceMap["sm_30"] = std::string(FilePath);
          if (Version < CudaVersion::CUDA_80) {
            LibDeviceMap["sm_50"] = std::string(FilePath);
            LibDeviceMap["sm_52"] = std::string(FilePath);
            LibDeviceMap["sm_53"] = std::string(FilePath);
          }
          LibDeviceMap["sm_60"] = std::string(FilePath);
          LibDeviceMap["sm_61"] = std::string(FilePath);
          LibDeviceMap["sm_62"] = std::string(FilePath);
        } else if (GpuArch == "compute_35") {
          LibDeviceMap["sm_35"] = std::string(FilePath);
          LibDeviceMap["sm_37"] = std::string(FilePath);
        } else if (GpuArch == "compute_50") {
          if (Version >= CudaVersion::CUDA_80) {
            LibDeviceMap["sm_50"] = std::string(FilePath);
            LibDeviceMap["sm_52"] = std::string(FilePath);
            LibDeviceMap["sm_53"] = std::string(FilePath);
          }
        }
      }
    }

    // Check that we have found at least one libdevice that we can link in if
    // -nocudalib hasn't been specified.
    if (LibDeviceMap.empty() && !NoCudaLib)
      continue;

    IsValid = true;
    break;
  }
}

void CudaInstallationDetector::AddCudaIncludeArgs(
    const ArgList &DriverArgs, ArgStringList &CC1Args) const {
  if (!DriverArgs.hasArg(options::OPT_nobuiltininc)) {
    // Add cuda_wrappers/* to our system include path.  This lets us wrap
    // standard library headers.
    SmallString<128> P(D.ResourceDir);
    llvm::sys::path::append(P, "include");
    llvm::sys::path::append(P, "cuda_wrappers");
    CC1Args.push_back("-internal-isystem");
    CC1Args.push_back(DriverArgs.MakeArgString(P));
  }

  if (DriverArgs.hasArg(options::OPT_nogpuinc))
    return;

  if (!isValid()) {
    D.Diag(diag::err_drv_no_cuda_installation);
    return;
  }

  CC1Args.push_back("-internal-isystem");
  CC1Args.push_back(DriverArgs.MakeArgString(getIncludePath()));
  CC1Args.push_back("-include");
  CC1Args.push_back("__clang_cuda_runtime_wrapper.h");
}

void CudaInstallationDetector::CheckCudaVersionSupportsArch(
    CudaArch Arch) const {
  if (Arch == CudaArch::UNKNOWN || Version == CudaVersion::UNKNOWN ||
      ArchsWithBadVersion.count(Arch) > 0)
    return;

  auto MinVersion = MinVersionForCudaArch(Arch);
  auto MaxVersion = MaxVersionForCudaArch(Arch);
  if (Version < MinVersion || Version > MaxVersion) {
    ArchsWithBadVersion.insert(Arch);
    D.Diag(diag::err_drv_cuda_version_unsupported)
        << CudaArchToString(Arch) << CudaVersionToString(MinVersion)
        << CudaVersionToString(MaxVersion) << InstallPath
        << CudaVersionToString(Version);
  }
}

void CudaInstallationDetector::print(raw_ostream &OS) const {
  if (isValid())
    OS << "Found CUDA installation: " << InstallPath << ", version "
       << CudaVersionToString(Version) << "\n";
}

namespace {
/// Debug info level for the NVPTX devices. We may need to emit different debug
/// info level for the host and for the device itselfi. This type controls
/// emission of the debug info for the devices. It either prohibits disable info
/// emission completely, or emits debug directives only, or emits same debug
/// info as for the host.
enum DeviceDebugInfoLevel {
  DisableDebugInfo,        /// Do not emit debug info for the devices.
  DebugDirectivesOnly,     /// Emit only debug directives.
  EmitSameDebugInfoAsHost, /// Use the same debug info level just like for the
                           /// host.
};
} // anonymous namespace

/// Define debug info level for the NVPTX devices. If the debug info for both
/// the host and device are disabled (-g0/-ggdb0 or no debug options at all). If
/// only debug directives are requested for the both host and device
/// (-gline-directvies-only), or the debug info only for the device is disabled
/// (optimization is on and --cuda-noopt-device-debug was not specified), the
/// debug directves only must be emitted for the device. Otherwise, use the same
/// debug info level just like for the host (with the limitations of only
/// supported DWARF2 standard).
static DeviceDebugInfoLevel mustEmitDebugInfo(const ArgList &Args) {
  const Arg *A = Args.getLastArg(options::OPT_O_Group);
  bool IsDebugEnabled = !A || A->getOption().matches(options::OPT_O0) ||
                        Args.hasFlag(options::OPT_cuda_noopt_device_debug,
                                     options::OPT_no_cuda_noopt_device_debug,
                                     /*Default=*/false);
  if (const Arg *A = Args.getLastArg(options::OPT_g_Group)) {
    const Option &Opt = A->getOption();
    if (Opt.matches(options::OPT_gN_Group)) {
      if (Opt.matches(options::OPT_g0) || Opt.matches(options::OPT_ggdb0))
        return DisableDebugInfo;
      if (Opt.matches(options::OPT_gline_directives_only))
        return DebugDirectivesOnly;
    }
    return IsDebugEnabled ? EmitSameDebugInfoAsHost : DebugDirectivesOnly;
  }
  return DisableDebugInfo;
}

void NVPTX::Assembler::ConstructJob(Compilation &C, const JobAction &JA,
                                    const InputInfo &Output,
                                    const InputInfoList &Inputs,
                                    const ArgList &Args,
                                    const char *LinkingOutput) const {
  const auto &TC =
      static_cast<const toolchains::CudaToolChain &>(getToolChain());
  assert(TC.getTriple().isNVPTX() && "Wrong platform");

  StringRef GPUArchName;
  // If this is an OpenMP action we need to extract the device architecture
  // from the -march=arch option. This option may come from -Xopenmp-target
  // flag or the default value.
  if (JA.isDeviceOffloading(Action::OFK_OpenMP)) {
    GPUArchName = Args.getLastArgValue(options::OPT_march_EQ);
    assert(!GPUArchName.empty() && "Must have an architecture passed in.");
  } else
    GPUArchName = JA.getOffloadingArch();

  // Obtain architecture from the action.
  CudaArch gpu_arch = StringToCudaArch(GPUArchName);
  assert(gpu_arch != CudaArch::UNKNOWN &&
         "Device action expected to have an architecture.");

  // Check that our installation's ptxas supports gpu_arch.
  if (!Args.hasArg(options::OPT_no_cuda_version_check)) {
    TC.CudaInstallation.CheckCudaVersionSupportsArch(gpu_arch);
  }

  ArgStringList CmdArgs;
  CmdArgs.push_back(TC.getTriple().isArch64Bit() ? "-m64" : "-m32");
  DeviceDebugInfoLevel DIKind = mustEmitDebugInfo(Args);
  if (DIKind == EmitSameDebugInfoAsHost) {
    // ptxas does not accept -g option if optimization is enabled, so
    // we ignore the compiler's -O* options if we want debug info.
    CmdArgs.push_back("-g");
    CmdArgs.push_back("--dont-merge-basicblocks");
    CmdArgs.push_back("--return-at-end");
  } else if (Arg *A = Args.getLastArg(options::OPT_O_Group)) {
    // Map the -O we received to -O{0,1,2,3}.
    //
    // TODO: Perhaps we should map host -O2 to ptxas -O3. -O3 is ptxas's
    // default, so it may correspond more closely to the spirit of clang -O2.

    // -O3 seems like the least-bad option when -Osomething is specified to
    // clang but it isn't handled below.
    StringRef OOpt = "3";
    if (A->getOption().matches(options::OPT_O4) ||
        A->getOption().matches(options::OPT_Ofast))
      OOpt = "3";
    else if (A->getOption().matches(options::OPT_O0))
      OOpt = "0";
    else if (A->getOption().matches(options::OPT_O)) {
      // -Os, -Oz, and -O(anything else) map to -O2, for lack of better options.
      OOpt = llvm::StringSwitch<const char *>(A->getValue())
                 .Case("1", "1")
                 .Case("2", "2")
                 .Case("3", "3")
                 .Case("s", "2")
                 .Case("z", "2")
                 .Default("2");
    }
    CmdArgs.push_back(Args.MakeArgString(llvm::Twine("-O") + OOpt));
  } else {
    // If no -O was passed, pass -O0 to ptxas -- no opt flag should correspond
    // to no optimizations, but ptxas's default is -O3.
    CmdArgs.push_back("-O0");
  }
  if (DIKind == DebugDirectivesOnly)
    CmdArgs.push_back("-lineinfo");

  // Pass -v to ptxas if it was passed to the driver.
  if (Args.hasArg(options::OPT_v))
    CmdArgs.push_back("-v");

  CmdArgs.push_back("--gpu-name");
  CmdArgs.push_back(Args.MakeArgString(CudaArchToString(gpu_arch)));
  CmdArgs.push_back("--output-file");
  CmdArgs.push_back(Args.MakeArgString(TC.getInputFilename(Output)));
  for (const auto& II : Inputs)
    CmdArgs.push_back(Args.MakeArgString(II.getFilename()));

  for (const auto& A : Args.getAllArgValues(options::OPT_Xcuda_ptxas))
    CmdArgs.push_back(Args.MakeArgString(A));

  bool Relocatable = false;
  if (JA.isOffloading(Action::OFK_OpenMP))
    // In OpenMP we need to generate relocatable code.
    Relocatable = Args.hasFlag(options::OPT_fopenmp_relocatable_target,
                               options::OPT_fnoopenmp_relocatable_target,
                               /*Default=*/true);
  else if (JA.isOffloading(Action::OFK_Cuda))
    Relocatable = Args.hasFlag(options::OPT_fgpu_rdc,
                               options::OPT_fno_gpu_rdc, /*Default=*/false);

  if (Relocatable)
    CmdArgs.push_back("-c");

  const char *Exec;
  if (Arg *A = Args.getLastArg(options::OPT_ptxas_path_EQ))
    Exec = A->getValue();
  else
    Exec = Args.MakeArgString(TC.GetProgramPath("ptxas"));
  C.addCommand(std::make_unique<Command>(
      JA, *this,
      ResponseFileSupport{ResponseFileSupport::RF_Full, llvm::sys::WEM_UTF8,
                          "--options-file"},
      Exec, CmdArgs, Inputs));
}

static bool shouldIncludePTX(const ArgList &Args, const char *gpu_arch) {
  bool includePTX = true;
  for (Arg *A : Args) {
    if (!(A->getOption().matches(options::OPT_cuda_include_ptx_EQ) ||
          A->getOption().matches(options::OPT_no_cuda_include_ptx_EQ)))
      continue;
    A->claim();
    const StringRef ArchStr = A->getValue();
    if (ArchStr == "all" || ArchStr == gpu_arch) {
      includePTX = A->getOption().matches(options::OPT_cuda_include_ptx_EQ);
      continue;
    }
  }
  return includePTX;
}

// All inputs to this linker must be from CudaDeviceActions, as we need to look
// at the Inputs' Actions in order to figure out which GPU architecture they
// correspond to.
void NVPTX::Linker::ConstructJob(Compilation &C, const JobAction &JA,
                                 const InputInfo &Output,
                                 const InputInfoList &Inputs,
                                 const ArgList &Args,
                                 const char *LinkingOutput) const {
  const auto &TC =
      static_cast<const toolchains::CudaToolChain &>(getToolChain());
  assert(TC.getTriple().isNVPTX() && "Wrong platform");

  ArgStringList CmdArgs;
  if (TC.CudaInstallation.version() <= CudaVersion::CUDA_100)
    CmdArgs.push_back("--cuda");
  CmdArgs.push_back(TC.getTriple().isArch64Bit() ? "-64" : "-32");
  CmdArgs.push_back(Args.MakeArgString("--create"));
  CmdArgs.push_back(Args.MakeArgString(Output.getFilename()));
  if (mustEmitDebugInfo(Args) == EmitSameDebugInfoAsHost)
    CmdArgs.push_back("-g");

  for (const auto& II : Inputs) {
    auto *A = II.getAction();
    assert(A->getInputs().size() == 1 &&
           "Device offload action is expected to have a single input");
    const char *gpu_arch_str = A->getOffloadingArch();
    assert(gpu_arch_str &&
           "Device action expected to have associated a GPU architecture!");
    CudaArch gpu_arch = StringToCudaArch(gpu_arch_str);

    if (II.getType() == types::TY_PP_Asm &&
        !shouldIncludePTX(Args, gpu_arch_str))
      continue;
    // We need to pass an Arch of the form "sm_XX" for cubin files and
    // "compute_XX" for ptx.
    const char *Arch = (II.getType() == types::TY_PP_Asm)
                           ? CudaArchToVirtualArchString(gpu_arch)
                           : gpu_arch_str;
    CmdArgs.push_back(Args.MakeArgString(llvm::Twine("--image=profile=") +
                                         Arch + ",file=" + II.getFilename()));
  }

  for (const auto& A : Args.getAllArgValues(options::OPT_Xcuda_fatbinary))
    CmdArgs.push_back(Args.MakeArgString(A));

  const char *Exec = Args.MakeArgString(TC.GetProgramPath("fatbinary"));
  C.addCommand(std::make_unique<Command>(
      JA, *this,
      ResponseFileSupport{ResponseFileSupport::RF_Full, llvm::sys::WEM_UTF8,
                          "--options-file"},
      Exec, CmdArgs, Inputs));
}

void NVPTX::OpenMPLinker::ConstructJob(Compilation &C, const JobAction &JA,
                                       const InputInfo &Output,
                                       const InputInfoList &Inputs,
                                       const ArgList &Args,
                                       const char *LinkingOutput) const {
  const auto &TC =
      static_cast<const toolchains::CudaToolChain &>(getToolChain());
  assert(TC.getTriple().isNVPTX() && "Wrong platform");

  ArgStringList CmdArgs;
  const char *Exec =
      Args.MakeArgString(getToolChain().GetProgramPath("nvlink"));
  CmdArgs.push_back(Exec);

  // OpenMP uses nvlink to link cubin files. The result will be embedded in the
  // host binary by the host linker.
  assert(!JA.isHostOffloading(Action::OFK_OpenMP) &&
         "CUDA toolchain not expected for an OpenMP host device.");

  if (Output.isFilename()) {
    CmdArgs.push_back("-o");
    CmdArgs.push_back(Output.getFilename());
  } else
    assert(Output.isNothing() && "Invalid output.");
  if (mustEmitDebugInfo(Args) == EmitSameDebugInfoAsHost)
    CmdArgs.push_back("-g");

  if (Args.hasArg(options::OPT_v))
    CmdArgs.push_back("-v");

  StringRef GPUArch =
      Args.getLastArgValue(options::OPT_march_EQ);
  assert(!GPUArch.empty() && "At least one GPU Arch required for ptxas.");

  CmdArgs.push_back("-arch");
  CmdArgs.push_back(Args.MakeArgString(GPUArch));

  // Assume that the directory specified with --libomptarget_nvptx_path
  // contains the static library libomptarget-nvptx.a.
  if (const Arg *A = Args.getLastArg(options::OPT_libomptarget_nvptx_path_EQ))
    CmdArgs.push_back(Args.MakeArgString(Twine("-L") + A->getValue()));

  // Add paths specified in LIBRARY_PATH environment variable as -L options.
  addDirectoryList(Args, CmdArgs, "-L", "LIBRARY_PATH");

  // Add paths for the default clang library path.
  SmallString<256> DefaultLibPath =
      llvm::sys::path::parent_path(TC.getDriver().Dir);
  llvm::sys::path::append(DefaultLibPath, "lib" CLANG_LIBDIR_SUFFIX);
  CmdArgs.push_back(Args.MakeArgString(Twine("-L") + DefaultLibPath));

  // Add linking against library implementing OpenMP calls on NVPTX target.
  CmdArgs.push_back("-lomptarget-nvptx");

  for (const auto &II : Inputs) {
    if (II.getType() == types::TY_LLVM_IR ||
        II.getType() == types::TY_LTO_IR ||
        II.getType() == types::TY_LTO_BC ||
        II.getType() == types::TY_LLVM_BC) {
      C.getDriver().Diag(diag::err_drv_no_linker_llvm_support)
          << getToolChain().getTripleString();
      continue;
    }

    // Currently, we only pass the input files to the linker, we do not pass
    // any libraries that may be valid only for the host.
    if (!II.isFilename())
      continue;

    const char *CubinF = C.addTempFile(
        C.getArgs().MakeArgString(getToolChain().getInputFilename(II)));

    CmdArgs.push_back(CubinF);
  }

<<<<<<< HEAD
  AddStaticDeviceLibs(C, *this, JA, Inputs, Args, CmdArgs, "nvptx", GPUArch,
                      false, false);

  const char *NVLinkWrapper =
      Args.MakeArgString(getToolChain().GetProgramPath("clang-nvlink-wrapper"));
  C.addCommand(
      std::make_unique<Command>(JA, *this, NVLinkWrapper, CmdArgs, Inputs));
=======
  const char *Exec =
      Args.MakeArgString(getToolChain().GetProgramPath("nvlink"));
  C.addCommand(std::make_unique<Command>(
      JA, *this,
      ResponseFileSupport{ResponseFileSupport::RF_Full, llvm::sys::WEM_UTF8,
                          "--options-file"},
      Exec, CmdArgs, Inputs));
>>>>>>> 7fc279ca
}

/// CUDA toolchain.  Our assembler is ptxas, and our "linker" is fatbinary,
/// which isn't properly a linker but nonetheless performs the step of stitching
/// together object files from the assembler into a single blob.

CudaToolChain::CudaToolChain(const Driver &D, const llvm::Triple &Triple,
                             const ToolChain &HostTC, const ArgList &Args,
                             const Action::OffloadKind OK)
    : ToolChain(D, Triple, Args), HostTC(HostTC),
      CudaInstallation(D, HostTC.getTriple(), Args), OK(OK) {
  if (CudaInstallation.isValid()) {
    CudaInstallation.WarnIfUnsupportedVersion();
    getProgramPaths().push_back(std::string(CudaInstallation.getBinPath()));
  }
  // Lookup binaries into the driver directory, this is used to
  // discover the clang-offload-bundler executable.
  getProgramPaths().push_back(getDriver().Dir);
}

std::string CudaToolChain::getInputFilename(const InputInfo &Input) const {
  // Only object files are changed, for example assembly files keep their .s
  // extensions. CUDA also continues to use .o as they don't use nvlink but
  // fatbinary.
  if (!(OK == Action::OFK_OpenMP && Input.getType() == types::TY_Object))
    return ToolChain::getInputFilename(Input);

  // Replace extension for object files with cubin because nvlink relies on
  // these particular file names.
  SmallString<256> Filename(ToolChain::getInputFilename(Input));
  llvm::sys::path::replace_extension(Filename, "cubin");
  return std::string(Filename.str());
}

void CudaToolChain::addClangTargetOptions(
    const llvm::opt::ArgList &DriverArgs,
    llvm::opt::ArgStringList &CC1Args,
    Action::OffloadKind DeviceOffloadingKind) const {
  HostTC.addClangTargetOptions(DriverArgs, CC1Args, DeviceOffloadingKind);

  StringRef GpuArch = DriverArgs.getLastArgValue(options::OPT_march_EQ);
  assert(!GpuArch.empty() && "Must have an explicit GPU arch.");
  assert((DeviceOffloadingKind == Action::OFK_OpenMP ||
          DeviceOffloadingKind == Action::OFK_Cuda) &&
         "Only OpenMP or CUDA offloading kinds are supported for NVIDIA GPUs.");

  if (DeviceOffloadingKind == Action::OFK_Cuda) {
    CC1Args.push_back("-fcuda-is-device");

    if (DriverArgs.hasFlag(options::OPT_fcuda_approx_transcendentals,
                           options::OPT_fno_cuda_approx_transcendentals, false))
      CC1Args.push_back("-fcuda-approx-transcendentals");

    if (DriverArgs.hasFlag(options::OPT_fgpu_rdc, options::OPT_fno_gpu_rdc,
                           false))
      CC1Args.push_back("-fgpu-rdc");
  }

  if (DriverArgs.hasArg(options::OPT_nogpulib))
    return;

  std::string LibDeviceFile = CudaInstallation.getLibDeviceFile(GpuArch);

  if (LibDeviceFile.empty()) {
    if (DeviceOffloadingKind == Action::OFK_OpenMP &&
        DriverArgs.hasArg(options::OPT_S))
      return;

    getDriver().Diag(diag::err_drv_no_cuda_libdevice) << GpuArch;
    return;
  }

  CC1Args.push_back("-mlink-builtin-bitcode");
  CC1Args.push_back(DriverArgs.MakeArgString(LibDeviceFile));

  // New CUDA versions often introduce new instructions that are only supported
  // by new PTX version, so we need to raise PTX level to enable them in NVPTX
  // back-end.
  const char *PtxFeature = nullptr;
  switch (CudaInstallation.version()) {
  case CudaVersion::CUDA_110:
    PtxFeature = "+ptx70";
    break;
  case CudaVersion::CUDA_102:
    PtxFeature = "+ptx65";
    break;
  case CudaVersion::CUDA_101:
    PtxFeature = "+ptx64";
    break;
  case CudaVersion::CUDA_100:
    PtxFeature = "+ptx63";
    break;
  case CudaVersion::CUDA_92:
    PtxFeature = "+ptx61";
    break;
  case CudaVersion::CUDA_91:
    PtxFeature = "+ptx61";
    break;
  case CudaVersion::CUDA_90:
    PtxFeature = "+ptx60";
    break;
  default:
    PtxFeature = "+ptx42";
  }
  CC1Args.append({"-target-feature", PtxFeature});
  if (DriverArgs.hasFlag(options::OPT_fcuda_short_ptr,
                         options::OPT_fno_cuda_short_ptr, false))
    CC1Args.append({"-mllvm", "--nvptx-short-ptr"});

  if (CudaInstallation.version() >= CudaVersion::UNKNOWN)
    CC1Args.push_back(DriverArgs.MakeArgString(
        Twine("-target-sdk-version=") +
        CudaVersionToString(CudaInstallation.version())));

  if (DeviceOffloadingKind == Action::OFK_OpenMP) {
    SmallVector<StringRef, 8> LibraryPaths;
    if (const Arg *A = DriverArgs.getLastArg(options::OPT_libomptarget_nvptx_path_EQ))
      LibraryPaths.push_back(A->getValue());

    // Add user defined library paths from LIBRARY_PATH.
    llvm::Optional<std::string> LibPath =
        llvm::sys::Process::GetEnv("LIBRARY_PATH");
    if (LibPath) {
      SmallVector<StringRef, 8> Frags;
      const char EnvPathSeparatorStr[] = {llvm::sys::EnvPathSeparator, '\0'};
      llvm::SplitString(*LibPath, Frags, EnvPathSeparatorStr);
      for (StringRef Path : Frags)
        LibraryPaths.emplace_back(Path.trim());
    }

    // Add path to lib / lib64 folder.
    SmallString<256> DefaultLibPath =
        llvm::sys::path::parent_path(getDriver().Dir);
    llvm::sys::path::append(DefaultLibPath, Twine("lib") + CLANG_LIBDIR_SUFFIX);
    LibraryPaths.emplace_back(DefaultLibPath.c_str());

    std::string LibOmpTargetName =
      "libomptarget-nvptx-" + GpuArch.str() + ".bc";
    bool FoundBCLibrary = false;
    for (StringRef LibraryPath : LibraryPaths) {
      SmallString<128> LibOmpTargetFile(LibraryPath);
      llvm::sys::path::append(LibOmpTargetFile, LibOmpTargetName);
      if (llvm::sys::fs::exists(LibOmpTargetFile)) {
        CC1Args.push_back("-mlink-builtin-bitcode");
        CC1Args.push_back(DriverArgs.MakeArgString(LibOmpTargetFile));
        FoundBCLibrary = true;
        break;
      }
    }
    if (!FoundBCLibrary)
      getDriver().Diag(diag::warn_drv_omp_offload_target_missingbcruntime)
          << LibOmpTargetName;

    // Add user-specified (-l)  static device libs.
    // These are bitcode SDLs that get linked with -mlink-builtin-bitcode option
    if (DeviceOffloadingKind == Action::OFK_OpenMP)
      AddStaticDeviceLibs(getDriver(), DriverArgs, CC1Args, "nvptx", GpuArch,
                          /* bitcode SDL?*/ true, /* PostClang Link? */ true);
  }
}

llvm::DenormalMode CudaToolChain::getDefaultDenormalModeForType(
    const llvm::opt::ArgList &DriverArgs, const JobAction &JA,
    const llvm::fltSemantics *FPType) const {
  if (JA.getOffloadingDeviceKind() == Action::OFK_Cuda) {
    if (FPType && FPType == &llvm::APFloat::IEEEsingle() &&
        DriverArgs.hasFlag(options::OPT_fcuda_flush_denormals_to_zero,
                           options::OPT_fno_cuda_flush_denormals_to_zero,
                           false))
      return llvm::DenormalMode::getPreserveSign();
  }

  assert(JA.getOffloadingDeviceKind() != Action::OFK_Host);
  return llvm::DenormalMode::getIEEE();
}

bool CudaToolChain::supportsDebugInfoOption(const llvm::opt::Arg *A) const {
  const Option &O = A->getOption();
  return (O.matches(options::OPT_gN_Group) &&
          !O.matches(options::OPT_gmodules)) ||
         O.matches(options::OPT_g_Flag) ||
         O.matches(options::OPT_ggdbN_Group) || O.matches(options::OPT_ggdb) ||
         O.matches(options::OPT_gdwarf) || O.matches(options::OPT_gdwarf_2) ||
         O.matches(options::OPT_gdwarf_3) || O.matches(options::OPT_gdwarf_4) ||
         O.matches(options::OPT_gdwarf_5) ||
         O.matches(options::OPT_gcolumn_info);
}

void CudaToolChain::adjustDebugInfoKind(
    codegenoptions::DebugInfoKind &DebugInfoKind, const ArgList &Args) const {
  switch (mustEmitDebugInfo(Args)) {
  case DisableDebugInfo:
    DebugInfoKind = codegenoptions::NoDebugInfo;
    break;
  case DebugDirectivesOnly:
    DebugInfoKind = codegenoptions::DebugDirectivesOnly;
    break;
  case EmitSameDebugInfoAsHost:
    // Use same debug info level as the host.
    break;
  }
}

void CudaToolChain::AddCudaIncludeArgs(const ArgList &DriverArgs,
                                       ArgStringList &CC1Args) const {
  // Check our CUDA version if we're going to include the CUDA headers.
  if (!DriverArgs.hasArg(options::OPT_nogpuinc) &&
      !DriverArgs.hasArg(options::OPT_no_cuda_version_check)) {
    StringRef Arch = DriverArgs.getLastArgValue(options::OPT_march_EQ);
    assert(!Arch.empty() && "Must have an explicit GPU arch.");
    CudaInstallation.CheckCudaVersionSupportsArch(StringToCudaArch(Arch));
  }
  CudaInstallation.AddCudaIncludeArgs(DriverArgs, CC1Args);
}

llvm::opt::DerivedArgList *
CudaToolChain::TranslateArgs(const llvm::opt::DerivedArgList &Args,
                             StringRef BoundArch,
                             Action::OffloadKind DeviceOffloadKind) const {
  DerivedArgList *DAL =
      HostTC.TranslateArgs(Args, BoundArch, DeviceOffloadKind);
  if (!DAL)
    DAL = new DerivedArgList(Args.getBaseArgs());

  const OptTable &Opts = getDriver().getOpts();

  // For OpenMP device offloading, append derived arguments. Make sure
  // flags are not duplicated.
  // Also append the compute capability.
  if (DeviceOffloadKind == Action::OFK_OpenMP) {
    for (Arg *A : Args) {
      bool IsDuplicate = false;
      for (Arg *DALArg : *DAL) {
        if (A == DALArg) {
          IsDuplicate = true;
          break;
        }
      }
      if (!IsDuplicate)
        DAL->append(A);
    }

    StringRef Arch = DAL->getLastArgValue(options::OPT_march_EQ);
    if (Arch.empty())
      DAL->AddJoinedArg(nullptr, Opts.getOption(options::OPT_march_EQ),
                        CLANG_OPENMP_NVPTX_DEFAULT_ARCH);

    return DAL;
  }

  for (Arg *A : Args) {
    DAL->append(A);
  }

  if (!BoundArch.empty()) {
    DAL->eraseArg(options::OPT_march_EQ);
    DAL->AddJoinedArg(nullptr, Opts.getOption(options::OPT_march_EQ), BoundArch);
  }
  return DAL;
}

Tool *CudaToolChain::buildAssembler() const {
  return new tools::NVPTX::Assembler(*this);
}

Tool *CudaToolChain::buildLinker() const {
  if (OK == Action::OFK_OpenMP)
    return new tools::NVPTX::OpenMPLinker(*this);
  return new tools::NVPTX::Linker(*this);
}

void CudaToolChain::addClangWarningOptions(ArgStringList &CC1Args) const {
  HostTC.addClangWarningOptions(CC1Args);
}

ToolChain::CXXStdlibType
CudaToolChain::GetCXXStdlibType(const ArgList &Args) const {
  return HostTC.GetCXXStdlibType(Args);
}

void CudaToolChain::AddClangSystemIncludeArgs(const ArgList &DriverArgs,
                                              ArgStringList &CC1Args) const {
  HostTC.AddClangSystemIncludeArgs(DriverArgs, CC1Args);
}

void CudaToolChain::AddClangCXXStdlibIncludeArgs(const ArgList &Args,
                                                 ArgStringList &CC1Args) const {
  HostTC.AddClangCXXStdlibIncludeArgs(Args, CC1Args);
}

void CudaToolChain::AddIAMCUIncludeArgs(const ArgList &Args,
                                        ArgStringList &CC1Args) const {
  HostTC.AddIAMCUIncludeArgs(Args, CC1Args);
}

SanitizerMask CudaToolChain::getSupportedSanitizers() const {
  // The CudaToolChain only supports sanitizers in the sense that it allows
  // sanitizer arguments on the command line if they are supported by the host
  // toolchain. The CudaToolChain will actually ignore any command line
  // arguments for any of these "supported" sanitizers. That means that no
  // sanitization of device code is actually supported at this time.
  //
  // This behavior is necessary because the host and device toolchains
  // invocations often share the command line, so the device toolchain must
  // tolerate flags meant only for the host toolchain.
  return HostTC.getSupportedSanitizers();
}

VersionTuple CudaToolChain::computeMSVCVersion(const Driver *D,
                                               const ArgList &Args) const {
  return HostTC.computeMSVCVersion(D, Args);
}<|MERGE_RESOLUTION|>--- conflicted
+++ resolved
@@ -574,23 +574,14 @@
     CmdArgs.push_back(CubinF);
   }
 
-<<<<<<< HEAD
   AddStaticDeviceLibs(C, *this, JA, Inputs, Args, CmdArgs, "nvptx", GPUArch,
                       false, false);
 
   const char *NVLinkWrapper =
       Args.MakeArgString(getToolChain().GetProgramPath("clang-nvlink-wrapper"));
-  C.addCommand(
-      std::make_unique<Command>(JA, *this, NVLinkWrapper, CmdArgs, Inputs));
-=======
-  const char *Exec =
-      Args.MakeArgString(getToolChain().GetProgramPath("nvlink"));
   C.addCommand(std::make_unique<Command>(
-      JA, *this,
-      ResponseFileSupport{ResponseFileSupport::RF_Full, llvm::sys::WEM_UTF8,
-                          "--options-file"},
-      Exec, CmdArgs, Inputs));
->>>>>>> 7fc279ca
+      JA, *this, ResponseFileSupport::AtFileCurCP(),
+      NVLinkWrapper, CmdArgs, Inputs));
 }
 
 /// CUDA toolchain.  Our assembler is ptxas, and our "linker" is fatbinary,
