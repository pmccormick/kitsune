//===--- Cuda.cpp - Cuda Tool and ToolChain Implementations -----*- C++ -*-===//
//
// Part of the LLVM Project, under the Apache License v2.0 with LLVM Exceptions.
// See https://llvm.org/LICENSE.txt for license information.
// SPDX-License-Identifier: Apache-2.0 WITH LLVM-exception
//
//===----------------------------------------------------------------------===//

#include "Cuda.h"
#include "CommonArgs.h"
#include "clang/Basic/Cuda.h"
#include "clang/Basic/TargetID.h"
#include "clang/Config/config.h"
#include "clang/Driver/Compilation.h"
#include "clang/Driver/Distro.h"
#include "clang/Driver/Driver.h"
#include "clang/Driver/DriverDiagnostic.h"
#include "clang/Driver/InputInfo.h"
#include "clang/Driver/Options.h"
#include "llvm/ADT/Optional.h"
#include "llvm/ADT/StringExtras.h"
#include "llvm/Option/ArgList.h"
#include "llvm/Support/FileSystem.h"
#include "llvm/Support/Host.h"
#include "llvm/Support/Path.h"
#include "llvm/Support/Process.h"
#include "llvm/Support/Program.h"
#include "llvm/Support/TargetParser.h"
#include "llvm/Support/VirtualFileSystem.h"
#include <system_error>

using namespace clang::driver;
using namespace clang::driver::toolchains;
using namespace clang::driver::tools;
using namespace clang;
using namespace llvm::opt;

namespace {

CudaVersion getCudaVersion(uint32_t raw_version) {
  if (raw_version < 7050)
    return CudaVersion::CUDA_70;
  if (raw_version < 8000)
    return CudaVersion::CUDA_75;
  if (raw_version < 9000)
    return CudaVersion::CUDA_80;
  if (raw_version < 9010)
    return CudaVersion::CUDA_90;
  if (raw_version < 9020)
    return CudaVersion::CUDA_91;
  if (raw_version < 10000)
    return CudaVersion::CUDA_92;
  if (raw_version < 10010)
    return CudaVersion::CUDA_100;
  if (raw_version < 10020)
    return CudaVersion::CUDA_101;
  if (raw_version < 11000)
    return CudaVersion::CUDA_102;
  if (raw_version < 11010)
    return CudaVersion::CUDA_110;
  if (raw_version < 11020)
    return CudaVersion::CUDA_111;
  if (raw_version < 11030)
    return CudaVersion::CUDA_112;
  if (raw_version < 11040)
    return CudaVersion::CUDA_113;
  if (raw_version < 11050)
    return CudaVersion::CUDA_114;
  if (raw_version < 11060)
    return CudaVersion::CUDA_115;
  return CudaVersion::NEW;
}

CudaVersion parseCudaHFile(llvm::StringRef Input) {
  // Helper lambda which skips the words if the line starts with them or returns
  // None otherwise.
  auto StartsWithWords =
      [](llvm::StringRef Line,
         const SmallVector<StringRef, 3> words) -> llvm::Optional<StringRef> {
    for (StringRef word : words) {
      if (!Line.consume_front(word))
        return {};
      Line = Line.ltrim();
    }
    return Line;
  };

  Input = Input.ltrim();
  while (!Input.empty()) {
    if (auto Line =
            StartsWithWords(Input.ltrim(), {"#", "define", "CUDA_VERSION"})) {
      uint32_t RawVersion;
      Line->consumeInteger(10, RawVersion);
      return getCudaVersion(RawVersion);
    }
    // Find next non-empty line.
    Input = Input.drop_front(Input.find_first_of("\n\r")).ltrim();
  }
  return CudaVersion::UNKNOWN;
}
} // namespace

void CudaInstallationDetector::WarnIfUnsupportedVersion() {
  if (Version > CudaVersion::PARTIALLY_SUPPORTED) {
    std::string VersionString = CudaVersionToString(Version);
    if (!VersionString.empty())
      VersionString.insert(0, " ");
    D.Diag(diag::warn_drv_new_cuda_version)
        << VersionString
        << (CudaVersion::PARTIALLY_SUPPORTED != CudaVersion::FULLY_SUPPORTED)
        << CudaVersionToString(CudaVersion::PARTIALLY_SUPPORTED);
  } else if (Version > CudaVersion::FULLY_SUPPORTED)
    D.Diag(diag::warn_drv_partially_supported_cuda_version)
        << CudaVersionToString(Version);
}

CudaInstallationDetector::CudaInstallationDetector(
    const Driver &D, const llvm::Triple &HostTriple,
    const llvm::opt::ArgList &Args)
    : D(D) {
  struct Candidate {
    std::string Path;
    bool StrictChecking;

    Candidate(std::string Path, bool StrictChecking = false)
        : Path(Path), StrictChecking(StrictChecking) {}
  };
  SmallVector<Candidate, 4> Candidates;

  // In decreasing order so we prefer newer versions to older versions.
  std::initializer_list<const char *> Versions = {"8.0", "7.5", "7.0"};
  auto &FS = D.getVFS();

  if (Args.hasArg(clang::driver::options::OPT_cuda_path_EQ)) {
    Candidates.emplace_back(
        Args.getLastArgValue(clang::driver::options::OPT_cuda_path_EQ).str());
  } else if (HostTriple.isOSWindows()) {
    for (const char *Ver : Versions)
      Candidates.emplace_back(
          D.SysRoot + "/Program Files/NVIDIA GPU Computing Toolkit/CUDA/v" +
          Ver);
  } else {
    if (!Args.hasArg(clang::driver::options::OPT_cuda_path_ignore_env)) {
      // Try to find ptxas binary. If the executable is located in a directory
      // called 'bin/', its parent directory might be a good guess for a valid
      // CUDA installation.
      // However, some distributions might installs 'ptxas' to /usr/bin. In that
      // case the candidate would be '/usr' which passes the following checks
      // because '/usr/include' exists as well. To avoid this case, we always
      // check for the directory potentially containing files for libdevice,
      // even if the user passes -nocudalib.
      if (llvm::ErrorOr<std::string> ptxas =
              llvm::sys::findProgramByName("ptxas")) {
        SmallString<256> ptxasAbsolutePath;
        llvm::sys::fs::real_path(*ptxas, ptxasAbsolutePath);

        StringRef ptxasDir = llvm::sys::path::parent_path(ptxasAbsolutePath);
        if (llvm::sys::path::filename(ptxasDir) == "bin")
          Candidates.emplace_back(
              std::string(llvm::sys::path::parent_path(ptxasDir)),
              /*StrictChecking=*/true);
      }
    }

    Candidates.emplace_back(D.SysRoot + "/usr/local/cuda");
    for (const char *Ver : Versions)
      Candidates.emplace_back(D.SysRoot + "/usr/local/cuda-" + Ver);

    Distro Dist(FS, llvm::Triple(llvm::sys::getProcessTriple()));
    if (Dist.IsDebian() || Dist.IsUbuntu())
      // Special case for Debian to have nvidia-cuda-toolkit work
      // out of the box. More info on http://bugs.debian.org/882505
      Candidates.emplace_back(D.SysRoot + "/usr/lib/cuda");
  }

  bool NoCudaLib = Args.hasArg(options::OPT_nogpulib);

  for (const auto &Candidate : Candidates) {
    InstallPath = Candidate.Path;
    if (InstallPath.empty() || !FS.exists(InstallPath))
      continue;

    BinPath = InstallPath + "/bin";
    IncludePath = InstallPath + "/include";
    LibDevicePath = InstallPath + "/nvvm/libdevice";

    if (!(FS.exists(IncludePath) && FS.exists(BinPath)))
      continue;
    bool CheckLibDevice = (!NoCudaLib || Candidate.StrictChecking);
    if (CheckLibDevice && !FS.exists(LibDevicePath))
      continue;

    // On Linux, we have both lib and lib64 directories, and we need to choose
    // based on our triple.  On MacOS, we have only a lib directory.
    //
    // It's sufficient for our purposes to be flexible: If both lib and lib64
    // exist, we choose whichever one matches our triple.  Otherwise, if only
    // lib exists, we use it.
    if (HostTriple.isArch64Bit() && FS.exists(InstallPath + "/lib64"))
      LibPath = InstallPath + "/lib64";
    else if (FS.exists(InstallPath + "/lib"))
      LibPath = InstallPath + "/lib";
    else
      continue;

    Version = CudaVersion::UNKNOWN;
    if (auto CudaHFile = FS.getBufferForFile(InstallPath + "/include/cuda.h"))
      Version = parseCudaHFile((*CudaHFile)->getBuffer());
    // As the last resort, make an educated guess between CUDA-7.0, which had
    // old-style libdevice bitcode, and an unknown recent CUDA version.
    if (Version == CudaVersion::UNKNOWN) {
      Version = FS.exists(LibDevicePath + "/libdevice.10.bc")
                    ? CudaVersion::NEW
                    : CudaVersion::CUDA_70;
    }

    if (Version >= CudaVersion::CUDA_90) {
      // CUDA-9+ uses single libdevice file for all GPU variants.
      std::string FilePath = LibDevicePath + "/libdevice.10.bc";
      if (FS.exists(FilePath)) {
        for (int Arch = (int)CudaArch::SM_30, E = (int)CudaArch::LAST; Arch < E;
             ++Arch) {
          CudaArch GpuArch = static_cast<CudaArch>(Arch);
          if (!IsNVIDIAGpuArch(GpuArch))
            continue;
          std::string GpuArchName(CudaArchToString(GpuArch));
          LibDeviceMap[GpuArchName] = FilePath;
        }
      }
    } else {
      std::error_code EC;
      for (llvm::vfs::directory_iterator LI = FS.dir_begin(LibDevicePath, EC),
                                         LE;
           !EC && LI != LE; LI = LI.increment(EC)) {
        StringRef FilePath = LI->path();
        StringRef FileName = llvm::sys::path::filename(FilePath);
        // Process all bitcode filenames that look like
        // libdevice.compute_XX.YY.bc
        const StringRef LibDeviceName = "libdevice.";
        if (!(FileName.startswith(LibDeviceName) && FileName.endswith(".bc")))
          continue;
        StringRef GpuArch = FileName.slice(
            LibDeviceName.size(), FileName.find('.', LibDeviceName.size()));
        LibDeviceMap[GpuArch] = FilePath.str();
        // Insert map entries for specific devices with this compute
        // capability. NVCC's choice of the libdevice library version is
        // rather peculiar and depends on the CUDA version.
        if (GpuArch == "compute_20") {
          LibDeviceMap["sm_20"] = std::string(FilePath);
          LibDeviceMap["sm_21"] = std::string(FilePath);
          LibDeviceMap["sm_32"] = std::string(FilePath);
        } else if (GpuArch == "compute_30") {
          LibDeviceMap["sm_30"] = std::string(FilePath);
          if (Version < CudaVersion::CUDA_80) {
            LibDeviceMap["sm_50"] = std::string(FilePath);
            LibDeviceMap["sm_52"] = std::string(FilePath);
            LibDeviceMap["sm_53"] = std::string(FilePath);
          }
          LibDeviceMap["sm_60"] = std::string(FilePath);
          LibDeviceMap["sm_61"] = std::string(FilePath);
          LibDeviceMap["sm_62"] = std::string(FilePath);
        } else if (GpuArch == "compute_35") {
          LibDeviceMap["sm_35"] = std::string(FilePath);
          LibDeviceMap["sm_37"] = std::string(FilePath);
        } else if (GpuArch == "compute_50") {
          if (Version >= CudaVersion::CUDA_80) {
            LibDeviceMap["sm_50"] = std::string(FilePath);
            LibDeviceMap["sm_52"] = std::string(FilePath);
            LibDeviceMap["sm_53"] = std::string(FilePath);
          }
        }
      }
    }

    // Check that we have found at least one libdevice that we can link in if
    // -nocudalib hasn't been specified.
    if (LibDeviceMap.empty() && !NoCudaLib)
      continue;

    IsValid = true;
    break;
  }
}

void CudaInstallationDetector::AddCudaIncludeArgs(
    const ArgList &DriverArgs, ArgStringList &CC1Args) const {
  if (!DriverArgs.hasArg(options::OPT_nobuiltininc)) {
    // Add cuda_wrappers/* to our system include path.  This lets us wrap
    // standard library headers.
    SmallString<128> P(D.ResourceDir);
    llvm::sys::path::append(P, "include");
    llvm::sys::path::append(P, "cuda_wrappers");
    CC1Args.push_back("-internal-isystem");
    CC1Args.push_back(DriverArgs.MakeArgString(P));
  }

  if (DriverArgs.hasArg(options::OPT_nogpuinc))
    return;

  if (!isValid()) {
    D.Diag(diag::err_drv_no_cuda_installation);
    return;
  }

  CC1Args.push_back("-include");
  CC1Args.push_back("__clang_cuda_runtime_wrapper.h");
}

void CudaInstallationDetector::CheckCudaVersionSupportsArch(
    CudaArch Arch) const {
  if (Arch == CudaArch::UNKNOWN || Version == CudaVersion::UNKNOWN ||
      ArchsWithBadVersion[(int)Arch])
    return;

  auto MinVersion = MinVersionForCudaArch(Arch);
  auto MaxVersion = MaxVersionForCudaArch(Arch);
  if (Version < MinVersion || Version > MaxVersion) {
    ArchsWithBadVersion[(int)Arch] = true;
    D.Diag(diag::err_drv_cuda_version_unsupported)
        << CudaArchToString(Arch) << CudaVersionToString(MinVersion)
        << CudaVersionToString(MaxVersion) << InstallPath
        << CudaVersionToString(Version);
  }
}

void CudaInstallationDetector::print(raw_ostream &OS) const {
  if (isValid())
    OS << "Found CUDA installation: " << InstallPath << ", version "
       << CudaVersionToString(Version) << "\n";
}

namespace {
/// Debug info level for the NVPTX devices. We may need to emit different debug
/// info level for the host and for the device itselfi. This type controls
/// emission of the debug info for the devices. It either prohibits disable info
/// emission completely, or emits debug directives only, or emits same debug
/// info as for the host.
enum DeviceDebugInfoLevel {
  DisableDebugInfo,        /// Do not emit debug info for the devices.
  DebugDirectivesOnly,     /// Emit only debug directives.
  EmitSameDebugInfoAsHost, /// Use the same debug info level just like for the
                           /// host.
};
} // anonymous namespace

/// Define debug info level for the NVPTX devices. If the debug info for both
/// the host and device are disabled (-g0/-ggdb0 or no debug options at all). If
/// only debug directives are requested for the both host and device
/// (-gline-directvies-only), or the debug info only for the device is disabled
/// (optimization is on and --cuda-noopt-device-debug was not specified), the
/// debug directves only must be emitted for the device. Otherwise, use the same
/// debug info level just like for the host (with the limitations of only
/// supported DWARF2 standard).
static DeviceDebugInfoLevel mustEmitDebugInfo(const ArgList &Args) {
  const Arg *A = Args.getLastArg(options::OPT_O_Group);
  bool IsDebugEnabled = !A || A->getOption().matches(options::OPT_O0) ||
                        Args.hasFlag(options::OPT_cuda_noopt_device_debug,
                                     options::OPT_no_cuda_noopt_device_debug,
                                     /*Default=*/false);
  if (const Arg *A = Args.getLastArg(options::OPT_g_Group)) {
    const Option &Opt = A->getOption();
    if (Opt.matches(options::OPT_gN_Group)) {
      if (Opt.matches(options::OPT_g0) || Opt.matches(options::OPT_ggdb0))
        return DisableDebugInfo;
      if (Opt.matches(options::OPT_gline_directives_only))
        return DebugDirectivesOnly;
    }
    return IsDebugEnabled ? EmitSameDebugInfoAsHost : DebugDirectivesOnly;
  }
  return willEmitRemarks(Args) ? DebugDirectivesOnly : DisableDebugInfo;
}

void NVPTX::Assembler::ConstructJob(Compilation &C, const JobAction &JA,
                                    const InputInfo &Output,
                                    const InputInfoList &Inputs,
                                    const ArgList &Args,
                                    const char *LinkingOutput) const {
  const auto &TC =
      static_cast<const toolchains::CudaToolChain &>(getToolChain());
  assert(TC.getTriple().isNVPTX() && "Wrong platform");

  StringRef GPUArchName;
  // If this is an OpenMP action we need to extract the device architecture
  // from the -march=arch option. This option may come from -Xopenmp-target
  // flag or the default value.
  if (JA.isDeviceOffloading(Action::OFK_OpenMP)) {
    GPUArchName = Args.getLastArgValue(options::OPT_march_EQ);
    if (GPUArchName.empty())
      GPUArchName = getProcessorFromTargetID(TC.getTriple(), TC.getTargetID());
    assert(!GPUArchName.empty() && "Must have an architecture passed in.");
  } else
    GPUArchName = JA.getOffloadingArch();

  // Obtain architecture from the action.
  CudaArch gpu_arch = StringToCudaArch(GPUArchName);
  assert(gpu_arch != CudaArch::UNKNOWN &&
         "Device action expected to have an architecture.");

  // Check that our installation's ptxas supports gpu_arch.
  if (!Args.hasArg(options::OPT_no_cuda_version_check)) {
    TC.CudaInstallation.CheckCudaVersionSupportsArch(gpu_arch);
  }

  ArgStringList CmdArgs;
  CmdArgs.push_back(TC.getTriple().isArch64Bit() ? "-m64" : "-m32");
  DeviceDebugInfoLevel DIKind = mustEmitDebugInfo(Args);
  if (DIKind == EmitSameDebugInfoAsHost) {
    // ptxas does not accept -g option if optimization is enabled, so
    // we ignore the compiler's -O* options if we want debug info.
    CmdArgs.push_back("-g");
    CmdArgs.push_back("--dont-merge-basicblocks");
    CmdArgs.push_back("--return-at-end");
  } else if (Arg *A = Args.getLastArg(options::OPT_O_Group)) {
    // Map the -O we received to -O{0,1,2,3}.
    //
    // TODO: Perhaps we should map host -O2 to ptxas -O3. -O3 is ptxas's
    // default, so it may correspond more closely to the spirit of clang -O2.

    // -O3 seems like the least-bad option when -Osomething is specified to
    // clang but it isn't handled below.
    StringRef OOpt = "3";
    if (A->getOption().matches(options::OPT_O4) ||
        A->getOption().matches(options::OPT_Ofast))
      OOpt = "3";
    else if (A->getOption().matches(options::OPT_O0))
      OOpt = "0";
    else if (A->getOption().matches(options::OPT_O)) {
      // -Os, -Oz, and -O(anything else) map to -O2, for lack of better options.
      OOpt = llvm::StringSwitch<const char *>(A->getValue())
                 .Case("1", "1")
                 .Case("2", "2")
                 .Case("3", "3")
                 .Case("s", "2")
                 .Case("z", "2")
                 .Default("2");
    }
    CmdArgs.push_back(Args.MakeArgString(llvm::Twine("-O") + OOpt));
  } else {
    // If no -O was passed, pass -O0 to ptxas -- no opt flag should correspond
    // to no optimizations, but ptxas's default is -O3.
    CmdArgs.push_back("-O0");
  }
  if (DIKind == DebugDirectivesOnly)
    CmdArgs.push_back("-lineinfo");

  // Pass -v to ptxas if it was passed to the driver.
  if (Args.hasArg(options::OPT_v))
    CmdArgs.push_back("-v");

  CmdArgs.push_back("--gpu-name");
  CmdArgs.push_back(Args.MakeArgString(CudaArchToString(gpu_arch)));
  CmdArgs.push_back("--output-file");
  const char *OutputFileName = Args.MakeArgString(TC.getInputFilename(Output));
  if (std::string(OutputFileName) != std::string(Output.getFilename()))
    C.addTempFile(OutputFileName);
  CmdArgs.push_back(OutputFileName);
  for (const auto& II : Inputs)
    CmdArgs.push_back(Args.MakeArgString(II.getFilename()));

  for (const auto& A : Args.getAllArgValues(options::OPT_Xcuda_ptxas))
    CmdArgs.push_back(Args.MakeArgString(A));

  bool Relocatable = false;
  if (JA.isOffloading(Action::OFK_OpenMP))
    // In OpenMP we need to generate relocatable code.
    Relocatable = Args.hasFlag(options::OPT_fopenmp_relocatable_target,
                               options::OPT_fnoopenmp_relocatable_target,
                               /*Default=*/true);
  else if (JA.isOffloading(Action::OFK_Cuda))
    Relocatable = Args.hasFlag(options::OPT_fgpu_rdc,
                               options::OPT_fno_gpu_rdc, /*Default=*/false);

  if (Relocatable)
    CmdArgs.push_back("-c");

  const char *Exec;
  if (Arg *A = Args.getLastArg(options::OPT_ptxas_path_EQ))
    Exec = A->getValue();
  else
    Exec = Args.MakeArgString(TC.GetProgramPath("ptxas"));
  C.addCommand(std::make_unique<Command>(
      JA, *this,
      ResponseFileSupport{ResponseFileSupport::RF_Full, llvm::sys::WEM_UTF8,
                          "--options-file"},
      Exec, CmdArgs, Inputs, Output));
}

static bool shouldIncludePTX(const ArgList &Args, const char *gpu_arch) {
  bool includePTX = true;
  for (Arg *A : Args) {
    if (!(A->getOption().matches(options::OPT_cuda_include_ptx_EQ) ||
          A->getOption().matches(options::OPT_no_cuda_include_ptx_EQ)))
      continue;
    A->claim();
    const StringRef ArchStr = A->getValue();
    if (ArchStr == "all" || ArchStr == gpu_arch) {
      includePTX = A->getOption().matches(options::OPT_cuda_include_ptx_EQ);
      continue;
    }
  }
  return includePTX;
}

// All inputs to this linker must be from CudaDeviceActions, as we need to look
// at the Inputs' Actions in order to figure out which GPU architecture they
// correspond to.
void NVPTX::Linker::ConstructJob(Compilation &C, const JobAction &JA,
                                 const InputInfo &Output,
                                 const InputInfoList &Inputs,
                                 const ArgList &Args,
                                 const char *LinkingOutput) const {
  const auto &TC =
      static_cast<const toolchains::CudaToolChain &>(getToolChain());
  assert(TC.getTriple().isNVPTX() && "Wrong platform");

  ArgStringList CmdArgs;
  if (TC.CudaInstallation.version() <= CudaVersion::CUDA_100)
    CmdArgs.push_back("--cuda");
  CmdArgs.push_back(TC.getTriple().isArch64Bit() ? "-64" : "-32");
  CmdArgs.push_back(Args.MakeArgString("--create"));
  CmdArgs.push_back(Args.MakeArgString(Output.getFilename()));
  if (mustEmitDebugInfo(Args) == EmitSameDebugInfoAsHost)
    CmdArgs.push_back("-g");

  for (const auto& II : Inputs) {
    auto *A = II.getAction();
    assert(A->getInputs().size() == 1 &&
           "Device offload action is expected to have a single input");
    const char *gpu_arch_str = A->getOffloadingArch();
    assert(gpu_arch_str &&
           "Device action expected to have associated a GPU architecture!");
    CudaArch gpu_arch = StringToCudaArch(gpu_arch_str);

    if (II.getType() == types::TY_PP_Asm &&
        !shouldIncludePTX(Args, gpu_arch_str))
      continue;
    // We need to pass an Arch of the form "sm_XX" for cubin files and
    // "compute_XX" for ptx.
    const char *Arch = (II.getType() == types::TY_PP_Asm)
                           ? CudaArchToVirtualArchString(gpu_arch)
                           : gpu_arch_str;
    CmdArgs.push_back(Args.MakeArgString(llvm::Twine("--image=profile=") +
                                         Arch + ",file=" + II.getFilename()));
  }

  for (const auto& A : Args.getAllArgValues(options::OPT_Xcuda_fatbinary))
    CmdArgs.push_back(Args.MakeArgString(A));

  const char *Exec = Args.MakeArgString(TC.GetProgramPath("fatbinary"));
  C.addCommand(std::make_unique<Command>(
      JA, *this,
      ResponseFileSupport{ResponseFileSupport::RF_Full, llvm::sys::WEM_UTF8,
                          "--options-file"},
      Exec, CmdArgs, Inputs, Output));
}

void NVPTX::OpenMPLinker::ConstructJob(Compilation &C, const JobAction &JA,
                                       const InputInfo &Output,
                                       const InputInfoList &Inputs,
                                       const ArgList &Args,
                                       const char *LinkingOutput) const {
  const auto &TC =
      static_cast<const toolchains::CudaToolChain &>(getToolChain());
  assert(TC.getTriple().isNVPTX() && "Wrong platform");

  ArgStringList CmdArgs;

  // OpenMP uses nvlink to link cubin files. The result will be embedded in the
  // host binary by the host linker.
  assert(!JA.isHostOffloading(Action::OFK_OpenMP) &&
         "CUDA toolchain not expected for an OpenMP host device.");

  if (Output.isFilename()) {
    CmdArgs.push_back("-o");
    CmdArgs.push_back(Output.getFilename());
  } else
    assert(Output.isNothing() && "Invalid output.");
  if (mustEmitDebugInfo(Args) == EmitSameDebugInfoAsHost)
    CmdArgs.push_back("-g");

  if (Args.hasArg(options::OPT_v))
    CmdArgs.push_back("-v");

  StringRef GPUArch =
      Args.getLastArgValue(options::OPT_march_EQ);
  if (GPUArch.empty())
    GPUArch = getProcessorFromTargetID(getToolChain().getTriple(),
                                       getToolChain().getTargetID());

  assert(!GPUArch.empty() && "At least one GPU Arch required for ptxas.");

  CmdArgs.push_back("-arch");
  CmdArgs.push_back(Args.MakeArgString(GPUArch));

  // Add paths specified in LIBRARY_PATH environment variable as -L options.
  addDirectoryList(Args, CmdArgs, "-L", "LIBRARY_PATH");

  // Add paths for the default clang library path.
  SmallString<256> DefaultLibPath =
      llvm::sys::path::parent_path(TC.getDriver().Dir);
  llvm::sys::path::append(DefaultLibPath, "lib" CLANG_LIBDIR_SUFFIX);
  CmdArgs.push_back(Args.MakeArgString(Twine("-L") + DefaultLibPath));

  for (const auto &II : Inputs) {
    if (II.getType() == types::TY_LLVM_IR ||
        II.getType() == types::TY_LTO_IR ||
        II.getType() == types::TY_LTO_BC ||
        II.getType() == types::TY_LLVM_BC) {
      C.getDriver().Diag(diag::err_drv_no_linker_llvm_support)
          << getToolChain().getTripleString();
      continue;
    }

    // Currently, we only pass the input files to the linker, we do not pass
    // any libraries that may be valid only for the host.
    if (!II.isFilename())
      continue;

    const char *CubinF =
        C.getArgs().MakeArgString(getToolChain().getInputFilename(II));

    CmdArgs.push_back(CubinF);
  }

  AddStaticDeviceLibsLinking(C, *this, JA, Inputs, Args, CmdArgs, "nvptx",
                             GPUArch, /*isBitCodeSDL=*/false,
                             /*postClangLink=*/false);

  // Find nvlink and pass it as "--nvlink-path=" argument of
  // clang-nvlink-wrapper.
  CmdArgs.push_back(Args.MakeArgString(
      Twine("--nvlink-path=" + getToolChain().GetProgramPath("nvlink"))));

  const char *NVLinkWrapper =
      Args.MakeArgString(getToolChain().GetProgramPath("clang-nvlink-wrapper"));
  C.addCommand(std::make_unique<Command>(
      JA, *this,
      ResponseFileSupport{ResponseFileSupport::RF_Full, llvm::sys::WEM_UTF8,
                          "--options-file"},
      NVLinkWrapper, CmdArgs, Inputs, Output));
}

void NVPTX::getNVPTXTargetFeatures(const Driver &D, const llvm::Triple &Triple,
                                   const llvm::opt::ArgList &Args,
                                   std::vector<StringRef> &Features,
                                   Optional<clang::CudaVersion> Version) {
  if (!Version) {
    CudaInstallationDetector CudaInstallation(D, Triple, Args);
    Version = CudaInstallation.version();
  }

  // New CUDA versions often introduce new instructions that are only supported
  // by new PTX version, so we need to raise PTX level to enable them in NVPTX
  // back-end.
  const char *PtxFeature = nullptr;
  switch (*Version) {
#define CASE_CUDA_VERSION(CUDA_VER, PTX_VER)                                   \
  case CudaVersion::CUDA_##CUDA_VER:                                           \
    PtxFeature = "+ptx" #PTX_VER;                                              \
    break;
    CASE_CUDA_VERSION(115, 75);
    CASE_CUDA_VERSION(114, 74);
    CASE_CUDA_VERSION(113, 73);
    CASE_CUDA_VERSION(112, 72);
    CASE_CUDA_VERSION(111, 71);
    CASE_CUDA_VERSION(110, 70);
    CASE_CUDA_VERSION(102, 65);
    CASE_CUDA_VERSION(101, 64);
    CASE_CUDA_VERSION(100, 63);
    CASE_CUDA_VERSION(92, 61);
    CASE_CUDA_VERSION(91, 61);
    CASE_CUDA_VERSION(90, 60);
#undef CASE_CUDA_VERSION
  default:
    PtxFeature = "+ptx42";
  }
  Features.push_back(PtxFeature);
}

/// CUDA toolchain.  Our assembler is ptxas, and our "linker" is fatbinary,
/// which isn't properly a linker but nonetheless performs the step of stitching
/// together object files from the assembler into a single blob.

CudaToolChain::CudaToolChain(const Driver &D, const llvm::Triple &Triple,
                             const ToolChain &HostTC, const ArgList &Args,
                             const Action::OffloadKind OK)
    : ToolChain(D, Triple, Args), HostTC(HostTC),
      CudaInstallation(D, HostTC.getTriple(), Args), OK(OK) {
  if (CudaInstallation.isValid()) {
    CudaInstallation.WarnIfUnsupportedVersion();
    getProgramPaths().push_back(std::string(CudaInstallation.getBinPath()));
  }
  // Lookup binaries into the driver directory, this is used to
  // discover the clang-offload-bundler executable.
  getProgramPaths().push_back(getDriver().Dir);
}

CudaToolChain::CudaToolChain(const Driver &D, const llvm::Triple &Triple,
                             const ToolChain &HostTC, const ArgList &Args,
                             const Action::OffloadKind OK,
                             const std::string TargetID)
    : ToolChain(D, Triple, Args), HostTC(HostTC),
      CudaInstallation(D, HostTC.getTriple(), Args), OK(OK) {
  if (CudaInstallation.isValid()) {
    CudaInstallation.WarnIfUnsupportedVersion();
    getProgramPaths().push_back(std::string(CudaInstallation.getBinPath()));
  }
  // Lookup binaries into the driver directory, this is used to
  // discover the clang-offload-bundler executable.
  getProgramPaths().push_back(getDriver().Dir);
  this->TargetID = std::move(TargetID);
}

std::string CudaToolChain::getInputFilename(const InputInfo &Input) const {
  // Only object files are changed, for example assembly files keep their .s
  // extensions. CUDA also continues to use .o as they don't use nvlink but
  // fatbinary.
  if (!(OK == Action::OFK_OpenMP && Input.getType() == types::TY_Object))
    return ToolChain::getInputFilename(Input);

  // Replace extension for object files with cubin because nvlink relies on
  // these particular file names.
  SmallString<256> Filename(ToolChain::getInputFilename(Input));
  llvm::sys::path::replace_extension(Filename, "cubin");
  return std::string(Filename.str());
}

void CudaToolChain::addClangTargetOptions(
    const llvm::opt::ArgList &DriverArgs,
    llvm::opt::ArgStringList &CC1Args,
    Action::OffloadKind DeviceOffloadingKind) const {
  HostTC.addClangTargetOptions(DriverArgs, CC1Args, DeviceOffloadingKind);

  StringRef GpuArch = DriverArgs.getLastArgValue(options::OPT_march_EQ);
  if (GpuArch.empty())
    GpuArch = getProcessorFromTargetID(this->getTriple(), this->getTargetID());
  assert(!GpuArch.empty() && "Must have an explicit GPU arch.");
  assert((DeviceOffloadingKind == Action::OFK_OpenMP ||
          DeviceOffloadingKind == Action::OFK_Cuda) &&
         "Only OpenMP or CUDA offloading kinds are supported for NVIDIA GPUs.");

  if (DeviceOffloadingKind == Action::OFK_Cuda) {
    CC1Args.append(
        {"-fcuda-is-device", "-mllvm", "-enable-memcpyopt-without-libcalls"});

    if (DriverArgs.hasFlag(options::OPT_fcuda_approx_transcendentals,
                           options::OPT_fno_cuda_approx_transcendentals, false))
      CC1Args.push_back("-fcuda-approx-transcendentals");
  }

  if (DriverArgs.hasArg(options::OPT_nogpulib))
    return;

  if (DeviceOffloadingKind == Action::OFK_OpenMP &&
      DriverArgs.hasArg(options::OPT_S))
    return;

  std::string LibDeviceFile = CudaInstallation.getLibDeviceFile(GpuArch);
  if (LibDeviceFile.empty()) {
    getDriver().Diag(diag::err_drv_no_cuda_libdevice) << GpuArch;
    return;
  }

  CC1Args.push_back("-mlink-builtin-bitcode");
  CC1Args.push_back(DriverArgs.MakeArgString(LibDeviceFile));

  clang::CudaVersion CudaInstallationVersion = CudaInstallation.version();

  std::vector<StringRef> Features;
  NVPTX::getNVPTXTargetFeatures(getDriver(), getTriple(), DriverArgs, Features,
                                CudaInstallationVersion);
  for (StringRef PtxFeature : Features)
    CC1Args.append({"-target-feature", DriverArgs.MakeArgString(PtxFeature)});
  if (DriverArgs.hasFlag(options::OPT_fcuda_short_ptr,
                         options::OPT_fno_cuda_short_ptr, false))
    CC1Args.append({"-mllvm", "--nvptx-short-ptr"});

  if (CudaInstallationVersion >= CudaVersion::UNKNOWN)
    CC1Args.push_back(
        DriverArgs.MakeArgString(Twine("-target-sdk-version=") +
                                 CudaVersionToString(CudaInstallationVersion)));

  if (DeviceOffloadingKind == Action::OFK_OpenMP) {
    if (CudaInstallationVersion < CudaVersion::CUDA_92) {
      getDriver().Diag(
          diag::err_drv_omp_offload_target_cuda_version_not_support)
          << CudaVersionToString(CudaInstallationVersion);
      return;
    }

    // Link the bitcode library late if we're using device LTO.
    if (getDriver().isUsingLTO(/* IsOffload */ true))
      return;

    addOpenMPDeviceRTL(getDriver(), DriverArgs, CC1Args, GpuArch.str(),
                       getTriple());
    AddStaticDeviceLibsPostLinking(getDriver(), DriverArgs, CC1Args, "nvptx",
                                   GpuArch, /*isBitCodeSDL=*/true,
                                   /*postClangLink=*/true);
  }
}

llvm::DenormalMode CudaToolChain::getDefaultDenormalModeForType(
    const llvm::opt::ArgList &DriverArgs, const JobAction &JA,
    const llvm::fltSemantics *FPType) const {
  if (JA.getOffloadingDeviceKind() == Action::OFK_Cuda) {
    if (FPType && FPType == &llvm::APFloat::IEEEsingle() &&
        DriverArgs.hasFlag(options::OPT_fgpu_flush_denormals_to_zero,
                           options::OPT_fno_gpu_flush_denormals_to_zero, false))
      return llvm::DenormalMode::getPreserveSign();
  }

  assert(JA.getOffloadingDeviceKind() != Action::OFK_Host);
  return llvm::DenormalMode::getIEEE();
}

bool CudaToolChain::supportsDebugInfoOption(const llvm::opt::Arg *A) const {
  const Option &O = A->getOption();
  return (O.matches(options::OPT_gN_Group) &&
          !O.matches(options::OPT_gmodules)) ||
         O.matches(options::OPT_g_Flag) ||
         O.matches(options::OPT_ggdbN_Group) || O.matches(options::OPT_ggdb) ||
         O.matches(options::OPT_gdwarf) || O.matches(options::OPT_gdwarf_2) ||
         O.matches(options::OPT_gdwarf_3) || O.matches(options::OPT_gdwarf_4) ||
         O.matches(options::OPT_gdwarf_5) ||
         O.matches(options::OPT_gcolumn_info);
}

void CudaToolChain::adjustDebugInfoKind(
    codegenoptions::DebugInfoKind &DebugInfoKind, const ArgList &Args) const {
  switch (mustEmitDebugInfo(Args)) {
  case DisableDebugInfo:
    DebugInfoKind = codegenoptions::NoDebugInfo;
    break;
  case DebugDirectivesOnly:
    DebugInfoKind = codegenoptions::DebugDirectivesOnly;
    break;
  case EmitSameDebugInfoAsHost:
    // Use same debug info level as the host.
    break;
  }
}

void CudaToolChain::AddCudaIncludeArgs(const ArgList &DriverArgs,
                                       ArgStringList &CC1Args) const {
  // Check our CUDA version if we're going to include the CUDA headers.
  if (!DriverArgs.hasArg(options::OPT_nogpuinc) &&
      !DriverArgs.hasArg(options::OPT_no_cuda_version_check)) {
    StringRef Arch = DriverArgs.getLastArgValue(options::OPT_march_EQ);
    assert(!Arch.empty() && "Must have an explicit GPU arch.");
    CudaInstallation.CheckCudaVersionSupportsArch(StringToCudaArch(Arch));
  }
  CudaInstallation.AddCudaIncludeArgs(DriverArgs, CC1Args);
}

llvm::opt::DerivedArgList *
CudaToolChain::TranslateArgs(const llvm::opt::DerivedArgList &Args,
                             StringRef BoundArch,
                             Action::OffloadKind DeviceOffloadKind) const {
  DerivedArgList *DAL =
      HostTC.TranslateArgs(Args, BoundArch, DeviceOffloadKind);
  if (!DAL)
    DAL = new DerivedArgList(Args.getBaseArgs());

  const OptTable &Opts = getDriver().getOpts();

  // For OpenMP device offloading, append derived arguments. Make sure
  // flags are not duplicated.
  // Also append the compute capability.
  if (DeviceOffloadKind == Action::OFK_OpenMP) {
    for (Arg *A : Args)
      if (!llvm::is_contained(*DAL, A))
        DAL->append(A);

<<<<<<< HEAD
    StringRef Arch = DAL->getLastArgValue(options::OPT_march_EQ);
    if (Arch.empty())
      Arch = getProcessorFromTargetID(this->getTriple(), this->getTargetID());

    if (Arch.empty())
=======
    if (!DAL->hasArg(options::OPT_march_EQ))
>>>>>>> be768164
      DAL->AddJoinedArg(nullptr, Opts.getOption(options::OPT_march_EQ),
                        !BoundArch.empty() ? BoundArch
                                           : CLANG_OPENMP_NVPTX_DEFAULT_ARCH);

    return DAL;
  }

  for (Arg *A : Args) {
    DAL->append(A);
  }

  if (!BoundArch.empty()) {
    DAL->eraseArg(options::OPT_march_EQ);
    DAL->AddJoinedArg(nullptr, Opts.getOption(options::OPT_march_EQ), BoundArch);
  }
  return DAL;
}

Tool *CudaToolChain::buildAssembler() const {
  return new tools::NVPTX::Assembler(*this);
}

Tool *CudaToolChain::buildLinker() const {
  if (OK == Action::OFK_OpenMP)
    return new tools::NVPTX::OpenMPLinker(*this);
  return new tools::NVPTX::Linker(*this);
}

void CudaToolChain::addClangWarningOptions(ArgStringList &CC1Args) const {
  HostTC.addClangWarningOptions(CC1Args);
}

ToolChain::CXXStdlibType
CudaToolChain::GetCXXStdlibType(const ArgList &Args) const {
  return HostTC.GetCXXStdlibType(Args);
}

void CudaToolChain::AddClangSystemIncludeArgs(const ArgList &DriverArgs,
                                              ArgStringList &CC1Args) const {
  HostTC.AddClangSystemIncludeArgs(DriverArgs, CC1Args);

  if (!DriverArgs.hasArg(options::OPT_nogpuinc) && CudaInstallation.isValid())
    CC1Args.append(
        {"-internal-isystem",
         DriverArgs.MakeArgString(CudaInstallation.getIncludePath())});
}

void CudaToolChain::AddClangCXXStdlibIncludeArgs(const ArgList &Args,
                                                 ArgStringList &CC1Args) const {
  HostTC.AddClangCXXStdlibIncludeArgs(Args, CC1Args);
}

void CudaToolChain::AddIAMCUIncludeArgs(const ArgList &Args,
                                        ArgStringList &CC1Args) const {
  HostTC.AddIAMCUIncludeArgs(Args, CC1Args);
}

SanitizerMask CudaToolChain::getSupportedSanitizers() const {
  // The CudaToolChain only supports sanitizers in the sense that it allows
  // sanitizer arguments on the command line if they are supported by the host
  // toolchain. The CudaToolChain will actually ignore any command line
  // arguments for any of these "supported" sanitizers. That means that no
  // sanitization of device code is actually supported at this time.
  //
  // This behavior is necessary because the host and device toolchains
  // invocations often share the command line, so the device toolchain must
  // tolerate flags meant only for the host toolchain.
  return HostTC.getSupportedSanitizers();
}

VersionTuple CudaToolChain::computeMSVCVersion(const Driver *D,
                                               const ArgList &Args) const {
  return HostTC.computeMSVCVersion(D, Args);
}<|MERGE_RESOLUTION|>--- conflicted
+++ resolved
@@ -872,15 +872,15 @@
       if (!llvm::is_contained(*DAL, A))
         DAL->append(A);
 
-<<<<<<< HEAD
+#if 1 //<<<<<<< HEAD
     StringRef Arch = DAL->getLastArgValue(options::OPT_march_EQ);
     if (Arch.empty())
       Arch = getProcessorFromTargetID(this->getTriple(), this->getTargetID());
 
     if (Arch.empty())
-=======
+#else //=======
     if (!DAL->hasArg(options::OPT_march_EQ))
->>>>>>> be768164
+#endif //>>>>>>> be768164a7837bcb87cb6409731d23dc2c00dcfe
       DAL->AddJoinedArg(nullptr, Opts.getOption(options::OPT_march_EQ),
                         !BoundArch.empty() ? BoundArch
                                            : CLANG_OPENMP_NVPTX_DEFAULT_ARCH);
