--- conflicted
+++ resolved
@@ -132,7 +132,6 @@
 
   case TY_Asm:
   case TY_C: case TY_PP_C:
-<<<<<<< HEAD
     /* FIXME Fortran types may not be necessary, since they are not accepted by
      * Clang directly */
   case TY_Fortran:
@@ -140,10 +139,7 @@
   case TY_F_FixedForm:
   case TY_PP_F_FixedForm:
 
-  case TY_CL:
-=======
   case TY_CL: case TY_CLCXX:
->>>>>>> 3f6e7d15
   case TY_CUDA: case TY_PP_CUDA:
   case TY_CUDA_DEVICE:
   case TY_HIP:
@@ -204,11 +200,8 @@
   }
 }
 
-<<<<<<< HEAD
-=======
 bool types::isOpenCL(ID Id) { return Id == TY_CL || Id == TY_CLCXX; }
 
->>>>>>> 3f6e7d15
 bool types::isCXX(ID Id) {
   switch (Id) {
   default:
