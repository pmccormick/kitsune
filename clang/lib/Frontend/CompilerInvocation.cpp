--- conflicted
+++ resolved
@@ -1997,18 +1997,8 @@
     Opts.NativeHalfArgsAndReturns = 1;
     Opts.OpenCLCPlusPlus = Opts.CPlusPlus;
     // Include default header file for OpenCL.
-<<<<<<< HEAD
     if (Opts.IncludeDefaultHeader && !Opts.DeclareOpenCLBuiltins) {
-      PPOpts.Includes.push_back("opencl-c.h");
-=======
-    if (Opts.IncludeDefaultHeader) {
-      if (Opts.DeclareOpenCLBuiltins) {
-        // Only include base header file for builtin types and constants.
-        Includes.push_back("opencl-c-base.h");
-      } else {
-        Includes.push_back("opencl-c.h");
-      }
->>>>>>> 2b8db40c
+      Includes.push_back("opencl-c.h");
     }
   }
 
@@ -2143,13 +2133,8 @@
 }
 
 static void ParseLangArgs(LangOptions &Opts, ArgList &Args, InputKind IK,
-<<<<<<< HEAD
-                          const TargetOptions &TargetOpts,
-                          PreprocessorOptions &PPOpts, CodeGenOptions &CGOpts,
-=======
                           const llvm::Triple &T,
                           std::vector<std::string> &Includes,
->>>>>>> 2b8db40c
                           DiagnosticsEngine &Diags) {
   // FIXME: Cleanup per-file based stuff.
   LangStandard::Kind LangStd = LangStandard::lang_unspecified;
@@ -2967,13 +2952,8 @@
   } else {
     // Other LangOpts are only initialized when the input is not AST or LLVM IR.
     // FIXME: Should we really be calling this for an Language::Asm input?
-<<<<<<< HEAD
-    ParseLangArgs(LangOpts, Args, DashX, Res.getTargetOpts(),
-                  Res.getPreprocessorOpts(), Res.getCodeGenOpts(), Diags);
-=======
     ParseLangArgs(LangOpts, Args, DashX, T, Res.getPreprocessorOpts().Includes,
                   Diags);
->>>>>>> 2b8db40c
     if (Res.getFrontendOpts().ProgramAction == frontend::RewriteObjC)
       LangOpts.ObjCExceptions = 1;
     if (T.isOSDarwin() && DashX.isPreprocessed()) {
