--- conflicted
+++ resolved
@@ -3322,13 +3322,10 @@
       LangOpts.Tapir = llvm::TapirTargetType::OpenMP;
     else if (Name == "qthreads")
       LangOpts.Tapir = llvm::TapirTargetType::Qthreads;
-<<<<<<< HEAD
     else if (Name == "realm")
       LangOpts.Tapir = llvm::TapirTargetType::Realm;
-=======
     else if (Name == "cuda")
       LangOpts.Tapir = llvm::TapirTargetType::Cuda;
->>>>>>> 958b1d3c
     else if (Name == "serial")
       LangOpts.Tapir = llvm::TapirTargetType::Serial;
     else
