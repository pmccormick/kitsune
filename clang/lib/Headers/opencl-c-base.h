--- conflicted
+++ resolved
@@ -74,8 +74,6 @@
 #endif // defined(__SPIR__)
 #endif // (__OPENCL_CPP_VERSION__ == 202100 || __OPENCL_C_VERSION__ == 300)
 
-<<<<<<< HEAD
-=======
 #if !defined(__opencl_c_generic_address_space)
 // Internal feature macro to provide named (global, local, private) address
 // space overloads for builtin functions that take a pointer argument.
@@ -87,7 +85,6 @@
 #define __opencl_subgroup_builtins 1
 #endif
 
->>>>>>> 2f906683
 // built-in scalar data types:
 
 /**
