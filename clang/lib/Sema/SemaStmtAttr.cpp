--- conflicted
+++ resolved
@@ -585,8 +585,6 @@
     return nullptr;
 
   return ::new (S.Context) TapirStrategyAttr(S.Context, A, strategyKind);
-<<<<<<< HEAD
-=======
 }
 
 static Attr *handleKitsuneLaunchAttr(Sema &S, Stmt *St, const ParsedAttr &A,
@@ -615,7 +613,6 @@
 
   return ::new (S.Context) KitsuneLaunchAttr(S.Context, A,
 					     ThreadsPerBlock, false);
->>>>>>> acc3dfb1
 }
 
 
