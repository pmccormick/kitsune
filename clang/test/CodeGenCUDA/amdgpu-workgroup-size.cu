--- conflicted
+++ resolved
@@ -3,11 +3,7 @@
 // RUN:     | FileCheck -check-prefix=PRECOV5 %s
 
 
-<<<<<<< HEAD
-// RUN: %clang_cc1 -triple amdgcn-amd-amdhsa \
-=======
 // RUN: %clang_cc1 -no-opaque-pointers -triple amdgcn-amd-amdhsa \
->>>>>>> de4ffac8
 // RUN:     -fcuda-is-device -mcode-object-version=5 -emit-llvm -o - -x hip %s \
 // RUN:     | FileCheck -check-prefix=COV5 %s
 
