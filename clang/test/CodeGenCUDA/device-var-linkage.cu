--- conflicted
+++ resolved
@@ -1,15 +1,3 @@
-<<<<<<< HEAD
-// RUN: %clang_cc1 -triple amdgcn -fcuda-is-device \
-// RUN:   -emit-llvm -o - -x hip %s \
-// RUN:   | FileCheck -check-prefixes=DEV,NORDC %s
-// RUN: %clang_cc1 -triple amdgcn -fcuda-is-device \
-// RUN:   -fgpu-rdc -cuid=abc -emit-llvm -o - -x hip %s \
-// RUN:   | FileCheck -check-prefixes=DEV,RDC %s
-// RUN: %clang_cc1 -triple x86_64-unknown-gnu-linux \
-// RUN:   -emit-llvm -o - -x hip %s \
-// RUN:   | FileCheck -check-prefixes=HOST,NORDC-H %s
-// RUN: %clang_cc1 -triple x86_64-unknown-gnu-linux \
-=======
 // RUN: %clang_cc1 -no-opaque-pointers -triple nvptx -fcuda-is-device \
 // RUN:   -emit-llvm -o - -x hip %s \
 // RUN:   | FileCheck -check-prefixes=DEV,NORDC %s
@@ -20,7 +8,6 @@
 // RUN:   -emit-llvm -o - -x hip %s \
 // RUN:   | FileCheck -check-prefixes=HOST,NORDC-H %s
 // RUN: %clang_cc1 -no-opaque-pointers -triple nvptx \
->>>>>>> de4ffac8
 // RUN:   -fgpu-rdc -cuid=abc -emit-llvm -o - -x hip %s \
 // RUN:   | FileCheck -check-prefixes=HOST,RDC-H %s
 // RUN: %clang_cc1 -triple nvptx -fcuda-is-device \
