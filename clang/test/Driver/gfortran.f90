! XFAIL: *
! Test that Clang can forward all of the flags which are documented as
! being supported by gfortran to GCC when falling back to GCC for
! a fortran input file.
!
<<<<<<< HEAD
! AOCC team xfails this test as its thought to be f18.

! XFAIL: *
! UNSUPPORTED

! RUN: %clang -no-canonical-prefixes -target i386-linux -### %s -o %t 2>&1 \
=======
! RUN: %clang --target=i386-linux -### %s 2>&1 \
>>>>>>> 75f9e83a
! RUN:     -Aquestion=answer \
! RUN:     -A-question=answer \
! RUN:     -C \
! RUN:     -CC \
! RUN:     -Dmacro \
! RUN:     -Dmacro=value \
! RUN:     -H \
! RUN:     -Isome/directory \
! RUN:     -Jsome/other/directory \
! RUN:     -P \
! RUN:     -Umacro \
! RUN:     -Waliasing \
! RUN:     -Walign-commons \
! RUN:     -Wall \
! RUN:     -Wampersand \
! RUN:     -Warray-bounds \
! RUN:     -Wc-binding-type \
! RUN:     -Wcharacter-truncation \
! RUN:     -Wconversion \
! RUN:     -Wfunction-elimination \
! RUN:     -Wimplicit-interface \
! RUN:     -Wimplicit-procedure \
! RUN:     -Wintrinsic-shadow \
! RUN:     -Wintrinsics-std \
! RUN:     -Wline-truncation \
! RUN:     -Wreal-q-constant \
! RUN:     -Wrealloc-lhs \
! RUN:     -Wsurprising \
! RUN:     -Wtabs \
! RUN:     -Wtarget-lifetime \
! RUN:     -Wunderflow \
! RUN:     -Wunused-parameter \
! RUN:     -cpp \
! RUN:     -dD \
! RUN:     -dI \
! RUN:     -dM \
! RUN:     -dN \
! RUN:     -dU \
! RUN:     -faggressive-function-elimination \
! RUN:     -falign-commons \
! RUN:     -fall-intrinsics \
! RUN:     -fautomatic \
! RUN:     -fbackslash \
! RUN:     -fbacktrace \
! RUN:     -fblas-matmul-limit=42 \
! RUN:     -fbounds-check \
! RUN:     -fcheck-array-temporaries \
! RUN:     -fcheck=all \
! RUN:     -fcoarray=none \
! RUN:     -fconvert=foobar \
! RUN:     -fcray-pointer \
! RUN:     -fd-lines-as-code \
! RUN:     -fd-lines-as-comments \
! RUN:     -fdefault-double-8 \
! RUN:     -fdefault-integer-8 \
! RUN:     -fdefault-real-8 \
! RUN:     -fdollar-ok \
! RUN:     -fdump-fortran-optimized \
! RUN:     -fdump-fortran-original \
! RUN:     -fdump-parse-tree \
! RUN:     -fexternal-blas \
! RUN:     -ff2c \
! RUN:     -ffixed-form \
! RUN:     -ffixed-line-length-42 \
! RUN:     -ffpe-trap=list \
! RUN:     -ffree-form \
! RUN:     -ffree-line-length-42 \
! RUN:     -ffrontend-optimize \
! RUN:     -fimplicit-none \
! RUN:     -finit-character=n \
! RUN:     -finit-integer=n \
! RUN:     -finit-local-zero \
! RUN:     -finit-logical=false \
! RUN:     -finit-real=zero \
! RUN:     -finteger-4-integer-8 \
! RUN:     -fintrinsic-modules-path \
! RUN:     -fmax-array-constructor=42 \
! RUN:     -fmax-errors=42 \
! RUN:     -fmax-identifier-length \
! RUN:     -fmax-stack-var-size=42 \
! RUN:     -fmax-subrecord-length=42 \
! RUN:     -fmodule-private \
! RUN:     -fopenmp \
! RUN:     -fpack-derived \
! RUN:     -fprotect-parens \
! RUN:     -frange-check \
! RUN:     -freal-4-real-10 \
! RUN:     -freal-4-real-16 \
! RUN:     -freal-4-real-8 \
! RUN:     -freal-8-real-10 \
! RUN:     -freal-8-real-16 \
! RUN:     -freal-8-real-4 \
! RUN:     -frealloc-lhs \
! RUN:     -frecord-marker=42 \
! RUN:     -frecursive \
! RUN:     -frepack-arrays \
! RUN:     -fsecond-underscore \
! RUN:     -fshort-enums \
! RUN:     -fsign-zero \
! RUN:     -fstack-arrays \
! RUN:     -fsyntax-only \
! RUN:     -funderscoring \
! RUN:     -fwhole-file \
! RUN:     -imultilib \
! RUN:     -iprefix \
! RUN:     -iquote \
! RUN:     -isysroot \
! RUN:     -isystem \
! RUN:     -nocpp \
! RUN:     -nostdinc \
! RUN:     -pedantic \
! RUN:     -pedantic-errors \
! RUN:     -static-libgfortran \
! RUN:     -std=f90 \
! RUN:     -undef \
! RUN:   | FileCheck %s
!
! FIXME: Several of these shouldn't necessarily be rendered separately
! when passing to GCC... Hopefully their driver handles this.
!
! CHECK: "-Aquestion=answer"
! CHECK: "-A-question=answer"
! CHECK: "-C"
! CHECK: "-CC"
! CHECK: "-D" "macro"
! CHECK: "-D" "macro=value"
! CHECK: "-H"
! CHECK: "-I" "some/directory"
! CHECK: "-Jsome/other/directory"
! CHECK: "-P"
! CHECK: "-U" "macro"
! CHECK: "-Waliasing"
! CHECK: "-Walign-commons"
! CHECK: "-Wall"
! CHECK: "-Wampersand"
! CHECK: "-Warray-bounds"
! CHECK: "-Wc-binding-type"
! CHECK: "-Wcharacter-truncation"
! CHECK: "-Wconversion"
! CHECK: "-Wfunction-elimination"
! CHECK: "-Wimplicit-interface"
! CHECK: "-Wimplicit-procedure"
! CHECK: "-Wintrinsic-shadow"
! CHECK: "-Wintrinsics-std"
! CHECK: "-Wline-truncation"
! CHECK: "-Wreal-q-constant"
! CHECK: "-Wrealloc-lhs"
! CHECK: "-Wsurprising"
! CHECK: "-Wtabs"
! CHECK: "-Wtarget-lifetime"
! CHECK: "-Wunderflow"
! CHECK: "-Wunused-parameter"
! CHECK: "-cpp"
! CHECK: "-dD"
! CHECK: "-dI"
! CHECK: "-dM"
! CHECK: "-dN"
! CHECK: "-dU"
! CHECK: "-faggressive-function-elimination"
! CHECK: "-falign-commons"
! CHECK: "-fall-intrinsics"
! CHECK: "-fautomatic"
! CHECK: "-fbackslash"
! CHECK: "-fbacktrace"
! CHECK: "-fblas-matmul-limit=42"
! CHECK: "-fbounds-check"
! CHECK: "-fcheck-array-temporaries"
! CHECK: "-fcheck=all"
! CHECK: "-fcoarray=none"
! CHECK: "-fconvert=foobar"
! CHECK: "-fcray-pointer"
! CHECK: "-fd-lines-as-code"
! CHECK: "-fd-lines-as-comments"
! CHECK: "-fdefault-double-8"
! CHECK: "-fdefault-integer-8"
! CHECK: "-fdefault-real-8"
! CHECK: "-fdollar-ok"
! CHECK: "-fdump-fortran-optimized"
! CHECK: "-fdump-fortran-original"
! CHECK: "-fdump-parse-tree"
! CHECK: "-fexternal-blas"
! CHECK: "-ff2c"
! CHECK: "-ffixed-form"
! CHECK: "-ffixed-line-length-42"
! CHECK: "-ffpe-trap=list"
! CHECK: "-ffree-form"
! CHECK: "-ffree-line-length-42"
! CHECK: "-ffrontend-optimize"
! CHECK: "-fimplicit-none"
! CHECK: "-finit-character=n"
! CHECK: "-finit-integer=n"
! CHECK: "-finit-local-zero"
! CHECK: "-finit-logical=false"
! CHECK: "-finit-real=zero"
! CHECK: "-finteger-4-integer-8"
! CHECK: "-fintrinsic-modules-path"
! CHECK: "-fmax-array-constructor=42"
! CHECK: "-fmax-errors=42"
! CHECK: "-fmax-identifier-length"
! CHECK: "-fmax-stack-var-size=42"
! CHECK: "-fmax-subrecord-length=42"
! CHECK: "-fmodule-private"
! CHECK: "-fopenmp"
! CHECK: "-fpack-derived"
! CHECK: "-fprotect-parens"
! CHECK: "-frange-check"
! CHECK: "-freal-4-real-10"
! CHECK: "-freal-4-real-16"
! CHECK: "-freal-4-real-8"
! CHECK: "-freal-8-real-10"
! CHECK: "-freal-8-real-16"
! CHECK: "-freal-8-real-4"
! CHECK: "-frealloc-lhs"
! CHECK: "-frecord-marker=42"
! CHECK: "-frecursive"
! CHECK: "-frepack-arrays"
! CHECK: "-fsecond-underscore"
! CHECK: "-fshort-enums"
! CHECK: "-fsign-zero"
! CHECK: "-fstack-arrays"
! CHECK: "-funderscoring"
! CHECK: "-fwhole-file"
! CHECK: "-imultilib"
! CHECK: "-iprefix"
! CHECK: "-iquote"
! CHECK: "-isysroot"
! CHECK: "-isystem"
! CHECK: "-nocpp"
! CHECK: "-nostdinc"
! CHECK: "-pedantic"
! CHECK: "-pedantic-errors"
! CHECK: "-static-libgfortran"
! CHECK: "-std=f90"
! CHECK: "-undef"
!
! Clang understands this one and orders it weirdly.
! CHECK: "-fsyntax-only"
!
! PR22234: Ensure that -fsyntax-only doesn't complain about output types and
!          passes along correctly.
! RUN: %clang --target=i386-linux -fsyntax-only -### %s 2>&1 | \
! grep for error message and command-line
! RUN: grep -e error: -e -fsyntax-only | FileCheck %s --check-prefix=CHECK-PR22234
!
! CHECK-PR22234-NOT: clang: error: invalid output type
! CHECK-PR22234: "-fsyntax-only"
!
! Regression test for the bug introduced with PR22234 fix.
! Make sure -fsyntax-only is not passed to gfortran during normal compilation.
!
! RUN: %clang --target=i386-linux -### %s 2>&1 \
! RUN: | FileCheck %s --check-prefix=CHECK-PR22234-R
! CHECK-PR22234-R-NOT: "-fsyntax-only"<|MERGE_RESOLUTION|>--- conflicted
+++ resolved
@@ -3,16 +3,12 @@
 ! being supported by gfortran to GCC when falling back to GCC for
 ! a fortran input file.
 !
-<<<<<<< HEAD
 ! AOCC team xfails this test as its thought to be f18.
 
 ! XFAIL: *
 ! UNSUPPORTED
 
-! RUN: %clang -no-canonical-prefixes -target i386-linux -### %s -o %t 2>&1 \
-=======
-! RUN: %clang --target=i386-linux -### %s 2>&1 \
->>>>>>> 75f9e83a
+! RUN: %clang --target i386-linux -### %s -o %t 2>&1 \
 ! RUN:     -Aquestion=answer \
 ! RUN:     -A-question=answer \
 ! RUN:     -C \
