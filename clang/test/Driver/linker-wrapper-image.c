// REQUIRES: x86-registered-target
// REQUIRES: nvptx-registered-target
// REQUIRES: amdgpu-registered-target

// RUN: clang-offload-packager -o %t.out --image=file=%S/Inputs/dummy-elf.o,kind=openmp,triple=nvptx64-nvidia-cuda,arch=sm_70
// RUN: %clang -cc1 %s -triple x86_64-unknown-linux-gnu -emit-obj -o %t.o \
// RUN:   -fembed-offload-object=%t.out
// RUN: clang-linker-wrapper --print-wrapped-module --dry-run --host-triple x86_64-unknown-linux-gnu \
// RUN:   -linker-path /usr/bin/ld -- %t.o -o a.out 2>&1 | FileCheck %s --check-prefix=OPENMP

// OPENMP: @__start_omp_offloading_entries = external hidden constant %__tgt_offload_entry
// OPENMP-NEXT: @__stop_omp_offloading_entries = external hidden constant %__tgt_offload_entry
// OPENMP-NEXT: @__dummy.omp_offloading.entry = hidden constant [0 x %__tgt_offload_entry] zeroinitializer, section "omp_offloading_entries"
// OPENMP-NEXT: @.omp_offloading.device_image = internal unnamed_addr constant [0 x i8] zeroinitializer
// OPENMP-NEXT: @.omp_offloading.device_images = internal unnamed_addr constant [1 x %__tgt_device_image] [%__tgt_device_image { i8* getelementptr inbounds ([0 x i8], [0 x i8]* @.omp_offloading.device_image, i64 0, i64 0), i8* getelementptr inbounds ([0 x i8], [0 x i8]* @.omp_offloading.device_image, i64 0, i64 0), %__tgt_offload_entry* @__start_omp_offloading_entries, %__tgt_offload_entry* @__stop_omp_offloading_entries }]
// OPENMP-NEXT: @.omp_offloading.descriptor = internal constant %__tgt_bin_desc { i32 1, %__tgt_device_image* getelementptr inbounds ([1 x %__tgt_device_image], [1 x %__tgt_device_image]* @.omp_offloading.device_images, i64 0, i64 0), %__tgt_offload_entry* @__start_omp_offloading_entries, %__tgt_offload_entry* @__stop_omp_offloading_entries }
// OPENMP-NEXT: @llvm.global_ctors = appending global [1 x { i32, void ()*, i8* }] [{ i32, void ()*, i8* } { i32 1, void ()* @.omp_offloading.descriptor_reg, i8* null }]
// OPENMP-NEXT: @llvm.global_dtors = appending global [1 x { i32, void ()*, i8* }] [{ i32, void ()*, i8* } { i32 1, void ()* @.omp_offloading.descriptor_unreg, i8* null }]

// OPENMP: define internal void @.omp_offloading.descriptor_reg() section ".text.startup" {
// OPENMP-NEXT: entry:
// OPENMP-NEXT:   call void @__tgt_register_lib(%__tgt_bin_desc* @.omp_offloading.descriptor)
// OPENMP-NEXT:   ret void
// OPENMP-NEXT: }

// OPENMP: define internal void @.omp_offloading.descriptor_unreg() section ".text.startup" {
// OPENMP-NEXT: entry:
// OPENMP-NEXT:   call void @__tgt_unregister_lib(%__tgt_bin_desc* @.omp_offloading.descriptor)
// OPENMP-NEXT:   ret void
// OPENMP-NEXT: }

// RUN: clang-offload-packager -o %t.out --image=file=%S/Inputs/dummy-elf.o,kind=cuda,triple=nvptx64-nvidia-cuda,arch=sm_70
// RUN: %clang -cc1 %s -triple x86_64-unknown-linux-gnu -emit-obj -o %t.o \
// RUN:   -fembed-offload-object=%t.out
// RUN: clang-linker-wrapper --print-wrapped-module --dry-run --host-triple x86_64-unknown-linux-gnu \
// RUN:   -linker-path /usr/bin/ld -- %t.o -o a.out 2>&1 | FileCheck %s --check-prefix=CUDA

<<<<<<< HEAD
// CUDA: @.fatbin_image = internal constant [0 x i8] zeroinitializer, section ".nv_fatbin"
// CUDA-NEXT: @.fatbin_wrapper = internal constant %fatbin_wrapper { i32 1180844977, i32 1, i8* getelementptr inbounds ([0 x i8], [0 x i8]* @.fatbin_image, i32 0, i32 0), i8* null }, section ".nvFatBinSegment", align 8
=======
//      CUDA: @.fatbin_image = internal constant [0 x i8] zeroinitializer, section ".nv_fatbin"
// CUDA-NEXT: @.fatbin_wrapper = internal constant %fatbin_wrapper { i32 1180844977, i32 1, ptr @.fatbin_image, ptr null }, section ".nvFatBinSegment", align 8
>>>>>>> c68b8c84
// CUDA-NEXT: @__dummy.cuda_offloading.entry = hidden constant [0 x %__tgt_offload_entry] zeroinitializer, section "cuda_offloading_entries"
// CUDA-NEXT: @.cuda.binary_handle = internal global i8** null
// CUDA-NEXT: @__start_cuda_offloading_entries = external hidden constant [0 x %__tgt_offload_entry]
// CUDA-NEXT: @__stop_cuda_offloading_entries = external hidden constant [0 x %__tgt_offload_entry]
// CUDA-NEXT: @llvm.global_ctors = appending global [1 x { i32, void ()*, i8* }] [{ i32, void ()*, i8* } { i32 1, void ()* @.cuda.fatbin_reg, i8* null }]

//      CUDA: define internal void @.cuda.fatbin_reg() section ".text.startup" {
// CUDA-NEXT: entry:
// CUDA-NEXT:   %0 = call i8** @__cudaRegisterFatBinary(i8* bitcast (%fatbin_wrapper* @.fatbin_wrapper to i8*))
// CUDA-NEXT:   store i8** %0, i8*** @.cuda.binary_handle, align 8
// CUDA-NEXT:   call void @.cuda.globals_reg(i8** %0)
// CUDA-NEXT:   call void @__cudaRegisterFatBinaryEnd(i8** %0)
// CUDA-NEXT:   %1 = call i32 @atexit(void ()* @.cuda.fatbin_unreg)
// CUDA-NEXT:   ret void
// CUDA-NEXT: }

//      CUDA: define internal void @.cuda.fatbin_unreg() section ".text.startup" {
// CUDA-NEXT: entry:
// CUDA-NEXT:   %0 = load i8**, i8*** @.cuda.binary_handle, align 8
// CUDA-NEXT:   call void @__cudaUnregisterFatBinary(i8** %0)
// CUDA-NEXT:   ret void
// CUDA-NEXT: }

<<<<<<< HEAD
// CUDA: define internal void @.cuda.globals_reg(i8** %0) section ".text.startup" {
=======
//      CUDA: define internal void @.cuda.globals_reg(ptr %0) section ".text.startup" {
>>>>>>> c68b8c84
// CUDA-NEXT: entry:
// CUDA-NEXT:   br i1 icmp ne ([0 x %__tgt_offload_entry]* @__start_cuda_offloading_entries, [0 x %__tgt_offload_entry]* @__stop_cuda_offloading_entries), label %while.entry, label %while.end

<<<<<<< HEAD
// CUDA: while.entry:
// CUDA-NEXT:   %entry1 = phi %__tgt_offload_entry* [ getelementptr inbounds ([0 x %__tgt_offload_entry], [0 x %__tgt_offload_entry]* @__start_cuda_offloading_entries, i64 0, i64 0), %entry ], [ %7, %if.end ]
// CUDA-NEXT:   %1 = getelementptr inbounds %__tgt_offload_entry, %__tgt_offload_entry* %entry1, i64 0, i32 0
// CUDA-NEXT:   %addr = load i8*, i8** %1, align 8
// CUDA-NEXT:   %2 = getelementptr inbounds %__tgt_offload_entry, %__tgt_offload_entry* %entry1, i64 0, i32 1
// CUDA-NEXT:   %name = load i8*, i8** %2, align 8
// CUDA-NEXT:   %3 = getelementptr inbounds %__tgt_offload_entry, %__tgt_offload_entry* %entry1, i64 0, i32 2
// CUDA-NEXT:   %size = load i64, i64* %3, align 4
// CUDA-NEXT:   %4 = icmp eq i64 %size, 0
// CUDA-NEXT:   br i1 %4, label %if.then, label %if.else

// CUDA: if.then:
// CUDA-NEXT:   %5 = call i32 @__cudaRegisterFunction(i8** %0, i8* %addr, i8* %name, i8* %name, i32 -1, i8* null, i8* null, i8* null, i8* null, i32* null)
// CUDA-NEXT:   br label %if.end

// CUDA: if.else:
// CUDA-NEXT:   %6 = call i32 @__cudaRegisterVar(i8** %0, i8* %addr, i8* %name, i8* %name, i32 0, i64 %size, i32 0, i32 0)
// CUDA-NEXT:   br label %if.end

// CUDA: if.end:
// CUDA-NEXT:   %7 = getelementptr inbounds %__tgt_offload_entry, %__tgt_offload_entry* %entry1, i64 1
// CUDA-NEXT:   %8 = icmp eq %__tgt_offload_entry* %7, getelementptr inbounds ([0 x %__tgt_offload_entry], [0 x %__tgt_offload_entry]* @__stop_cuda_offloading_entries, i64 0, i64 0)
=======
//      CUDA: while.entry:
// CUDA-NEXT:  %entry1 = phi ptr [ @__start_cuda_offloading_entries, %entry ], [ %7, %if.end ]
// CUDA-NEXT:  %1 = getelementptr inbounds %__tgt_offload_entry, ptr %entry1, i64 0, i32 0
// CUDA-NEXT:  %addr = load ptr, ptr %1, align 8
// CUDA-NEXT:  %2 = getelementptr inbounds %__tgt_offload_entry, ptr %entry1, i64 0, i32 1
// CUDA-NEXT:  %name = load ptr, ptr %2, align 8
// CUDA-NEXT:  %3 = getelementptr inbounds %__tgt_offload_entry, ptr %entry1, i64 0, i32 2
// CUDA-NEXT:  %size = load i64, ptr %3, align 4
// CUDA-NEXT:  %4 = getelementptr inbounds %__tgt_offload_entry, ptr %entry1, i64 0, i32 3
// CUDA-NEXT:  %flag = load i32, ptr %4, align 4
// CUDA-NEXT:  %5 = icmp eq i64 %size, 0
// CUDA-NEXT:  br i1 %5, label %if.then, label %if.else


//      CUDA: if.then:
// CUDA-NEXT:   %6 = call i32 @__cudaRegisterFunction(ptr %0, ptr %addr, ptr %name, ptr %name, i32 -1, ptr null, ptr null, ptr null, ptr null, ptr null)
// CUDA-NEXT:   br label %if.end

//      CUDA: if.else:
// CUDA-NEXT:   switch i32 %flag, label %if.end [
// CUDA-NEXT:     i32 0, label %sw.global
// CUDA-NEXT:     i32 1, label %sw.managed
// CUDA-NEXT:     i32 2, label %sw.surface
// CUDA-NEXT:     i32 3, label %sw.texture
// CUDA-NEXT:   ]

//      CUDA: sw.global:
// CUDA-NEXT:   call void @__cudaRegisterVar(ptr %0, ptr %addr, ptr %name, ptr %name, i32 0, i64 %size, i32 0, i32 0)
// CUDA-NEXT:   br label %if.end

//      CUDA: sw.managed:
// CUDA-NEXT:   br label %if.end

//      CUDA: sw.surface:
// CUDA-NEXT:   br label %if.end

//      CUDA: sw.texture:
// CUDA-NEXT:   br label %if.end

//      CUDA: if.end:
// CUDA-NEXT:   %7 = getelementptr inbounds %__tgt_offload_entry, ptr %entry1, i64 1
// CUDA-NEXT:   %8 = icmp eq ptr %7, @__stop_cuda_offloading_entries
>>>>>>> c68b8c84
// CUDA-NEXT:   br i1 %8, label %while.end, label %while.entry

//      CUDA: while.end:
// CUDA-NEXT:   ret void
// CUDA-NEXT: }<|MERGE_RESOLUTION|>--- conflicted
+++ resolved
@@ -35,13 +35,8 @@
 // RUN: clang-linker-wrapper --print-wrapped-module --dry-run --host-triple x86_64-unknown-linux-gnu \
 // RUN:   -linker-path /usr/bin/ld -- %t.o -o a.out 2>&1 | FileCheck %s --check-prefix=CUDA
 
-<<<<<<< HEAD
-// CUDA: @.fatbin_image = internal constant [0 x i8] zeroinitializer, section ".nv_fatbin"
+//      CUDA: @.fatbin_image = internal constant [0 x i8] zeroinitializer, section ".nv_fatbin"
 // CUDA-NEXT: @.fatbin_wrapper = internal constant %fatbin_wrapper { i32 1180844977, i32 1, i8* getelementptr inbounds ([0 x i8], [0 x i8]* @.fatbin_image, i32 0, i32 0), i8* null }, section ".nvFatBinSegment", align 8
-=======
-//      CUDA: @.fatbin_image = internal constant [0 x i8] zeroinitializer, section ".nv_fatbin"
-// CUDA-NEXT: @.fatbin_wrapper = internal constant %fatbin_wrapper { i32 1180844977, i32 1, ptr @.fatbin_image, ptr null }, section ".nvFatBinSegment", align 8
->>>>>>> c68b8c84
 // CUDA-NEXT: @__dummy.cuda_offloading.entry = hidden constant [0 x %__tgt_offload_entry] zeroinitializer, section "cuda_offloading_entries"
 // CUDA-NEXT: @.cuda.binary_handle = internal global i8** null
 // CUDA-NEXT: @__start_cuda_offloading_entries = external hidden constant [0 x %__tgt_offload_entry]
@@ -65,54 +60,34 @@
 // CUDA-NEXT:   ret void
 // CUDA-NEXT: }
 
-<<<<<<< HEAD
-// CUDA: define internal void @.cuda.globals_reg(i8** %0) section ".text.startup" {
-=======
-//      CUDA: define internal void @.cuda.globals_reg(ptr %0) section ".text.startup" {
->>>>>>> c68b8c84
+//      CUDA: define internal void @.cuda.globals_reg(i8** %0) section ".text.startup" {
 // CUDA-NEXT: entry:
 // CUDA-NEXT:   br i1 icmp ne ([0 x %__tgt_offload_entry]* @__start_cuda_offloading_entries, [0 x %__tgt_offload_entry]* @__stop_cuda_offloading_entries), label %while.entry, label %while.end
 
-<<<<<<< HEAD
-// CUDA: while.entry:
-// CUDA-NEXT:   %entry1 = phi %__tgt_offload_entry* [ getelementptr inbounds ([0 x %__tgt_offload_entry], [0 x %__tgt_offload_entry]* @__start_cuda_offloading_entries, i64 0, i64 0), %entry ], [ %7, %if.end ]
-// CUDA-NEXT:   %1 = getelementptr inbounds %__tgt_offload_entry, %__tgt_offload_entry* %entry1, i64 0, i32 0
-// CUDA-NEXT:   %addr = load i8*, i8** %1, align 8
-// CUDA-NEXT:   %2 = getelementptr inbounds %__tgt_offload_entry, %__tgt_offload_entry* %entry1, i64 0, i32 1
-// CUDA-NEXT:   %name = load i8*, i8** %2, align 8
-// CUDA-NEXT:   %3 = getelementptr inbounds %__tgt_offload_entry, %__tgt_offload_entry* %entry1, i64 0, i32 2
+//      CUDA: while.entry:
+// CUDA-NEXT:  %entry1 = phi %__tgt_offload_entry* [ getelementptr inbounds ([0 x %__tgt_offload_entry], [0 x %__tgt_offload_entry]* @__start_cuda_offloading_entries, i64 0, i64 0), %entry ], [ %7, %if.end ]
+// CUDA-NEXT:  %1 = getelementptr inbounds %__tgt_offload_entry, %__tgt_offload_entry* %entry1, i64 0, i32 0
+// CUDA-NEXT:  %addr = load i8*, i8** %1, align 8
+// CUDA-NEXT:  %2 = getelementptr inbounds %__tgt_offload_entry, %__tgt_offload_entry* %entry1, i64 0, i32 1
+// CUDA-NEXT:  %name = load i8*, i8** %2, align 8
+// CUDA-NEXT:  %3 = getelementptr inbounds %__tgt_offload_entry, %__tgt_offload_entry* %entry1, i64 0, i32 2
+// CUDA-NEXT:  %size = load i64, i64* %3, align 4
+// CUDA-NEXT:  %4 = getelementptr inbounds %__tgt_offload_entry, %__tgt_offload_entry* %entry1, i64 0, i32 3 
+// CUDA-NEXT:  %flag = load i32, i32* %4, align 4
+// CUDA-NEXT:  %5 = icmp eq i64 %size, 0
+// CUDA-NEXT:  br i1 %5, label %if.then, label %if.else
+
+
+//      CUDA: if.then:
+// CUDA-NEXT:   %6 = call i32 @__cudaRegisterVar(i8** %0, i8* %addr, i8* %name, i8* %name, i32 0, i64 %size, i32 0, i32 0)
+// CUDA-NEXT:   br label %if.end
+
 // CUDA-NEXT:   %size = load i64, i64* %3, align 4
 // CUDA-NEXT:   %4 = icmp eq i64 %size, 0
 // CUDA-NEXT:   br i1 %4, label %if.then, label %if.else
 
 // CUDA: if.then:
 // CUDA-NEXT:   %5 = call i32 @__cudaRegisterFunction(i8** %0, i8* %addr, i8* %name, i8* %name, i32 -1, i8* null, i8* null, i8* null, i8* null, i32* null)
-// CUDA-NEXT:   br label %if.end
-
-// CUDA: if.else:
-// CUDA-NEXT:   %6 = call i32 @__cudaRegisterVar(i8** %0, i8* %addr, i8* %name, i8* %name, i32 0, i64 %size, i32 0, i32 0)
-// CUDA-NEXT:   br label %if.end
-
-// CUDA: if.end:
-// CUDA-NEXT:   %7 = getelementptr inbounds %__tgt_offload_entry, %__tgt_offload_entry* %entry1, i64 1
-// CUDA-NEXT:   %8 = icmp eq %__tgt_offload_entry* %7, getelementptr inbounds ([0 x %__tgt_offload_entry], [0 x %__tgt_offload_entry]* @__stop_cuda_offloading_entries, i64 0, i64 0)
-=======
-//      CUDA: while.entry:
-// CUDA-NEXT:  %entry1 = phi ptr [ @__start_cuda_offloading_entries, %entry ], [ %7, %if.end ]
-// CUDA-NEXT:  %1 = getelementptr inbounds %__tgt_offload_entry, ptr %entry1, i64 0, i32 0
-// CUDA-NEXT:  %addr = load ptr, ptr %1, align 8
-// CUDA-NEXT:  %2 = getelementptr inbounds %__tgt_offload_entry, ptr %entry1, i64 0, i32 1
-// CUDA-NEXT:  %name = load ptr, ptr %2, align 8
-// CUDA-NEXT:  %3 = getelementptr inbounds %__tgt_offload_entry, ptr %entry1, i64 0, i32 2
-// CUDA-NEXT:  %size = load i64, ptr %3, align 4
-// CUDA-NEXT:  %4 = getelementptr inbounds %__tgt_offload_entry, ptr %entry1, i64 0, i32 3
-// CUDA-NEXT:  %flag = load i32, ptr %4, align 4
-// CUDA-NEXT:  %5 = icmp eq i64 %size, 0
-// CUDA-NEXT:  br i1 %5, label %if.then, label %if.else
-
-
-//      CUDA: if.then:
-// CUDA-NEXT:   %6 = call i32 @__cudaRegisterFunction(ptr %0, ptr %addr, ptr %name, ptr %name, i32 -1, ptr null, ptr null, ptr null, ptr null, ptr null)
 // CUDA-NEXT:   br label %if.end
 
 //      CUDA: if.else:
@@ -124,7 +99,7 @@
 // CUDA-NEXT:   ]
 
 //      CUDA: sw.global:
-// CUDA-NEXT:   call void @__cudaRegisterVar(ptr %0, ptr %addr, ptr %name, ptr %name, i32 0, i64 %size, i32 0, i32 0)
+// CUDA-NEXT:   call void @__cudaRegisterVar(i8** %0, i8* %addr, i8* %name, i8* %name, i32 0, i64 %size, i32 0, i32 0)
 // CUDA-NEXT:   br label %if.end
 
 //      CUDA: sw.managed:
@@ -137,9 +112,8 @@
 // CUDA-NEXT:   br label %if.end
 
 //      CUDA: if.end:
-// CUDA-NEXT:   %7 = getelementptr inbounds %__tgt_offload_entry, ptr %entry1, i64 1
-// CUDA-NEXT:   %8 = icmp eq ptr %7, @__stop_cuda_offloading_entries
->>>>>>> c68b8c84
+// CUDA-NEXT:   %7 = getelementptr inbounds %__tgt_offload_entry, %__tgt_offload_entry* %entry1, i64 1
+// CUDA-NEXT:   %8 = icmp eq %__tgt_offload_entry* %7, getelementptr inbounds ([0 x %__tgt_offload_entry], [0 x %__tgt_offload_entry]* @__stop_cuda_offloading_entries, i64 0, i64 0)
 // CUDA-NEXT:   br i1 %8, label %while.end, label %while.entry
 
 //      CUDA: while.end:
