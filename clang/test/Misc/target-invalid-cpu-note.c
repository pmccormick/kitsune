--- conflicted
+++ resolved
@@ -86,13 +86,8 @@
 // AMDGCN-SAME: gfx703, kabini, mullins, gfx704, bonaire, gfx705, gfx801, carrizo,
 // AMDGCN-SAME: gfx802, iceland, tonga, gfx803, fiji, polaris10, polaris11,
 // AMDGCN-SAME: gfx805, tongapro, gfx810, stoney, gfx900, gfx902, gfx904, gfx906,
-<<<<<<< HEAD
-// AMDGCN-SAME: gfx908, gfx909, gfx90a, gfx90c, gfx1010, gfx1011, gfx1012, gfx1013, gfx1030, gfx1031,
-// AMDGCN-SAME: gfx1032, gfx1033, gfx1034
-=======
 // AMDGCN-SAME: gfx908, gfx909, gfx90a, gfx90c, gfx1010, gfx1011, gfx1012, gfx1030, gfx1031,
 // AMDGCN-SAME: gfx1032, gfx1033, gfx1034, gfx1035
->>>>>>> 6e7a1750
 
 // RUN: not %clang_cc1 -triple wasm64--- -target-cpu not-a-cpu -fsyntax-only %s 2>&1 | FileCheck %s --check-prefix WEBASM
 // WEBASM: error: unknown target CPU 'not-a-cpu'
