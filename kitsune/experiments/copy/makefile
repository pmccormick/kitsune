include ../experiments.mk

targets = copy-forall.opencilk.${host_arch}

ifeq ($(BUILD_CUDA_EXPERIMENTS),true)
  targets += copy-forall.cuda.${host_arch}
  targets += copy-kokkos.cuda.kitsune.${host_arch}
endif

ifeq ($(BUILD_HIP_EXPERIMENTS),true)
  targets += copy-forall.hip.${host_arch}
  targets += copy-kokkos.hip.kitsune.${host_arch}
  targets += copy-hip.${host_arch}
endif

all: ${targets}

# forall-based tests
copy-forall.opencilk.${host_arch}: copy-forall.cpp 
	@echo $@ 
	@${TIME_CMD} $(KIT_CXX) $(TAPIR_OPENCILK_FLAGS) -o $@ $< -Xlinker -rpath=$(KITSUNE_PREFIX)/lib
	@${FILE_SIZE}
copy-forall.cuda.${host_arch}: copy-forall.cpp 
	@echo $@
	${TIME_CMD} $(KIT_CXX) $(TAPIR_CUDA_FLAGS) -o $@ $< -Xlinker -rpath=$(KITSUNE_PREFIX)/lib
	@${FILE_SIZE}
copy-forall.hip.${host_arch}: copy-forall.cpp 
	@echo $@
	${TIME_CMD} $(KIT_CXX) $(TAPIR_HIP_FLAGS) -o $@ $< -Xlinker -rpath=$(KITSUNE_PREFIX)/lib
	@${FILE_SIZE}

# kokkos-based tests (w/out views)
copy-kokkos.cuda.kitsune.${host_arch}: copy-kokkos-no-views.cpp 
	@echo $@
	@${TIME_CMD} $(KIT_CXX) $(TAPIR_CUDA_FLAGS) $(KITSUNE_KOKKOS_FLAGS) -o $@ $< -Xlinker -rpath=$(KITSUNE_PREFIX)/lib
	@${FILE_SIZE}
copy-kokkos.hip.kitsune.${host_arch}: copy-kokkos-no-views.cpp 
	@echo $@
	@${TIME_CMD} $(KIT_CXX) $(TAPIR_HIP_FLAGS) $(KITSUNE_KOKKOS_FLAGS) -o $@ $< -Xlinker -rpath=$(KITSUNE_PREFIX)/lib
	@${FILE_SIZE}

# kokkos-based tests (using views -- currently not compatible w/ kitsune)
copy-kokkos.nvcc.${host_arch}: copy-kokkos.cpp 
	@echo $@
	@${TIME_CMD} $(KOKKOS_NVCC) $(KOKKOS_NVCC_FLAGS) -o $@ $< $(KOKKOS_CUDA_LIBS) -Xlinker -rpath=$(KOKKOS_CUDA_PREFIX)/lib64 
	@${FILE_SIZE}
copy-kokkos.hipcc.${host_arch}: copy-kokkos.cpp 
	@echo $@
	@${TIME_CMD} $(KOKKOS_HIPCC) $(KOKKOS_HIP_FLAGS) -o $@ $< $(KOKKOS_HIP_LIBS) -Xlinker -rpath=$(KOKKOS_HIP_PREFIX)/lib64 
	@${FILE_SIZE}

# hip version 
copy-hip.${host_arch}: copy-hip.cpp
	@echo $@
	@$(TIME_CMD) $(HIPCC) $(HIPCC_CXX_FLAGS) -o $@ $<
	@$(FILE_SIZE)
#####
define newline 


endef 

run: $(targets) 
<<<<<<< HEAD
	@echo "running generated exeutables..."
	@$(foreach prog,$(targets),$(call RUN_test,$(prog)))
=======
	@echo "running generated executables..."
	@$(foreach prog,$(targets),$(call RUN_test,$(prog)))

launch_bench: copy-forall.cuda.${host_arch}
	../launch-bench.sh $<
>>>>>>> acc3dfb1
##### 

.PHONY: all clean run

clean:
	-rm -f *.${host_arch} *.ll *.o
	-rm -f *~ core *.log 
<|MERGE_RESOLUTION|>--- conflicted
+++ resolved
@@ -61,16 +61,11 @@
 endef 
 
 run: $(targets) 
-<<<<<<< HEAD
-	@echo "running generated exeutables..."
-	@$(foreach prog,$(targets),$(call RUN_test,$(prog)))
-=======
 	@echo "running generated executables..."
 	@$(foreach prog,$(targets),$(call RUN_test,$(prog)))
 
 launch_bench: copy-forall.cuda.${host_arch}
 	../launch-bench.sh $<
->>>>>>> acc3dfb1
 ##### 
 
 .PHONY: all clean run
