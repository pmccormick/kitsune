--- conflicted
+++ resolved
@@ -1,9 +1,5 @@
 ifneq ($(CUDA_PATH),)
   CUDA_ARCH?=sm_90
-<<<<<<< HEAD
-
-=======
->>>>>>> acc3dfb1
   NVCC=$(CUDA_PATH)/bin/nvcc
   NVCC_C_FLAGS?=-arch=$(CUDA_ARCH)
   NVCC_CXX_FLAGS?=-arch=$(CUDA_ARCH) \
