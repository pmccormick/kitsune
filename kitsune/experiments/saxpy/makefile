include ../experiments.mk 

targets = saxpy-forall.opencilk.${host_arch}

ifeq ($(BUILD_CUDA_EXPERIMENTS),true)
  targets += saxpy-forall.cuda.${host_arch}
  targets += saxpy-kokkos.nvcc.${host_arch}
<<<<<<< HEAD
  targets += saxpy-kokkos.clang.${host_arch}
=======
  # TODO: some build problems here (need clang-specific kokkos build to work)
  #targets += saxpy-kokkos.clang.${host_arch}
>>>>>>> acc3dfb1
endif

ifeq ($(BUILD_HIP_EXPERIMENTS),true)
  targets += saxpy-forall.hip.${host_arch}
  targets += saxpy-kokkos.hip.${host_arch}
endif

all: ${targets}

# forall-based tests
saxpy-forall.opencilk.${host_arch}: saxpy-forall.cpp 
	@echo $@
	@$(TIME_CMD) $(KIT_CXX) $(TAPIR_OPENCILK_FLAGS) -o $@ $< -Xlinker -rpath=$(KITSUNE_PREFIX)/lib
	@$(FILE_SIZE)
saxpy-forall.cuda.${host_arch}: saxpy-forall.cpp 
	@echo $@
	$(TIME_CMD)  $(KIT_CXX) -ftime-trace=. $(TAPIR_CUDA_FLAGS) -o $@ $< -Xlinker -rpath=$(KITSUNE_PREFIX)/lib
	@$(FILE_SIZE)
saxpy-forall.hip.${host_arch}: saxpy-forall.cpp 
	@echo $@
	$(TIME_CMD) $(KIT_CXX) $(TAPIR_HIP_FLAGS) -o $@ $< -Xlinker -rpath=$(KITSUNE_PREFIX)/lib
	@$(FILE_SIZE)
# kokkos-based tests (w/out views)
#saxpy-kokkos.cuda.kitsune.${host_arch}: saxpy-kokkos-no-view.cpp 
#	/usr/bin/time $(KIT_CXX) $(TAPIR_CUDA_FLAGS) $(KITSUNE_KOKKOS_FLAGS) -o $@ $< -Xlinker -rpath=$(KITSUNE_PREFIX)/lib
#saxpy-kokkos.hip.kitsune.${host_arch}: saxpy-kokkos-no-view.cpp 
#	/usr/bin/time $(KIT_CXX) $(TAPIR_HIP_FLAGS) -o $@ $< -Xlinker -rpath=$(KITSUNE_PREFIX)/lib

# kokkos-based tests (using views -- currently not compatible w/ kitsune)
saxpy-kokkos.nvcc.${host_arch}: saxpy-kokkos.cpp 
	@echo $@
	@$(TIME_CMD) $(KOKKOS_NVCC) $(KOKKOS_NVCC_FLAGS) -o $@ $< $(KOKKOS_CUDA_LIBS) -Xlinker -rpath=$(KOKKOS_CUDA_PREFIX)/lib64
	@$(FILE_SIZE)

saxpy-kokkos.clang.${host_arch}: saxpy-kokkos.cpp 
	@echo $@
	$(TIME_CMD) $(CLANG_CUDA) $(KOKKOS_CLANG_CUDA_FLAGS) -ftime-trace=. -fno-exceptions -o $@ $< $(KOKKOS_CLANG_CUDA_LIBS) -Xlinker -rpath=$(KOKKOS_CUDA_PREFIX)/lib64
	@$(FILE_SIZE)

saxpy-kokkos.hipcc.${host_arch}: saxpy-kokkos.cpp 
	@echo $@
	@$(TIME_CMD) $(KOKKOS_HIPCC) $(KOKKOS_HIP_FLAGS) -o $@ $< $(KOKKOS_HIP_LIBS) -Xlinker -rpath=$(KOKKOS_HIP_PREFIX)/lib64 
	@$(FILE_SIZE)
#####
define newline 


endef 

run: $(targets) 
	@echo "running generated executables..."
	$(foreach prog,$(targets),$(call RUN_test,$(prog)))

launch_bench: saxpy-forall.cuda.${host_arch}
	../launch-bench.sh $<
##### 

.PHONY: all clean run

clean:
	-rm -f *.${host_arch} *.ll *.o *.json
	-rm -f *~ core *.log  
<|MERGE_RESOLUTION|>--- conflicted
+++ resolved
@@ -5,12 +5,8 @@
 ifeq ($(BUILD_CUDA_EXPERIMENTS),true)
   targets += saxpy-forall.cuda.${host_arch}
   targets += saxpy-kokkos.nvcc.${host_arch}
-<<<<<<< HEAD
-  targets += saxpy-kokkos.clang.${host_arch}
-=======
   # TODO: some build problems here (need clang-specific kokkos build to work)
   #targets += saxpy-kokkos.clang.${host_arch}
->>>>>>> acc3dfb1
 endif
 
 ifeq ($(BUILD_HIP_EXPERIMENTS),true)
