#include <iostream>
#include <iomanip>
#include <chrono>
#include <cmath>
#include <stdlib.h>
#include <kitsune.h>

void random_matrix(float *I, unsigned int rows, unsigned int cols) {
  srand(7);
  using namespace std;
  auto start_time = chrono::steady_clock::now();
<<<<<<< HEAD
  for(int i = 0 ; i < rows ; i++) {
    for (int j = 0 ; j < cols ; j++) {
      I[i * cols + j] = (float)drand48();
      //I[i * cols + j] = rand()/(float)RAND_MAX;
    }
  }
=======
  for(unsigned int i = 0 ; i < rows ; i++) {
   for (unsigned int j = 0 ; j < cols ; j++) {
      I[i*cols+j] = rand()/(float)RAND_MAX;
    }
  }
  
>>>>>>> acc3dfb1
  auto end_time = chrono::steady_clock::now();
  double elapsed_time = chrono::duration<double>(end_time-start_time).count();
  cout << "random matrix creation time " << elapsed_time << "\n";
}

void usage(int argc, char **argv)
{
  fprintf(stderr,
        "Usage: %s <rows> <cols> <y1> <y2> <x1> <x2> <lambda> <no. of iter>\n",
        argv[0]);
  fprintf(stderr, "\t<rows>        - number of rows\n");
  fprintf(stderr, "\t<cols>        - number of cols\n");
  fprintf(stderr, "\t<y1> 	       - y1 value of the speckle\n");
  fprintf(stderr, "\t<y2>          - y2 value of the speckle\n");
  fprintf(stderr, "\t<x1>          - x1 value of the speckle\n");
  fprintf(stderr, "\t<x2>          - x2 value of the speckle\n");
  fprintf(stderr, "\t<lambda>      - lambda (0,1)\n");
  fprintf(stderr, "\t<no. of iter> - number of iterations\n");
  exit(1);
}

int main(int argc, char* argv[])
{
  using namespace std;
  int rows, cols, size_I, size_R, niter;
  float *I, *J, q0sqr, sum, sum2, tmp, meanROI,varROI ;
  float Jc, G2, L, num, den, qsqr;
  int *iN,*iS,*jE,*jW;
  float *dN,*dS,*dW,*dE;
  int r1, r2, c1, c2;
  float cN,cS,cW,cE;
  float *c, D;
  float lambda;

  if (argc == 9) {
    rows = atoi(argv[1]); //number of rows in the domain
    cols = atoi(argv[2]); //number of cols in the domain
    r1   = atoi(argv[3]); //y1 position of the speckle
    r2   = atoi(argv[4]); //y2 position of the speckle
    c1   = atoi(argv[5]); //x1 position of the speckle
    c2   = atoi(argv[6]); //x2 position of the speckle
    lambda = atof(argv[7]); //Lambda value
    niter = atoi(argv[8]); //number of iterations
  } else if (argc == 1) {
    // run with a default configuration.
<<<<<<< HEAD
    rows = 32000;
    cols = 32000;
=======
    rows = 6400;
    cols = 6400;
>>>>>>> acc3dfb1
    r1 = 0;
    r2 = 127;
    c1 = 0;
    c2 = 127;
    lambda = 0.5;
<<<<<<< HEAD
    niter = 200;
=======
    niter = 2000;
>>>>>>> acc3dfb1
  } else {
    usage(argc, argv);
  }

  if ((rows%16!=0) || (cols%16!=0)){
    fprintf(stderr, "rows and cols must be multiples of 16\n");
    exit(1);
  }

  cout << setprecision(5);
  cout << "\n";
  cout << "---- srad benchmark (forall) ----\n"
       << "  Row size    : " << rows << ".\n"
       << "  Column size : " << cols << ".\n" 
       << "  Iterations  : " << niter << ".\n\n";
       
  cout << "  Allocating arrays and building random matrix..." 
       << std::flush;

  size_I = cols * rows;
  size_R = (r2-r1+1)*(c2-c1+1);

  I = alloc<float>(size_I);
  J = alloc<float>(size_I);
  c = alloc<float>(size_I);
  iN = alloc<int>(rows);
  iS = alloc<int>(rows);
  jW = alloc<int>(cols);
  jE = alloc<int>(cols);
  dN = alloc<float>(size_I);
  dS = alloc<float>(size_I);
  dW = alloc<float>(size_I);
  dE = alloc<float>(size_I);

<<<<<<< HEAD
  // Right now this initialization hides a lot of other details 
  // (due to the slow performance of rand() on certain systems).
  // So we do this before we start the timer...
  random_matrix(I, rows, cols);
    
  cout << "  Starting benchmark...\n" << std::flush;  
  auto start_time = chrono::steady_clock::now();
=======
>>>>>>> acc3dfb1

  // Right now this initialization hides a lot of other details 
  // (due to the slow performance of rand() on certain systems).
  // So we do this before we start the timer...
  random_matrix(I, rows, cols);
  cout << "  done.\n\n";  
    
  cout << "  Starting benchmark...\n" << std::flush;  
  auto start_time = chrono::steady_clock::now();
  forall(int i = 0; i < rows; i++) {
    iN[i] = i-1;
    iS[i] = i+1;
  }

  forall(int j=0; j < cols; j++) {
    jW[j] = j-1;
    jE[j] = j+1;
  }

  iN[0] = 0;
  iS[rows-1] = rows-1;
  jW[0] = 0;
  jE[cols-1] = cols-1;

<<<<<<< HEAD
  forall(int k = 0;  k < size_I; k++ )
    J[k] = (float)exp(I[k]) ;

  double loop1_max_time = 0.0, loop1_min_time = 1000.0;
  double loop2_max_time = 0.0, loop2_min_time = 1000.0;
  double loop1_total_time = 0.0;
  double loop2_total_time = 0.0;
=======
  forall(int k = 0;  k < size_I; k++)
    J[k] = (float)exp(I[k]) ;

  double loop1_total_time = 0.0;
  double loop2_total_time = 0.0;  
  double loop1_max_time = 0.0, loop1_min_time = 1000.0;
  double loop2_max_time = 0.0, loop2_min_time = 1000.0;
  
>>>>>>> acc3dfb1
  for (int iter=0; iter < niter; iter++) {
    sum=0; sum2=0;

    for(int i=r1; i <= r2; i++) {
      for(int j = c1; j<=c2; j++) {
        tmp   = J[i * cols + j];
        sum  += tmp ;
        sum2 += tmp*tmp;
      }
    }
    meanROI = sum / size_R;
    varROI  = (sum2 / size_R) - meanROI*meanROI;
    q0sqr   = varROI / (meanROI*meanROI);

    auto loop1_start_time = chrono::steady_clock::now();
    forall(int i = 0 ; i < rows; i++) {
      
      for(int j = 0; j < cols; j++) {
        int k = i * cols + j;
        float Jc = J[k];
        // directional derivatives
        dN[k] = J[iN[i] * cols + j] - Jc;
        dS[k] = J[iS[i] * cols + j] - Jc;
        dE[k] = J[i * cols + jE[j]] - Jc;
        dW[k] = J[i * cols + jW[j]] - Jc;

        float G2 = (dN[k]*dN[k] + dS[k]*dS[k] +
                    dW[k]*dW[k] + dE[k]*dE[k]) / (Jc*Jc);

        float L = (dN[k] + dS[k] + dW[k] + dE[k]) / Jc;

        float num  = (0.5f*G2) - ((1.0f/16.0f)*(L*L)) ;
        float den  = 1 + (.25f*L);
        float qsqr = num/(den*den);

        // diffusion coefficient (equ 33)
        den = (qsqr-q0sqr) / (q0sqr * (1+q0sqr)) ;
        c[k] = 1.0f / (1.0f+den) ;

        // saturate diffusion coefficient
        if (c[k] < 0)
          c[k] = 0.0;
        else if (c[k] > 1)
          c[k] = 1.0;
      }
    }
    auto loop1_end_time = chrono::steady_clock::now();
    double etime = chrono::duration<double>(loop1_end_time - loop1_start_time).count(); 
    //cout << "\t- loop 1 time: " << etime << "\n";
    loop1_total_time += etime;
    if (etime > loop1_max_time)
      loop1_max_time = etime;
    else if (etime < loop1_min_time)
      loop1_min_time = etime;

<<<<<<< HEAD

=======
>>>>>>> acc3dfb1
    auto loop2_start_time = chrono::steady_clock::now();
    forall(int i = 0; i < rows; i++) {
      for(int j = 0; j < cols; j++) {
        // current index
        int k = i * cols + j;
        // diffusion coefficient
        float cN = c[k];
        float cS = c[iS[i] * cols + j];
        float cW = c[k];
        float cE = c[i * cols + jE[j]];
        // divergence (equ 58)
        float D = cN * dN[k] + cS * dS[k] + cW * dW[k] + cE * dE[k];
        // image update (equ 61)
        J[k] = J[k] + 0.25*lambda*D;
      }
    }
    auto loop2_end_time = chrono::steady_clock::now();
    etime = chrono::duration<double>(loop2_end_time - loop2_start_time).count(); 
    //cout << "\t- loop 2 time: " << etime << "\n";
    loop2_total_time += etime;
    if (etime > loop2_max_time)
      loop2_max_time = etime;
    else if (etime < loop2_min_time)
      loop2_min_time = etime;
  }
  auto end_time = chrono::steady_clock::now();
  double elapsed_time = chrono::duration<double>(end_time - start_time).count();
<<<<<<< HEAD
=======
  
>>>>>>> acc3dfb1
  cout << "  Avg. loop 1 time: " << loop1_total_time / niter << "\n"
       << "       loop 1 min : " << loop1_min_time << "\n"
       << "       loop 1 max : " << loop1_max_time << "\n"
       << "  Avg. loop 2 time: " << loop2_total_time / niter << "\n"
       << "       loop 2 min : " << loop2_min_time << "\n"
       << "       loop 2 max : " << loop2_max_time << "\n";
  cout << "  Running time: " << elapsed_time << " seconds.\n"
       << "*** " << elapsed_time << ", " << elapsed_time << "\n"
       << "----\n\n";

  FILE *fp = fopen("srad-forall.dat", "wb");
  if (fp != NULL) {
    fwrite((void*)J, sizeof(float), size_I, fp);
    fclose(fp);
  }
  return 0;
}<|MERGE_RESOLUTION|>--- conflicted
+++ resolved
@@ -9,21 +9,12 @@
   srand(7);
   using namespace std;
   auto start_time = chrono::steady_clock::now();
-<<<<<<< HEAD
-  for(int i = 0 ; i < rows ; i++) {
-    for (int j = 0 ; j < cols ; j++) {
-      I[i * cols + j] = (float)drand48();
-      //I[i * cols + j] = rand()/(float)RAND_MAX;
-    }
-  }
-=======
   for(unsigned int i = 0 ; i < rows ; i++) {
    for (unsigned int j = 0 ; j < cols ; j++) {
       I[i*cols+j] = rand()/(float)RAND_MAX;
     }
   }
   
->>>>>>> acc3dfb1
   auto end_time = chrono::steady_clock::now();
   double elapsed_time = chrono::duration<double>(end_time-start_time).count();
   cout << "random matrix creation time " << elapsed_time << "\n";
@@ -69,23 +60,14 @@
     niter = atoi(argv[8]); //number of iterations
   } else if (argc == 1) {
     // run with a default configuration.
-<<<<<<< HEAD
     rows = 32000;
     cols = 32000;
-=======
-    rows = 6400;
-    cols = 6400;
->>>>>>> acc3dfb1
     r1 = 0;
     r2 = 127;
     c1 = 0;
     c2 = 127;
     lambda = 0.5;
-<<<<<<< HEAD
-    niter = 200;
-=======
     niter = 2000;
->>>>>>> acc3dfb1
   } else {
     usage(argc, argv);
   }
@@ -120,22 +102,7 @@
   dW = alloc<float>(size_I);
   dE = alloc<float>(size_I);
 
-<<<<<<< HEAD
-  // Right now this initialization hides a lot of other details 
-  // (due to the slow performance of rand() on certain systems).
-  // So we do this before we start the timer...
   random_matrix(I, rows, cols);
-    
-  cout << "  Starting benchmark...\n" << std::flush;  
-  auto start_time = chrono::steady_clock::now();
-=======
->>>>>>> acc3dfb1
-
-  // Right now this initialization hides a lot of other details 
-  // (due to the slow performance of rand() on certain systems).
-  // So we do this before we start the timer...
-  random_matrix(I, rows, cols);
-  cout << "  done.\n\n";  
     
   cout << "  Starting benchmark...\n" << std::flush;  
   auto start_time = chrono::steady_clock::now();
@@ -154,16 +121,7 @@
   jW[0] = 0;
   jE[cols-1] = cols-1;
 
-<<<<<<< HEAD
   forall(int k = 0;  k < size_I; k++ )
-    J[k] = (float)exp(I[k]) ;
-
-  double loop1_max_time = 0.0, loop1_min_time = 1000.0;
-  double loop2_max_time = 0.0, loop2_min_time = 1000.0;
-  double loop1_total_time = 0.0;
-  double loop2_total_time = 0.0;
-=======
-  forall(int k = 0;  k < size_I; k++)
     J[k] = (float)exp(I[k]) ;
 
   double loop1_total_time = 0.0;
@@ -171,7 +129,6 @@
   double loop1_max_time = 0.0, loop1_min_time = 1000.0;
   double loop2_max_time = 0.0, loop2_min_time = 1000.0;
   
->>>>>>> acc3dfb1
   for (int iter=0; iter < niter; iter++) {
     sum=0; sum2=0;
 
@@ -227,10 +184,6 @@
     else if (etime < loop1_min_time)
       loop1_min_time = etime;
 
-<<<<<<< HEAD
-
-=======
->>>>>>> acc3dfb1
     auto loop2_start_time = chrono::steady_clock::now();
     forall(int i = 0; i < rows; i++) {
       for(int j = 0; j < cols; j++) {
@@ -258,10 +211,6 @@
   }
   auto end_time = chrono::steady_clock::now();
   double elapsed_time = chrono::duration<double>(end_time - start_time).count();
-<<<<<<< HEAD
-=======
-  
->>>>>>> acc3dfb1
   cout << "  Avg. loop 1 time: " << loop1_total_time / niter << "\n"
        << "       loop 1 min : " << loop1_min_time << "\n"
        << "       loop 1 max : " << loop1_max_time << "\n"
