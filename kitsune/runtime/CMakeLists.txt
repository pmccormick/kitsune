# Copyright (c) 2021 Triad National Security, LLC
#                         All rights reserved.
#
# This file is part of the kitsune/llvm project.  It is released under
# the LLVM license.
#
#

set(KITRT_DIR ${CMAKE_CURRENT_SOURCE_DIR})
set(KITRT_INCLUDE_DIR ${KITSUNE_RUNTIME_DIR})

# There is support for two different levels of debugging.  The general
# debug mode (KITRT_ENABLE_DEBUG) will enable runtime assertion checks
# that will cause the runtime to both check and abort on any error
# conditions from the underlying runtimes (e.g., CUDA, HIP, etc.).  The
# second option (KITRT_ENABLE_VERBOSE) will report runtime details and
# give a general feel for what is going on (memory allocations, kernel
# launches, etc.).
option(KITRT_ENABLE_DEBUG "Enable debug mode features for the runtime." OFF)
option(KITRT_ENABLE_VERBOSE "Enable verbose execution mode for debuggin." OFF)

include_directories(${KITSUNE_SOURCE_DIR}/include)
include_directories(${KITSUNE_RUNTIME_INCLUDE_DIR})

if (KITRT_ENABLE_DEBUG)
  add_definitions(-D_KITRT_DEBUG_)
endif()

if (KITRT_ENABLE_VERBOSE)
  add_definitions(-D_KITRT_VERBOSE_)
endif()

# Common headers and source files.
set(KITRT_HDRS
  kitrt.h
  debug.h
  memory_map.h)

set(KITRT_SRCS
  kitrt.cpp
  debug.cpp
  memory_map.cpp
  support.cpp)

set(KITRT_LINK_LIBS "")

if (KITRT_ENABLE_CUDA)
  message(STATUS "Kitsune runtime adding CUDA components to build...")
  find_package(CUDAToolkit REQUIRED)
  add_definitions(-DKITRT_CUDA_ENABLED)
  list(APPEND KITRT_HDRS
    cuda/cuda.h
    cuda/llvm-cuda.h)
  list(APPEND KITRT_SRCS
     cuda/cuda.cpp
     cuda/llvm-cuda.cpp)
  link_directories(${CUDAToolkit_LIBRARY_DIR})
  include_directories(${CUDAToolkit_INCLUDE_DIRS}
    ${CMAKE_CURRENT_SOURCE_DIR}/cuda)
  list(APPEND KITRT_LINK_LIBS
    "-lnvptxcompiler_static -lcudart -lcuda")
endif()

if (KITRT_ENABLE_HIP)
  message(STATUS "Kitsune runtime adding HIP components to build...")
  # TODO: This probably needs external settings in order to
  # manage moudles and other ways to install rocm...
  list(APPEND CMAKE_PREFIX_PATH /opt/rocm/hip /opt/rocm)
  find_package(hip REQUIRED)
  add_definitions(-DKITRT_HIP_ENABLED)
  list(APPEND KITRT_HDRS
    hip/hip.h
    hip/llvm-hip.h)
  list(APPEND KITRT_SRCS
    hip/hip.cpp
    hip/llvm-hip.cpp)
  list(APPEND KITRT_LINK_LIBS hip::host)
<<<<<<< HEAD
=======

>>>>>>> 10a1d066
endif()

message(STATUS "kitsune runtime library source files: ${KITRT_SRCS}")
add_library(kitrt SHARED ${KITRT_SRCS})
target_include_directories(kitrt
  BEFORE PRIVATE
    ${LLVM_MAIN_INCLUDE_DIR}
    ${LLVM_INCLUDE_DIR}
    ${KITSUNE_SOURCE_DIR}/include
    ${KITSUNE_RUNTIME_INCLUDE_DIR})

target_link_libraries(kitrt
  PUBLIC
<<<<<<< HEAD
    ${KITRT_LINK_LIBS}
    LLVM -lrt -ldl)
=======
  ${KITRT_LINK_LIBS}
  LLVM -lrt -ldl -lpthread)
>>>>>>> 10a1d066

install(TARGETS kitrt
  LIBRARY DESTINATION lib COMPONENT kitrt
  ARCHIVE DESTINATION lib COMPONENT kitrt)
install(FILES ${KITRT_HDRS}
  DESTINATION ${CMAKE_INSTALL_INCLUDEDIR}/kitrt)
install(DIRECTORY cuda hip realm
  DESTINATION ${CMAKE_INSTALL_INCLUDEDIR}/kitrt/
  FILES_MATCHING PATTERN "*.h")
<|MERGE_RESOLUTION|>--- conflicted
+++ resolved
@@ -75,10 +75,6 @@
     hip/hip.cpp
     hip/llvm-hip.cpp)
   list(APPEND KITRT_LINK_LIBS hip::host)
-<<<<<<< HEAD
-=======
-
->>>>>>> 10a1d066
 endif()
 
 message(STATUS "kitsune runtime library source files: ${KITRT_SRCS}")
@@ -92,13 +88,8 @@
 
 target_link_libraries(kitrt
   PUBLIC
-<<<<<<< HEAD
     ${KITRT_LINK_LIBS}
     LLVM -lrt -ldl)
-=======
-  ${KITRT_LINK_LIBS}
-  LLVM -lrt -ldl -lpthread)
->>>>>>> 10a1d066
 
 install(TARGETS kitrt
   LIBRARY DESTINATION lib COMPONENT kitrt
