--- conflicted
+++ resolved
@@ -54,18 +54,6 @@
 #include <cstdlib>
 #include "memory_map.h"
 
-<<<<<<< HEAD
-extern "C" __attribute__((malloc)) void *__kitrt_defaultMemAlloc(size_t bytes) {
-  void *ptr = malloc(bytes); 
-  __kitrt_registerMemAlloc(ptr, bytes);
-  return ptr;
-}
-
-extern "C" void __kitrt_defaultMemFree(void *ptr) {
-  bool ro, wo;
-  if (__kitrt_getMemAllocSize(ptr, &ro, &wo) > 0)
-    __kitrt_unregisterMemAlloc(ptr); 
-=======
 extern "C" __attribute__((malloc))
 void *__kitrt_default_mem_alloc(size_t bytes) {
   void *ptr = malloc(bytes); 
@@ -78,6 +66,5 @@
   bool ro, wo;
   if (__kitrt_get_mem_alloc_size(ptr, &ro, &wo) > 0)
     __kitrt_unregister_mem_alloc(ptr); 
->>>>>>> acc3dfb1
   free(ptr);  
 }
