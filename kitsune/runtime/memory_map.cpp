//===- memory_map.cpp - Kitsune runtime high-level memory map ---------------===//
//
// Copyright (c) 2021, Los Alamos National Security, LLC.
// All rights reserved.
//
//  Copyright 2021. Los Alamos National Security, LLC. This software was
//  produced under U.S. Government contract DE-AC52-06NA25396 for Los
//  Alamos National Laboratory (LANL), which is operated by Los Alamos
//  National Security, LLC for the U.S. Department of Energy. The
//  U.S. Government has rights to use, reproduce, and distribute this
//  software.  NEITHER THE GOVERNMENT NOR LOS ALAMOS NATIONAL SECURITY,
//  LLC MAKES ANY WARRANTY, EXPRESS OR IMPLIED, OR ASSUMES ANY LIABILITY
//  FOR THE USE OF THIS SOFTWARE.  If software is modified to produce
//  derivative works, such modified software should be clearly marked,
//  so as not to confuse it with the version available from LANL.
//
//  Additionally, redistribution and use in source and binary forms,
//  with or without modification, are permitted provided that the
//  following conditions are met:
//
//    * Redistributions of source code must retain the above copyright
//      notice, this list of conditions and the following disclaimer.
//
//    * Redistributions in binary form must reproduce the above
//      copyright notice, this list of conditions and the following
//      disclaimer in the documentation and/or other materials provided
//      with the distribution.
//
//    * Neither the name of Los Alamos National Security, LLC, Los
//      Alamos National Laboratory, LANL, the U.S. Government, nor the
//      names of its contributors may be used to endorse or promote
//      products derived from this software without specific prior
//      written permission.
//
//  THIS SOFTWARE IS PROVIDED BY LOS ALAMOS NATIONAL SECURITY, LLC AND
//  CONTRIBUTORS "AS IS" AND ANY EXPRESS OR IMPLIED WARRANTIES,
//  INCLUDING, BUT NOT LIMITED TO, THE IMPLIED WARRANTIES OF
//  MERCHANTABILITY AND FITNESS FOR A PARTICULAR PURPOSE ARE
//  DISCLAIMED. IN NO EVENT SHALL LOS ALAMOS NATIONAL SECURITY, LLC OR
//  CONTRIBUTORS BE LIABLE FOR ANY DIRECT, INDIRECT, INCIDENTAL,
//  SPECIAL, EXEMPLARY, OR CONSEQUENTIAL DAMAGES (INCLUDING, BUT NOT
//  LIMITED TO, PROCUREMENT OF SUBSTITUTE GOODS OR SERVICES; LOSS OF
//  USE, DATA, OR PROFITS; OR BUSINESS INTERRUPTION) HOWEVER CAUSED AND
//  ON ANY THEORY OF LIABILITY, WHETHER IN CONTRACT, STRICT LIABILITY,
//  OR TORT (INCLUDING NEGLIGENCE OR OTHERWISE) ARISING IN ANY WAY OUT
//  OF THE USE OF THIS SOFTWARE, EVEN IF ADVISED OF THE POSSIBILITY OF
//  SUCH DAMAGE.
//
//===----------------------------------------------------------------------===//

#include <cstdio>
#include <cassert>
#include <unordered_map>
#include <map>
#include "kitrt.h"
#include "memory_map.h"

typedef std::unordered_map<void *, KitRTAllocMapEntry> KitRTAllocMap;
static KitRTAllocMap _kitrt_alloc_map;

<<<<<<< HEAD
void __kitrt_registerMemAlloc(void *addr, size_t size) {
=======
void __kitrt_register_mem_alloc(void *addr, size_t size) {
>>>>>>> acc3dfb1
  assert(addr != nullptr && "unexpected null pointer!");
  KitRTAllocMapEntry entry;
  entry.size = size;
  entry.prefetched = false;
  entry.read_only = false;
  entry.write_only = false;
<<<<<<< HEAD
  _kitrtAllocMap[addr] = entry;
  #ifdef _KITRT_VERBOSE_
  fprintf(stderr, "kitrt: registered memory allocation (%p) "
		  "of %ld bytes.\n", addr, size);
  #endif
=======
  _kitrt_alloc_map[addr] = entry;
  if (__kitrt_verbose_mode())
    fprintf(stderr, "kitrt: registered memory allocation (%p) "
	    "of %ld bytes.\n", addr, size);
>>>>>>> acc3dfb1
}

void __kitrt_set_mem_prefetch(void *addr, bool prefetched) {
  assert(addr != nullptr && "unexpected null pointer!");
  KitRTAllocMap::iterator ait = _kitrt_alloc_map.find(addr);
  if (ait != _kitrt_alloc_map.end()) {
    ait->second.prefetched = prefetched;
    if (__kitrt_verbose_mode())
      fprintf(stderr, "kitrt: marked memory at %p, size %ld, as '%s'.\n",
	      addr, ait->second.size,
	      prefetched ? "prefetched" : "not prefetched");
  }
  // We could consider a diagnostic here reporting use of an unregistered
  // pointer.  However, this is tricky with the compiler generating calls
  // as it currently has no way to distinguish managed pointer types.  At
  // present we quietly ignore bogus requests...
  //
  // TODO: Should we introduce something more specific at the langauge
  // level to denote managed memory?
}

void __kitrt_mark_mem_read_only(void *addr) {
  assert(addr != nullptr && "unexpected null pointer!");
  KitRTAllocMap::iterator ait = _kitrt_alloc_map.find(addr);
  if (ait != _kitrt_alloc_map.end()) {
    ait->second.read_only = true;
  }
}

<<<<<<< HEAD
void __kitrt_markMemAsReadOnly(void *addr) {
  assert(addr != nullptr && "unexpected null pointer!");
  KitRTAllocMap::iterator ait = _kitrtAllocMap.find(addr);
  if (ait != _kitrtAllocMap.end()) {
    ait->second.read_only = true;
  }
}

bool __kitrt_isMemReadyOnly(void *addr) {
  assert(addr != nullptr && "unexpected null pointer!");
  KitRTAllocMap::iterator ait = _kitrtAllocMap.find(addr);
  if (ait != _kitrtAllocMap.end())
=======
bool __kitrt_is_mem_read_only(void *addr) {
  assert(addr != nullptr && "unexpected null pointer!");
  KitRTAllocMap::iterator ait = _kitrt_alloc_map.find(addr);
  if (ait != _kitrt_alloc_map.end())
>>>>>>> acc3dfb1
    return ait->second.read_only;
  else 
    return false;
}

/// @brief Flag the given memory allocation as write only.
/// @param addr: the pointer to the managed memory allocation. 
<<<<<<< HEAD
extern void __kitrt_markMemAsWriteOnly(void *addr) {
  assert(addr != nullptr && "unexpected null pointer!");
  KitRTAllocMap::iterator ait = _kitrtAllocMap.find(addr);
  if (ait != _kitrtAllocMap.end()) {
=======
extern void __kitrt_mark_mem_write_only(void *addr) {
  assert(addr != nullptr && "unexpected null pointer!");
  KitRTAllocMap::iterator ait = _kitrt_alloc_map.find(addr);
  if (ait != _kitrt_alloc_map.end()) {
>>>>>>> acc3dfb1
    ait->second.write_only = true;
  }
}


<<<<<<< HEAD
bool __kitrt_isMemWriteOnly(void *addr) {
  assert(addr != nullptr && "unexpected null pointer!");
  KitRTAllocMap::iterator ait = _kitrtAllocMap.find(addr);
  if (ait != _kitrtAllocMap.end())
    return ait->second.write_only;
  else 
    return false;
}

void __kitrt_clearMemAdvice(void *addr) {
  assert(addr != nullptr && "unexpected null pointer!");
  KitRTAllocMap::iterator ait = _kitrtAllocMap.find(addr);
  if (ait != _kitrtAllocMap.end()) {
    ait->second.read_only = false;
    ait->second.write_only = false;
  }
}

bool __kitrt_isMemPrefetched(void *addr, size_t *size) {
  assert(addr != nullptr && "unexpected null pointer!");
  KitRTAllocMap::const_iterator cit = _kitrtAllocMap.find(addr);
  if (cit != _kitrtAllocMap.end()) {
=======
bool __kitrt_is_mem_write_only(void *addr) {
  assert(addr != nullptr && "unexpected null pointer!");
  KitRTAllocMap::iterator ait = _kitrt_alloc_map.find(addr);
  if (ait != _kitrt_alloc_map.end())
    return ait->second.write_only;
  else 
    return false;
}

void __kitrt_clear_mem_advice(void *addr) {
  assert(addr != nullptr && "unexpected null pointer!");
  KitRTAllocMap::iterator ait = _kitrt_alloc_map.find(addr);
  if (ait != _kitrt_alloc_map.end()) {
    ait->second.read_only = false;
    ait->second.write_only = false;
  }
}

bool __kitrt_is_mem_prefetched(void *addr, size_t *size) {
  assert(addr != nullptr && "unexpected null pointer!");
  KitRTAllocMap::const_iterator cit = _kitrt_alloc_map.find(addr);
  if (cit != _kitrt_alloc_map.end()) {
>>>>>>> acc3dfb1
    if (size != nullptr)
      *size = cit->second.size;
    return cit->second.prefetched;
  } else {
    // NOTE: This is a bit strange but we have to deal with the
    // compiler's code generation mechanisms here.  Specifically it is
    // only able to identify pointers but not pointers allocated in
    // managed memory.  For this reason we may generate requests for
    // un-managed pointers.  To "behave" we currently treat such
    // requests as prefetched (and thus avoid additional calls that
    // might presume a valid managed memory region is associated with
    // the pointer).
    return true;
  }
}

<<<<<<< HEAD
size_t __kitrt_getMemAllocSize(void *addr, bool *read_only, bool *write_only) {
=======
size_t __kitrt_get_mem_alloc_size(void *addr,
				  bool *read_only,
				  bool *write_only) {
>>>>>>> acc3dfb1
  assert(addr != nullptr && "unexpected null addr pointer!");
  assert(read_only != nullptr && "unexpected null read_only pointer!");
  assert(write_only != nullptr && "unexpected null write_only pointer!");

<<<<<<< HEAD
  KitRTAllocMap::const_iterator cit = _kitrtAllocMap.find(addr);
  if (cit != _kitrtAllocMap.end()) {
    *read_only = cit->second.read_only;
    *write_only = cit->second.write_only;
    return cit->second.size;
  } 
  #ifdef _KITRT_VERBOSE_
    fprintf(stderr,
            "kitrt: __kitrt_getMemAllocSize() -- "
            "warning, address %p not found in address map. "
            "returning zero size.\n",
            addr);
  #endif            
  *read_only = false;
  *write_only = false;
  return 0;
=======
  size_t size = 0;
  KitRTAllocMap::const_iterator cit = _kitrt_alloc_map.find(addr);
  if (cit != _kitrt_alloc_map.end()) {
    *read_only = cit->second.read_only;
    *write_only = cit->second.write_only;
    size = cit->second.size;
  } else {
    // NOTE: This is a bit strange but we have to deal with the
    // compiler's code generation mechanisms here.  Specifically it is
    // only able to identify pointers but not pointers allocated in
    // managed memory.  For this reason we may generate requests for
    // un-managed pointers.  To "behave" we currently treat such
    // requests as prefetched (and thus avoid additional calls that
    // might presume a valid managed memory region is associated with
    // the pointer).
    *read_only = false;
    *write_only = false;
  }
  
  return size;
>>>>>>> acc3dfb1
}

void __kitrt_unregister_mem_alloc(void *addr) {
  assert(addr != nullptr && "unexpected null pointer!");
  KitRTAllocMap::iterator ait = _kitrt_alloc_map.find(addr);
  if (ait != _kitrt_alloc_map.end())
    _kitrt_alloc_map.erase(ait);

  // NOTE: We currently silently ignore requests to unregister
  // an pointer that was not found in the map.  This mostly has
  // to do with the nuanaces of the compiler's code generation
  // and its inability to distinguish between various pointer
  // types.
}

void __kitrt_mem_needs_prefetch(void *addr) {
  assert(addr != nullptr && "unexpected null pointer!");
  KitRTAllocMap::iterator it = _kitrt_alloc_map.find(addr);
  if (it != _kitrt_alloc_map.end()) {
    it->second.prefetched = false;
  }
}

<<<<<<< HEAD
extern "C" void __kitrt_printMemoryMap() {
  fprintf(stdout, "kitsune runtime memory allocation map:\n");

  if (_kitrtAllocMap.empty()) 
=======
extern "C" void __kitrt_print_memory_map() {
  fprintf(stdout, "kitsune runtime memory allocation map:\n");
  if (_kitrt_alloc_map.empty()) 
>>>>>>> acc3dfb1
    fprintf(stdout, "\t[... empty ...]\n");
  else {
    const size_t MBYTE = 1024 * 1024;
    size_t total_allocated = 0;
    unsigned int num_allocations = 0;
<<<<<<< HEAD
    for(auto &mapEntry : _kitrtAllocMap) {
      void *addr = mapEntry.first;
      const KitRTAllocMapEntry *entry = &mapEntry.second;
      total_allocated += entry->size;
      num_allocations++;
      fprintf(stdout, "\tAddress: %p --> [Size: %6.2f MBytes, prefetched: %8s, "
              "Read Only: %8s, Write Only: %8s]\n",
              addr, entry->size / (double)MBYTE, entry->prefetched ? "True" : "False", 
              entry->read_only ? "True" : "False", 
              entry->write_only ? "True": "False");
    }
    fprintf(stdout, "\n\tTotal Memory Allocation: %6.2f MBytes\n", total_allocated / (double)MBYTE);
    fprintf(stderr, "\n\tAverage Size per Allocation: %6.2f MBytes\n", 
=======
    for(auto &entry : _kitrt_alloc_map) {
      void *addr = entry.first;
      const KitRTAllocMapEntry *alloc_entry = &entry.second;
      total_allocated += alloc_entry->size;
      num_allocations++;
      fprintf(stderr, "\tAddress: %p --> [size: %6.2f Mbytes, prefetched: %8s, "
              "read-only: %8s, write-only: %8s]\n",
              addr,
	      alloc_entry->size / (double)MBYTE,
	      alloc_entry->prefetched ? "true" : "false", 
              alloc_entry->read_only ? "true" : "false", 
              alloc_entry->write_only ? "true": "false");
    }
    fprintf(stderr, "\n");
    fprintf(stdout, "\ttotal memory allocation: %6.2f Mbytes\n",
	    total_allocated / (double)MBYTE);
    fprintf(stderr, "\taverage size per allocation: %6.2f Mbytes\n", 
>>>>>>> acc3dfb1
            (total_allocated / (double)MBYTE)/ num_allocations);
  }
}

<<<<<<< HEAD
extern "C" void __kitrt_destroyMemoryMap(void (*freeMem)(void *)) {
  for (auto &mapEntry : _kitrtAllocMap)
    freeMem(mapEntry.first);
=======
extern "C" void __kitrt_destroy_memory_map(void (*free_mem_call)(void *)) {
  assert(free_mem_call != nullptr && "unexpected null function pointer!");
  for (auto &entry : _kitrt_alloc_map)
    free_mem_call(entry.first);
  _kitrt_alloc_map.clear();
>>>>>>> acc3dfb1
}
<|MERGE_RESOLUTION|>--- conflicted
+++ resolved
@@ -58,29 +58,17 @@
 typedef std::unordered_map<void *, KitRTAllocMapEntry> KitRTAllocMap;
 static KitRTAllocMap _kitrt_alloc_map;
 
-<<<<<<< HEAD
-void __kitrt_registerMemAlloc(void *addr, size_t size) {
-=======
 void __kitrt_register_mem_alloc(void *addr, size_t size) {
->>>>>>> acc3dfb1
   assert(addr != nullptr && "unexpected null pointer!");
   KitRTAllocMapEntry entry;
   entry.size = size;
   entry.prefetched = false;
   entry.read_only = false;
   entry.write_only = false;
-<<<<<<< HEAD
-  _kitrtAllocMap[addr] = entry;
-  #ifdef _KITRT_VERBOSE_
-  fprintf(stderr, "kitrt: registered memory allocation (%p) "
-		  "of %ld bytes.\n", addr, size);
-  #endif
-=======
   _kitrt_alloc_map[addr] = entry;
   if (__kitrt_verbose_mode())
     fprintf(stderr, "kitrt: registered memory allocation (%p) "
 	    "of %ld bytes.\n", addr, size);
->>>>>>> acc3dfb1
 }
 
 void __kitrt_set_mem_prefetch(void *addr, bool prefetched) {
@@ -110,25 +98,10 @@
   }
 }
 
-<<<<<<< HEAD
-void __kitrt_markMemAsReadOnly(void *addr) {
-  assert(addr != nullptr && "unexpected null pointer!");
-  KitRTAllocMap::iterator ait = _kitrtAllocMap.find(addr);
-  if (ait != _kitrtAllocMap.end()) {
-    ait->second.read_only = true;
-  }
-}
-
-bool __kitrt_isMemReadyOnly(void *addr) {
-  assert(addr != nullptr && "unexpected null pointer!");
-  KitRTAllocMap::iterator ait = _kitrtAllocMap.find(addr);
-  if (ait != _kitrtAllocMap.end())
-=======
 bool __kitrt_is_mem_read_only(void *addr) {
   assert(addr != nullptr && "unexpected null pointer!");
   KitRTAllocMap::iterator ait = _kitrt_alloc_map.find(addr);
   if (ait != _kitrt_alloc_map.end())
->>>>>>> acc3dfb1
     return ait->second.read_only;
   else 
     return false;
@@ -136,46 +109,15 @@
 
 /// @brief Flag the given memory allocation as write only.
 /// @param addr: the pointer to the managed memory allocation. 
-<<<<<<< HEAD
-extern void __kitrt_markMemAsWriteOnly(void *addr) {
-  assert(addr != nullptr && "unexpected null pointer!");
-  KitRTAllocMap::iterator ait = _kitrtAllocMap.find(addr);
-  if (ait != _kitrtAllocMap.end()) {
-=======
 extern void __kitrt_mark_mem_write_only(void *addr) {
   assert(addr != nullptr && "unexpected null pointer!");
   KitRTAllocMap::iterator ait = _kitrt_alloc_map.find(addr);
   if (ait != _kitrt_alloc_map.end()) {
->>>>>>> acc3dfb1
     ait->second.write_only = true;
   }
 }
 
 
-<<<<<<< HEAD
-bool __kitrt_isMemWriteOnly(void *addr) {
-  assert(addr != nullptr && "unexpected null pointer!");
-  KitRTAllocMap::iterator ait = _kitrtAllocMap.find(addr);
-  if (ait != _kitrtAllocMap.end())
-    return ait->second.write_only;
-  else 
-    return false;
-}
-
-void __kitrt_clearMemAdvice(void *addr) {
-  assert(addr != nullptr && "unexpected null pointer!");
-  KitRTAllocMap::iterator ait = _kitrtAllocMap.find(addr);
-  if (ait != _kitrtAllocMap.end()) {
-    ait->second.read_only = false;
-    ait->second.write_only = false;
-  }
-}
-
-bool __kitrt_isMemPrefetched(void *addr, size_t *size) {
-  assert(addr != nullptr && "unexpected null pointer!");
-  KitRTAllocMap::const_iterator cit = _kitrtAllocMap.find(addr);
-  if (cit != _kitrtAllocMap.end()) {
-=======
 bool __kitrt_is_mem_write_only(void *addr) {
   assert(addr != nullptr && "unexpected null pointer!");
   KitRTAllocMap::iterator ait = _kitrt_alloc_map.find(addr);
@@ -198,7 +140,6 @@
   assert(addr != nullptr && "unexpected null pointer!");
   KitRTAllocMap::const_iterator cit = _kitrt_alloc_map.find(addr);
   if (cit != _kitrt_alloc_map.end()) {
->>>>>>> acc3dfb1
     if (size != nullptr)
       *size = cit->second.size;
     return cit->second.prefetched;
@@ -215,35 +156,12 @@
   }
 }
 
-<<<<<<< HEAD
-size_t __kitrt_getMemAllocSize(void *addr, bool *read_only, bool *write_only) {
-=======
 size_t __kitrt_get_mem_alloc_size(void *addr,
 				  bool *read_only,
 				  bool *write_only) {
->>>>>>> acc3dfb1
   assert(addr != nullptr && "unexpected null addr pointer!");
   assert(read_only != nullptr && "unexpected null read_only pointer!");
   assert(write_only != nullptr && "unexpected null write_only pointer!");
-
-<<<<<<< HEAD
-  KitRTAllocMap::const_iterator cit = _kitrtAllocMap.find(addr);
-  if (cit != _kitrtAllocMap.end()) {
-    *read_only = cit->second.read_only;
-    *write_only = cit->second.write_only;
-    return cit->second.size;
-  } 
-  #ifdef _KITRT_VERBOSE_
-    fprintf(stderr,
-            "kitrt: __kitrt_getMemAllocSize() -- "
-            "warning, address %p not found in address map. "
-            "returning zero size.\n",
-            addr);
-  #endif            
-  *read_only = false;
-  *write_only = false;
-  return 0;
-=======
   size_t size = 0;
   KitRTAllocMap::const_iterator cit = _kitrt_alloc_map.find(addr);
   if (cit != _kitrt_alloc_map.end()) {
@@ -264,7 +182,6 @@
   }
   
   return size;
->>>>>>> acc3dfb1
 }
 
 void __kitrt_unregister_mem_alloc(void *addr) {
@@ -288,36 +205,14 @@
   }
 }
 
-<<<<<<< HEAD
-extern "C" void __kitrt_printMemoryMap() {
-  fprintf(stdout, "kitsune runtime memory allocation map:\n");
-
-  if (_kitrtAllocMap.empty()) 
-=======
 extern "C" void __kitrt_print_memory_map() {
   fprintf(stdout, "kitsune runtime memory allocation map:\n");
   if (_kitrt_alloc_map.empty()) 
->>>>>>> acc3dfb1
     fprintf(stdout, "\t[... empty ...]\n");
   else {
     const size_t MBYTE = 1024 * 1024;
     size_t total_allocated = 0;
     unsigned int num_allocations = 0;
-<<<<<<< HEAD
-    for(auto &mapEntry : _kitrtAllocMap) {
-      void *addr = mapEntry.first;
-      const KitRTAllocMapEntry *entry = &mapEntry.second;
-      total_allocated += entry->size;
-      num_allocations++;
-      fprintf(stdout, "\tAddress: %p --> [Size: %6.2f MBytes, prefetched: %8s, "
-              "Read Only: %8s, Write Only: %8s]\n",
-              addr, entry->size / (double)MBYTE, entry->prefetched ? "True" : "False", 
-              entry->read_only ? "True" : "False", 
-              entry->write_only ? "True": "False");
-    }
-    fprintf(stdout, "\n\tTotal Memory Allocation: %6.2f MBytes\n", total_allocated / (double)MBYTE);
-    fprintf(stderr, "\n\tAverage Size per Allocation: %6.2f MBytes\n", 
-=======
     for(auto &entry : _kitrt_alloc_map) {
       void *addr = entry.first;
       const KitRTAllocMapEntry *alloc_entry = &entry.second;
@@ -335,20 +230,13 @@
     fprintf(stdout, "\ttotal memory allocation: %6.2f Mbytes\n",
 	    total_allocated / (double)MBYTE);
     fprintf(stderr, "\taverage size per allocation: %6.2f Mbytes\n", 
->>>>>>> acc3dfb1
             (total_allocated / (double)MBYTE)/ num_allocations);
   }
 }
 
-<<<<<<< HEAD
-extern "C" void __kitrt_destroyMemoryMap(void (*freeMem)(void *)) {
-  for (auto &mapEntry : _kitrtAllocMap)
-    freeMem(mapEntry.first);
-=======
 extern "C" void __kitrt_destroy_memory_map(void (*free_mem_call)(void *)) {
   assert(free_mem_call != nullptr && "unexpected null function pointer!");
   for (auto &entry : _kitrt_alloc_map)
     free_mem_call(entry.first);
   _kitrt_alloc_map.clear();
->>>>>>> acc3dfb1
-}
+}
