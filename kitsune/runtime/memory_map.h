--- conflicted
+++ resolved
@@ -77,11 +77,7 @@
 /// Register a memory allocation with the runtime.  The allocation
 /// is assumed be successful at this point and pointed to by the
 /// supplied pointer (addr) and be 'numBytes' in size.
-<<<<<<< HEAD
-extern void __kitrt_registerMemAlloc(void *addr, size_t numBytes);
-=======
 extern void __kitrt_register_mem_alloc(void *addr, size_t nbytes);
->>>>>>> acc3dfb1
 
 /// Set the prefetch status of the given memory allocation entry.
 extern void __kitrt_set_mem_prefetch(void *addr, bool prefetched);
@@ -99,36 +95,6 @@
 
 /// @brief Flag the given memory allocation as read only. 
 /// @param addr: the pointer to the managed allocation. 
-<<<<<<< HEAD
-extern void __kitrt_markMemAsReadOnly(void *addr);
-
-/// @brief Flag the given memory allocation as write only.
-/// @param addr: the pointer to the managed memory allocation. 
-extern void __kitrt_markMemAsWriteOnly(void *addr);
-
-/// @brief  Mark the given managed memory allocation to need prefetching.
-/// @param addr: The pointer to the managed memory allocation.
-extern void __kitrt_memNeedsPrefetch(void *addr);
-
-/// @brief Return the prefetch status of the given allocation.
-/// @param addr: The pointer to the managed allocation.
-bool __kitrt_isMemPrefetched(void *addr, size_t *size = nullptr);
-
-/// @brief Is the given managed allocation marked as ready-only?
-/// @param addr: The pointer to the managed allocation. 
-bool __kitrt_isMemReadyOnly(void *addr);
-
-/// @brief Is the given managed allocation marked as write-only?
-/// @param addr: The pointer to the managed allocation. 
-bool __kitrt_isMemWriteOnly(void *addr);
-
-/// @brief Clean memory allocation "advice" (e.g., read-only, write-only).
-/// @param addr: The pointer to the managed allocation.
-void __kitrt_clearMemAdvice(void *addr);
-
-/// Get the size of the allocation for a given pointer address.
-size_t __kitrt_getMemAllocSize(void *addr, bool *read_only, bool *write_only);
-=======
 extern void __kitrt_mark_mem_read_only(void *addr);
 
 /// @brief Flag the given memory allocation as write only.
@@ -159,7 +125,6 @@
 size_t __kitrt_get_mem_alloc_size(void *addr,
 				  bool *read_only,
 				  bool *write_only);
->>>>>>> acc3dfb1
 
 /// Unregister a memory allocation.  If the supplied pointer is not
 /// found in the allocation map the runtime will throw an assertion
@@ -168,11 +133,7 @@
 extern void __kitrt_unregister_mem_alloc(void *addr);
 
 /// Print details about the memory allocation map to standard out.
-<<<<<<< HEAD
-extern "C" void __kitrt_printMemoryMap();
-=======
 extern "C" void __kitrt_print_memory_map();
->>>>>>> acc3dfb1
 
 /// Destroy the memory map and call the function pointed to by
 /// 'freeFP' to free the actual memory allocation (runtime target
