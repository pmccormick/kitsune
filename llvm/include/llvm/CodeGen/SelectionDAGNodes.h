--- conflicted
+++ resolved
@@ -425,11 +425,7 @@
     uint16_t IsDereferenceable : 1;
     uint16_t IsInvariant : 1;
   };
-<<<<<<< HEAD
-  enum { NumMemSDNodeBits = NumSDNodeBits + 3 };
-=======
-  enum { NumMemSDNodeBits = NumSDNodeBits + 9 };
->>>>>>> 8d4be3aa
+  enum { NumMemSDNodeBits = NumSDNodeBits + 4 };
 
   class LSBaseSDNodeBitfields {
     friend class LSBaseSDNode;
