//===- MCDwarf.h - Machine Code Dwarf support -------------------*- C++ -*-===//
//
// Part of the LLVM Project, under the Apache License v2.0 with LLVM Exceptions.
// See https://llvm.org/LICENSE.txt for license information.
// SPDX-License-Identifier: Apache-2.0 WITH LLVM-exception
//
//===----------------------------------------------------------------------===//
//
// This file contains the declaration of the MCDwarfFile to support the dwarf
// .file directive and the .loc directive.
//
//===----------------------------------------------------------------------===//

#ifndef LLVM_MC_MCDWARF_H
#define LLVM_MC_MCDWARF_H

#include "llvm/ADT/MapVector.h"
#include "llvm/ADT/Optional.h"
#include "llvm/ADT/SmallVector.h"
#include "llvm/ADT/StringMap.h"
#include "llvm/ADT/StringRef.h"
#include "llvm/MC/MCSection.h"
#include "llvm/Support/Error.h"
#include "llvm/Support/MD5.h"
#include <cassert>
#include <cstdint>
#include <string>
#include <utility>
#include <vector>

namespace llvm {

template <typename T> class ArrayRef;
class MCAsmBackend;
class MCContext;
class MCDwarfLineStr;
class MCObjectStreamer;
class MCStreamer;
class MCSymbol;
class raw_ostream;
class SMLoc;
class SourceMgr;

namespace mcdwarf {
// Emit the common part of the DWARF 5 range/locations list tables header.
MCSymbol *emitListsTableHeaderStart(MCStreamer &S);
} // namespace mcdwarf

/// Instances of this class represent the name of the dwarf .file directive and
/// its associated dwarf file number in the MC file. MCDwarfFile's are created
/// and uniqued by the MCContext class. In Dwarf 4 file numbers start from 1;
/// i.e. the entry with file number 1 is the first element in the vector of
/// DwarfFiles and there is no MCDwarfFile with file number 0. In Dwarf 5 file
/// numbers start from 0, with the MCDwarfFile with file number 0 being the
/// primary source file, and file numbers correspond to their index in the
/// vector.
struct MCDwarfFile {
  // The base name of the file without its directory path.
  std::string Name;

  // The index into the list of directory names for this file name.
  unsigned DirIndex = 0;

  /// The MD5 checksum, if there is one. Non-owning pointer to data allocated
  /// in MCContext.
  Optional<MD5::MD5Result> Checksum;

  /// The source code of the file. Non-owning reference to data allocated in
  /// MCContext.
  Optional<StringRef> Source;
};

/// Instances of this class represent the information from a
/// dwarf .loc directive.
class MCDwarfLoc {
  uint32_t FileNum;
  uint32_t Line;
  uint16_t Column;
  // Flags (see #define's below)
  uint8_t Flags;
  uint8_t Isa;
  uint32_t Discriminator;

// Flag that indicates the initial value of the is_stmt_start flag.
#define DWARF2_LINE_DEFAULT_IS_STMT 1

#define DWARF2_FLAG_IS_STMT (1 << 0)
#define DWARF2_FLAG_BASIC_BLOCK (1 << 1)
#define DWARF2_FLAG_PROLOGUE_END (1 << 2)
#define DWARF2_FLAG_EPILOGUE_BEGIN (1 << 3)

private: // MCContext manages these
  friend class MCContext;
  friend class MCDwarfLineEntry;

  MCDwarfLoc(unsigned fileNum, unsigned line, unsigned column, unsigned flags,
             unsigned isa, unsigned discriminator)
      : FileNum(fileNum), Line(line), Column(column), Flags(flags), Isa(isa),
        Discriminator(discriminator) {}

  // Allow the default copy constructor and assignment operator to be used
  // for an MCDwarfLoc object.

public:
  /// Get the FileNum of this MCDwarfLoc.
  unsigned getFileNum() const { return FileNum; }

  /// Get the Line of this MCDwarfLoc.
  unsigned getLine() const { return Line; }

  /// Get the Column of this MCDwarfLoc.
  unsigned getColumn() const { return Column; }

  /// Get the Flags of this MCDwarfLoc.
  unsigned getFlags() const { return Flags; }

  /// Get the Isa of this MCDwarfLoc.
  unsigned getIsa() const { return Isa; }

  /// Get the Discriminator of this MCDwarfLoc.
  unsigned getDiscriminator() const { return Discriminator; }

  /// Set the FileNum of this MCDwarfLoc.
  void setFileNum(unsigned fileNum) { FileNum = fileNum; }

  /// Set the Line of this MCDwarfLoc.
  void setLine(unsigned line) { Line = line; }

  /// Set the Column of this MCDwarfLoc.
  void setColumn(unsigned column) {
    assert(column <= UINT16_MAX);
    Column = column;
  }

  /// Set the Flags of this MCDwarfLoc.
  void setFlags(unsigned flags) {
    assert(flags <= UINT8_MAX);
    Flags = flags;
  }

  /// Set the Isa of this MCDwarfLoc.
  void setIsa(unsigned isa) {
    assert(isa <= UINT8_MAX);
    Isa = isa;
  }

  /// Set the Discriminator of this MCDwarfLoc.
  void setDiscriminator(unsigned discriminator) {
    Discriminator = discriminator;
  }
};

/// Instances of this class represent the line information for
/// the dwarf line table entries.  Which is created after a machine
/// instruction is assembled and uses an address from a temporary label
/// created at the current address in the current section and the info from
/// the last .loc directive seen as stored in the context.
class MCDwarfLineEntry : public MCDwarfLoc {
  MCSymbol *Label;

private:
  // Allow the default copy constructor and assignment operator to be used
  // for an MCDwarfLineEntry object.

public:
  // Constructor to create an MCDwarfLineEntry given a symbol and the dwarf loc.
  MCDwarfLineEntry(MCSymbol *label, const MCDwarfLoc loc)
      : MCDwarfLoc(loc), Label(label) {}

  MCSymbol *getLabel() const { return Label; }

  // This is called when an instruction is assembled into the specified
  // section and if there is information from the last .loc directive that
  // has yet to have a line entry made for it is made.
  static void Make(MCObjectStreamer *MCOS, MCSection *Section);
};

/// Instances of this class represent the line information for a compile
/// unit where machine instructions have been assembled after seeing .loc
/// directives.  This is the information used to build the dwarf line
/// table for a section.
class MCLineSection {
public:
  // Add an entry to this MCLineSection's line entries.
  void addLineEntry(const MCDwarfLineEntry &LineEntry, MCSection *Sec) {
    MCLineDivisions[Sec].push_back(LineEntry);
  }

  using MCDwarfLineEntryCollection = std::vector<MCDwarfLineEntry>;
  using iterator = MCDwarfLineEntryCollection::iterator;
  using const_iterator = MCDwarfLineEntryCollection::const_iterator;
  using MCLineDivisionMap = MapVector<MCSection *, MCDwarfLineEntryCollection>;

private:
  // A collection of MCDwarfLineEntry for each section.
  MCLineDivisionMap MCLineDivisions;

public:
  // Returns the collection of MCDwarfLineEntry for a given Compile Unit ID.
  const MCLineDivisionMap &getMCLineEntries() const {
    return MCLineDivisions;
  }
};

struct MCDwarfLineTableParams {
  /// First special line opcode - leave room for the standard opcodes.
  /// Note: If you want to change this, you'll have to update the
  /// "StandardOpcodeLengths" table that is emitted in
  /// \c Emit().
  uint8_t DWARF2LineOpcodeBase = 13;
  /// Minimum line offset in a special line info. opcode.  The value
  /// -5 was chosen to give a reasonable range of values.
  int8_t DWARF2LineBase = -5;
  /// Range of line offsets in a special line info. opcode.
  uint8_t DWARF2LineRange = 14;
};

struct MCDwarfLineTableHeader {
  MCSymbol *Label = nullptr;
  SmallVector<std::string, 3> MCDwarfDirs;
  SmallVector<MCDwarfFile, 3> MCDwarfFiles;
  StringMap<unsigned> SourceIdMap;
  std::string CompilationDir;
  MCDwarfFile RootFile;
  bool HasSource = false;
private:
  bool HasAllMD5 = true;
  bool HasAnyMD5 = false;

public:
  MCDwarfLineTableHeader() = default;

  Expected<unsigned> tryGetFile(StringRef &Directory, StringRef &FileName,
                                Optional<MD5::MD5Result> Checksum,
                                Optional<StringRef> Source,
                                uint16_t DwarfVersion,
                                unsigned FileNumber = 0);
  std::pair<MCSymbol *, MCSymbol *>
  Emit(MCStreamer *MCOS, MCDwarfLineTableParams Params,
       Optional<MCDwarfLineStr> &LineStr) const;
  std::pair<MCSymbol *, MCSymbol *>
  Emit(MCStreamer *MCOS, MCDwarfLineTableParams Params,
       ArrayRef<char> SpecialOpcodeLengths,
       Optional<MCDwarfLineStr> &LineStr) const;
  void resetMD5Usage() {
    HasAllMD5 = true;
    HasAnyMD5 = false;
  }
  void trackMD5Usage(bool MD5Used) {
    HasAllMD5 &= MD5Used;
    HasAnyMD5 |= MD5Used;
  }
  bool isMD5UsageConsistent() const {
    return MCDwarfFiles.empty() || (HasAllMD5 == HasAnyMD5);
  }

  void setRootFile(StringRef Directory, StringRef FileName,
                   Optional<MD5::MD5Result> Checksum,
                   Optional<StringRef> Source) {
    CompilationDir = std::string(Directory);
    RootFile.Name = std::string(FileName);
    RootFile.DirIndex = 0;
    RootFile.Checksum = Checksum;
    RootFile.Source = Source;
    trackMD5Usage(Checksum.hasValue());
    HasSource = Source.hasValue();
  }

  void resetFileTable() {
    MCDwarfDirs.clear();
    MCDwarfFiles.clear();
    RootFile.Name.clear();
    resetMD5Usage();
    HasSource = false;
  }

private:
  void emitV2FileDirTables(MCStreamer *MCOS) const;
  void emitV5FileDirTables(MCStreamer *MCOS, Optional<MCDwarfLineStr> &LineStr) const;
};

class MCDwarfDwoLineTable {
  MCDwarfLineTableHeader Header;
  bool HasSplitLineTable = false;

public:
  void maybeSetRootFile(StringRef Directory, StringRef FileName,
                        Optional<MD5::MD5Result> Checksum,
                        Optional<StringRef> Source) {
    if (!Header.RootFile.Name.empty())
      return;
    Header.setRootFile(Directory, FileName, Checksum, Source);
  }

  unsigned getFile(StringRef Directory, StringRef FileName,
                   Optional<MD5::MD5Result> Checksum, uint16_t DwarfVersion,
                   Optional<StringRef> Source) {
    HasSplitLineTable = true;
    return cantFail(Header.tryGetFile(Directory, FileName, Checksum, Source,
                                      DwarfVersion));
  }

  void Emit(MCStreamer &MCOS, MCDwarfLineTableParams Params,
            MCSection *Section) const;
};

class MCDwarfLineTable {
  MCDwarfLineTableHeader Header;
  MCLineSection MCLineSections;

public:
  // This emits the Dwarf file and the line tables for all Compile Units.
  static void Emit(MCObjectStreamer *MCOS, MCDwarfLineTableParams Params);

  // This emits the Dwarf file and the line tables for a given Compile Unit.
  void EmitCU(MCObjectStreamer *MCOS, MCDwarfLineTableParams Params,
              Optional<MCDwarfLineStr> &LineStr) const;

  Expected<unsigned> tryGetFile(StringRef &Directory, StringRef &FileName,
                                Optional<MD5::MD5Result> Checksum,
                                Optional<StringRef> Source,
                                uint16_t DwarfVersion,
                                unsigned FileNumber = 0);
  unsigned getFile(StringRef &Directory, StringRef &FileName,
                   Optional<MD5::MD5Result> Checksum, Optional<StringRef> Source,
                   uint16_t DwarfVersion, unsigned FileNumber = 0) {
    return cantFail(tryGetFile(Directory, FileName, Checksum, Source,
                               DwarfVersion, FileNumber));
  }

  void setRootFile(StringRef Directory, StringRef FileName,
                   Optional<MD5::MD5Result> Checksum, Optional<StringRef> Source) {
    Header.CompilationDir = std::string(Directory);
    Header.RootFile.Name = std::string(FileName);
    Header.RootFile.DirIndex = 0;
    Header.RootFile.Checksum = Checksum;
    Header.RootFile.Source = Source;
    Header.trackMD5Usage(Checksum.hasValue());
    Header.HasSource = Source.hasValue();
  }

  void resetFileTable() { Header.resetFileTable(); }

  bool hasRootFile() const { return !Header.RootFile.Name.empty(); }

  const MCDwarfFile &getRootFile() const { return Header.RootFile; }

  // Report whether MD5 usage has been consistent (all-or-none).
  bool isMD5UsageConsistent() const { return Header.isMD5UsageConsistent(); }

  MCSymbol *getLabel() const {
    return Header.Label;
  }

  void setLabel(MCSymbol *Label) {
    Header.Label = Label;
  }

  const SmallVectorImpl<std::string> &getMCDwarfDirs() const {
    return Header.MCDwarfDirs;
  }

  SmallVectorImpl<std::string> &getMCDwarfDirs() {
    return Header.MCDwarfDirs;
  }

  const SmallVectorImpl<MCDwarfFile> &getMCDwarfFiles() const {
    return Header.MCDwarfFiles;
  }

  SmallVectorImpl<MCDwarfFile> &getMCDwarfFiles() {
    return Header.MCDwarfFiles;
  }

  const MCLineSection &getMCLineSections() const {
    return MCLineSections;
  }
  MCLineSection &getMCLineSections() {
    return MCLineSections;
  }
};

class MCDwarfLineAddr {
public:
  /// Utility function to encode a Dwarf pair of LineDelta and AddrDeltas.
  static void Encode(MCContext &Context, MCDwarfLineTableParams Params,
                     int64_t LineDelta, uint64_t AddrDelta, raw_ostream &OS);

  /// Utility function to encode a Dwarf pair of LineDelta and AddrDeltas using
  /// fixed length operands.
  static bool FixedEncode(MCContext &Context,
                          MCDwarfLineTableParams Params,
                          int64_t LineDelta, uint64_t AddrDelta,
                          raw_ostream &OS, uint32_t *Offset, uint32_t *Size);

  /// Utility function to emit the encoding to a streamer.
  static void Emit(MCStreamer *MCOS, MCDwarfLineTableParams Params,
                   int64_t LineDelta, uint64_t AddrDelta);
};

class MCGenDwarfInfo {
public:
  //
  // When generating dwarf for assembly source files this emits the Dwarf
  // sections.
  //
  static void Emit(MCStreamer *MCOS);
};

// When generating dwarf for assembly source files this is the info that is
// needed to be gathered for each symbol that will have a dwarf label.
class MCGenDwarfLabelEntry {
private:
  // Name of the symbol without a leading underbar, if any.
  StringRef Name;
  // The dwarf file number this symbol is in.
  unsigned FileNumber;
  // The line number this symbol is at.
  unsigned LineNumber;
  // The low_pc for the dwarf label is taken from this symbol.
  MCSymbol *Label;

public:
  MCGenDwarfLabelEntry(StringRef name, unsigned fileNumber, unsigned lineNumber,
                       MCSymbol *label)
      : Name(name), FileNumber(fileNumber), LineNumber(lineNumber),
        Label(label) {}

  StringRef getName() const { return Name; }
  unsigned getFileNumber() const { return FileNumber; }
  unsigned getLineNumber() const { return LineNumber; }
  MCSymbol *getLabel() const { return Label; }

  // This is called when label is created when we are generating dwarf for
  // assembly source files.
  static void Make(MCSymbol *Symbol, MCStreamer *MCOS, SourceMgr &SrcMgr,
                   SMLoc &Loc);
};

class MCCFIInstruction {
public:
  enum OpType {
    OpSameValue,
    OpRememberState,
    OpRestoreState,
    OpOffset,
    OpLLVMDefAspaceCfa,
    OpDefCfaRegister,
    OpDefCfaOffset,
    OpDefCfa,
    OpRelOffset,
    OpAdjustCfaOffset,
    OpEscape,
    OpRestore,
    OpUndefined,
    OpRegister,
    OpWindowSave,
    OpNegateRAState,
    OpGnuArgsSize
  };

private:
  OpType Operation;
  MCSymbol *Label;
  unsigned Register;
  union {
    int Offset;
    unsigned Register2;
  };
  unsigned AddressSpace;
  std::vector<char> Values;
  std::string Comment;

  MCCFIInstruction(OpType Op, MCSymbol *L, unsigned R, int O, StringRef V,
                   StringRef Comment = "")
      : Operation(Op), Label(L), Register(R), Offset(O),
<<<<<<< HEAD
        Values(V.begin(), V.end()) {
    assert(Op != OpRegister && Op != OpLLVMDefAspaceCfa);
=======
        Values(V.begin(), V.end()), Comment(Comment) {
    assert(Op != OpRegister);
>>>>>>> 2632c625
  }

  MCCFIInstruction(OpType Op, MCSymbol *L, unsigned R1, unsigned R2)
      : Operation(Op), Label(L), Register(R1), Register2(R2) {
    assert(Op == OpRegister);
  }

  MCCFIInstruction(OpType Op, MCSymbol *L, unsigned R, int O, unsigned AS)
      : Operation(Op), Label(L), Register(R), Offset(O), AddressSpace(AS) {
    assert(Op == OpLLVMDefAspaceCfa);
  }

public:
  /// .cfi_def_cfa defines a rule for computing CFA as: take address from
  /// Register and add Offset to it.
  static MCCFIInstruction cfiDefCfa(MCSymbol *L, unsigned Register,
                                    int Offset) {
    return MCCFIInstruction(OpDefCfa, L, Register, Offset, "");
  }

  /// .cfi_def_cfa_register modifies a rule for computing CFA. From now
  /// on Register will be used instead of the old one. Offset remains the same.
  static MCCFIInstruction createDefCfaRegister(MCSymbol *L, unsigned Register) {
    return MCCFIInstruction(OpDefCfaRegister, L, Register, 0, "");
  }

  /// .cfi_def_cfa_offset modifies a rule for computing CFA. Register
  /// remains the same, but offset is new. Note that it is the absolute offset
  /// that will be added to a defined register to the compute CFA address.
  static MCCFIInstruction cfiDefCfaOffset(MCSymbol *L, int Offset) {
    return MCCFIInstruction(OpDefCfaOffset, L, 0, Offset, "");
  }

  /// .cfi_adjust_cfa_offset Same as .cfi_def_cfa_offset, but
  /// Offset is a relative value that is added/subtracted from the previous
  /// offset.
  static MCCFIInstruction createAdjustCfaOffset(MCSymbol *L, int Adjustment) {
    return MCCFIInstruction(OpAdjustCfaOffset, L, 0, Adjustment, "");
  }

  // FIXME: Update the remaining docs to use the new proposal wording.
  /// .cfi_llvm_def_aspace_cfa defines the rule for computing the CFA to
  /// be the result of evaluating the DWARF operation expression
  /// `DW_OP_constu AS; DW_OP_aspace_bregx R, B` as a location description.
  static MCCFIInstruction createLLVMDefAspaceCfa(MCSymbol *L, unsigned Register,
                                                 int Offset,
                                                 unsigned AddressSpace) {
    return MCCFIInstruction(OpLLVMDefAspaceCfa, L, Register, -Offset,
                            AddressSpace);
  }

  /// .cfi_offset Previous value of Register is saved at offset Offset
  /// from CFA.
  static MCCFIInstruction createOffset(MCSymbol *L, unsigned Register,
                                       int Offset) {
    return MCCFIInstruction(OpOffset, L, Register, Offset, "");
  }

  /// .cfi_rel_offset Previous value of Register is saved at offset
  /// Offset from the current CFA register. This is transformed to .cfi_offset
  /// using the known displacement of the CFA register from the CFA.
  static MCCFIInstruction createRelOffset(MCSymbol *L, unsigned Register,
                                          int Offset) {
    return MCCFIInstruction(OpRelOffset, L, Register, Offset, "");
  }

  /// .cfi_register Previous value of Register1 is saved in
  /// register Register2.
  static MCCFIInstruction createRegister(MCSymbol *L, unsigned Register1,
                                         unsigned Register2) {
    return MCCFIInstruction(OpRegister, L, Register1, Register2);
  }

  /// .cfi_window_save SPARC register window is saved.
  static MCCFIInstruction createWindowSave(MCSymbol *L) {
    return MCCFIInstruction(OpWindowSave, L, 0, 0, "");
  }

  /// .cfi_negate_ra_state AArch64 negate RA state.
  static MCCFIInstruction createNegateRAState(MCSymbol *L) {
    return MCCFIInstruction(OpNegateRAState, L, 0, 0, "");
  }

  /// .cfi_restore says that the rule for Register is now the same as it
  /// was at the beginning of the function, after all initial instructions added
  /// by .cfi_startproc were executed.
  static MCCFIInstruction createRestore(MCSymbol *L, unsigned Register) {
    return MCCFIInstruction(OpRestore, L, Register, 0, "");
  }

  /// .cfi_undefined From now on the previous value of Register can't be
  /// restored anymore.
  static MCCFIInstruction createUndefined(MCSymbol *L, unsigned Register) {
    return MCCFIInstruction(OpUndefined, L, Register, 0, "");
  }

  /// .cfi_same_value Current value of Register is the same as in the
  /// previous frame. I.e., no restoration is needed.
  static MCCFIInstruction createSameValue(MCSymbol *L, unsigned Register) {
    return MCCFIInstruction(OpSameValue, L, Register, 0, "");
  }

  /// .cfi_remember_state Save all current rules for all registers.
  static MCCFIInstruction createRememberState(MCSymbol *L) {
    return MCCFIInstruction(OpRememberState, L, 0, 0, "");
  }

  /// .cfi_restore_state Restore the previously saved state.
  static MCCFIInstruction createRestoreState(MCSymbol *L) {
    return MCCFIInstruction(OpRestoreState, L, 0, 0, "");
  }

  /// .cfi_escape Allows the user to add arbitrary bytes to the unwind
  /// info.
  static MCCFIInstruction createEscape(MCSymbol *L, StringRef Vals,
                                       StringRef Comment = "") {
    return MCCFIInstruction(OpEscape, L, 0, 0, Vals, Comment);
  }

  /// A special wrapper for .cfi_escape that indicates GNU_ARGS_SIZE
  static MCCFIInstruction createGnuArgsSize(MCSymbol *L, int Size) {
    return MCCFIInstruction(OpGnuArgsSize, L, 0, Size, "");
  }

  OpType getOperation() const { return Operation; }
  MCSymbol *getLabel() const { return Label; }

  unsigned getRegister() const {
    assert(Operation == OpDefCfa || Operation == OpOffset ||
           Operation == OpRestore || Operation == OpUndefined ||
           Operation == OpSameValue || Operation == OpDefCfaRegister ||
           Operation == OpRelOffset || Operation == OpRegister ||
           Operation == OpLLVMDefAspaceCfa);
    return Register;
  }

  unsigned getRegister2() const {
    assert(Operation == OpRegister);
    return Register2;
  }

  unsigned getAddressSpace() const {
    assert(Operation == OpLLVMDefAspaceCfa);
    return AddressSpace;
  }

  int getOffset() const {
    assert(Operation == OpDefCfa || Operation == OpOffset ||
           Operation == OpRelOffset || Operation == OpDefCfaOffset ||
           Operation == OpAdjustCfaOffset || Operation == OpGnuArgsSize ||
           Operation == OpLLVMDefAspaceCfa);
    return Offset;
  }

  StringRef getValues() const {
    assert(Operation == OpEscape);
    return StringRef(&Values[0], Values.size());
  }

  StringRef getComment() const {
    return Comment;
  }
};

struct MCDwarfFrameInfo {
  MCDwarfFrameInfo() = default;

  MCSymbol *Begin = nullptr;
  MCSymbol *End = nullptr;
  const MCSymbol *Personality = nullptr;
  const MCSymbol *Lsda = nullptr;
  std::vector<MCCFIInstruction> Instructions;
  unsigned CurrentCfaRegister = 0;
  unsigned PersonalityEncoding = 0;
  unsigned LsdaEncoding = 0;
  uint32_t CompactUnwindEncoding = 0;
  bool IsSignalFrame = false;
  bool IsSimple = false;
  unsigned RAReg = static_cast<unsigned>(INT_MAX);
  bool IsBKeyFrame = false;
};

class MCDwarfFrameEmitter {
public:
  //
  // This emits the frame info section.
  //
  static void Emit(MCObjectStreamer &streamer, MCAsmBackend *MAB, bool isEH);
  static void EmitAdvanceLoc(MCObjectStreamer &Streamer, uint64_t AddrDelta);
  static void EncodeAdvanceLoc(MCContext &Context, uint64_t AddrDelta,
                               raw_ostream &OS, uint32_t *Offset = nullptr,
                               uint32_t *Size = nullptr);
};

} // end namespace llvm

#endif // LLVM_MC_MCDWARF_H<|MERGE_RESOLUTION|>--- conflicted
+++ resolved
@@ -474,13 +474,8 @@
   MCCFIInstruction(OpType Op, MCSymbol *L, unsigned R, int O, StringRef V,
                    StringRef Comment = "")
       : Operation(Op), Label(L), Register(R), Offset(O),
-<<<<<<< HEAD
-        Values(V.begin(), V.end()) {
+        Values(V.begin(), V.end()), Comment(Comment) {
     assert(Op != OpRegister && Op != OpLLVMDefAspaceCfa);
-=======
-        Values(V.begin(), V.end()), Comment(Comment) {
-    assert(Op != OpRegister);
->>>>>>> 2632c625
   }
 
   MCCFIInstruction(OpType Op, MCSymbol *L, unsigned R1, unsigned R2)
