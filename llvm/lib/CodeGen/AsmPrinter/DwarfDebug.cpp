//===- llvm/CodeGen/DwarfDebug.cpp - Dwarf Debug Framework ----------------===//
//
// Part of the LLVM Project, under the Apache License v2.0 with LLVM Exceptions.
// See https://llvm.org/LICENSE.txt for license information.
// SPDX-License-Identifier: Apache-2.0 WITH LLVM-exception
//
//===----------------------------------------------------------------------===//
//
// This file contains support for writing dwarf debug info into asm files.
//
//===----------------------------------------------------------------------===//

#include "DwarfDebug.h"
#include "ByteStreamer.h"
#include "DIEHash.h"
#include "DwarfCompileUnit.h"
#include "DwarfExpression.h"
#include "DwarfUnit.h"
#include "llvm/ADT/APInt.h"
#include "llvm/ADT/Statistic.h"
#include "llvm/ADT/Triple.h"
#include "llvm/ADT/Twine.h"
#include "llvm/CodeGen/AsmPrinter.h"
#include "llvm/CodeGen/DIE.h"
#include "llvm/CodeGen/LexicalScopes.h"
#include "llvm/CodeGen/MachineBasicBlock.h"
#include "llvm/CodeGen/MachineFunction.h"
#include "llvm/CodeGen/MachineModuleInfo.h"
#include "llvm/CodeGen/MachineOperand.h"
#include "llvm/CodeGen/TargetInstrInfo.h"
#include "llvm/CodeGen/TargetLowering.h"
#include "llvm/CodeGen/TargetRegisterInfo.h"
#include "llvm/CodeGen/TargetSubtargetInfo.h"
#include "llvm/DebugInfo/DWARF/DWARFExpression.h"
#include "llvm/DebugInfo/DWARF/DWARFDataExtractor.h"
#include "llvm/IR/Constants.h"
#include "llvm/IR/Function.h"
#include "llvm/IR/GlobalVariable.h"
#include "llvm/IR/Module.h"
#include "llvm/MC/MCAsmInfo.h"
#include "llvm/MC/MCContext.h"
#include "llvm/MC/MCSection.h"
#include "llvm/MC/MCStreamer.h"
#include "llvm/MC/MCSymbol.h"
#include "llvm/MC/MCTargetOptions.h"
#include "llvm/MC/MachineLocation.h"
#include "llvm/MC/SectionKind.h"
#include "llvm/Pass.h"
#include "llvm/Support/Casting.h"
#include "llvm/Support/CommandLine.h"
#include "llvm/Support/Debug.h"
#include "llvm/Support/ErrorHandling.h"
#include "llvm/Support/MD5.h"
#include "llvm/Support/MathExtras.h"
#include "llvm/Support/Timer.h"
#include "llvm/Support/raw_ostream.h"
#include "llvm/Target/TargetLoweringObjectFile.h"
#include "llvm/Target/TargetMachine.h"
#include <algorithm>
#include <cstddef>
#include <iterator>
#include <string>

using namespace llvm;

#define DEBUG_TYPE "dwarfdebug"

STATISTIC(NumCSParams, "Number of dbg call site params created");

static cl::opt<bool> UseDwarfRangesBaseAddressSpecifier(
    "use-dwarf-ranges-base-address-specifier", cl::Hidden,
    cl::desc("Use base address specifiers in debug_ranges"), cl::init(false));

static cl::opt<bool> GenerateARangeSection("generate-arange-section",
                                           cl::Hidden,
                                           cl::desc("Generate dwarf aranges"),
                                           cl::init(false));

static cl::opt<bool>
    GenerateDwarfTypeUnits("generate-type-units", cl::Hidden,
                           cl::desc("Generate DWARF4 type units."),
                           cl::init(false));

static cl::opt<bool> SplitDwarfCrossCuReferences(
    "split-dwarf-cross-cu-references", cl::Hidden,
    cl::desc("Enable cross-cu references in DWO files"), cl::init(false));

enum DefaultOnOff { Default, Enable, Disable };

static cl::opt<DefaultOnOff> UnknownLocations(
    "use-unknown-locations", cl::Hidden,
    cl::desc("Make an absence of debug location information explicit."),
    cl::values(clEnumVal(Default, "At top of block or after label"),
               clEnumVal(Enable, "In all cases"), clEnumVal(Disable, "Never")),
    cl::init(Default));

static cl::opt<AccelTableKind> AccelTables(
    "accel-tables", cl::Hidden, cl::desc("Output dwarf accelerator tables."),
    cl::values(clEnumValN(AccelTableKind::Default, "Default",
                          "Default for platform"),
               clEnumValN(AccelTableKind::None, "Disable", "Disabled."),
               clEnumValN(AccelTableKind::Apple, "Apple", "Apple"),
               clEnumValN(AccelTableKind::Dwarf, "Dwarf", "DWARF")),
    cl::init(AccelTableKind::Default));

static cl::opt<DefaultOnOff>
DwarfInlinedStrings("dwarf-inlined-strings", cl::Hidden,
                 cl::desc("Use inlined strings rather than string section."),
                 cl::values(clEnumVal(Default, "Default for platform"),
                            clEnumVal(Enable, "Enabled"),
                            clEnumVal(Disable, "Disabled")),
                 cl::init(Default));

static cl::opt<bool>
    NoDwarfRangesSection("no-dwarf-ranges-section", cl::Hidden,
                         cl::desc("Disable emission .debug_ranges section."),
                         cl::init(false));

static cl::opt<DefaultOnOff> DwarfSectionsAsReferences(
    "dwarf-sections-as-references", cl::Hidden,
    cl::desc("Use sections+offset as references rather than labels."),
    cl::values(clEnumVal(Default, "Default for platform"),
               clEnumVal(Enable, "Enabled"), clEnumVal(Disable, "Disabled")),
    cl::init(Default));

static cl::opt<bool>
    UseGNUDebugMacro("use-gnu-debug-macro", cl::Hidden,
                     cl::desc("Emit the GNU .debug_macro format with DWARF <5"),
                     cl::init(false));

static cl::opt<DefaultOnOff> DwarfOpConvert(
    "dwarf-op-convert", cl::Hidden,
    cl::desc("Enable use of the DWARFv5 DW_OP_convert operator"),
    cl::values(clEnumVal(Default, "Default for platform"),
               clEnumVal(Enable, "Enabled"), clEnumVal(Disable, "Disabled")),
    cl::init(Default));

enum LinkageNameOption {
  DefaultLinkageNames,
  AllLinkageNames,
  AbstractLinkageNames
};

static cl::opt<LinkageNameOption>
    DwarfLinkageNames("dwarf-linkage-names", cl::Hidden,
                      cl::desc("Which DWARF linkage-name attributes to emit."),
                      cl::values(clEnumValN(DefaultLinkageNames, "Default",
                                            "Default for platform"),
                                 clEnumValN(AllLinkageNames, "All", "All"),
                                 clEnumValN(AbstractLinkageNames, "Abstract",
                                            "Abstract subprograms")),
                      cl::init(DefaultLinkageNames));

static cl::opt<DwarfDebug::MinimizeAddrInV5> MinimizeAddrInV5Option(
    "minimize-addr-in-v5", cl::Hidden,
    cl::desc("Always use DW_AT_ranges in DWARFv5 whenever it could allow more "
             "address pool entry sharing to reduce relocations/object size"),
    cl::values(clEnumValN(DwarfDebug::MinimizeAddrInV5::Default, "Default",
                          "Default address minimization strategy"),
               clEnumValN(DwarfDebug::MinimizeAddrInV5::Ranges, "Ranges",
                          "Use rnglists for contiguous ranges if that allows "
                          "using a pre-existing base address"),
               clEnumValN(DwarfDebug::MinimizeAddrInV5::Expressions,
                          "Expressions",
                          "Use exprloc addrx+offset expressions for any "
                          "address with a prior base address"),
               clEnumValN(DwarfDebug::MinimizeAddrInV5::Form, "Form",
                          "Use addrx+offset extension form for any address "
                          "with a prior base address"),
               clEnumValN(DwarfDebug::MinimizeAddrInV5::Disabled, "Disabled",
                          "Stuff")),
    cl::init(DwarfDebug::MinimizeAddrInV5::Default));

static constexpr unsigned ULEB128PadSize = 4;

void DebugLocDwarfExpression::emitOp(uint8_t Op, const char *Comment) {
  getActiveStreamer().emitInt8(
      Op, Comment ? Twine(Comment) + " " + dwarf::OperationEncodingString(Op)
                  : dwarf::OperationEncodingString(Op));
}

void DebugLocDwarfExpression::emitSigned(int64_t Value) {
  getActiveStreamer().emitSLEB128(Value, Twine(Value));
}

void DebugLocDwarfExpression::emitUnsigned(uint64_t Value) {
  getActiveStreamer().emitULEB128(Value, Twine(Value));
}

void DebugLocDwarfExpression::emitData1(uint8_t Value) {
  getActiveStreamer().emitInt8(Value, Twine(Value));
}

void DebugLocDwarfExpression::emitBaseTypeRef(uint64_t Idx) {
  assert(Idx < (1ULL << (ULEB128PadSize * 7)) && "Idx wont fit");
  getActiveStreamer().emitULEB128(Idx, Twine(Idx), ULEB128PadSize);
}

bool DebugLocDwarfExpression::isFrameRegister(const TargetRegisterInfo &TRI,
                                              llvm::Register MachineReg) {
  // This information is not available while emitting .debug_loc entries.
  return false;
}

void DebugLocDwarfExpression::enableTemporaryBuffer() {
  assert(!IsBuffering && "Already buffering?");
  if (!TmpBuf)
    TmpBuf = std::make_unique<TempBuffer>(OutBS.GenerateComments);
  IsBuffering = true;
}

void DebugLocDwarfExpression::disableTemporaryBuffer() { IsBuffering = false; }

unsigned DebugLocDwarfExpression::getTemporaryBufferSize() {
  return TmpBuf ? TmpBuf->Bytes.size() : 0;
}

void DebugLocDwarfExpression::commitTemporaryBuffer() {
  if (!TmpBuf)
    return;
  for (auto Byte : enumerate(TmpBuf->Bytes)) {
    const char *Comment = (Byte.index() < TmpBuf->Comments.size())
                              ? TmpBuf->Comments[Byte.index()].c_str()
                              : "";
    OutBS.emitInt8(Byte.value(), Comment);
  }
  TmpBuf->Bytes.clear();
  TmpBuf->Comments.clear();
}

/// Get .debug_loc entry for the instruction range starting at MI.
static DbgValueLoc getDebugLocValue(const MachineInstr *MI) {
  const DIExpression *Expr = MI->getDebugExpression();
  const bool IsVariadic = MI->isDebugValueList();
  assert(MI->getNumOperands() >= 3);
  SmallVector<DbgValueLocEntry, 4> DbgValueLocEntries;
  for (const MachineOperand &Op : MI->debug_operands()) {
    if (Op.isReg()) {
      MachineLocation MLoc(Op.getReg(),
                           MI->isNonListDebugValue() && MI->isDebugOffsetImm());
      DbgValueLocEntries.push_back(DbgValueLocEntry(MLoc));
    } else if (Op.isTargetIndex()) {
      DbgValueLocEntries.push_back(
          DbgValueLocEntry(TargetIndexLocation(Op.getIndex(), Op.getOffset())));
    } else if (Op.isImm())
      DbgValueLocEntries.push_back(DbgValueLocEntry(Op.getImm()));
    else if (Op.isFPImm())
      DbgValueLocEntries.push_back(DbgValueLocEntry(Op.getFPImm()));
    else if (Op.isCImm())
      DbgValueLocEntries.push_back(DbgValueLocEntry(Op.getCImm()));
    else
      llvm_unreachable("Unexpected debug operand in DBG_VALUE* instruction!");
  }
  return DbgValueLoc(Expr, DbgValueLocEntries, IsVariadic);
}

void OldDbgVariable::initializeDbgValue(const MachineInstr *DbgValue) {
  assert(FrameIndexExprs.empty() && "Already initialized?");
  assert(!ValueLoc.get() && "Already initialized?");

  assert(getVariable() == DbgValue->getDebugVariable() && "Wrong variable");
  assert(getInlinedAt() == DbgValue->getDebugLoc()->getInlinedAt() &&
         "Wrong inlined-at");

  ValueLoc = std::make_unique<DbgValueLoc>(getDebugLocValue(DbgValue));
  if (auto *E = DbgValue->getDebugExpression())
    if (E->getNumElements())
      FrameIndexExprs.push_back({0, E});
}

ArrayRef<DbgVariable::FrameIndexExpr> OldDbgVariable::getFrameIndexExprs() const {
  if (FrameIndexExprs.size() == 1)
    return FrameIndexExprs;

  assert(llvm::all_of(FrameIndexExprs,
                      [](const FrameIndexExpr &A) {
                        return A.Expr->isFragment();
                      }) &&
         "multiple FI expressions without DW_OP_LLVM_fragment");
  llvm::sort(FrameIndexExprs,
             [](const FrameIndexExpr &A, const FrameIndexExpr &B) -> bool {
               return A.Expr->getFragmentInfo()->OffsetInBits <
                      B.Expr->getFragmentInfo()->OffsetInBits;
             });

  return FrameIndexExprs;
}

void OldDbgVariable::addMMIEntry(const DbgVariable &V) {
  const OldDbgVariable *OV = dyn_cast<OldDbgVariable>(&V);

  assert(DebugLocListIndex == ~0U && !ValueLoc.get() && "not an MMI entry");
  assert(OV->DebugLocListIndex == ~0U && !OV->ValueLoc.get() && "not an MMI entry");
  assert(OV->getVariable() == getVariable() && "conflicting variable");
  assert(OV->getInlinedAt() == getInlinedAt() && "conflicting inlined-at location");

  assert(!FrameIndexExprs.empty() && "Expected an MMI entry");
  assert(!OV->FrameIndexExprs.empty() && "Expected an MMI entry");

  // FIXME: This logic should not be necessary anymore, as we now have proper
  // deduplication. However, without it, we currently run into the assertion
  // below, which means that we are likely dealing with broken input, i.e. two
  // non-fragment entries for the same variable at different frame indices.
  if (FrameIndexExprs.size()) {
    auto *Expr = FrameIndexExprs.back().Expr;
    if (!Expr || !Expr->isFragment())
      return;
  }

  for (const auto &FIE : OV->FrameIndexExprs)
    // Ignore duplicate entries.
    if (llvm::none_of(FrameIndexExprs, [&](const FrameIndexExpr &Other) {
          return FIE.FI == Other.FI && FIE.Expr == Other.Expr;
        }))
      FrameIndexExprs.push_back(FIE);

  assert((FrameIndexExprs.size() == 1 ||
          llvm::all_of(FrameIndexExprs,
                       [](FrameIndexExpr &FIE) {
                         return FIE.Expr && FIE.Expr->isFragment();
                       })) &&
         "conflicting locations for variable");
}

static AccelTableKind computeAccelTableKind(unsigned DwarfVersion,
                                            bool GenerateTypeUnits,
                                            DebuggerKind Tuning,
                                            const Triple &TT) {
  // Honor an explicit request.
  if (AccelTables != AccelTableKind::Default)
    return AccelTables;

  // Accelerator tables with type units are currently not supported.
  if (GenerateTypeUnits)
    return AccelTableKind::None;

  // Accelerator tables get emitted if targetting DWARF v5 or LLDB.  DWARF v5
  // always implies debug_names. For lower standard versions we use apple
  // accelerator tables on apple platforms and debug_names elsewhere.
  if (DwarfVersion >= 5)
    return AccelTableKind::Dwarf;
  if (Tuning == DebuggerKind::LLDB)
    return TT.isOSBinFormatMachO() ? AccelTableKind::Apple
                                   : AccelTableKind::Dwarf;
  return AccelTableKind::None;
}

DwarfDebug::DwarfDebug(AsmPrinter *A)
    : DebugHandlerBase(A), DebugLocs(A->OutStreamer->isVerboseAsm()),
      InfoHolder(A, "info_string", DIEValueAllocator),
      SkeletonHolder(A, "skel_string", DIEValueAllocator),
      IsDarwin(A->TM.getTargetTriple().isOSDarwin()) {
  const Triple &TT = Asm->TM.getTargetTriple();

  // Make sure we know our "debugger tuning".  The target option takes
  // precedence; fall back to triple-based defaults.
  if (Asm->TM.Options.DebuggerTuning != DebuggerKind::Default)
    DebuggerTuning = Asm->TM.Options.DebuggerTuning;
  else if (IsDarwin)
    DebuggerTuning = DebuggerKind::LLDB;
  else if (TT.isPS4CPU())
    DebuggerTuning = DebuggerKind::SCE;
  else if (TT.isOSAIX())
    DebuggerTuning = DebuggerKind::DBX;
  else
    DebuggerTuning = DebuggerKind::GDB;

  if (DwarfInlinedStrings == Default)
    UseInlineStrings = TT.isNVPTX() || tuneForDBX();
  else
    UseInlineStrings = DwarfInlinedStrings == Enable;

  UseLocSection = !TT.isNVPTX();

  HasAppleExtensionAttributes = tuneForLLDB();
  HasHeterogeneousExtensionAttributes =
      Asm->MAI->supportsHeterogeneousDebuggingExtensions();

  // Handle split DWARF.
  HasSplitDwarf = !Asm->TM.Options.MCOptions.SplitDwarfFile.empty();

  // SCE defaults to linkage names only for abstract subprograms.
  if (DwarfLinkageNames == DefaultLinkageNames)
    UseAllLinkageNames = !tuneForSCE();
  else
    UseAllLinkageNames = DwarfLinkageNames == AllLinkageNames;

  unsigned DwarfVersionNumber = Asm->TM.Options.MCOptions.DwarfVersion;
  unsigned DwarfVersion = DwarfVersionNumber ? DwarfVersionNumber
                                    : MMI->getModule()->getDwarfVersion();
  // Use dwarf 4 by default if nothing is requested. For NVPTX, use dwarf 2.
  DwarfVersion =
      TT.isNVPTX() ? 2 : (DwarfVersion ? DwarfVersion : dwarf::DWARF_VERSION);

  bool Dwarf64 = DwarfVersion >= 3 && // DWARF64 was introduced in DWARFv3.
                 TT.isArch64Bit();    // DWARF64 requires 64-bit relocations.

  // Support DWARF64
  // 1: For ELF when requested.
  // 2: For XCOFF64: the AIX assembler will fill in debug section lengths
  //    according to the DWARF64 format for 64-bit assembly, so we must use
  //    DWARF64 in the compiler too for 64-bit mode.
  Dwarf64 &=
      ((Asm->TM.Options.MCOptions.Dwarf64 || MMI->getModule()->isDwarf64()) &&
       TT.isOSBinFormatELF()) ||
      TT.isOSBinFormatXCOFF();

  if (!Dwarf64 && TT.isArch64Bit() && TT.isOSBinFormatXCOFF())
    report_fatal_error("XCOFF requires DWARF64 for 64-bit mode!");

  UseRangesSection = !NoDwarfRangesSection && !TT.isNVPTX();

  // Use sections as references. Force for NVPTX.
  if (DwarfSectionsAsReferences == Default)
    UseSectionsAsReferences = TT.isNVPTX();
  else
    UseSectionsAsReferences = DwarfSectionsAsReferences == Enable;

  // Don't generate type units for unsupported object file formats.
  GenerateTypeUnits = (A->TM.getTargetTriple().isOSBinFormatELF() ||
                       A->TM.getTargetTriple().isOSBinFormatWasm()) &&
                      GenerateDwarfTypeUnits;

  TheAccelTableKind = computeAccelTableKind(
      DwarfVersion, GenerateTypeUnits, DebuggerTuning, A->TM.getTargetTriple());

  // Work around a GDB bug. GDB doesn't support the standard opcode;
  // SCE doesn't support GNU's; LLDB prefers the standard opcode, which
  // is defined as of DWARF 3.
  // See GDB bug 11616 - DW_OP_form_tls_address is unimplemented
  // https://sourceware.org/bugzilla/show_bug.cgi?id=11616
  UseGNUTLSOpcode = tuneForGDB() || DwarfVersion < 3;

  // GDB does not fully support the DWARF 4 representation for bitfields.
  UseDWARF2Bitfields = (DwarfVersion < 4) || tuneForGDB();

  // The DWARF v5 string offsets table has - possibly shared - contributions
  // from each compile and type unit each preceded by a header. The string
  // offsets table used by the pre-DWARF v5 split-DWARF implementation uses
  // a monolithic string offsets table without any header.
  UseSegmentedStringOffsetsTable = DwarfVersion >= 5;

  // Emit call-site-param debug info for GDB and LLDB, if the target supports
  // the debug entry values feature. It can also be enabled explicitly.
  EmitDebugEntryValues = Asm->TM.Options.ShouldEmitDebugEntryValues();

  // It is unclear if the GCC .debug_macro extension is well-specified
  // for split DWARF. For now, do not allow LLVM to emit it.
  UseDebugMacroSection =
      DwarfVersion >= 5 || (UseGNUDebugMacro && !useSplitDwarf());
  if (DwarfOpConvert == Default)
    EnableOpConvert = !((tuneForGDB() && useSplitDwarf()) || (tuneForLLDB() && !TT.isOSBinFormatMachO()));
  else
    EnableOpConvert = (DwarfOpConvert == Enable);

  // Split DWARF would benefit object size significantly by trading reductions
  // in address pool usage for slightly increased range list encodings.
  if (DwarfVersion >= 5) {
    MinimizeAddr = MinimizeAddrInV5Option;
    // FIXME: In the future, enable this by default for Split DWARF where the
    // tradeoff is more pronounced due to being able to offload the range
    // lists to the dwo file and shrink object files/reduce relocations there.
    if (MinimizeAddr == MinimizeAddrInV5::Default)
      MinimizeAddr = MinimizeAddrInV5::Disabled;
  }

  Asm->OutStreamer->getContext().setDwarfVersion(DwarfVersion);
  Asm->OutStreamer->getContext().setDwarfFormat(Dwarf64 ? dwarf::DWARF64
                                                        : dwarf::DWARF32);
}

// Define out of line so we don't have to include DwarfUnit.h in DwarfDebug.h.
DwarfDebug::~DwarfDebug() = default;

static bool isObjCClass(StringRef Name) {
  return Name.startswith("+") || Name.startswith("-");
}

static bool hasObjCCategory(StringRef Name) {
  if (!isObjCClass(Name))
    return false;

  return Name.contains(") ");
}

static void getObjCClassCategory(StringRef In, StringRef &Class,
                                 StringRef &Category) {
  if (!hasObjCCategory(In)) {
    Class = In.slice(In.find('[') + 1, In.find(' '));
    Category = "";
    return;
  }

  Class = In.slice(In.find('[') + 1, In.find('('));
  Category = In.slice(In.find('[') + 1, In.find(' '));
}

static StringRef getObjCMethodName(StringRef In) {
  return In.slice(In.find(' ') + 1, In.find(']'));
}

// Add the various names to the Dwarf accelerator table names.
void DwarfDebug::addSubprogramNames(const DICompileUnit &CU,
                                    const DISubprogram *SP, DIE &Die) {
  if (getAccelTableKind() != AccelTableKind::Apple &&
      CU.getNameTableKind() == DICompileUnit::DebugNameTableKind::None)
    return;

  if (!SP->isDefinition())
    return;

  if (SP->getName() != "")
    addAccelName(CU, SP->getName(), Die);

  // If the linkage name is different than the name, go ahead and output that as
  // well into the name table. Only do that if we are going to actually emit
  // that name.
  if (SP->getLinkageName() != "" && SP->getName() != SP->getLinkageName() &&
      (useAllLinkageNames() || InfoHolder.getAbstractSPDies().lookup(SP)))
    addAccelName(CU, SP->getLinkageName(), Die);

  // If this is an Objective-C selector name add it to the ObjC accelerator
  // too.
  if (isObjCClass(SP->getName())) {
    StringRef Class, Category;
    getObjCClassCategory(SP->getName(), Class, Category);
    addAccelObjC(CU, Class, Die);
    if (Category != "")
      addAccelObjC(CU, Category, Die);
    // Also add the base method name to the name table.
    addAccelName(CU, getObjCMethodName(SP->getName()), Die);
  }
}

/// Check whether we should create a DIE for the given Scope, return true
/// if we don't create a DIE (the corresponding DIE is null).
bool DwarfDebug::isLexicalScopeDIENull(LexicalScope *Scope) {
  if (Scope->isAbstractScope())
    return false;

  // We don't create a DIE if there is no Range.
  const SmallVectorImpl<InsnRange> &Ranges = Scope->getRanges();
  if (Ranges.empty())
    return true;

  if (Ranges.size() > 1)
    return false;

  // We don't create a DIE if we have a single Range and the end label
  // is null.
  return !getLabelAfterInsn(Ranges.front().second);
}

template <typename Func> static void forBothCUs(DwarfCompileUnit &CU, Func F) {
  F(CU);
  if (auto *SkelCU = CU.getSkeleton())
    if (CU.getCUNode()->getSplitDebugInlining())
      F(*SkelCU);
}

bool DwarfDebug::shareAcrossDWOCUs() const {
  return SplitDwarfCrossCuReferences;
}

void DwarfDebug::constructAbstractSubprogramScopeDIE(DwarfCompileUnit &SrcCU,
                                                     LexicalScope *Scope) {
  assert(Scope && Scope->getScopeNode());
  assert(Scope->isAbstractScope());
  assert(!Scope->getInlinedAt());

  auto *SP = cast<DISubprogram>(Scope->getScopeNode());

  // Find the subprogram's DwarfCompileUnit in the SPMap in case the subprogram
  // was inlined from another compile unit.
  if (useSplitDwarf() && !shareAcrossDWOCUs() && !SP->getUnit()->getSplitDebugInlining())
    // Avoid building the original CU if it won't be used
    SrcCU.constructAbstractSubprogramScopeDIE(Scope);
  else {
    auto &CU = getOrCreateDwarfCompileUnit(SP->getUnit());
    if (auto *SkelCU = CU.getSkeleton()) {
      (shareAcrossDWOCUs() ? CU : SrcCU)
          .constructAbstractSubprogramScopeDIE(Scope);
      if (CU.getCUNode()->getSplitDebugInlining())
        SkelCU->constructAbstractSubprogramScopeDIE(Scope);
    } else
      CU.constructAbstractSubprogramScopeDIE(Scope);
  }
}

/// Represents a parameter whose call site value can be described by applying a
/// debug expression to a register in the forwarded register worklist.
struct FwdRegParamInfo {
  /// The described parameter register.
  unsigned ParamReg;

  /// Debug expression that has been built up when walking through the
  /// instruction chain that produces the parameter's value.
  const DIExpression *Expr;
};

/// Register worklist for finding call site values.
using FwdRegWorklist = MapVector<unsigned, SmallVector<FwdRegParamInfo, 2>>;

/// Append the expression \p Addition to \p Original and return the result.
static const DIExpression *combineDIExpressions(const DIExpression *Original,
                                                const DIExpression *Addition) {
  std::vector<uint64_t> Elts = Addition->getElements().vec();
  // Avoid multiple DW_OP_stack_values.
  if (Original->isImplicit() && Addition->isImplicit())
    erase_value(Elts, dwarf::DW_OP_stack_value);
  const DIExpression *CombinedExpr =
      (Elts.size() > 0) ? DIExpression::append(Original, Elts) : Original;
  return CombinedExpr;
}

/// Emit call site parameter entries that are described by the given value and
/// debug expression.
template <typename ValT>
static void finishCallSiteParams(ValT Val, const DIExpression *Expr,
                                 ArrayRef<FwdRegParamInfo> DescribedParams,
                                 ParamSet &Params) {
  for (auto Param : DescribedParams) {
    bool ShouldCombineExpressions = Expr && Param.Expr->getNumElements() > 0;

    // TODO: Entry value operations can currently not be combined with any
    // other expressions, so we can't emit call site entries in those cases.
    if (ShouldCombineExpressions && Expr->isEntryValue())
      continue;

    // If a parameter's call site value is produced by a chain of
    // instructions we may have already created an expression for the
    // parameter when walking through the instructions. Append that to the
    // base expression.
    const DIExpression *CombinedExpr =
        ShouldCombineExpressions ? combineDIExpressions(Expr, Param.Expr)
                                 : Expr;
    assert((!CombinedExpr || CombinedExpr->isValid()) &&
           "Combined debug expression is invalid");

    DbgValueLoc DbgLocVal(CombinedExpr, DbgValueLocEntry(Val));
    DbgCallSiteParam CSParm(Param.ParamReg, DbgLocVal);
    Params.push_back(CSParm);
    ++NumCSParams;
  }
}

/// Add \p Reg to the worklist, if it's not already present, and mark that the
/// given parameter registers' values can (potentially) be described using
/// that register and an debug expression.
static void addToFwdRegWorklist(FwdRegWorklist &Worklist, unsigned Reg,
                                const DIExpression *Expr,
                                ArrayRef<FwdRegParamInfo> ParamsToAdd) {
  auto I = Worklist.insert({Reg, {}});
  auto &ParamsForFwdReg = I.first->second;
  for (auto Param : ParamsToAdd) {
    assert(none_of(ParamsForFwdReg,
                   [Param](const FwdRegParamInfo &D) {
                     return D.ParamReg == Param.ParamReg;
                   }) &&
           "Same parameter described twice by forwarding reg");

    // If a parameter's call site value is produced by a chain of
    // instructions we may have already created an expression for the
    // parameter when walking through the instructions. Append that to the
    // new expression.
    const DIExpression *CombinedExpr = combineDIExpressions(Expr, Param.Expr);
    ParamsForFwdReg.push_back({Param.ParamReg, CombinedExpr});
  }
}

/// Interpret values loaded into registers by \p CurMI.
static void interpretValues(const MachineInstr *CurMI,
                            FwdRegWorklist &ForwardedRegWorklist,
                            ParamSet &Params) {

  const MachineFunction *MF = CurMI->getMF();
  const DIExpression *EmptyExpr =
      DIExpression::get(MF->getFunction().getContext(), {});
  const auto &TRI = *MF->getSubtarget().getRegisterInfo();
  const auto &TII = *MF->getSubtarget().getInstrInfo();
  const auto &TLI = *MF->getSubtarget().getTargetLowering();

  // If an instruction defines more than one item in the worklist, we may run
  // into situations where a worklist register's value is (potentially)
  // described by the previous value of another register that is also defined
  // by that instruction.
  //
  // This can for example occur in cases like this:
  //
  //   $r1 = mov 123
  //   $r0, $r1 = mvrr $r1, 456
  //   call @foo, $r0, $r1
  //
  // When describing $r1's value for the mvrr instruction, we need to make sure
  // that we don't finalize an entry value for $r0, as that is dependent on the
  // previous value of $r1 (123 rather than 456).
  //
  // In order to not have to distinguish between those cases when finalizing
  // entry values, we simply postpone adding new parameter registers to the
  // worklist, by first keeping them in this temporary container until the
  // instruction has been handled.
  FwdRegWorklist TmpWorklistItems;

  // If the MI is an instruction defining one or more parameters' forwarding
  // registers, add those defines.
  auto getForwardingRegsDefinedByMI = [&](const MachineInstr &MI,
                                          SmallSetVector<unsigned, 4> &Defs) {
    if (MI.isDebugInstr())
      return;

    for (const MachineOperand &MO : MI.operands()) {
      if (MO.isReg() && MO.isDef() &&
          Register::isPhysicalRegister(MO.getReg())) {
        for (auto &FwdReg : ForwardedRegWorklist)
          if (TRI.regsOverlap(FwdReg.first, MO.getReg()))
            Defs.insert(FwdReg.first);
      }
    }
  };

  // Set of worklist registers that are defined by this instruction.
  SmallSetVector<unsigned, 4> FwdRegDefs;

  getForwardingRegsDefinedByMI(*CurMI, FwdRegDefs);
  if (FwdRegDefs.empty())
    return;

  for (auto ParamFwdReg : FwdRegDefs) {
    if (auto ParamValue = TII.describeLoadedValue(*CurMI, ParamFwdReg)) {
      if (ParamValue->first.isImm()) {
        int64_t Val = ParamValue->first.getImm();
        finishCallSiteParams(Val, ParamValue->second,
                             ForwardedRegWorklist[ParamFwdReg], Params);
      } else if (ParamValue->first.isReg()) {
        Register RegLoc = ParamValue->first.getReg();
        Register SP = TLI.getStackPointerRegisterToSaveRestore();
        Register FP = TRI.getFrameRegister(*MF);
        bool IsSPorFP = (RegLoc == SP) || (RegLoc == FP);
        if (TRI.isCalleeSavedPhysReg(RegLoc, *MF) || IsSPorFP) {
          MachineLocation MLoc(RegLoc, /*Indirect=*/IsSPorFP);
          finishCallSiteParams(MLoc, ParamValue->second,
                               ForwardedRegWorklist[ParamFwdReg], Params);
        } else {
          // ParamFwdReg was described by the non-callee saved register
          // RegLoc. Mark that the call site values for the parameters are
          // dependent on that register instead of ParamFwdReg. Since RegLoc
          // may be a register that will be handled in this iteration, we
          // postpone adding the items to the worklist, and instead keep them
          // in a temporary container.
          addToFwdRegWorklist(TmpWorklistItems, RegLoc, ParamValue->second,
                              ForwardedRegWorklist[ParamFwdReg]);
        }
      }
    }
  }

  // Remove all registers that this instruction defines from the worklist.
  for (auto ParamFwdReg : FwdRegDefs)
    ForwardedRegWorklist.erase(ParamFwdReg);

  // Now that we are done handling this instruction, add items from the
  // temporary worklist to the real one.
  for (auto &New : TmpWorklistItems)
    addToFwdRegWorklist(ForwardedRegWorklist, New.first, EmptyExpr, New.second);
  TmpWorklistItems.clear();
}

static bool interpretNextInstr(const MachineInstr *CurMI,
                               FwdRegWorklist &ForwardedRegWorklist,
                               ParamSet &Params) {
  // Skip bundle headers.
  if (CurMI->isBundle())
    return true;

  // If the next instruction is a call we can not interpret parameter's
  // forwarding registers or we finished the interpretation of all
  // parameters.
  if (CurMI->isCall())
    return false;

  if (ForwardedRegWorklist.empty())
    return false;

  // Avoid NOP description.
  if (CurMI->getNumOperands() == 0)
    return true;

  interpretValues(CurMI, ForwardedRegWorklist, Params);

  return true;
}

/// Try to interpret values loaded into registers that forward parameters
/// for \p CallMI. Store parameters with interpreted value into \p Params.
static void collectCallSiteParameters(const MachineInstr *CallMI,
                                      ParamSet &Params) {
  const MachineFunction *MF = CallMI->getMF();
  const auto &CalleesMap = MF->getCallSitesInfo();
  auto CallFwdRegsInfo = CalleesMap.find(CallMI);

  // There is no information for the call instruction.
  if (CallFwdRegsInfo == CalleesMap.end())
    return;

  const MachineBasicBlock *MBB = CallMI->getParent();

  // Skip the call instruction.
  auto I = std::next(CallMI->getReverseIterator());

  FwdRegWorklist ForwardedRegWorklist;

  const DIExpression *EmptyExpr =
      DIExpression::get(MF->getFunction().getContext(), {});

  // Add all the forwarding registers into the ForwardedRegWorklist.
  for (const auto &ArgReg : CallFwdRegsInfo->second) {
    bool InsertedReg =
        ForwardedRegWorklist.insert({ArgReg.Reg, {{ArgReg.Reg, EmptyExpr}}})
            .second;
    assert(InsertedReg && "Single register used to forward two arguments?");
    (void)InsertedReg;
  }

  // Do not emit CSInfo for undef forwarding registers.
  for (auto &MO : CallMI->uses())
    if (MO.isReg() && MO.isUndef())
      ForwardedRegWorklist.erase(MO.getReg());

  // We erase, from the ForwardedRegWorklist, those forwarding registers for
  // which we successfully describe a loaded value (by using
  // the describeLoadedValue()). For those remaining arguments in the working
  // list, for which we do not describe a loaded value by
  // the describeLoadedValue(), we try to generate an entry value expression
  // for their call site value description, if the call is within the entry MBB.
  // TODO: Handle situations when call site parameter value can be described
  // as the entry value within basic blocks other than the first one.
  bool ShouldTryEmitEntryVals = MBB->getIterator() == MF->begin();

  // Search for a loading value in forwarding registers inside call delay slot.
  if (CallMI->hasDelaySlot()) {
    auto Suc = std::next(CallMI->getIterator());
    // Only one-instruction delay slot is supported.
    auto BundleEnd = llvm::getBundleEnd(CallMI->getIterator());
    (void)BundleEnd;
    assert(std::next(Suc) == BundleEnd &&
           "More than one instruction in call delay slot");
    // Try to interpret value loaded by instruction.
    if (!interpretNextInstr(&*Suc, ForwardedRegWorklist, Params))
      return;
  }

  // Search for a loading value in forwarding registers.
  for (; I != MBB->rend(); ++I) {
    // Try to interpret values loaded by instruction.
    if (!interpretNextInstr(&*I, ForwardedRegWorklist, Params))
      return;
  }

  // Emit the call site parameter's value as an entry value.
  if (ShouldTryEmitEntryVals) {
    // Create an expression where the register's entry value is used.
    DIExpression *EntryExpr = DIExpression::get(
        MF->getFunction().getContext(), {dwarf::DW_OP_LLVM_entry_value, 1});
    for (auto &RegEntry : ForwardedRegWorklist) {
      MachineLocation MLoc(RegEntry.first);
      finishCallSiteParams(MLoc, EntryExpr, RegEntry.second, Params);
    }
  }
}

void DwarfDebug::constructCallSiteEntryDIEs(const DISubprogram &SP,
                                            DwarfCompileUnit &CU, DIE &ScopeDIE,
                                            const MachineFunction &MF) {
  // Add a call site-related attribute (DWARF5, Sec. 3.3.1.3). Do this only if
  // the subprogram is required to have one.
  if (!SP.areAllCallsDescribed() || !SP.isDefinition())
    return;

  // Use DW_AT_call_all_calls to express that call site entries are present
  // for both tail and non-tail calls. Don't use DW_AT_call_all_source_calls
  // because one of its requirements is not met: call site entries for
  // optimized-out calls are elided.
  CU.addFlag(ScopeDIE, CU.getDwarf5OrGNUAttr(dwarf::DW_AT_call_all_calls));

  const TargetInstrInfo *TII = MF.getSubtarget().getInstrInfo();
  assert(TII && "TargetInstrInfo not found: cannot label tail calls");

  // Delay slot support check.
  auto delaySlotSupported = [&](const MachineInstr &MI) {
    if (!MI.isBundledWithSucc())
      return false;
    auto Suc = std::next(MI.getIterator());
    auto CallInstrBundle = getBundleStart(MI.getIterator());
    (void)CallInstrBundle;
    auto DelaySlotBundle = getBundleStart(Suc);
    (void)DelaySlotBundle;
    // Ensure that label after call is following delay slot instruction.
    // Ex. CALL_INSTRUCTION {
    //       DELAY_SLOT_INSTRUCTION }
    //      LABEL_AFTER_CALL
    assert(getLabelAfterInsn(&*CallInstrBundle) ==
               getLabelAfterInsn(&*DelaySlotBundle) &&
           "Call and its successor instruction don't have same label after.");
    return true;
  };

  // Emit call site entries for each call or tail call in the function.
  for (const MachineBasicBlock &MBB : MF) {
    for (const MachineInstr &MI : MBB.instrs()) {
      // Bundles with call in them will pass the isCall() test below but do not
      // have callee operand information so skip them here. Iterator will
      // eventually reach the call MI.
      if (MI.isBundle())
        continue;

      // Skip instructions which aren't calls. Both calls and tail-calling jump
      // instructions (e.g TAILJMPd64) are classified correctly here.
      if (!MI.isCandidateForCallSiteEntry())
        continue;

      // Skip instructions marked as frame setup, as they are not interesting to
      // the user.
      if (MI.getFlag(MachineInstr::FrameSetup))
        continue;

      // Check if delay slot support is enabled.
      if (MI.hasDelaySlot() && !delaySlotSupported(*&MI))
        return;

      // If this is a direct call, find the callee's subprogram.
      // In the case of an indirect call find the register that holds
      // the callee.
      const MachineOperand &CalleeOp = TII->getCalleeOperand(MI);
      if (!CalleeOp.isGlobal() &&
          (!CalleeOp.isReg() ||
           !Register::isPhysicalRegister(CalleeOp.getReg())))
        continue;

      unsigned CallReg = 0;
      const DISubprogram *CalleeSP = nullptr;
      const Function *CalleeDecl = nullptr;
      if (CalleeOp.isReg()) {
        CallReg = CalleeOp.getReg();
        if (!CallReg)
          continue;
      } else {
        CalleeDecl = dyn_cast<Function>(CalleeOp.getGlobal());
        if (!CalleeDecl || !CalleeDecl->getSubprogram())
          continue;
        CalleeSP = CalleeDecl->getSubprogram();
      }

      // TODO: Omit call site entries for runtime calls (objc_msgSend, etc).

      bool IsTail = TII->isTailCall(MI);

      // If MI is in a bundle, the label was created after the bundle since
      // EmitFunctionBody iterates over top-level MIs. Get that top-level MI
      // to search for that label below.
      const MachineInstr *TopLevelCallMI =
          MI.isInsideBundle() ? &*getBundleStart(MI.getIterator()) : &MI;

      // For non-tail calls, the return PC is needed to disambiguate paths in
      // the call graph which could lead to some target function. For tail
      // calls, no return PC information is needed, unless tuning for GDB in
      // DWARF4 mode in which case we fake a return PC for compatibility.
      const MCSymbol *PCAddr =
          (!IsTail || CU.useGNUAnalogForDwarf5Feature())
              ? const_cast<MCSymbol *>(getLabelAfterInsn(TopLevelCallMI))
              : nullptr;

      // For tail calls, it's necessary to record the address of the branch
      // instruction so that the debugger can show where the tail call occurred.
      const MCSymbol *CallAddr =
          IsTail ? getLabelBeforeInsn(TopLevelCallMI) : nullptr;

      assert((IsTail || PCAddr) && "Non-tail call without return PC");

      LLVM_DEBUG(dbgs() << "CallSiteEntry: " << MF.getName() << " -> "
                        << (CalleeDecl ? CalleeDecl->getName()
                                       : StringRef(MF.getSubtarget()
                                                       .getRegisterInfo()
                                                       ->getName(CallReg)))
                        << (IsTail ? " [IsTail]" : "") << "\n");

      DIE &CallSiteDIE = CU.constructCallSiteEntryDIE(
          ScopeDIE, CalleeSP, IsTail, PCAddr, CallAddr, CallReg);

      // Optionally emit call-site-param debug info.
      if (emitDebugEntryValues()) {
        ParamSet Params;
        // Try to interpret values of call site parameters.
        collectCallSiteParameters(&MI, Params);
        CU.constructCallSiteParmEntryDIEs(CallSiteDIE, Params);
      }
    }
  }
}

void DwarfDebug::addGnuPubAttributes(DwarfCompileUnit &U, DIE &D) const {
  if (!U.hasDwarfPubSections())
    return;

  U.addFlag(D, dwarf::DW_AT_GNU_pubnames);
}

void DwarfDebug::finishUnitAttributes(const DICompileUnit *DIUnit,
                                      DwarfCompileUnit &NewCU) {
  DIE &Die = NewCU.getUnitDie();
  StringRef FN = DIUnit->getFilename();

  StringRef Producer = DIUnit->getProducer();
  StringRef Flags = DIUnit->getFlags();
  if (!Flags.empty() && !useAppleExtensionAttributes()) {
    std::string ProducerWithFlags = Producer.str() + " " + Flags.str();
    NewCU.addString(Die, dwarf::DW_AT_producer, ProducerWithFlags);
  } else
    NewCU.addString(Die, dwarf::DW_AT_producer, Producer);

  NewCU.addUInt(Die, dwarf::DW_AT_language, dwarf::DW_FORM_data2,
                DIUnit->getSourceLanguage());
  NewCU.addString(Die, dwarf::DW_AT_name, FN);
  StringRef SysRoot = DIUnit->getSysRoot();
  if (!SysRoot.empty())
    NewCU.addString(Die, dwarf::DW_AT_LLVM_sysroot, SysRoot);
  StringRef SDK = DIUnit->getSDK();
  if (!SDK.empty())
    NewCU.addString(Die, dwarf::DW_AT_APPLE_sdk, SDK);

  // Add DW_str_offsets_base to the unit DIE, except for split units.
  if (useSegmentedStringOffsetsTable() && !useSplitDwarf())
    NewCU.addStringOffsetsStart();

  if (!useSplitDwarf()) {
    NewCU.initStmtList();

    // If we're using split dwarf the compilation dir is going to be in the
    // skeleton CU and so we don't need to duplicate it here.
    if (!CompilationDir.empty())
      NewCU.addString(Die, dwarf::DW_AT_comp_dir, CompilationDir);
    addGnuPubAttributes(NewCU, Die);
  }

  if (useAppleExtensionAttributes()) {
    if (DIUnit->isOptimized())
      NewCU.addFlag(Die, dwarf::DW_AT_APPLE_optimized);

    StringRef Flags = DIUnit->getFlags();
    if (!Flags.empty())
      NewCU.addString(Die, dwarf::DW_AT_APPLE_flags, Flags);

    if (unsigned RVer = DIUnit->getRuntimeVersion())
      NewCU.addUInt(Die, dwarf::DW_AT_APPLE_major_runtime_vers,
                    dwarf::DW_FORM_data1, RVer);
  }

  if (useHeterogeneousExtensionAttributes()) {
    NewCU.addString(Die, dwarf::DW_AT_LLVM_augmentation, "[llvm:v0.0]");
  }

  if (DIUnit->getDWOId()) {
    // This CU is either a clang module DWO or a skeleton CU.
    NewCU.addUInt(Die, dwarf::DW_AT_GNU_dwo_id, dwarf::DW_FORM_data8,
                  DIUnit->getDWOId());
    if (!DIUnit->getSplitDebugFilename().empty()) {
      // This is a prefabricated skeleton CU.
      dwarf::Attribute attrDWOName = getDwarfVersion() >= 5
                                         ? dwarf::DW_AT_dwo_name
                                         : dwarf::DW_AT_GNU_dwo_name;
      NewCU.addString(Die, attrDWOName, DIUnit->getSplitDebugFilename());
    }
  }
}
// Create new DwarfCompileUnit for the given metadata node with tag
// DW_TAG_compile_unit.
DwarfCompileUnit &
DwarfDebug::getOrCreateDwarfCompileUnit(const DICompileUnit *DIUnit) {
  if (auto *CU = CUMap.lookup(DIUnit))
    return *CU;

  CompilationDir = DIUnit->getDirectory();

  auto OwnedUnit = std::make_unique<DwarfCompileUnit>(
      InfoHolder.getUnits().size(), DIUnit, Asm, this, &InfoHolder);
  DwarfCompileUnit &NewCU = *OwnedUnit;
  InfoHolder.addUnit(std::move(OwnedUnit));

  for (auto *IE : DIUnit->getImportedEntities())
    NewCU.addImportedEntity(IE);

  // LTO with assembly output shares a single line table amongst multiple CUs.
  // To avoid the compilation directory being ambiguous, let the line table
  // explicitly describe the directory of all files, never relying on the
  // compilation directory.
  if (!Asm->OutStreamer->hasRawTextSupport() || SingleCU)
    Asm->OutStreamer->emitDwarfFile0Directive(
        CompilationDir, DIUnit->getFilename(), getMD5AsBytes(DIUnit->getFile()),
        DIUnit->getSource(), NewCU.getUniqueID());

  if (useSplitDwarf()) {
    NewCU.setSkeleton(constructSkeletonCU(NewCU));
    NewCU.setSection(Asm->getObjFileLowering().getDwarfInfoDWOSection());
  } else {
    finishUnitAttributes(DIUnit, NewCU);
    NewCU.setSection(Asm->getObjFileLowering().getDwarfInfoSection());
  }

  CUMap.insert({DIUnit, &NewCU});
  CUDieMap.insert({&NewCU.getUnitDie(), &NewCU});
  return NewCU;
}

void DwarfDebug::constructAndAddImportedEntityDIE(DwarfCompileUnit &TheCU,
                                                  const DIImportedEntity *N) {
  if (isa<DILocalScope>(N->getScope()))
    return;
  if (DIE *D = TheCU.getOrCreateContextDIE(N->getScope()))
    D->addChild(TheCU.constructImportedEntityDIE(N));
}

/// Sort and unique GVEs by comparing their fragment offset.
static SmallVectorImpl<DwarfCompileUnit::GlobalExpr> &
sortGlobalExprs(SmallVectorImpl<DwarfCompileUnit::GlobalExpr> &GVEs) {
  llvm::sort(
      GVEs, [](DwarfCompileUnit::GlobalExpr A, DwarfCompileUnit::GlobalExpr B) {
        // Sort order: first null exprs, then exprs without fragment
        // info, then sort by fragment offset in bits.
        // FIXME: Come up with a more comprehensive comparator so
        // the sorting isn't non-deterministic, and so the following
        // std::unique call works correctly.
        if (!A.Expr || !B.Expr)
          return !!B.Expr;
        auto FragmentA = A.Expr->getFragmentInfo();
        auto FragmentB = B.Expr->getFragmentInfo();
        if (!FragmentA || !FragmentB)
          return !!FragmentB;
        return FragmentA->OffsetInBits < FragmentB->OffsetInBits;
      });
  GVEs.erase(std::unique(GVEs.begin(), GVEs.end(),
                         [](DwarfCompileUnit::GlobalExpr A,
                            DwarfCompileUnit::GlobalExpr B) {
                           return A.Expr == B.Expr;
                         }),
             GVEs.end());
  return GVEs;
}

// Emit all Dwarf sections that should come prior to the content. Create
// global DIEs and emit initial debug info sections. This is invoked by
// the target AsmPrinter.
void DwarfDebug::beginModule(Module *M) {
  DebugHandlerBase::beginModule(M);

  if (!Asm || !MMI->hasDebugInfo())
    return;

  unsigned NumDebugCUs = std::distance(M->debug_compile_units_begin(),
                                       M->debug_compile_units_end());
  assert(NumDebugCUs > 0 && "Asm unexpectedly initialized");
  assert(MMI->hasDebugInfo() &&
         "DebugInfoAvailabilty unexpectedly not initialized");
  SingleCU = NumDebugCUs == 1;
  DenseMap<DIGlobalVariable *, SmallVector<DwarfCompileUnit::GlobalExpr, 1>>
      GVMap;
  DenseMap<DIFragment *, const GlobalVariable *> GVFragmentMap;
  for (const GlobalVariable &Global : M->globals()) {
    // To support the "inlining" of GV-fragments as an optimization, we record
    // the referrer for each such fragment.
    if (llvm::isHeterogeneousDebug(*M)) {
      if (DIFragment *F = Global.getDbgDef())
        GVFragmentMap[F] = &Global;
      continue;
    }
    SmallVector<DIGlobalVariableExpression *, 1> GVs;
    Global.getDebugInfo(GVs);
    for (auto *GVE : GVs)
      GVMap[GVE->getVariable()].push_back({&Global, GVE->getExpression()});
  }
  // FIXME: This is a shortcut to enable debug info for globals at -O0. The
  // general support cannot assume there is only a computed lifetime for each
  // global, as function-local intrinsics may "override" the computed lifetime
  // with bounded lifetimes.
  DenseMap<DICompileUnit *, SmallVector<DILifetime *>> CULifetimeMap;
  if (isHeterogeneousDebug(*M))
    if (NamedMDNode *RN = M->getNamedMetadata("llvm.dbg.retainedNodes"))
      for (MDNode *O : RN->operands())
        if (auto *L = dyn_cast<DILifetime>(O))
          if (auto *GV = dyn_cast<DIGlobalVariable>(L->getObject()))
            if (auto *CU = dyn_cast<DICompileUnit>(GV->getScope()))
              CULifetimeMap[CU].push_back(L);

  // Create the symbol that designates the start of the unit's contribution
  // to the string offsets table. In a split DWARF scenario, only the skeleton
  // unit has the DW_AT_str_offsets_base attribute (and hence needs the symbol).
  if (useSegmentedStringOffsetsTable())
    (useSplitDwarf() ? SkeletonHolder : InfoHolder)
        .setStringOffsetsStartSym(Asm->createTempSymbol("str_offsets_base"));


  // Create the symbols that designates the start of the DWARF v5 range list
  // and locations list tables. They are located past the table headers.
  if (getDwarfVersion() >= 5) {
    DwarfFile &Holder = useSplitDwarf() ? SkeletonHolder : InfoHolder;
    Holder.setRnglistsTableBaseSym(
        Asm->createTempSymbol("rnglists_table_base"));

    if (useSplitDwarf())
      InfoHolder.setRnglistsTableBaseSym(
          Asm->createTempSymbol("rnglists_dwo_table_base"));
  }

  // Create the symbol that points to the first entry following the debug
  // address table (.debug_addr) header.
  AddrPool.setLabel(Asm->createTempSymbol("addr_table_base"));
  DebugLocs.setSym(Asm->createTempSymbol("loclists_table_base"));

  for (DICompileUnit *CUNode : M->debug_compile_units()) {
    // FIXME: Move local imported entities into a list attached to the
    // subprogram, then this search won't be needed and a
    // getImportedEntities().empty() test should go below with the rest.
    bool HasNonLocalImportedEntities = llvm::any_of(
        CUNode->getImportedEntities(), [](const DIImportedEntity *IE) {
          return !isa<DILocalScope>(IE->getScope());
        });

    if (!HasNonLocalImportedEntities && CUNode->getEnumTypes().empty() &&
        CUNode->getRetainedTypes().empty() &&
        CUNode->getGlobalVariables().empty() && CUNode->getMacros().empty() &&
        !isHeterogeneousDebug(*M))
      continue;

    DwarfCompileUnit &CU = getOrCreateDwarfCompileUnit(CUNode);

    // Global Variables.
    for (auto *GVE : CUNode->getGlobalVariables()) {
      // Don't bother adding DIGlobalVariableExpressions listed in the CU if we
      // already know about the variable and it isn't adding a constant
      // expression.
      auto &GVMapEntry = GVMap[GVE->getVariable()];
      auto *Expr = GVE->getExpression();
      if (!GVMapEntry.size() || (Expr && Expr->isConstant()))
        GVMapEntry.push_back({nullptr, Expr});
    }

    DenseSet<DIGlobalVariable *> Processed;
    for (auto *GVE : CUNode->getGlobalVariables()) {
      DIGlobalVariable *GV = GVE->getVariable();
      if (Processed.insert(GV).second)
        CU.getOrCreateGlobalVariableDIE(GV, sortGlobalExprs(GVMap[GV]));
    }

    if (isHeterogeneousDebug(*M)) {
      const auto &LS = CULifetimeMap.find(CUNode);
      if (LS != CULifetimeMap.end())
        for (auto &L : LS->getSecond())
          CU.getOrCreateGlobalVariableDIE(*L, GVFragmentMap);
<<<<<<< HEAD
    }

    for (auto *Ty : CUNode->getEnumTypes())
      CU.getOrCreateTypeDIE(cast<DIType>(Ty));

    for (auto *Ty : CUNode->getEnumTypes()) {
      // The enum types array by design contains pointers to
      // MDNodes rather than DIRefs. Unique them here.
      createMaybeUnusedType(*this, CU, *Ty);
    }

=======
    }

    for (auto *Ty : CUNode->getEnumTypes())
      CU.getOrCreateTypeDIE(cast<DIType>(Ty));

>>>>>>> 16ee2dc9
    for (auto *Ty : CUNode->getRetainedTypes()) {
      // The retained types array by design contains pointers to
      // MDNodes rather than DIRefs. Unique them here.
      if (DIType *RT = dyn_cast<DIType>(Ty))
        // There is no point in force-emitting a forward declaration.
        CU.getOrCreateTypeDIE(RT);
    }
    // Emit imported_modules last so that the relevant context is already
    // available.
    for (auto *IE : CUNode->getImportedEntities())
      constructAndAddImportedEntityDIE(CU, IE);
  }
}

void DwarfDebug::finishEntityDefinitions() {
  for (const auto &Entity : ConcreteEntities) {
    DIE *Die = Entity->getDIE();
    assert(Die);
    // FIXME: Consider the time-space tradeoff of just storing the unit pointer
    // in the ConcreteEntities list, rather than looking it up again here.
    // DIE::getUnit isn't simple - it walks parent pointers, etc.
    DwarfCompileUnit *Unit = CUDieMap.lookup(Die->getUnitDie());
    assert(Unit);
    Unit->finishEntityDefinition(Entity.get());
  }
}

void DwarfDebug::finishSubprogramDefinitions() {
  for (const DISubprogram *SP : ProcessedSPNodes) {
    assert(SP->getUnit()->getEmissionKind() != DICompileUnit::NoDebug);
    forBothCUs(
        getOrCreateDwarfCompileUnit(SP->getUnit()),
        [&](DwarfCompileUnit &CU) { CU.finishSubprogramDefinition(SP); });
  }
}

void DwarfDebug::finalizeModuleInfo() {
  const TargetLoweringObjectFile &TLOF = Asm->getObjFileLowering();

  finishSubprogramDefinitions();

  finishEntityDefinitions();

  // Include the DWO file name in the hash if there's more than one CU.
  // This handles ThinLTO's situation where imported CUs may very easily be
  // duplicate with the same CU partially imported into another ThinLTO unit.
  StringRef DWOName;
  if (CUMap.size() > 1)
    DWOName = Asm->TM.Options.MCOptions.SplitDwarfFile;

  // Handle anything that needs to be done on a per-unit basis after
  // all other generation.
  for (const auto &P : CUMap) {
    auto &TheCU = *P.second;
    if (TheCU.getCUNode()->isDebugDirectivesOnly())
      continue;
    // Emit DW_AT_containing_type attribute to connect types with their
    // vtable holding type.
    TheCU.constructContainingTypeDIEs();

    // Add CU specific attributes if we need to add any.
    // If we're splitting the dwarf out now that we've got the entire
    // CU then add the dwo id to it.
    auto *SkCU = TheCU.getSkeleton();

    bool HasSplitUnit = SkCU && !TheCU.getUnitDie().children().empty();

    if (HasSplitUnit) {
      dwarf::Attribute attrDWOName = getDwarfVersion() >= 5
                                         ? dwarf::DW_AT_dwo_name
                                         : dwarf::DW_AT_GNU_dwo_name;
      finishUnitAttributes(TheCU.getCUNode(), TheCU);
      TheCU.addString(TheCU.getUnitDie(), attrDWOName,
                      Asm->TM.Options.MCOptions.SplitDwarfFile);
      SkCU->addString(SkCU->getUnitDie(), attrDWOName,
                      Asm->TM.Options.MCOptions.SplitDwarfFile);
      // Emit a unique identifier for this CU.
      uint64_t ID =
          DIEHash(Asm, &TheCU).computeCUSignature(DWOName, TheCU.getUnitDie());
      if (getDwarfVersion() >= 5) {
        TheCU.setDWOId(ID);
        SkCU->setDWOId(ID);
      } else {
        TheCU.addUInt(TheCU.getUnitDie(), dwarf::DW_AT_GNU_dwo_id,
                      dwarf::DW_FORM_data8, ID);
        SkCU->addUInt(SkCU->getUnitDie(), dwarf::DW_AT_GNU_dwo_id,
                      dwarf::DW_FORM_data8, ID);
      }

      if (getDwarfVersion() < 5 && !SkeletonHolder.getRangeLists().empty()) {
        const MCSymbol *Sym = TLOF.getDwarfRangesSection()->getBeginSymbol();
        SkCU->addSectionLabel(SkCU->getUnitDie(), dwarf::DW_AT_GNU_ranges_base,
                              Sym, Sym);
      }
    } else if (SkCU) {
      finishUnitAttributes(SkCU->getCUNode(), *SkCU);
    }

    // If we have code split among multiple sections or non-contiguous
    // ranges of code then emit a DW_AT_ranges attribute on the unit that will
    // remain in the .o file, otherwise add a DW_AT_low_pc.
    // FIXME: We should use ranges allow reordering of code ala
    // .subsections_via_symbols in mach-o. This would mean turning on
    // ranges for all subprogram DIEs for mach-o.
    DwarfCompileUnit &U = SkCU ? *SkCU : TheCU;

    if (unsigned NumRanges = TheCU.getRanges().size()) {
      if (NumRanges > 1 && useRangesSection())
        // A DW_AT_low_pc attribute may also be specified in combination with
        // DW_AT_ranges to specify the default base address for use in
        // location lists (see Section 2.6.2) and range lists (see Section
        // 2.17.3).
        U.addUInt(U.getUnitDie(), dwarf::DW_AT_low_pc, dwarf::DW_FORM_addr, 0);
      else
        U.setBaseAddress(TheCU.getRanges().front().Begin);
      U.attachRangesOrLowHighPC(U.getUnitDie(), TheCU.takeRanges());
    }

    // We don't keep track of which addresses are used in which CU so this
    // is a bit pessimistic under LTO.
    if ((HasSplitUnit || getDwarfVersion() >= 5) && !AddrPool.isEmpty())
      U.addAddrTableBase();

    if (getDwarfVersion() >= 5) {
      if (U.hasRangeLists())
        U.addRnglistsBase();

      if (!DebugLocs.getLists().empty()) {
        if (!useSplitDwarf())
          U.addSectionLabel(U.getUnitDie(), dwarf::DW_AT_loclists_base,
                            DebugLocs.getSym(),
                            TLOF.getDwarfLoclistsSection()->getBeginSymbol());
      }
    }

    auto *CUNode = cast<DICompileUnit>(P.first);
    // If compile Unit has macros, emit "DW_AT_macro_info/DW_AT_macros"
    // attribute.
    if (CUNode->getMacros()) {
      if (UseDebugMacroSection) {
        if (useSplitDwarf())
          TheCU.addSectionDelta(
              TheCU.getUnitDie(), dwarf::DW_AT_macros, U.getMacroLabelBegin(),
              TLOF.getDwarfMacroDWOSection()->getBeginSymbol());
        else {
          dwarf::Attribute MacrosAttr = getDwarfVersion() >= 5
                                            ? dwarf::DW_AT_macros
                                            : dwarf::DW_AT_GNU_macros;
          U.addSectionLabel(U.getUnitDie(), MacrosAttr, U.getMacroLabelBegin(),
                            TLOF.getDwarfMacroSection()->getBeginSymbol());
        }
      } else {
        if (useSplitDwarf())
          TheCU.addSectionDelta(
              TheCU.getUnitDie(), dwarf::DW_AT_macro_info,
              U.getMacroLabelBegin(),
              TLOF.getDwarfMacinfoDWOSection()->getBeginSymbol());
        else
          U.addSectionLabel(U.getUnitDie(), dwarf::DW_AT_macro_info,
                            U.getMacroLabelBegin(),
                            TLOF.getDwarfMacinfoSection()->getBeginSymbol());
      }
    }
    }

  // Emit all frontend-produced Skeleton CUs, i.e., Clang modules.
  for (auto *CUNode : MMI->getModule()->debug_compile_units())
    if (CUNode->getDWOId())
      getOrCreateDwarfCompileUnit(CUNode);

  // Compute DIE offsets and sizes.
  InfoHolder.computeSizeAndOffsets();
  if (useSplitDwarf())
    SkeletonHolder.computeSizeAndOffsets();
}

// Emit all Dwarf sections that should come after the content.
void DwarfDebug::endModule() {
  // Terminate the pending line table.
  if (PrevCU)
    terminateLineTable(PrevCU);
  PrevCU = nullptr;
  assert(CurFn == nullptr);
  assert(CurMI == nullptr);

  for (const auto &P : CUMap) {
    auto &CU = *P.second;
    CU.createBaseTypeDIEs();
  }

  // If we aren't actually generating debug info (check beginModule -
  // conditionalized on the presence of the llvm.dbg.cu metadata node)
  if (!Asm || !MMI->hasDebugInfo())
    return;

  // Finalize the debug info for the module.
  finalizeModuleInfo();

  if (useSplitDwarf())
    // Emit debug_loc.dwo/debug_loclists.dwo section.
    emitDebugLocDWO();
  else
    // Emit debug_loc/debug_loclists section.
    emitDebugLoc();

  // Corresponding abbreviations into a abbrev section.
  emitAbbreviations();

  // Emit all the DIEs into a debug info section.
  emitDebugInfo();

  // Emit info into a debug aranges section.
  if (GenerateARangeSection)
    emitDebugARanges();

  // Emit info into a debug ranges section.
  emitDebugRanges();

  if (useSplitDwarf())
  // Emit info into a debug macinfo.dwo section.
    emitDebugMacinfoDWO();
  else
    // Emit info into a debug macinfo/macro section.
    emitDebugMacinfo();

  emitDebugStr();

  if (useSplitDwarf()) {
    emitDebugStrDWO();
    emitDebugInfoDWO();
    emitDebugAbbrevDWO();
    emitDebugLineDWO();
    emitDebugRangesDWO();
  }

  emitDebugAddr();

  // Emit info into the dwarf accelerator table sections.
  switch (getAccelTableKind()) {
  case AccelTableKind::Apple:
    emitAccelNames();
    emitAccelObjC();
    emitAccelNamespaces();
    emitAccelTypes();
    break;
  case AccelTableKind::Dwarf:
    emitAccelDebugNames();
    break;
  case AccelTableKind::None:
    break;
  case AccelTableKind::Default:
    llvm_unreachable("Default should have already been resolved.");
  }

  // Emit the pubnames and pubtypes sections if requested.
  emitDebugPubSections();

  // clean up.
  // FIXME: AbstractVariables.clear();
}

void DwarfDebug::ensureAbstractEntityIsCreated(DwarfCompileUnit &CU,
                                               const DINode *Node,
                                               const MDNode *ScopeNode) {
  if (CU.getExistingAbstractEntity(Node))
    return;

  CU.createAbstractEntity(Node, LScopes.getOrCreateAbstractScope(
                                       cast<DILocalScope>(ScopeNode)));
}

void DwarfDebug::ensureAbstractEntityIsCreatedIfScoped(DwarfCompileUnit &CU,
    const DINode *Node, const MDNode *ScopeNode) {
  if (CU.getExistingAbstractEntity(Node))
    return;

  if (LexicalScope *Scope =
          LScopes.findAbstractScope(cast_or_null<DILocalScope>(ScopeNode)))
    CU.createAbstractEntity(Node, Scope);
}

// Collect variable information from MF.
void DwarfDebug::collectVariableInfoFromMF(
    DwarfCompileUnit &TheCU, DenseSet<InlinedEntity> &Processed) {
  SmallDenseMap<InlinedEntity, DbgVariable *> MFVars;
  LLVM_DEBUG(dbgs() << "DwarfDebug: collecting variables from MF\n");
  for (const auto &MBB : *Asm->MF) {
    for (const auto &MI : MBB) {
      if (!MI.isDebugDef()) {
        continue;
      }

      LLVM_DEBUG(dbgs() << "Processing instruction: " << MI);

      // FIXME(KZHURAVL): This is fine at -O0. Need to handle DIFragment and
      // DIGlobalVariable at other optimization levels.
      const DILifetime *LT = MI.getDebugLifetime();
      const DILocalVariable *LV = dyn_cast<DILocalVariable>(LT->getObject());
      assert(LV && "DILifetime's object is not DILocalVariable");

      InlinedEntity Var(LV, nullptr);
      Processed.insert(Var);
      LexicalScope *Scope = MI.getDebugLoc().get() ?
          LScopes.findLexicalScope(MI.getDebugLoc().get()) :
          LScopes.findLexicalScope(LV->getScope());

      // If variable scope is not found then skip this variable.
      if (!Scope) {
        LLVM_DEBUG(dbgs() << "Dropping debug info for " << LV->getName()
                          << ", no variable scope found\n");
        continue;
      }

      ensureAbstractEntityIsCreatedIfScoped(TheCU, Var.first, Scope->getScopeNode());
      auto RegVar = std::make_unique<NewDbgVariable>(
                        cast<DILocalVariable>(Var.first), Var.second);
      RegVar->initializeLifetime(LT);
      LLVM_DEBUG(dbgs() << "Created DbgVariable for " << LV->getName()
                        << "\n");

      if (DbgVariable *DbgVar = MFVars.lookup(Var))
        DbgVar->addMMIEntry(*RegVar);
      else if (InfoHolder.addScopeVariable(Scope, RegVar.get())) {
        MFVars.insert({Var, RegVar.get()});
        ConcreteEntities.push_back(std::move(RegVar));
      }
    }
  }
}

// Collect variable information from the side table maintained by MF.
void DwarfDebug::collectVariableInfoFromMFTable(
    DwarfCompileUnit &TheCU, DenseSet<InlinedEntity> &Processed) {
  if (isHeterogeneousDebug(*Asm->MF->getFunction().getParent())) {
    collectVariableInfoFromMF(TheCU, Processed);
    return;
  }

  SmallDenseMap<InlinedEntity, DbgVariable *> MFVars;
  LLVM_DEBUG(dbgs() << "DwarfDebug: collecting variables from MF side table\n");
  for (const auto &VI : Asm->MF->getVariableDbgInfo()) {
    if (!VI.Var)
      continue;
    assert(VI.Var->isValidLocationForIntrinsic(VI.Loc) &&
           "Expected inlined-at fields to agree");

    InlinedEntity Var(VI.Var, VI.Loc->getInlinedAt());
    Processed.insert(Var);
    LexicalScope *Scope = LScopes.findLexicalScope(VI.Loc);

    // If variable scope is not found then skip this variable.
    if (!Scope) {
      LLVM_DEBUG(dbgs() << "Dropping debug info for " << VI.Var->getName()
                        << ", no variable scope found\n");
      continue;
    }

    ensureAbstractEntityIsCreatedIfScoped(TheCU, Var.first, Scope->getScopeNode());
    auto RegVar = std::make_unique<OldDbgVariable>(
                    cast<DILocalVariable>(Var.first), Var.second);
    RegVar->initializeMMI(VI.Expr, VI.Slot);
    LLVM_DEBUG(dbgs() << "Created DbgVariable for " << VI.Var->getName()
                      << "\n");

    if (DbgVariable *DbgVar = MFVars.lookup(Var))
      DbgVar->addMMIEntry(*RegVar);
    else if (InfoHolder.addScopeVariable(Scope, RegVar.get())) {
      MFVars.insert({Var, RegVar.get()});
      ConcreteEntities.push_back(std::move(RegVar));
    }
  }
}

/// Determine whether a *singular* DBG_VALUE is valid for the entirety of its
/// enclosing lexical scope. The check ensures there are no other instructions
/// in the same lexical scope preceding the DBG_VALUE and that its range is
/// either open or otherwise rolls off the end of the scope.
static bool validThroughout(LexicalScopes &LScopes,
                            const MachineInstr *DbgValue,
                            const MachineInstr *RangeEnd,
                            const InstructionOrdering &Ordering) {
  assert(DbgValue->getDebugLoc() && "DBG_VALUE without a debug location");
  auto MBB = DbgValue->getParent();
  auto DL = DbgValue->getDebugLoc();
  auto *LScope = LScopes.findLexicalScope(DL);
  // Scope doesn't exist; this is a dead DBG_VALUE.
  if (!LScope)
    return false;
  auto &LSRange = LScope->getRanges();
  if (LSRange.size() == 0)
    return false;

  const MachineInstr *LScopeBegin = LSRange.front().first;
  // If the scope starts before the DBG_VALUE then we may have a negative
  // result. Otherwise the location is live coming into the scope and we
  // can skip the following checks.
  if (!Ordering.isBefore(DbgValue, LScopeBegin)) {
    // Exit if the lexical scope begins outside of the current block.
    if (LScopeBegin->getParent() != MBB)
      return false;

    MachineBasicBlock::const_reverse_iterator Pred(DbgValue);
    for (++Pred; Pred != MBB->rend(); ++Pred) {
      if (Pred->getFlag(MachineInstr::FrameSetup))
        break;
      auto PredDL = Pred->getDebugLoc();
      if (!PredDL || Pred->isMetaInstruction())
        continue;
      // Check whether the instruction preceding the DBG_VALUE is in the same
      // (sub)scope as the DBG_VALUE.
      if (DL->getScope() == PredDL->getScope())
        return false;
      auto *PredScope = LScopes.findLexicalScope(PredDL);
      if (!PredScope || LScope->dominates(PredScope))
        return false;
    }
  }

  // If the range of the DBG_VALUE is open-ended, report success.
  if (!RangeEnd)
    return true;

  // Single, constant DBG_VALUEs in the prologue are promoted to be live
  // throughout the function. This is a hack, presumably for DWARF v2 and not
  // necessarily correct. It would be much better to use a dbg.declare instead
  // if we know the constant is live throughout the scope.
  if (MBB->pred_empty() &&
      all_of(DbgValue->debug_operands(),
             [](const MachineOperand &Op) { return Op.isImm(); }))
    return true;

  // Test if the location terminates before the end of the scope.
  const MachineInstr *LScopeEnd = LSRange.back().second;
  if (Ordering.isBefore(RangeEnd, LScopeEnd))
    return false;

  // There's a single location which starts at the scope start, and ends at or
  // after the scope end.
  return true;
}

/// Build the location list for all DBG_VALUEs in the function that
/// describe the same variable. The resulting DebugLocEntries will have
/// strict monotonically increasing begin addresses and will never
/// overlap. If the resulting list has only one entry that is valid
/// throughout variable's scope return true.
//
// See the definition of DbgValueHistoryMap::Entry for an explanation of the
// different kinds of history map entries. One thing to be aware of is that if
// a debug value is ended by another entry (rather than being valid until the
// end of the function), that entry's instruction may or may not be included in
// the range, depending on if the entry is a clobbering entry (it has an
// instruction that clobbers one or more preceding locations), or if it is an
// (overlapping) debug value entry. This distinction can be seen in the example
// below. The first debug value is ended by the clobbering entry 2, and the
// second and third debug values are ended by the overlapping debug value entry
// 4.
//
// Input:
//
//   History map entries [type, end index, mi]
//
// 0 |      [DbgValue, 2, DBG_VALUE $reg0, [...] (fragment 0, 32)]
// 1 | |    [DbgValue, 4, DBG_VALUE $reg1, [...] (fragment 32, 32)]
// 2 | |    [Clobber, $reg0 = [...], -, -]
// 3   | |  [DbgValue, 4, DBG_VALUE 123, [...] (fragment 64, 32)]
// 4        [DbgValue, ~0, DBG_VALUE @g, [...] (fragment 0, 96)]
//
// Output [start, end) [Value...]:
//
// [0-1)    [(reg0, fragment 0, 32)]
// [1-3)    [(reg0, fragment 0, 32), (reg1, fragment 32, 32)]
// [3-4)    [(reg1, fragment 32, 32), (123, fragment 64, 32)]
// [4-)     [(@g, fragment 0, 96)]
bool DwarfDebug::buildLocationList(SmallVectorImpl<DebugLocEntry> &DebugLoc,
                                   const DbgValueHistoryMap::Entries &Entries) {
  using OpenRange =
      std::pair<DbgValueHistoryMap::EntryIndex, DbgValueLoc>;
  SmallVector<OpenRange, 4> OpenRanges;
  bool isSafeForSingleLocation = true;
  const MachineInstr *StartDebugMI = nullptr;
  const MachineInstr *EndMI = nullptr;

  for (auto EB = Entries.begin(), EI = EB, EE = Entries.end(); EI != EE; ++EI) {
    const MachineInstr *Instr = EI->getInstr();

    // Remove all values that are no longer live.
    size_t Index = std::distance(EB, EI);
    erase_if(OpenRanges, [&](OpenRange &R) { return R.first <= Index; });

    // If we are dealing with a clobbering entry, this iteration will result in
    // a location list entry starting after the clobbering instruction.
    const MCSymbol *StartLabel =
        EI->isClobber() ? getLabelAfterInsn(Instr) : getLabelBeforeInsn(Instr);
    assert(StartLabel &&
           "Forgot label before/after instruction starting a range!");

    const MCSymbol *EndLabel;
    if (std::next(EI) == Entries.end()) {
      const MachineBasicBlock &EndMBB = Asm->MF->back();
      EndLabel = Asm->MBBSectionRanges[EndMBB.getSectionIDNum()].EndLabel;
      if (EI->isClobber())
        EndMI = EI->getInstr();
    }
    else if (std::next(EI)->isClobber())
      EndLabel = getLabelAfterInsn(std::next(EI)->getInstr());
    else
      EndLabel = getLabelBeforeInsn(std::next(EI)->getInstr());
    assert(EndLabel && "Forgot label after instruction ending a range!");

    if (EI->isDbgValue())
      LLVM_DEBUG(dbgs() << "DotDebugLoc: " << *Instr << "\n");

    // If this history map entry has a debug value, add that to the list of
    // open ranges and check if its location is valid for a single value
    // location.
    if (EI->isDbgValue()) {
      // Do not add undef debug values, as they are redundant information in
      // the location list entries. An undef debug results in an empty location
      // description. If there are any non-undef fragments then padding pieces
      // with empty location descriptions will automatically be inserted, and if
      // all fragments are undef then the whole location list entry is
      // redundant.
      if (!Instr->isUndefDebugValue()) {
        auto Value = getDebugLocValue(Instr);
        OpenRanges.emplace_back(EI->getEndIndex(), Value);

        // TODO: Add support for single value fragment locations.
        if (Instr->getDebugExpression()->isFragment())
          isSafeForSingleLocation = false;

        if (!StartDebugMI)
          StartDebugMI = Instr;
      } else {
        isSafeForSingleLocation = false;
      }
    }

    // Location list entries with empty location descriptions are redundant
    // information in DWARF, so do not emit those.
    if (OpenRanges.empty())
      continue;

    // Omit entries with empty ranges as they do not have any effect in DWARF.
    if (StartLabel == EndLabel) {
      LLVM_DEBUG(dbgs() << "Omitting location list entry with empty range.\n");
      continue;
    }

    SmallVector<DbgValueLoc, 4> Values;
    for (auto &R : OpenRanges)
      Values.push_back(R.second);

    // With Basic block sections, it is posssible that the StartLabel and the
    // Instr are not in the same section.  This happens when the StartLabel is
    // the function begin label and the dbg value appears in a basic block
    // that is not the entry.  In this case, the range needs to be split to
    // span each individual section in the range from StartLabel to EndLabel.
    if (Asm->MF->hasBBSections() && StartLabel == Asm->getFunctionBegin() &&
        !Instr->getParent()->sameSection(&Asm->MF->front())) {
      const MCSymbol *BeginSectionLabel = StartLabel;

      for (const MachineBasicBlock &MBB : *Asm->MF) {
        if (MBB.isBeginSection() && &MBB != &Asm->MF->front())
          BeginSectionLabel = MBB.getSymbol();

        if (MBB.sameSection(Instr->getParent())) {
          DebugLoc.emplace_back(BeginSectionLabel, EndLabel, Values);
          break;
        }
        if (MBB.isEndSection())
          DebugLoc.emplace_back(BeginSectionLabel, MBB.getEndSymbol(), Values);
      }
    } else {
      DebugLoc.emplace_back(StartLabel, EndLabel, Values);
    }

    // Attempt to coalesce the ranges of two otherwise identical
    // DebugLocEntries.
    auto CurEntry = DebugLoc.rbegin();
    LLVM_DEBUG({
      dbgs() << CurEntry->getValues().size() << " Values:\n";
      for (auto &Value : CurEntry->getValues())
        Value.dump();
      dbgs() << "-----\n";
    });

    auto PrevEntry = std::next(CurEntry);
    if (PrevEntry != DebugLoc.rend() && PrevEntry->MergeRanges(*CurEntry))
      DebugLoc.pop_back();
  }

  if (!isSafeForSingleLocation ||
      !validThroughout(LScopes, StartDebugMI, EndMI, getInstOrdering()))
    return false;

  if (DebugLoc.size() == 1)
    return true;

  if (!Asm->MF->hasBBSections())
    return false;

  // Check here to see if loclist can be merged into a single range. If not,
  // we must keep the split loclists per section.  This does exactly what
  // MergeRanges does without sections.  We don't actually merge the ranges
  // as the split ranges must be kept intact if this cannot be collapsed
  // into a single range.
  const MachineBasicBlock *RangeMBB = nullptr;
  if (DebugLoc[0].getBeginSym() == Asm->getFunctionBegin())
    RangeMBB = &Asm->MF->front();
  else
    RangeMBB = Entries.begin()->getInstr()->getParent();
  auto *CurEntry = DebugLoc.begin();
  auto *NextEntry = std::next(CurEntry);
  while (NextEntry != DebugLoc.end()) {
    // Get the last machine basic block of this section.
    while (!RangeMBB->isEndSection())
      RangeMBB = RangeMBB->getNextNode();
    if (!RangeMBB->getNextNode())
      return false;
    // CurEntry should end the current section and NextEntry should start
    // the next section and the Values must match for these two ranges to be
    // merged.
    if (CurEntry->getEndSym() != RangeMBB->getEndSymbol() ||
        NextEntry->getBeginSym() != RangeMBB->getNextNode()->getSymbol() ||
        CurEntry->getValues() != NextEntry->getValues())
      return false;
    RangeMBB = RangeMBB->getNextNode();
    CurEntry = NextEntry;
    NextEntry = std::next(CurEntry);
  }
  return true;
}

DbgEntity *DwarfDebug::createConcreteEntity(DwarfCompileUnit &TheCU,
                                            LexicalScope &Scope,
                                            const DINode *Node,
                                            const DILocation *Location,
                                            const MCSymbol *Sym) {
  ensureAbstractEntityIsCreatedIfScoped(TheCU, Node, Scope.getScopeNode());
  if (isa<const DILocalVariable>(Node)) {
    ConcreteEntities.push_back(
        std::make_unique<OldDbgVariable>(cast<const DILocalVariable>(Node),
                                       Location));
    InfoHolder.addScopeVariable(&Scope,
        cast<DbgVariable>(ConcreteEntities.back().get()));
  } else if (isa<const DILabel>(Node)) {
    ConcreteEntities.push_back(
        std::make_unique<DbgLabel>(cast<const DILabel>(Node),
                                    Location, Sym));
    InfoHolder.addScopeLabel(&Scope,
        cast<DbgLabel>(ConcreteEntities.back().get()));
  }
  return ConcreteEntities.back().get();
}

// Find variables for each lexical scope.
void DwarfDebug::collectEntityInfo(DwarfCompileUnit &TheCU,
                                   const DISubprogram *SP,
                                   DenseSet<InlinedEntity> &Processed) {
  // Grab the variable info that was squirreled away in the MMI side-table.
  collectVariableInfoFromMFTable(TheCU, Processed);

  for (const auto &I : DbgValues) {
    InlinedEntity IV = I.first;
    if (Processed.count(IV))
      continue;

    // Instruction ranges, specifying where IV is accessible.
    const auto &HistoryMapEntries = I.second;

    // Try to find any non-empty variable location. Do not create a concrete
    // entity if there are no locations.
    if (!DbgValues.hasNonEmptyLocation(HistoryMapEntries))
      continue;

    LexicalScope *Scope = nullptr;
    const DILocalVariable *LocalVar = cast<DILocalVariable>(IV.first);
    if (const DILocation *IA = IV.second)
      Scope = LScopes.findInlinedScope(LocalVar->getScope(), IA);
    else
      Scope = LScopes.findLexicalScope(LocalVar->getScope());
    // If variable scope is not found then skip this variable.
    if (!Scope)
      continue;

    Processed.insert(IV);
    DbgVariable *RegVar = cast<DbgVariable>(createConcreteEntity(TheCU,
                                            *Scope, LocalVar, IV.second));

    const MachineInstr *MInsn = HistoryMapEntries.front().getInstr();
    assert(MInsn->isDebugValue() && "History must begin with debug value");

    // Check if there is a single DBG_VALUE, valid throughout the var's scope.
    // If the history map contains a single debug value, there may be an
    // additional entry which clobbers the debug value.
    size_t HistSize = HistoryMapEntries.size();
    bool SingleValueWithClobber =
        HistSize == 2 && HistoryMapEntries[1].isClobber();
    if (HistSize == 1 || SingleValueWithClobber) {
      const auto *End =
          SingleValueWithClobber ? HistoryMapEntries[1].getInstr() : nullptr;
      if (validThroughout(LScopes, MInsn, End, getInstOrdering())) {
        RegVar->initializeDbgValue(MInsn);
        continue;
      }
    }

    // Do not emit location lists if .debug_loc secton is disabled.
    if (!useLocSection())
      continue;

    // Handle multiple DBG_VALUE instructions describing one variable.
    DebugLocStream::ListBuilder List(DebugLocs, TheCU, *Asm, *RegVar, *MInsn);

    // Build the location list for this variable.
    SmallVector<DebugLocEntry, 8> Entries;
    bool isValidSingleLocation = buildLocationList(Entries, HistoryMapEntries);

    // Check whether buildLocationList managed to merge all locations to one
    // that is valid throughout the variable's scope. If so, produce single
    // value location.
    if (isValidSingleLocation) {
      RegVar->initializeDbgValue(Entries[0].getValues()[0]);
      continue;
    }

    // If the variable has a DIBasicType, extract it.  Basic types cannot have
    // unique identifiers, so don't bother resolving the type with the
    // identifier map.
    const DIBasicType *BT = dyn_cast<DIBasicType>(
        static_cast<const Metadata *>(LocalVar->getType()));

    // Finalize the entry by lowering it into a DWARF bytestream.
    for (auto &Entry : Entries)
      Entry.finalize(*Asm, List, BT, TheCU);
  }

  // For each InlinedEntity collected from DBG_LABEL instructions, convert to
  // DWARF-related DbgLabel.
  for (const auto &I : DbgLabels) {
    InlinedEntity IL = I.first;
    const MachineInstr *MI = I.second;
    if (MI == nullptr)
      continue;

    LexicalScope *Scope = nullptr;
    const DILabel *Label = cast<DILabel>(IL.first);
    // The scope could have an extra lexical block file.
    const DILocalScope *LocalScope =
        Label->getScope()->getNonLexicalBlockFileScope();
    // Get inlined DILocation if it is inlined label.
    if (const DILocation *IA = IL.second)
      Scope = LScopes.findInlinedScope(LocalScope, IA);
    else
      Scope = LScopes.findLexicalScope(LocalScope);
    // If label scope is not found then skip this label.
    if (!Scope)
      continue;

    Processed.insert(IL);
    /// At this point, the temporary label is created.
    /// Save the temporary label to DbgLabel entity to get the
    /// actually address when generating Dwarf DIE.
    MCSymbol *Sym = getLabelBeforeInsn(MI);
    createConcreteEntity(TheCU, *Scope, Label, IL.second, Sym);
  }

  // FIXME(KZHURAVL): Do we need following *for* loop for heterogeneous debug?
  if (isHeterogeneousDebug(*Asm->MF->getFunction().getParent())) {
    return;
  }

  // Collect info for variables/labels that were optimized out.
  for (const DINode *DN : SP->getRetainedNodes()) {
    if (!Processed.insert(InlinedEntity(DN, nullptr)).second)
      continue;
    LexicalScope *Scope = nullptr;
    if (auto *DV = dyn_cast<DILocalVariable>(DN)) {
      Scope = LScopes.findLexicalScope(DV->getScope());
    } else if (auto *DL = dyn_cast<DILabel>(DN)) {
      Scope = LScopes.findLexicalScope(DL->getScope());
    }

    if (Scope)
      createConcreteEntity(TheCU, *Scope, DN, nullptr);
  }
}

// Process beginning of an instruction.
void DwarfDebug::beginInstruction(const MachineInstr *MI) {
  const MachineFunction &MF = *MI->getMF();
  const auto *SP = MF.getFunction().getSubprogram();
  bool NoDebug =
      !SP || SP->getUnit()->getEmissionKind() == DICompileUnit::NoDebug;

  // Delay slot support check.
  auto delaySlotSupported = [](const MachineInstr &MI) {
    if (!MI.isBundledWithSucc())
      return false;
    auto Suc = std::next(MI.getIterator());
    (void)Suc;
    // Ensure that delay slot instruction is successor of the call instruction.
    // Ex. CALL_INSTRUCTION {
    //        DELAY_SLOT_INSTRUCTION }
    assert(Suc->isBundledWithPred() &&
           "Call bundle instructions are out of order");
    return true;
  };

  // When describing calls, we need a label for the call instruction.
  if (!NoDebug && SP->areAllCallsDescribed() &&
      MI->isCandidateForCallSiteEntry(MachineInstr::AnyInBundle) &&
      (!MI->hasDelaySlot() || delaySlotSupported(*MI))) {
    const TargetInstrInfo *TII = MF.getSubtarget().getInstrInfo();
    bool IsTail = TII->isTailCall(*MI);
    // For tail calls, we need the address of the branch instruction for
    // DW_AT_call_pc.
    if (IsTail)
      requestLabelBeforeInsn(MI);
    // For non-tail calls, we need the return address for the call for
    // DW_AT_call_return_pc. Under GDB tuning, this information is needed for
    // tail calls as well.
    requestLabelAfterInsn(MI);
  }

  DebugHandlerBase::beginInstruction(MI);
  if (!CurMI)
    return;

  if (NoDebug)
    return;

  // Check if source location changes, but ignore DBG_VALUE and CFI locations.
  // If the instruction is part of the function frame setup code, do not emit
  // any line record, as there is no correspondence with any user code.
  if (MI->isMetaInstruction() || MI->getFlag(MachineInstr::FrameSetup))
    return;
  const DebugLoc &DL = MI->getDebugLoc();
  // When we emit a line-0 record, we don't update PrevInstLoc; so look at
  // the last line number actually emitted, to see if it was line 0.
  unsigned LastAsmLine =
      Asm->OutStreamer->getContext().getCurrentDwarfLoc().getLine();

  if (DL == PrevInstLoc) {
    // If we have an ongoing unspecified location, nothing to do here.
    if (!DL)
      return;
    // We have an explicit location, same as the previous location.
    // But we might be coming back to it after a line 0 record.
    if (LastAsmLine == 0 && DL.getLine() != 0) {
      // Reinstate the source location but not marked as a statement.
      const MDNode *Scope = DL.getScope();
      recordSourceLine(DL.getLine(), DL.getCol(), Scope, /*Flags=*/0);
    }
    return;
  }

  if (!DL) {
    // We have an unspecified location, which might want to be line 0.
    // If we have already emitted a line-0 record, don't repeat it.
    if (LastAsmLine == 0)
      return;
    // If user said Don't Do That, don't do that.
    if (UnknownLocations == Disable)
      return;
    // See if we have a reason to emit a line-0 record now.
    // Reasons to emit a line-0 record include:
    // - User asked for it (UnknownLocations).
    // - Instruction has a label, so it's referenced from somewhere else,
    //   possibly debug information; we want it to have a source location.
    // - Instruction is at the top of a block; we don't want to inherit the
    //   location from the physically previous (maybe unrelated) block.
    if (UnknownLocations == Enable || PrevLabel ||
        (PrevInstBB && PrevInstBB != MI->getParent())) {
      // Preserve the file and column numbers, if we can, to save space in
      // the encoded line table.
      // Do not update PrevInstLoc, it remembers the last non-0 line.
      const MDNode *Scope = nullptr;
      unsigned Column = 0;
      if (PrevInstLoc) {
        Scope = PrevInstLoc.getScope();
        Column = PrevInstLoc.getCol();
      }
      recordSourceLine(/*Line=*/0, Column, Scope, /*Flags=*/0);
    }
    return;
  }

  // We have an explicit location, different from the previous location.
  // Don't repeat a line-0 record, but otherwise emit the new location.
  // (The new location might be an explicit line 0, which we do emit.)
  if (DL.getLine() == 0 && LastAsmLine == 0)
    return;
  unsigned Flags = 0;
  if (DL == PrologEndLoc) {
    Flags |= DWARF2_FLAG_PROLOGUE_END | DWARF2_FLAG_IS_STMT;
    PrologEndLoc = DebugLoc();
  }
  // If the line changed, we call that a new statement; unless we went to
  // line 0 and came back, in which case it is not a new statement.
  unsigned OldLine = PrevInstLoc ? PrevInstLoc.getLine() : LastAsmLine;
  if (DL.getLine() && DL.getLine() != OldLine)
    Flags |= DWARF2_FLAG_IS_STMT;

  const MDNode *Scope = DL.getScope();
  recordSourceLine(DL.getLine(), DL.getCol(), Scope, Flags);

  // If we're not at line 0, remember this location.
  if (DL.getLine())
    PrevInstLoc = DL;
}

static DebugLoc findPrologueEndLoc(const MachineFunction *MF) {
  // First known non-DBG_VALUE and non-frame setup location marks
  // the beginning of the function body.
  DebugLoc LineZeroLoc;
  for (const auto &MBB : *MF) {
    for (const auto &MI : MBB) {
      if (!MI.isMetaInstruction() && !MI.getFlag(MachineInstr::FrameSetup) &&
          MI.getDebugLoc()) {
        // Scan forward to try to find a non-zero line number. The prologue_end
        // marks the first breakpoint in the function after the frame setup, and
        // a compiler-generated line 0 location is not a meaningful breakpoint.
        // If none is found, return the first location after the frame setup.
        if (MI.getDebugLoc().getLine())
          return MI.getDebugLoc();
        LineZeroLoc = MI.getDebugLoc();
      }
    }
  }
  return LineZeroLoc;
}

/// Register a source line with debug info. Returns the  unique label that was
/// emitted and which provides correspondence to the source line list.
static void recordSourceLine(AsmPrinter &Asm, unsigned Line, unsigned Col,
                             const MDNode *S, unsigned Flags, unsigned CUID,
                             uint16_t DwarfVersion,
                             ArrayRef<std::unique_ptr<DwarfCompileUnit>> DCUs) {
  StringRef Fn;
  unsigned FileNo = 1;
  unsigned Discriminator = 0;
  if (auto *Scope = cast_or_null<DIScope>(S)) {
    Fn = Scope->getFilename();
    if (Line != 0 && DwarfVersion >= 4)
      if (auto *LBF = dyn_cast<DILexicalBlockFile>(Scope))
        Discriminator = LBF->getDiscriminator();

    FileNo = static_cast<DwarfCompileUnit &>(*DCUs[CUID])
                 .getOrCreateSourceID(Scope->getFile());
  }
  Asm.OutStreamer->emitDwarfLocDirective(FileNo, Line, Col, Flags, 0,
                                         Discriminator, Fn);
}

DebugLoc DwarfDebug::emitInitialLocDirective(const MachineFunction &MF,
                                             unsigned CUID) {
  // Get beginning of function.
  if (DebugLoc PrologEndLoc = findPrologueEndLoc(&MF)) {
    // Ensure the compile unit is created if the function is called before
    // beginFunction().
    (void)getOrCreateDwarfCompileUnit(
        MF.getFunction().getSubprogram()->getUnit());
    // We'd like to list the prologue as "not statements" but GDB behaves
    // poorly if we do that. Revisit this with caution/GDB (7.5+) testing.
    const DISubprogram *SP = PrologEndLoc->getInlinedAtScope()->getSubprogram();
    ::recordSourceLine(*Asm, SP->getScopeLine(), 0, SP, DWARF2_FLAG_IS_STMT,
                       CUID, getDwarfVersion(), getUnits());
    return PrologEndLoc;
  }
  return DebugLoc();
}

// Gather pre-function debug information.  Assumes being called immediately
// after the function entry point has been emitted.
void DwarfDebug::beginFunctionImpl(const MachineFunction *MF) {
  CurFn = MF;

  auto *SP = MF->getFunction().getSubprogram();
  assert(LScopes.empty() || SP == LScopes.getCurrentFunctionScope()->getScopeNode());
  if (SP->getUnit()->getEmissionKind() == DICompileUnit::NoDebug)
    return;

  DwarfCompileUnit &CU = getOrCreateDwarfCompileUnit(SP->getUnit());

  Asm->OutStreamer->getContext().setDwarfCompileUnitID(
      getDwarfCompileUnitIDForLineTable(CU));

  // Record beginning of function.
  PrologEndLoc = emitInitialLocDirective(
      *MF, Asm->OutStreamer->getContext().getDwarfCompileUnitID());
}

unsigned
DwarfDebug::getDwarfCompileUnitIDForLineTable(const DwarfCompileUnit &CU) {
  // Set DwarfDwarfCompileUnitID in MCContext to the Compile Unit this function
  // belongs to so that we add to the correct per-cu line table in the
  // non-asm case.
  if (Asm->OutStreamer->hasRawTextSupport())
    // Use a single line table if we are generating assembly.
    return 0;
  else
    return CU.getUniqueID();
}

void DwarfDebug::terminateLineTable(const DwarfCompileUnit *CU) {
  const auto &CURanges = CU->getRanges();
  auto &LineTable = Asm->OutStreamer->getContext().getMCDwarfLineTable(
      getDwarfCompileUnitIDForLineTable(*CU));
  // Add the last range label for the given CU.
  LineTable.getMCLineSections().addEndEntry(
      const_cast<MCSymbol *>(CURanges.back().End));
}

void DwarfDebug::skippedNonDebugFunction() {
  // If we don't have a subprogram for this function then there will be a hole
  // in the range information. Keep note of this by setting the previously used
  // section to nullptr.
  // Terminate the pending line table.
  if (PrevCU)
    terminateLineTable(PrevCU);
  PrevCU = nullptr;
  CurFn = nullptr;
}

// Gather and emit post-function debug information.
void DwarfDebug::endFunctionImpl(const MachineFunction *MF) {
  const DISubprogram *SP = MF->getFunction().getSubprogram();

  assert(CurFn == MF &&
      "endFunction should be called with the same function as beginFunction");

  // Set DwarfDwarfCompileUnitID in MCContext to default value.
  Asm->OutStreamer->getContext().setDwarfCompileUnitID(0);

  LexicalScope *FnScope = LScopes.getCurrentFunctionScope();
  assert(!FnScope || SP == FnScope->getScopeNode());
  DwarfCompileUnit &TheCU = *CUMap.lookup(SP->getUnit());
  if (TheCU.getCUNode()->isDebugDirectivesOnly()) {
    PrevLabel = nullptr;
    CurFn = nullptr;
    return;
  }

  DenseSet<InlinedEntity> Processed;
  collectEntityInfo(TheCU, SP, Processed);

  // Add the range of this function to the list of ranges for the CU.
  // With basic block sections, add ranges for all basic block sections.
  for (const auto &R : Asm->MBBSectionRanges)
    TheCU.addRange({R.second.BeginLabel, R.second.EndLabel});

  // Under -gmlt, skip building the subprogram if there are no inlined
  // subroutines inside it. But with -fdebug-info-for-profiling, the subprogram
  // is still needed as we need its source location.
  if (!TheCU.getCUNode()->getDebugInfoForProfiling() &&
      TheCU.getCUNode()->getEmissionKind() == DICompileUnit::LineTablesOnly &&
      LScopes.getAbstractScopesList().empty() && !IsDarwin) {
    assert(InfoHolder.getScopeVariables().empty());
    PrevLabel = nullptr;
    CurFn = nullptr;
    return;
  }

#ifndef NDEBUG
  size_t NumAbstractScopes = LScopes.getAbstractScopesList().size();
#endif
  // Construct abstract scopes.
  for (LexicalScope *AScope : LScopes.getAbstractScopesList()) {
    auto *SP = cast<DISubprogram>(AScope->getScopeNode());
    for (const DINode *DN : SP->getRetainedNodes()) {
      if (!Processed.insert(InlinedEntity(DN, nullptr)).second)
        continue;

      const MDNode *Scope = nullptr;
      if (auto *DV = dyn_cast<DILocalVariable>(DN))
        Scope = DV->getScope();
      else if (auto *DL = dyn_cast<DILabel>(DN))
        Scope = DL->getScope();
      else
        llvm_unreachable("Unexpected DI type!");

      // Collect info for variables/labels that were optimized out.
      ensureAbstractEntityIsCreated(TheCU, DN, Scope);
      assert(LScopes.getAbstractScopesList().size() == NumAbstractScopes
             && "ensureAbstractEntityIsCreated inserted abstract scopes");
    }
    constructAbstractSubprogramScopeDIE(TheCU, AScope);
  }

  ProcessedSPNodes.insert(SP);
  DIE &ScopeDIE = TheCU.constructSubprogramScopeDIE(SP, FnScope);
  if (auto *SkelCU = TheCU.getSkeleton())
    if (!LScopes.getAbstractScopesList().empty() &&
        TheCU.getCUNode()->getSplitDebugInlining())
      SkelCU->constructSubprogramScopeDIE(SP, FnScope);

  // Construct call site entries.
  constructCallSiteEntryDIEs(*SP, TheCU, ScopeDIE, *MF);

  // Clear debug info
  // Ownership of DbgVariables is a bit subtle - ScopeVariables owns all the
  // DbgVariables except those that are also in AbstractVariables (since they
  // can be used cross-function)
  InfoHolder.getScopeVariables().clear();
  InfoHolder.getScopeLabels().clear();
  PrevLabel = nullptr;
  CurFn = nullptr;
}

// Register a source line with debug info. Returns the  unique label that was
// emitted and which provides correspondence to the source line list.
void DwarfDebug::recordSourceLine(unsigned Line, unsigned Col, const MDNode *S,
                                  unsigned Flags) {
  ::recordSourceLine(*Asm, Line, Col, S, Flags,
                     Asm->OutStreamer->getContext().getDwarfCompileUnitID(),
                     getDwarfVersion(), getUnits());
}

//===----------------------------------------------------------------------===//
// Emit Methods
//===----------------------------------------------------------------------===//

// Emit the debug info section.
void DwarfDebug::emitDebugInfo() {
  DwarfFile &Holder = useSplitDwarf() ? SkeletonHolder : InfoHolder;
  Holder.emitUnits(/* UseOffsets */ false);
}

// Emit the abbreviation section.
void DwarfDebug::emitAbbreviations() {
  DwarfFile &Holder = useSplitDwarf() ? SkeletonHolder : InfoHolder;

  Holder.emitAbbrevs(Asm->getObjFileLowering().getDwarfAbbrevSection());
}

void DwarfDebug::emitStringOffsetsTableHeader() {
  DwarfFile &Holder = useSplitDwarf() ? SkeletonHolder : InfoHolder;
  Holder.getStringPool().emitStringOffsetsTableHeader(
      *Asm, Asm->getObjFileLowering().getDwarfStrOffSection(),
      Holder.getStringOffsetsStartSym());
}

template <typename AccelTableT>
void DwarfDebug::emitAccel(AccelTableT &Accel, MCSection *Section,
                           StringRef TableName) {
  Asm->OutStreamer->SwitchSection(Section);

  // Emit the full data.
  emitAppleAccelTable(Asm, Accel, TableName, Section->getBeginSymbol());
}

void DwarfDebug::emitAccelDebugNames() {
  // Don't emit anything if we have no compilation units to index.
  if (getUnits().empty())
    return;

  emitDWARF5AccelTable(Asm, AccelDebugNames, *this, getUnits());
}

// Emit visible names into a hashed accelerator table section.
void DwarfDebug::emitAccelNames() {
  emitAccel(AccelNames, Asm->getObjFileLowering().getDwarfAccelNamesSection(),
            "Names");
}

// Emit objective C classes and categories into a hashed accelerator table
// section.
void DwarfDebug::emitAccelObjC() {
  emitAccel(AccelObjC, Asm->getObjFileLowering().getDwarfAccelObjCSection(),
            "ObjC");
}

// Emit namespace dies into a hashed accelerator table.
void DwarfDebug::emitAccelNamespaces() {
  emitAccel(AccelNamespace,
            Asm->getObjFileLowering().getDwarfAccelNamespaceSection(),
            "namespac");
}

// Emit type dies into a hashed accelerator table.
void DwarfDebug::emitAccelTypes() {
  emitAccel(AccelTypes, Asm->getObjFileLowering().getDwarfAccelTypesSection(),
            "types");
}

// Public name handling.
// The format for the various pubnames:
//
// dwarf pubnames - offset/name pairs where the offset is the offset into the CU
// for the DIE that is named.
//
// gnu pubnames - offset/index value/name tuples where the offset is the offset
// into the CU and the index value is computed according to the type of value
// for the DIE that is named.
//
// For type units the offset is the offset of the skeleton DIE. For split dwarf
// it's the offset within the debug_info/debug_types dwo section, however, the
// reference in the pubname header doesn't change.

/// computeIndexValue - Compute the gdb index value for the DIE and CU.
static dwarf::PubIndexEntryDescriptor computeIndexValue(DwarfUnit *CU,
                                                        const DIE *Die) {
  // Entities that ended up only in a Type Unit reference the CU instead (since
  // the pub entry has offsets within the CU there's no real offset that can be
  // provided anyway). As it happens all such entities (namespaces and types,
  // types only in C++ at that) are rendered as TYPE+EXTERNAL. If this turns out
  // not to be true it would be necessary to persist this information from the
  // point at which the entry is added to the index data structure - since by
  // the time the index is built from that, the original type/namespace DIE in a
  // type unit has already been destroyed so it can't be queried for properties
  // like tag, etc.
  if (Die->getTag() == dwarf::DW_TAG_compile_unit)
    return dwarf::PubIndexEntryDescriptor(dwarf::GIEK_TYPE,
                                          dwarf::GIEL_EXTERNAL);
  dwarf::GDBIndexEntryLinkage Linkage = dwarf::GIEL_STATIC;

  // We could have a specification DIE that has our most of our knowledge,
  // look for that now.
  if (DIEValue SpecVal = Die->findAttribute(dwarf::DW_AT_specification)) {
    DIE &SpecDIE = SpecVal.getDIEEntry().getEntry();
    if (SpecDIE.findAttribute(dwarf::DW_AT_external))
      Linkage = dwarf::GIEL_EXTERNAL;
  } else if (Die->findAttribute(dwarf::DW_AT_external))
    Linkage = dwarf::GIEL_EXTERNAL;

  switch (Die->getTag()) {
  case dwarf::DW_TAG_class_type:
  case dwarf::DW_TAG_structure_type:
  case dwarf::DW_TAG_union_type:
  case dwarf::DW_TAG_enumeration_type:
    return dwarf::PubIndexEntryDescriptor(
        dwarf::GIEK_TYPE,
        dwarf::isCPlusPlus((dwarf::SourceLanguage)CU->getLanguage())
            ? dwarf::GIEL_EXTERNAL
            : dwarf::GIEL_STATIC);
  case dwarf::DW_TAG_typedef:
  case dwarf::DW_TAG_base_type:
  case dwarf::DW_TAG_subrange_type:
    return dwarf::PubIndexEntryDescriptor(dwarf::GIEK_TYPE, dwarf::GIEL_STATIC);
  case dwarf::DW_TAG_namespace:
    return dwarf::GIEK_TYPE;
  case dwarf::DW_TAG_subprogram:
    return dwarf::PubIndexEntryDescriptor(dwarf::GIEK_FUNCTION, Linkage);
  case dwarf::DW_TAG_variable:
    return dwarf::PubIndexEntryDescriptor(dwarf::GIEK_VARIABLE, Linkage);
  case dwarf::DW_TAG_enumerator:
    return dwarf::PubIndexEntryDescriptor(dwarf::GIEK_VARIABLE,
                                          dwarf::GIEL_STATIC);
  default:
    return dwarf::GIEK_NONE;
  }
}

/// emitDebugPubSections - Emit visible names and types into debug pubnames and
/// pubtypes sections.
void DwarfDebug::emitDebugPubSections() {
  for (const auto &NU : CUMap) {
    DwarfCompileUnit *TheU = NU.second;
    if (!TheU->hasDwarfPubSections())
      continue;

    bool GnuStyle = TheU->getCUNode()->getNameTableKind() ==
                    DICompileUnit::DebugNameTableKind::GNU;

    Asm->OutStreamer->SwitchSection(
        GnuStyle ? Asm->getObjFileLowering().getDwarfGnuPubNamesSection()
                 : Asm->getObjFileLowering().getDwarfPubNamesSection());
    emitDebugPubSection(GnuStyle, "Names", TheU, TheU->getGlobalNames());

    Asm->OutStreamer->SwitchSection(
        GnuStyle ? Asm->getObjFileLowering().getDwarfGnuPubTypesSection()
                 : Asm->getObjFileLowering().getDwarfPubTypesSection());
    emitDebugPubSection(GnuStyle, "Types", TheU, TheU->getGlobalTypes());
  }
}

void DwarfDebug::emitSectionReference(const DwarfCompileUnit &CU) {
  if (useSectionsAsReferences())
    Asm->emitDwarfOffset(CU.getSection()->getBeginSymbol(),
                         CU.getDebugSectionOffset());
  else
    Asm->emitDwarfSymbolReference(CU.getLabelBegin());
}

void DwarfDebug::emitDebugPubSection(bool GnuStyle, StringRef Name,
                                     DwarfCompileUnit *TheU,
                                     const StringMap<const DIE *> &Globals) {
  if (auto *Skeleton = TheU->getSkeleton())
    TheU = Skeleton;

  // Emit the header.
  MCSymbol *EndLabel = Asm->emitDwarfUnitLength(
      "pub" + Name, "Length of Public " + Name + " Info");

  Asm->OutStreamer->AddComment("DWARF Version");
  Asm->emitInt16(dwarf::DW_PUBNAMES_VERSION);

  Asm->OutStreamer->AddComment("Offset of Compilation Unit Info");
  emitSectionReference(*TheU);

  Asm->OutStreamer->AddComment("Compilation Unit Length");
  Asm->emitDwarfLengthOrOffset(TheU->getLength());

  // Emit the pubnames for this compilation unit.
  for (const auto &GI : Globals) {
    const char *Name = GI.getKeyData();
    const DIE *Entity = GI.second;

    Asm->OutStreamer->AddComment("DIE offset");
    Asm->emitDwarfLengthOrOffset(Entity->getOffset());

    if (GnuStyle) {
      dwarf::PubIndexEntryDescriptor Desc = computeIndexValue(TheU, Entity);
      Asm->OutStreamer->AddComment(
          Twine("Attributes: ") + dwarf::GDBIndexEntryKindString(Desc.Kind) +
          ", " + dwarf::GDBIndexEntryLinkageString(Desc.Linkage));
      Asm->emitInt8(Desc.toBits());
    }

    Asm->OutStreamer->AddComment("External Name");
    Asm->OutStreamer->emitBytes(StringRef(Name, GI.getKeyLength() + 1));
  }

  Asm->OutStreamer->AddComment("End Mark");
  Asm->emitDwarfLengthOrOffset(0);
  Asm->OutStreamer->emitLabel(EndLabel);
}

/// Emit null-terminated strings into a debug str section.
void DwarfDebug::emitDebugStr() {
  MCSection *StringOffsetsSection = nullptr;
  if (useSegmentedStringOffsetsTable()) {
    emitStringOffsetsTableHeader();
    StringOffsetsSection = Asm->getObjFileLowering().getDwarfStrOffSection();
  }
  DwarfFile &Holder = useSplitDwarf() ? SkeletonHolder : InfoHolder;
  Holder.emitStrings(Asm->getObjFileLowering().getDwarfStrSection(),
                     StringOffsetsSection, /* UseRelativeOffsets = */ true);
}

void DwarfDebug::emitDebugLocEntry(ByteStreamer &Streamer,
                                   const DebugLocStream::Entry &Entry,
                                   const DwarfCompileUnit *CU) {
  auto &&Comments = DebugLocs.getComments(Entry);
  auto Comment = Comments.begin();
  auto End = Comments.end();

  // The expressions are inserted into a byte stream rather early (see
  // DwarfExpression::addExpression) so for those ops (e.g. DW_OP_convert) that
  // need to reference a base_type DIE the offset of that DIE is not yet known.
  // To deal with this we instead insert a placeholder early and then extract
  // it here and replace it with the real reference.
  unsigned PtrSize = Asm->MAI->getCodePointerSize();
  DWARFDataExtractor Data(StringRef(DebugLocs.getBytes(Entry).data(),
                                    DebugLocs.getBytes(Entry).size()),
                          Asm->getDataLayout().isLittleEndian(), PtrSize);
  DWARFExpression Expr(Data, PtrSize, Asm->OutContext.getDwarfFormat());

  using Encoding = DWARFExpression::Operation::Encoding;
  uint64_t Offset = 0;
  for (auto &Op : Expr) {
    assert(Op.getCode() != dwarf::DW_OP_const_type &&
           "3 operand ops not yet supported");
    Streamer.emitInt8(Op.getCode(), Comment != End ? *(Comment++) : "");
    Offset++;
    for (unsigned I = 0; I < 2; ++I) {
      if (Op.getDescription().Op[I] == Encoding::SizeNA)
        continue;
      if (Op.getDescription().Op[I] == Encoding::BaseTypeRef) {
        unsigned Length =
          Streamer.emitDIERef(*CU->ExprRefedBaseTypes[Op.getRawOperand(I)].Die);
        // Make sure comments stay aligned.
        for (unsigned J = 0; J < Length; ++J)
          if (Comment != End)
            Comment++;
      } else {
        for (uint64_t J = Offset; J < Op.getOperandEndOffset(I); ++J)
          Streamer.emitInt8(Data.getData()[J], Comment != End ? *(Comment++) : "");
      }
      Offset = Op.getOperandEndOffset(I);
    }
    assert(Offset == Op.getEndOffset());
  }
}

void DwarfDebug::emitDebugLocValue(const AsmPrinter &AP, const DIBasicType *BT,
                                   const DbgValueLoc &Value,
                                   DwarfExpression &DwarfExpr) {
  auto *DIExpr = Value.getExpression();
  DIExpressionCursor ExprCursor(DIExpr);
  DwarfExpr.addFragmentOffset(DIExpr);

  // If the DIExpr is is an Entry Value, we want to follow the same code path
  // regardless of whether the DBG_VALUE is variadic or not.
  if (DIExpr && DIExpr->isEntryValue()) {
    // Entry values can only be a single register with no additional DIExpr,
    // so just add it directly.
    assert(Value.getLocEntries().size() == 1);
    assert(Value.getLocEntries()[0].isLocation());
    MachineLocation Location = Value.getLocEntries()[0].getLoc();
    DwarfExpr.setLocation(Location, DIExpr);

    DwarfExpr.beginEntryValueExpression(ExprCursor);

    const TargetRegisterInfo &TRI = *AP.MF->getSubtarget().getRegisterInfo();
    if (!DwarfExpr.addMachineRegExpression(TRI, ExprCursor, Location.getReg()))
      return;
    return DwarfExpr.addExpression(std::move(ExprCursor));
  }

  // Regular entry.
  auto EmitValueLocEntry = [&DwarfExpr, &BT,
                            &AP](const DbgValueLocEntry &Entry,
                                 DIExpressionCursor &Cursor) -> bool {
    if (Entry.isInt()) {
      if (BT && (BT->getEncoding() == dwarf::DW_ATE_signed ||
                 BT->getEncoding() == dwarf::DW_ATE_signed_char))
        DwarfExpr.addSignedConstant(Entry.getInt());
      else
        DwarfExpr.addUnsignedConstant(Entry.getInt());
    } else if (Entry.isLocation()) {
      MachineLocation Location = Entry.getLoc();
      if (Location.isIndirect())
        DwarfExpr.setMemoryLocationKind();

      const TargetRegisterInfo &TRI = *AP.MF->getSubtarget().getRegisterInfo();
      if (!DwarfExpr.addMachineRegExpression(TRI, Cursor, Location.getReg()))
        return false;
    } else if (Entry.isTargetIndexLocation()) {
      TargetIndexLocation Loc = Entry.getTargetIndexLocation();
      // TODO TargetIndexLocation is a target-independent. Currently only the
      // WebAssembly-specific encoding is supported.
      assert(AP.TM.getTargetTriple().isWasm());
      DwarfExpr.addWasmLocation(Loc.Index, static_cast<uint64_t>(Loc.Offset));
    } else if (Entry.isConstantFP()) {
      if (AP.getDwarfVersion() >= 4 && !AP.getDwarfDebug()->tuneForSCE() &&
          !Cursor) {
        DwarfExpr.addConstantFP(Entry.getConstantFP()->getValueAPF(), AP);
      } else if (Entry.getConstantFP()
                     ->getValueAPF()
                     .bitcastToAPInt()
                     .getBitWidth() <= 64 /*bits*/) {
        DwarfExpr.addUnsignedConstant(
            Entry.getConstantFP()->getValueAPF().bitcastToAPInt());
      } else {
        LLVM_DEBUG(
            dbgs() << "Skipped DwarfExpression creation for ConstantFP of size"
                   << Entry.getConstantFP()
                          ->getValueAPF()
                          .bitcastToAPInt()
                          .getBitWidth()
                   << " bits\n");
        return false;
      }
    }
    return true;
  };

  if (!Value.isVariadic()) {
    if (!EmitValueLocEntry(Value.getLocEntries()[0], ExprCursor))
      return;
    DwarfExpr.addExpression(std::move(ExprCursor));
    return;
  }

  // If any of the location entries are registers with the value 0, then the
  // location is undefined.
  if (any_of(Value.getLocEntries(), [](const DbgValueLocEntry &Entry) {
        return Entry.isLocation() && !Entry.getLoc().getReg();
      }))
    return;

  DwarfExpr.addExpression(
      std::move(ExprCursor),
      [EmitValueLocEntry, &Value](unsigned Idx,
                                  DIExpressionCursor &Cursor) -> bool {
        return EmitValueLocEntry(Value.getLocEntries()[Idx], Cursor);
      });
}

void DebugLocEntry::finalize(const AsmPrinter &AP,
                             DebugLocStream::ListBuilder &List,
                             const DIBasicType *BT,
                             DwarfCompileUnit &TheCU) {
  assert(!Values.empty() &&
         "location list entries without values are redundant");
  assert(Begin != End && "unexpected location list entry with empty range");
  DebugLocStream::EntryBuilder Entry(List, Begin, End);
  BufferByteStreamer Streamer = Entry.getStreamer();
  DebugLocDwarfExpression DwarfExpr(AP.getDwarfVersion(), Streamer, TheCU);
  const DbgValueLoc &Value = Values[0];
  if (Value.isFragment()) {
    // Emit all fragments that belong to the same variable and range.
    assert(llvm::all_of(Values, [](DbgValueLoc P) {
          return P.isFragment();
        }) && "all values are expected to be fragments");
    assert(llvm::is_sorted(Values) && "fragments are expected to be sorted");

    for (const auto &Fragment : Values)
      DwarfDebug::emitDebugLocValue(AP, BT, Fragment, DwarfExpr);

  } else {
    assert(Values.size() == 1 && "only fragments may have >1 value");
    DwarfDebug::emitDebugLocValue(AP, BT, Value, DwarfExpr);
  }
  DwarfExpr.finalize();
  if (DwarfExpr.TagOffset)
    List.setTagOffset(*DwarfExpr.TagOffset);
}

void DwarfDebug::emitDebugLocEntryLocation(const DebugLocStream::Entry &Entry,
                                           const DwarfCompileUnit *CU) {
  // Emit the size.
  Asm->OutStreamer->AddComment("Loc expr size");
  if (getDwarfVersion() >= 5)
    Asm->emitULEB128(DebugLocs.getBytes(Entry).size());
  else if (DebugLocs.getBytes(Entry).size() <= std::numeric_limits<uint16_t>::max())
    Asm->emitInt16(DebugLocs.getBytes(Entry).size());
  else {
    // The entry is too big to fit into 16 bit, drop it as there is nothing we
    // can do.
    Asm->emitInt16(0);
    return;
  }
  // Emit the entry.
  APByteStreamer Streamer(*Asm);
  emitDebugLocEntry(Streamer, Entry, CU);
}

// Emit the header of a DWARF 5 range list table list table. Returns the symbol
// that designates the end of the table for the caller to emit when the table is
// complete.
static MCSymbol *emitRnglistsTableHeader(AsmPrinter *Asm,
                                         const DwarfFile &Holder) {
  MCSymbol *TableEnd = mcdwarf::emitListsTableHeaderStart(*Asm->OutStreamer);

  Asm->OutStreamer->AddComment("Offset entry count");
  Asm->emitInt32(Holder.getRangeLists().size());
  Asm->OutStreamer->emitLabel(Holder.getRnglistsTableBaseSym());

  for (const RangeSpanList &List : Holder.getRangeLists())
    Asm->emitLabelDifference(List.Label, Holder.getRnglistsTableBaseSym(),
                             Asm->getDwarfOffsetByteSize());

  return TableEnd;
}

// Emit the header of a DWARF 5 locations list table. Returns the symbol that
// designates the end of the table for the caller to emit when the table is
// complete.
static MCSymbol *emitLoclistsTableHeader(AsmPrinter *Asm,
                                         const DwarfDebug &DD) {
  MCSymbol *TableEnd = mcdwarf::emitListsTableHeaderStart(*Asm->OutStreamer);

  const auto &DebugLocs = DD.getDebugLocs();

  Asm->OutStreamer->AddComment("Offset entry count");
  Asm->emitInt32(DebugLocs.getLists().size());
  Asm->OutStreamer->emitLabel(DebugLocs.getSym());

  for (const auto &List : DebugLocs.getLists())
    Asm->emitLabelDifference(List.Label, DebugLocs.getSym(),
                             Asm->getDwarfOffsetByteSize());

  return TableEnd;
}

template <typename Ranges, typename PayloadEmitter>
static void emitRangeList(
    DwarfDebug &DD, AsmPrinter *Asm, MCSymbol *Sym, const Ranges &R,
    const DwarfCompileUnit &CU, unsigned BaseAddressx, unsigned OffsetPair,
    unsigned StartxLength, unsigned EndOfList,
    StringRef (*StringifyEnum)(unsigned),
    bool ShouldUseBaseAddress,
    PayloadEmitter EmitPayload) {

  auto Size = Asm->MAI->getCodePointerSize();
  bool UseDwarf5 = DD.getDwarfVersion() >= 5;

  // Emit our symbol so we can find the beginning of the range.
  Asm->OutStreamer->emitLabel(Sym);

  // Gather all the ranges that apply to the same section so they can share
  // a base address entry.
  MapVector<const MCSection *, std::vector<decltype(&*R.begin())>> SectionRanges;

  for (const auto &Range : R)
    SectionRanges[&Range.Begin->getSection()].push_back(&Range);

  const MCSymbol *CUBase = CU.getBaseAddress();
  bool BaseIsSet = false;
  for (const auto &P : SectionRanges) {
    auto *Base = CUBase;
    if (!Base && ShouldUseBaseAddress) {
      const MCSymbol *Begin = P.second.front()->Begin;
      const MCSymbol *NewBase = DD.getSectionLabel(&Begin->getSection());
      if (!UseDwarf5) {
        Base = NewBase;
        BaseIsSet = true;
        Asm->OutStreamer->emitIntValue(-1, Size);
        Asm->OutStreamer->AddComment("  base address");
        Asm->OutStreamer->emitSymbolValue(Base, Size);
      } else if (NewBase != Begin || P.second.size() > 1) {
        // Only use a base address if
        //  * the existing pool address doesn't match (NewBase != Begin)
        //  * or, there's more than one entry to share the base address
        Base = NewBase;
        BaseIsSet = true;
        Asm->OutStreamer->AddComment(StringifyEnum(BaseAddressx));
        Asm->emitInt8(BaseAddressx);
        Asm->OutStreamer->AddComment("  base address index");
        Asm->emitULEB128(DD.getAddressPool().getIndex(Base));
      }
    } else if (BaseIsSet && !UseDwarf5) {
      BaseIsSet = false;
      assert(!Base);
      Asm->OutStreamer->emitIntValue(-1, Size);
      Asm->OutStreamer->emitIntValue(0, Size);
    }

    for (const auto *RS : P.second) {
      const MCSymbol *Begin = RS->Begin;
      const MCSymbol *End = RS->End;
      assert(Begin && "Range without a begin symbol?");
      assert(End && "Range without an end symbol?");
      if (Base) {
        if (UseDwarf5) {
          // Emit offset_pair when we have a base.
          Asm->OutStreamer->AddComment(StringifyEnum(OffsetPair));
          Asm->emitInt8(OffsetPair);
          Asm->OutStreamer->AddComment("  starting offset");
          Asm->emitLabelDifferenceAsULEB128(Begin, Base);
          Asm->OutStreamer->AddComment("  ending offset");
          Asm->emitLabelDifferenceAsULEB128(End, Base);
        } else {
          Asm->emitLabelDifference(Begin, Base, Size);
          Asm->emitLabelDifference(End, Base, Size);
        }
      } else if (UseDwarf5) {
        Asm->OutStreamer->AddComment(StringifyEnum(StartxLength));
        Asm->emitInt8(StartxLength);
        Asm->OutStreamer->AddComment("  start index");
        Asm->emitULEB128(DD.getAddressPool().getIndex(Begin));
        Asm->OutStreamer->AddComment("  length");
        Asm->emitLabelDifferenceAsULEB128(End, Begin);
      } else {
        Asm->OutStreamer->emitSymbolValue(Begin, Size);
        Asm->OutStreamer->emitSymbolValue(End, Size);
      }
      EmitPayload(*RS);
    }
  }

  if (UseDwarf5) {
    Asm->OutStreamer->AddComment(StringifyEnum(EndOfList));
    Asm->emitInt8(EndOfList);
  } else {
    // Terminate the list with two 0 values.
    Asm->OutStreamer->emitIntValue(0, Size);
    Asm->OutStreamer->emitIntValue(0, Size);
  }
}

// Handles emission of both debug_loclist / debug_loclist.dwo
static void emitLocList(DwarfDebug &DD, AsmPrinter *Asm, const DebugLocStream::List &List) {
  emitRangeList(DD, Asm, List.Label, DD.getDebugLocs().getEntries(List),
                *List.CU, dwarf::DW_LLE_base_addressx,
                dwarf::DW_LLE_offset_pair, dwarf::DW_LLE_startx_length,
                dwarf::DW_LLE_end_of_list, llvm::dwarf::LocListEncodingString,
                /* ShouldUseBaseAddress */ true,
                [&](const DebugLocStream::Entry &E) {
                  DD.emitDebugLocEntryLocation(E, List.CU);
                });
}

void DwarfDebug::emitDebugLocImpl(MCSection *Sec) {
  if (DebugLocs.getLists().empty())
    return;

  Asm->OutStreamer->SwitchSection(Sec);

  MCSymbol *TableEnd = nullptr;
  if (getDwarfVersion() >= 5)
    TableEnd = emitLoclistsTableHeader(Asm, *this);

  for (const auto &List : DebugLocs.getLists())
    emitLocList(*this, Asm, List);

  if (TableEnd)
    Asm->OutStreamer->emitLabel(TableEnd);
}

// Emit locations into the .debug_loc/.debug_loclists section.
void DwarfDebug::emitDebugLoc() {
  if (DisableDwarfLocations)
    return;

  emitDebugLocImpl(
      getDwarfVersion() >= 5
          ? Asm->getObjFileLowering().getDwarfLoclistsSection()
          : Asm->getObjFileLowering().getDwarfLocSection());
}

// Emit locations into the .debug_loc.dwo/.debug_loclists.dwo section.
void DwarfDebug::emitDebugLocDWO() {
  if (DisableDwarfLocations)
    return;

  if (getDwarfVersion() >= 5) {
    emitDebugLocImpl(
        Asm->getObjFileLowering().getDwarfLoclistsDWOSection());

    return;
  }

  for (const auto &List : DebugLocs.getLists()) {
    Asm->OutStreamer->SwitchSection(
        Asm->getObjFileLowering().getDwarfLocDWOSection());
    Asm->OutStreamer->emitLabel(List.Label);

    for (const auto &Entry : DebugLocs.getEntries(List)) {
      // GDB only supports startx_length in pre-standard split-DWARF.
      // (in v5 standard loclists, it currently* /only/ supports base_address +
      // offset_pair, so the implementations can't really share much since they
      // need to use different representations)
      // * as of October 2018, at least
      //
      // In v5 (see emitLocList), this uses SectionLabels to reuse existing
      // addresses in the address pool to minimize object size/relocations.
      Asm->emitInt8(dwarf::DW_LLE_startx_length);
      unsigned idx = AddrPool.getIndex(Entry.Begin);
      Asm->emitULEB128(idx);
      // Also the pre-standard encoding is slightly different, emitting this as
      // an address-length entry here, but its a ULEB128 in DWARFv5 loclists.
      Asm->emitLabelDifference(Entry.End, Entry.Begin, 4);
      emitDebugLocEntryLocation(Entry, List.CU);
    }
    Asm->emitInt8(dwarf::DW_LLE_end_of_list);
  }
}

struct ArangeSpan {
  const MCSymbol *Start, *End;
};

// Emit a debug aranges section, containing a CU lookup for any
// address we can tie back to a CU.
void DwarfDebug::emitDebugARanges() {
  // Provides a unique id per text section.
  MapVector<MCSection *, SmallVector<SymbolCU, 8>> SectionMap;

  // Filter labels by section.
  for (const SymbolCU &SCU : ArangeLabels) {
    if (SCU.Sym->isInSection()) {
      // Make a note of this symbol and it's section.
      MCSection *Section = &SCU.Sym->getSection();
      if (!Section->getKind().isMetadata())
        SectionMap[Section].push_back(SCU);
    } else {
      // Some symbols (e.g. common/bss on mach-o) can have no section but still
      // appear in the output. This sucks as we rely on sections to build
      // arange spans. We can do it without, but it's icky.
      SectionMap[nullptr].push_back(SCU);
    }
  }

  DenseMap<DwarfCompileUnit *, std::vector<ArangeSpan>> Spans;

  for (auto &I : SectionMap) {
    MCSection *Section = I.first;
    SmallVector<SymbolCU, 8> &List = I.second;
    if (List.size() < 1)
      continue;

    // If we have no section (e.g. common), just write out
    // individual spans for each symbol.
    if (!Section) {
      for (const SymbolCU &Cur : List) {
        ArangeSpan Span;
        Span.Start = Cur.Sym;
        Span.End = nullptr;
        assert(Cur.CU);
        Spans[Cur.CU].push_back(Span);
      }
      continue;
    }

    // Sort the symbols by offset within the section.
    llvm::stable_sort(List, [&](const SymbolCU &A, const SymbolCU &B) {
      unsigned IA = A.Sym ? Asm->OutStreamer->GetSymbolOrder(A.Sym) : 0;
      unsigned IB = B.Sym ? Asm->OutStreamer->GetSymbolOrder(B.Sym) : 0;

      // Symbols with no order assigned should be placed at the end.
      // (e.g. section end labels)
      if (IA == 0)
        return false;
      if (IB == 0)
        return true;
      return IA < IB;
    });

    // Insert a final terminator.
    List.push_back(SymbolCU(nullptr, Asm->OutStreamer->endSection(Section)));

    // Build spans between each label.
    const MCSymbol *StartSym = List[0].Sym;
    for (size_t n = 1, e = List.size(); n < e; n++) {
      const SymbolCU &Prev = List[n - 1];
      const SymbolCU &Cur = List[n];

      // Try and build the longest span we can within the same CU.
      if (Cur.CU != Prev.CU) {
        ArangeSpan Span;
        Span.Start = StartSym;
        Span.End = Cur.Sym;
        assert(Prev.CU);
        Spans[Prev.CU].push_back(Span);
        StartSym = Cur.Sym;
      }
    }
  }

  // Start the dwarf aranges section.
  Asm->OutStreamer->SwitchSection(
      Asm->getObjFileLowering().getDwarfARangesSection());

  unsigned PtrSize = Asm->MAI->getCodePointerSize();

  // Build a list of CUs used.
  std::vector<DwarfCompileUnit *> CUs;
  for (const auto &it : Spans) {
    DwarfCompileUnit *CU = it.first;
    CUs.push_back(CU);
  }

  // Sort the CU list (again, to ensure consistent output order).
  llvm::sort(CUs, [](const DwarfCompileUnit *A, const DwarfCompileUnit *B) {
    return A->getUniqueID() < B->getUniqueID();
  });

  // Emit an arange table for each CU we used.
  for (DwarfCompileUnit *CU : CUs) {
    std::vector<ArangeSpan> &List = Spans[CU];

    // Describe the skeleton CU's offset and length, not the dwo file's.
    if (auto *Skel = CU->getSkeleton())
      CU = Skel;

    // Emit size of content not including length itself.
    unsigned ContentSize =
        sizeof(int16_t) +               // DWARF ARange version number
        Asm->getDwarfOffsetByteSize() + // Offset of CU in the .debug_info
                                        // section
        sizeof(int8_t) +                // Pointer Size (in bytes)
        sizeof(int8_t);                 // Segment Size (in bytes)

    unsigned TupleSize = PtrSize * 2;

    // 7.20 in the Dwarf specs requires the table to be aligned to a tuple.
    unsigned Padding = offsetToAlignment(
        Asm->getUnitLengthFieldByteSize() + ContentSize, Align(TupleSize));

    ContentSize += Padding;
    ContentSize += (List.size() + 1) * TupleSize;

    // For each compile unit, write the list of spans it covers.
    Asm->emitDwarfUnitLength(ContentSize, "Length of ARange Set");
    Asm->OutStreamer->AddComment("DWARF Arange version number");
    Asm->emitInt16(dwarf::DW_ARANGES_VERSION);
    Asm->OutStreamer->AddComment("Offset Into Debug Info Section");
    emitSectionReference(*CU);
    Asm->OutStreamer->AddComment("Address Size (in bytes)");
    Asm->emitInt8(PtrSize);
    Asm->OutStreamer->AddComment("Segment Size (in bytes)");
    Asm->emitInt8(0);

    Asm->OutStreamer->emitFill(Padding, 0xff);

    for (const ArangeSpan &Span : List) {
      Asm->emitLabelReference(Span.Start, PtrSize);

      // Calculate the size as being from the span start to it's end.
      if (Span.End) {
        Asm->emitLabelDifference(Span.End, Span.Start, PtrSize);
      } else {
        // For symbols without an end marker (e.g. common), we
        // write a single arange entry containing just that one symbol.
        uint64_t Size = SymSize[Span.Start];
        if (Size == 0)
          Size = 1;

        Asm->OutStreamer->emitIntValue(Size, PtrSize);
      }
    }

    Asm->OutStreamer->AddComment("ARange terminator");
    Asm->OutStreamer->emitIntValue(0, PtrSize);
    Asm->OutStreamer->emitIntValue(0, PtrSize);
  }
}

/// Emit a single range list. We handle both DWARF v5 and earlier.
static void emitRangeList(DwarfDebug &DD, AsmPrinter *Asm,
                          const RangeSpanList &List) {
  emitRangeList(DD, Asm, List.Label, List.Ranges, *List.CU,
                dwarf::DW_RLE_base_addressx, dwarf::DW_RLE_offset_pair,
                dwarf::DW_RLE_startx_length, dwarf::DW_RLE_end_of_list,
                llvm::dwarf::RangeListEncodingString,
                List.CU->getCUNode()->getRangesBaseAddress() ||
                    DD.getDwarfVersion() >= 5,
                [](auto) {});
}

void DwarfDebug::emitDebugRangesImpl(const DwarfFile &Holder, MCSection *Section) {
  if (Holder.getRangeLists().empty())
    return;

  assert(useRangesSection());
  assert(!CUMap.empty());
  assert(llvm::any_of(CUMap, [](const decltype(CUMap)::value_type &Pair) {
    return !Pair.second->getCUNode()->isDebugDirectivesOnly();
  }));

  Asm->OutStreamer->SwitchSection(Section);

  MCSymbol *TableEnd = nullptr;
  if (getDwarfVersion() >= 5)
    TableEnd = emitRnglistsTableHeader(Asm, Holder);

  for (const RangeSpanList &List : Holder.getRangeLists())
    emitRangeList(*this, Asm, List);

  if (TableEnd)
    Asm->OutStreamer->emitLabel(TableEnd);
}

/// Emit address ranges into the .debug_ranges section or into the DWARF v5
/// .debug_rnglists section.
void DwarfDebug::emitDebugRanges() {
  const auto &Holder = useSplitDwarf() ? SkeletonHolder : InfoHolder;

  emitDebugRangesImpl(Holder,
                      getDwarfVersion() >= 5
                          ? Asm->getObjFileLowering().getDwarfRnglistsSection()
                          : Asm->getObjFileLowering().getDwarfRangesSection());
}

void DwarfDebug::emitDebugRangesDWO() {
  emitDebugRangesImpl(InfoHolder,
                      Asm->getObjFileLowering().getDwarfRnglistsDWOSection());
}

/// Emit the header of a DWARF 5 macro section, or the GNU extension for
/// DWARF 4.
static void emitMacroHeader(AsmPrinter *Asm, const DwarfDebug &DD,
                            const DwarfCompileUnit &CU, uint16_t DwarfVersion) {
  enum HeaderFlagMask {
#define HANDLE_MACRO_FLAG(ID, NAME) MACRO_FLAG_##NAME = ID,
#include "llvm/BinaryFormat/Dwarf.def"
  };
  Asm->OutStreamer->AddComment("Macro information version");
  Asm->emitInt16(DwarfVersion >= 5 ? DwarfVersion : 4);
  // We emit the line offset flag unconditionally here, since line offset should
  // be mostly present.
  if (Asm->isDwarf64()) {
    Asm->OutStreamer->AddComment("Flags: 64 bit, debug_line_offset present");
    Asm->emitInt8(MACRO_FLAG_OFFSET_SIZE | MACRO_FLAG_DEBUG_LINE_OFFSET);
  } else {
    Asm->OutStreamer->AddComment("Flags: 32 bit, debug_line_offset present");
    Asm->emitInt8(MACRO_FLAG_DEBUG_LINE_OFFSET);
  }
  Asm->OutStreamer->AddComment("debug_line_offset");
  if (DD.useSplitDwarf())
    Asm->emitDwarfLengthOrOffset(0);
  else
    Asm->emitDwarfSymbolReference(CU.getLineTableStartSym());
}

void DwarfDebug::handleMacroNodes(DIMacroNodeArray Nodes, DwarfCompileUnit &U) {
  for (auto *MN : Nodes) {
    if (auto *M = dyn_cast<DIMacro>(MN))
      emitMacro(*M);
    else if (auto *F = dyn_cast<DIMacroFile>(MN))
      emitMacroFile(*F, U);
    else
      llvm_unreachable("Unexpected DI type!");
  }
}

void DwarfDebug::emitMacro(DIMacro &M) {
  StringRef Name = M.getName();
  StringRef Value = M.getValue();

  // There should be one space between the macro name and the macro value in
  // define entries. In undef entries, only the macro name is emitted.
  std::string Str = Value.empty() ? Name.str() : (Name + " " + Value).str();

  if (UseDebugMacroSection) {
    if (getDwarfVersion() >= 5) {
      unsigned Type = M.getMacinfoType() == dwarf::DW_MACINFO_define
                          ? dwarf::DW_MACRO_define_strx
                          : dwarf::DW_MACRO_undef_strx;
      Asm->OutStreamer->AddComment(dwarf::MacroString(Type));
      Asm->emitULEB128(Type);
      Asm->OutStreamer->AddComment("Line Number");
      Asm->emitULEB128(M.getLine());
      Asm->OutStreamer->AddComment("Macro String");
      Asm->emitULEB128(
          InfoHolder.getStringPool().getIndexedEntry(*Asm, Str).getIndex());
    } else {
      unsigned Type = M.getMacinfoType() == dwarf::DW_MACINFO_define
                          ? dwarf::DW_MACRO_GNU_define_indirect
                          : dwarf::DW_MACRO_GNU_undef_indirect;
      Asm->OutStreamer->AddComment(dwarf::GnuMacroString(Type));
      Asm->emitULEB128(Type);
      Asm->OutStreamer->AddComment("Line Number");
      Asm->emitULEB128(M.getLine());
      Asm->OutStreamer->AddComment("Macro String");
      Asm->emitDwarfSymbolReference(
          InfoHolder.getStringPool().getEntry(*Asm, Str).getSymbol());
    }
  } else {
    Asm->OutStreamer->AddComment(dwarf::MacinfoString(M.getMacinfoType()));
    Asm->emitULEB128(M.getMacinfoType());
    Asm->OutStreamer->AddComment("Line Number");
    Asm->emitULEB128(M.getLine());
    Asm->OutStreamer->AddComment("Macro String");
    Asm->OutStreamer->emitBytes(Str);
    Asm->emitInt8('\0');
  }
}

void DwarfDebug::emitMacroFileImpl(
    DIMacroFile &MF, DwarfCompileUnit &U, unsigned StartFile, unsigned EndFile,
    StringRef (*MacroFormToString)(unsigned Form)) {

  Asm->OutStreamer->AddComment(MacroFormToString(StartFile));
  Asm->emitULEB128(StartFile);
  Asm->OutStreamer->AddComment("Line Number");
  Asm->emitULEB128(MF.getLine());
  Asm->OutStreamer->AddComment("File Number");
  DIFile &F = *MF.getFile();
  if (useSplitDwarf())
    Asm->emitULEB128(getDwoLineTable(U)->getFile(
        F.getDirectory(), F.getFilename(), getMD5AsBytes(&F),
        Asm->OutContext.getDwarfVersion(), F.getSource()));
  else
    Asm->emitULEB128(U.getOrCreateSourceID(&F));
  handleMacroNodes(MF.getElements(), U);
  Asm->OutStreamer->AddComment(MacroFormToString(EndFile));
  Asm->emitULEB128(EndFile);
}

void DwarfDebug::emitMacroFile(DIMacroFile &F, DwarfCompileUnit &U) {
  // DWARFv5 macro and DWARFv4 macinfo share some common encodings,
  // so for readibility/uniformity, We are explicitly emitting those.
  assert(F.getMacinfoType() == dwarf::DW_MACINFO_start_file);
  if (UseDebugMacroSection)
    emitMacroFileImpl(
        F, U, dwarf::DW_MACRO_start_file, dwarf::DW_MACRO_end_file,
        (getDwarfVersion() >= 5) ? dwarf::MacroString : dwarf::GnuMacroString);
  else
    emitMacroFileImpl(F, U, dwarf::DW_MACINFO_start_file,
                      dwarf::DW_MACINFO_end_file, dwarf::MacinfoString);
}

void DwarfDebug::emitDebugMacinfoImpl(MCSection *Section) {
  for (const auto &P : CUMap) {
    auto &TheCU = *P.second;
    auto *SkCU = TheCU.getSkeleton();
    DwarfCompileUnit &U = SkCU ? *SkCU : TheCU;
    auto *CUNode = cast<DICompileUnit>(P.first);
    DIMacroNodeArray Macros = CUNode->getMacros();
    if (Macros.empty())
      continue;
    Asm->OutStreamer->SwitchSection(Section);
    Asm->OutStreamer->emitLabel(U.getMacroLabelBegin());
    if (UseDebugMacroSection)
      emitMacroHeader(Asm, *this, U, getDwarfVersion());
    handleMacroNodes(Macros, U);
    Asm->OutStreamer->AddComment("End Of Macro List Mark");
    Asm->emitInt8(0);
  }
}

/// Emit macros into a debug macinfo/macro section.
void DwarfDebug::emitDebugMacinfo() {
  auto &ObjLower = Asm->getObjFileLowering();
  emitDebugMacinfoImpl(UseDebugMacroSection
                           ? ObjLower.getDwarfMacroSection()
                           : ObjLower.getDwarfMacinfoSection());
}

void DwarfDebug::emitDebugMacinfoDWO() {
  auto &ObjLower = Asm->getObjFileLowering();
  emitDebugMacinfoImpl(UseDebugMacroSection
                           ? ObjLower.getDwarfMacroDWOSection()
                           : ObjLower.getDwarfMacinfoDWOSection());
}

// DWARF5 Experimental Separate Dwarf emitters.

void DwarfDebug::initSkeletonUnit(const DwarfUnit &U, DIE &Die,
                                  std::unique_ptr<DwarfCompileUnit> NewU) {

  if (!CompilationDir.empty())
    NewU->addString(Die, dwarf::DW_AT_comp_dir, CompilationDir);
  addGnuPubAttributes(*NewU, Die);

  SkeletonHolder.addUnit(std::move(NewU));
}

DwarfCompileUnit &DwarfDebug::constructSkeletonCU(const DwarfCompileUnit &CU) {

  auto OwnedUnit = std::make_unique<DwarfCompileUnit>(
      CU.getUniqueID(), CU.getCUNode(), Asm, this, &SkeletonHolder,
      UnitKind::Skeleton);
  DwarfCompileUnit &NewCU = *OwnedUnit;
  NewCU.setSection(Asm->getObjFileLowering().getDwarfInfoSection());

  NewCU.initStmtList();

  if (useSegmentedStringOffsetsTable())
    NewCU.addStringOffsetsStart();

  initSkeletonUnit(CU, NewCU.getUnitDie(), std::move(OwnedUnit));

  return NewCU;
}

// Emit the .debug_info.dwo section for separated dwarf. This contains the
// compile units that would normally be in debug_info.
void DwarfDebug::emitDebugInfoDWO() {
  assert(useSplitDwarf() && "No split dwarf debug info?");
  // Don't emit relocations into the dwo file.
  InfoHolder.emitUnits(/* UseOffsets */ true);
}

// Emit the .debug_abbrev.dwo section for separated dwarf. This contains the
// abbreviations for the .debug_info.dwo section.
void DwarfDebug::emitDebugAbbrevDWO() {
  assert(useSplitDwarf() && "No split dwarf?");
  InfoHolder.emitAbbrevs(Asm->getObjFileLowering().getDwarfAbbrevDWOSection());
}

void DwarfDebug::emitDebugLineDWO() {
  assert(useSplitDwarf() && "No split dwarf?");
  SplitTypeUnitFileTable.Emit(
      *Asm->OutStreamer, MCDwarfLineTableParams(),
      Asm->getObjFileLowering().getDwarfLineDWOSection());
}

void DwarfDebug::emitStringOffsetsTableHeaderDWO() {
  assert(useSplitDwarf() && "No split dwarf?");
  InfoHolder.getStringPool().emitStringOffsetsTableHeader(
      *Asm, Asm->getObjFileLowering().getDwarfStrOffDWOSection(),
      InfoHolder.getStringOffsetsStartSym());
}

// Emit the .debug_str.dwo section for separated dwarf. This contains the
// string section and is identical in format to traditional .debug_str
// sections.
void DwarfDebug::emitDebugStrDWO() {
  if (useSegmentedStringOffsetsTable())
    emitStringOffsetsTableHeaderDWO();
  assert(useSplitDwarf() && "No split dwarf?");
  MCSection *OffSec = Asm->getObjFileLowering().getDwarfStrOffDWOSection();
  InfoHolder.emitStrings(Asm->getObjFileLowering().getDwarfStrDWOSection(),
                         OffSec, /* UseRelativeOffsets = */ false);
}

// Emit address pool.
void DwarfDebug::emitDebugAddr() {
  AddrPool.emit(*Asm, Asm->getObjFileLowering().getDwarfAddrSection());
}

MCDwarfDwoLineTable *DwarfDebug::getDwoLineTable(const DwarfCompileUnit &CU) {
  if (!useSplitDwarf())
    return nullptr;
  const DICompileUnit *DIUnit = CU.getCUNode();
  SplitTypeUnitFileTable.maybeSetRootFile(
      DIUnit->getDirectory(), DIUnit->getFilename(),
      getMD5AsBytes(DIUnit->getFile()), DIUnit->getSource());
  return &SplitTypeUnitFileTable;
}

uint64_t DwarfDebug::makeTypeSignature(StringRef Identifier) {
  MD5 Hash;
  Hash.update(Identifier);
  // ... take the least significant 8 bytes and return those. Our MD5
  // implementation always returns its results in little endian, so we actually
  // need the "high" word.
  MD5::MD5Result Result;
  Hash.final(Result);
  return Result.high();
}

void DwarfDebug::addDwarfTypeUnitType(DwarfCompileUnit &CU,
                                      StringRef Identifier, DIE &RefDie,
                                      const DICompositeType *CTy) {
  // Fast path if we're building some type units and one has already used the
  // address pool we know we're going to throw away all this work anyway, so
  // don't bother building dependent types.
  if (!TypeUnitsUnderConstruction.empty() && AddrPool.hasBeenUsed())
    return;

  auto Ins = TypeSignatures.insert(std::make_pair(CTy, 0));
  if (!Ins.second) {
    CU.addDIETypeSignature(RefDie, Ins.first->second);
    return;
  }

  bool TopLevelType = TypeUnitsUnderConstruction.empty();
  AddrPool.resetUsedFlag();

  auto OwnedUnit = std::make_unique<DwarfTypeUnit>(CU, Asm, this, &InfoHolder,
                                                    getDwoLineTable(CU));
  DwarfTypeUnit &NewTU = *OwnedUnit;
  DIE &UnitDie = NewTU.getUnitDie();
  TypeUnitsUnderConstruction.emplace_back(std::move(OwnedUnit), CTy);

  NewTU.addUInt(UnitDie, dwarf::DW_AT_language, dwarf::DW_FORM_data2,
                CU.getLanguage());

  uint64_t Signature = makeTypeSignature(Identifier);
  NewTU.setTypeSignature(Signature);
  Ins.first->second = Signature;

  if (useSplitDwarf()) {
    MCSection *Section =
        getDwarfVersion() <= 4
            ? Asm->getObjFileLowering().getDwarfTypesDWOSection()
            : Asm->getObjFileLowering().getDwarfInfoDWOSection();
    NewTU.setSection(Section);
  } else {
    MCSection *Section =
        getDwarfVersion() <= 4
            ? Asm->getObjFileLowering().getDwarfTypesSection(Signature)
            : Asm->getObjFileLowering().getDwarfInfoSection(Signature);
    NewTU.setSection(Section);
    // Non-split type units reuse the compile unit's line table.
    CU.applyStmtList(UnitDie);
  }

  // Add DW_AT_str_offsets_base to the type unit DIE, but not for split type
  // units.
  if (useSegmentedStringOffsetsTable() && !useSplitDwarf())
    NewTU.addStringOffsetsStart();

  NewTU.setType(NewTU.createTypeDIE(CTy));

  if (TopLevelType) {
    auto TypeUnitsToAdd = std::move(TypeUnitsUnderConstruction);
    TypeUnitsUnderConstruction.clear();

    // Types referencing entries in the address table cannot be placed in type
    // units.
    if (AddrPool.hasBeenUsed()) {

      // Remove all the types built while building this type.
      // This is pessimistic as some of these types might not be dependent on
      // the type that used an address.
      for (const auto &TU : TypeUnitsToAdd)
        TypeSignatures.erase(TU.second);

      // Construct this type in the CU directly.
      // This is inefficient because all the dependent types will be rebuilt
      // from scratch, including building them in type units, discovering that
      // they depend on addresses, throwing them out and rebuilding them.
      CU.constructTypeDIE(RefDie, cast<DICompositeType>(CTy));
      return;
    }

    // If the type wasn't dependent on fission addresses, finish adding the type
    // and all its dependent types.
    for (auto &TU : TypeUnitsToAdd) {
      InfoHolder.computeSizeAndOffsetsForUnit(TU.first.get());
      InfoHolder.emitUnit(TU.first.get(), useSplitDwarf());
    }
  }
  CU.addDIETypeSignature(RefDie, Signature);
}

DwarfDebug::NonTypeUnitContext::NonTypeUnitContext(DwarfDebug *DD)
    : DD(DD),
      TypeUnitsUnderConstruction(std::move(DD->TypeUnitsUnderConstruction)), AddrPoolUsed(DD->AddrPool.hasBeenUsed()) {
  DD->TypeUnitsUnderConstruction.clear();
  DD->AddrPool.resetUsedFlag();
}

DwarfDebug::NonTypeUnitContext::~NonTypeUnitContext() {
  DD->TypeUnitsUnderConstruction = std::move(TypeUnitsUnderConstruction);
  DD->AddrPool.resetUsedFlag(AddrPoolUsed);
}

DwarfDebug::NonTypeUnitContext DwarfDebug::enterNonTypeUnitContext() {
  return NonTypeUnitContext(this);
}

// Add the Name along with its companion DIE to the appropriate accelerator
// table (for AccelTableKind::Dwarf it's always AccelDebugNames, for
// AccelTableKind::Apple, we use the table we got as an argument). If
// accelerator tables are disabled, this function does nothing.
template <typename DataT>
void DwarfDebug::addAccelNameImpl(const DICompileUnit &CU,
                                  AccelTable<DataT> &AppleAccel, StringRef Name,
                                  const DIE &Die) {
  if (getAccelTableKind() == AccelTableKind::None)
    return;

  if (getAccelTableKind() != AccelTableKind::Apple &&
      CU.getNameTableKind() != DICompileUnit::DebugNameTableKind::Default)
    return;

  DwarfFile &Holder = useSplitDwarf() ? SkeletonHolder : InfoHolder;
  DwarfStringPoolEntryRef Ref = Holder.getStringPool().getEntry(*Asm, Name);

  switch (getAccelTableKind()) {
  case AccelTableKind::Apple:
    AppleAccel.addName(Ref, Die);
    break;
  case AccelTableKind::Dwarf:
    AccelDebugNames.addName(Ref, Die);
    break;
  case AccelTableKind::Default:
    llvm_unreachable("Default should have already been resolved.");
  case AccelTableKind::None:
    llvm_unreachable("None handled above");
  }
}

void DwarfDebug::addAccelName(const DICompileUnit &CU, StringRef Name,
                              const DIE &Die) {
  addAccelNameImpl(CU, AccelNames, Name, Die);
}

void DwarfDebug::addAccelObjC(const DICompileUnit &CU, StringRef Name,
                              const DIE &Die) {
  // ObjC names go only into the Apple accelerator tables.
  if (getAccelTableKind() == AccelTableKind::Apple)
    addAccelNameImpl(CU, AccelObjC, Name, Die);
}

void DwarfDebug::addAccelNamespace(const DICompileUnit &CU, StringRef Name,
                                   const DIE &Die) {
  addAccelNameImpl(CU, AccelNamespace, Name, Die);
}

void DwarfDebug::addAccelType(const DICompileUnit &CU, StringRef Name,
                              const DIE &Die, char Flags) {
  addAccelNameImpl(CU, AccelTypes, Name, Die);
}

uint16_t DwarfDebug::getDwarfVersion() const {
  return Asm->OutStreamer->getContext().getDwarfVersion();
}

dwarf::Form DwarfDebug::getDwarfSectionOffsetForm() const {
  if (Asm->getDwarfVersion() >= 4)
    return dwarf::Form::DW_FORM_sec_offset;
  assert((!Asm->isDwarf64() || (Asm->getDwarfVersion() == 3)) &&
         "DWARF64 is not defined prior DWARFv3");
  return Asm->isDwarf64() ? dwarf::Form::DW_FORM_data8
                          : dwarf::Form::DW_FORM_data4;
}

const MCSymbol *DwarfDebug::getSectionLabel(const MCSection *S) {
  auto I = SectionLabels.find(S);
  if (I == SectionLabels.end())
    return nullptr;
  return I->second;
}
void DwarfDebug::insertSectionLabel(const MCSymbol *S) {
  if (SectionLabels.insert(std::make_pair(&S->getSection(), S)).second)
    if (useSplitDwarf() || getDwarfVersion() >= 5)
      AddrPool.getIndex(S);
}

Optional<MD5::MD5Result> DwarfDebug::getMD5AsBytes(const DIFile *File) const {
  assert(File);
  if (getDwarfVersion() < 5)
    return None;
  Optional<DIFile::ChecksumInfo<StringRef>> Checksum = File->getChecksum();
  if (!Checksum || Checksum->Kind != DIFile::CSK_MD5)
    return None;

  // Convert the string checksum to an MD5Result for the streamer.
  // The verifier validates the checksum so we assume it's okay.
  // An MD5 checksum is 16 bytes.
  std::string ChecksumString = fromHex(Checksum->Value);
  MD5::MD5Result CKMem;
  std::copy(ChecksumString.begin(), ChecksumString.end(), CKMem.Bytes.data());
  return CKMem;
}<|MERGE_RESOLUTION|>--- conflicted
+++ resolved
@@ -1254,25 +1254,11 @@
       if (LS != CULifetimeMap.end())
         for (auto &L : LS->getSecond())
           CU.getOrCreateGlobalVariableDIE(*L, GVFragmentMap);
-<<<<<<< HEAD
     }
 
     for (auto *Ty : CUNode->getEnumTypes())
       CU.getOrCreateTypeDIE(cast<DIType>(Ty));
 
-    for (auto *Ty : CUNode->getEnumTypes()) {
-      // The enum types array by design contains pointers to
-      // MDNodes rather than DIRefs. Unique them here.
-      createMaybeUnusedType(*this, CU, *Ty);
-    }
-
-=======
-    }
-
-    for (auto *Ty : CUNode->getEnumTypes())
-      CU.getOrCreateTypeDIE(cast<DIType>(Ty));
-
->>>>>>> 16ee2dc9
     for (auto *Ty : CUNode->getRetainedTypes()) {
       // The retained types array by design contains pointers to
       // MDNodes rather than DIRefs. Unique them here.
