--- conflicted
+++ resolved
@@ -251,18 +251,11 @@
 }
 
 /// Print \p Opcode's operand number \p OperandIdx which has value \p Operand.
-<<<<<<< HEAD
-void CFIProgram::printOperand(raw_ostream &OS, const MCRegisterInfo *MRI,
-                              bool IsEH, const Instruction &Instr,
-                              unsigned OperandIdx, uint64_t Operand) const {
-  assert(OperandIdx < 3);
-=======
 void CFIProgram::printOperand(raw_ostream &OS, DIDumpOptions DumpOpts,
                               const MCRegisterInfo *MRI, bool IsEH,
                               const Instruction &Instr, unsigned OperandIdx,
                               uint64_t Operand) const {
   assert(OperandIdx < 2);
->>>>>>> 4c5906cf
   uint8_t Opcode = Instr.Opcode;
   OperandType Type = getOperandTypes()[Opcode][OperandIdx];
 
