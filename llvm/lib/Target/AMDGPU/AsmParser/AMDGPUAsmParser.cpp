--- conflicted
+++ resolved
@@ -6437,11 +6437,7 @@
   // The register may be specified by name or using a numeric code
   HwReg.Loc = getLoc();
   if (isToken(AsmToken::Identifier) &&
-<<<<<<< HEAD
-      (HwReg.Id = getHwregId(getTokenStr(), getSTI())) >= 0) {
-=======
       (HwReg.Id = getHwregId(getTokenStr(), getSTI())) != OPR_ID_UNKNOWN) {
->>>>>>> de4ffac8
     HwReg.IsSymbolic = true;
     lex(); // skip register name
   } else if (!parseExpr(HwReg.Id, "a register name")) {
