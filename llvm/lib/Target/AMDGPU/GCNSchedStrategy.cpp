--- conflicted
+++ resolved
@@ -32,7 +32,7 @@
 
 using namespace llvm;
 
-cl::opt<bool>
+static cl::opt<bool>
     DisableUnclusterHighRP("amdgpu-disable-unclustred-high-rp-reschedule",
                            cl::Hidden,
                            cl::desc("Disable unclustred high register pressure "
@@ -42,11 +42,7 @@
 GCNMaxOccupancySchedStrategy::GCNMaxOccupancySchedStrategy(
     const MachineSchedContext *C)
     : GenericScheduler(C), TargetOccupancy(0), MF(nullptr),
-<<<<<<< HEAD
-      HasClusteredNodes(false), HasExcessPressure(false) {}
-=======
       HasHighPressure(false) {}
->>>>>>> cada7757
 
 void GCNMaxOccupancySchedStrategy::initialize(ScheduleDAGMI *DAG) {
   GenericScheduler::initialize(DAG);
@@ -327,7 +323,6 @@
   // GCNScheduleDAGMILive::finalizeSchedule.
   Regions.push_back(std::make_pair(RegionBegin, RegionEnd));
 }
-
 GCNRegPressure
 GCNScheduleDAGMILive::getRealRegPressure(unsigned RegionIdx) const {
   GCNDownwardRPTracker RPTracker(*LIS);
@@ -441,18 +436,6 @@
 void GCNScheduleDAGMILive::runSchedStages() {
   LLVM_DEBUG(dbgs() << "All regions recorded, starting actual scheduling.\n");
   InitialScheduleStage S0(GCNSchedStageID::InitialSchedule, *this);
-  UnclusteredRescheduleStage S1(GCNSchedStageID::UnclusteredReschedule, *this);
-  ClusteredLowOccStage S2(GCNSchedStageID::ClusteredLowOccupancyReschedule,
-                          *this);
-  PreRARematStage S3(GCNSchedStageID::PreRARematerialize, *this);
-  GCNSchedStage *SchedStages[] = {&S0, &S1, &S2, &S3};
-
-  runSchedStages();
-}
-
-void GCNScheduleDAGMILive::runSchedStages() {
-  LLVM_DEBUG(dbgs() << "All regions recorded, starting actual scheduling.\n");
-  InitialScheduleStage S0(GCNSchedStageID::InitialSchedule, *this);
   UnclusteredHighRPStage S1(GCNSchedStageID::UnclusteredHighRPReschedule,
                             *this);
   ClusteredLowOccStage S2(GCNSchedStageID::ClusteredLowOccupancyReschedule,
@@ -491,13 +474,8 @@
   case GCNSchedStageID::InitialSchedule:
     OS << "Initial Schedule";
     break;
-<<<<<<< HEAD
-  case GCNSchedStageID::UnclusteredReschedule:
-    OS << "Unclustered Reschedule";
-=======
   case GCNSchedStageID::UnclusteredHighRPReschedule:
     OS << "Unclustered High Register Pressure Reschedule";
->>>>>>> cada7757
     break;
   case GCNSchedStageID::ClusteredLowOccupancyReschedule:
     OS << "Clustered Low Occupancy Reschedule";
@@ -521,19 +499,32 @@
   LLVM_DEBUG(dbgs() << "Starting scheduling stage: " << StageID << "\n");
   return true;
 }
-<<<<<<< HEAD
-
-bool UnclusteredRescheduleStage::initGCNSchedStage() {
+
+bool UnclusteredHighRPStage::initGCNSchedStage() {
+  if (DisableUnclusterHighRP)
+    return false;
+
   if (!GCNSchedStage::initGCNSchedStage())
     return false;
 
-  if (DAG.RescheduleRegions.none())
+  if (DAG.RegionsWithHighRP.none() && DAG.RegionsWithExcessRP.none())
     return false;
 
   SavedMutations.swap(DAG.Mutations);
   DAG.addMutation(createIGroupLPDAGMutation());
-
-  LLVM_DEBUG(dbgs() << "Retrying function scheduling without clustering.\n");
+  InitialOccupancy = DAG.MinOccupancy;
+  // Aggressivly try to reduce register pressure in the unclustered high RP
+  // stage. Temporarily increase occupancy target in the region.
+  S.ErrorMargin = S.HighRPErrorMargin;
+  if (MFI.getMaxWavesPerEU() > DAG.MinOccupancy)
+    MFI.increaseOccupancy(MF, ++DAG.MinOccupancy);
+
+  LLVM_DEBUG(
+      dbgs()
+      << "Retrying function scheduling without clustering. "
+         "Aggressivly try to reduce register pressure to achieve occupancy "
+      << DAG.MinOccupancy << ".\n");
+
   return true;
 }
 
@@ -586,10 +577,21 @@
   LLVM_DEBUG(dbgs() << "Ending scheduling stage: " << StageID << "\n");
 }
 
-void UnclusteredRescheduleStage::finalizeGCNSchedStage() {
+void UnclusteredHighRPStage::finalizeGCNSchedStage() {
   SavedMutations.swap(DAG.Mutations);
+  S.ErrorMargin = S.DefaultErrorMargin;
+  if (DAG.MinOccupancy > InitialOccupancy) {
+    for (unsigned IDX = 0; IDX < DAG.Pressure.size(); ++IDX)
+      DAG.RegionsWithMinOcc[IDX] =
+          DAG.Pressure[IDX].getOccupancy(DAG.ST) == DAG.MinOccupancy;
+
+    LLVM_DEBUG(dbgs() << StageID
+                      << " stage successfully increased occupancy to "
+                      << DAG.MinOccupancy << '\n');
+  }
 
   GCNSchedStage::finalizeGCNSchedStage();
+
 }
 
 bool GCNSchedStage::initGCNRegion() {
@@ -603,7 +605,7 @@
   // Skip empty scheduling regions (0 or 1 schedulable instructions).
   if (DAG.begin() == DAG.end() || DAG.begin() == std::prev(DAG.end()))
     return false;
-
+  
   LLVM_DEBUG(dbgs() << "********** MI Scheduling **********\n");
   LLVM_DEBUG(dbgs() << MF.getName() << ":" << printMBBReference(*CurrentMBB)
                     << " " << CurrentMBB->getName()
@@ -611,7 +613,6 @@
              if (DAG.RegionEnd != CurrentMBB->end()) dbgs() << *DAG.RegionEnd;
              else dbgs() << "End";
              dbgs() << " RegionInstrs: " << NumRegionInstrs << '\n');
-
   // Save original instruction order before scheduling for possible revert.
   Unsched.clear();
   Unsched.reserve(DAG.NumRegionInstrs);
@@ -626,235 +627,20 @@
     for (auto &I : DAG)
       Unsched.push_back(&I);
   }
-
   PressureBefore = DAG.Pressure[RegionIdx];
-
   LLVM_DEBUG(
       dbgs() << "Pressure before scheduling:\nRegion live-ins:";
       GCNRPTracker::printLiveRegs(dbgs(), DAG.LiveIns[RegionIdx], DAG.MRI);
       dbgs() << "Region live-in pressure:  ";
       llvm::getRegPressure(DAG.MRI, DAG.LiveIns[RegionIdx]).print(dbgs());
       dbgs() << "Region register pressure: "; PressureBefore.print(dbgs()));
-
-  // Set HasClusteredNodes to true for late stages where we have already
-  // collected it. That way pickNode() will not scan SDep's when not needed.
-  S.HasClusteredNodes = StageID > GCNSchedStageID::InitialSchedule;
-  S.HasExcessPressure = false;
-
-  if (DAG.RegionsWithIGLPInstrs[RegionIdx] &&
-      StageID != GCNSchedStageID::UnclusteredReschedule) {
+  S.HasHighPressure = false;
+    if (DAG.RegionsWithIGLPInstrs[RegionIdx] &&
+      StageID != GCNSchedStageID::UnclusteredHighRPReschedule) {
     SavedMutations.clear();
     SavedMutations.swap(DAG.Mutations);
     DAG.addMutation(createIGroupLPDAGMutation());
   }
-
-  return true;
-}
-
-bool UnclusteredRescheduleStage::initGCNRegion() {
-  if (!DAG.RescheduleRegions[RegionIdx])
-    return false;
-
-  return GCNSchedStage::initGCNRegion();
-}
-
-bool ClusteredLowOccStage::initGCNRegion() {
-  // We may need to reschedule this region if it doesn't have clusters so it
-  // wasn't rescheduled in the last stage, or if we found it was testing
-  // critical register pressure limits in the unclustered reschedule stage. The
-  // later is because we may not have been able to raise the min occupancy in
-  // the previous stage so the region may be overly constrained even if it was
-  // already rescheduled.
-  if (!DAG.RegionsWithClusters[RegionIdx] && !DAG.RegionsWithHighRP[RegionIdx])
-    return false;
-
-  return GCNSchedStage::initGCNRegion();
-}
-
-bool PreRARematStage::initGCNRegion() {
-  if (!DAG.RescheduleRegions[RegionIdx])
-    return false;
-
-  return GCNSchedStage::initGCNRegion();
-}
-
-void GCNSchedStage::setupNewBlock() {
-  if (CurrentMBB)
-    DAG.finishBlock();
-
-  CurrentMBB = DAG.RegionBegin->getParent();
-  DAG.startBlock(CurrentMBB);
-  // Get real RP for the region if it hasn't be calculated before. After the
-  // initial schedule stage real RP will be collected after scheduling.
-  if (StageID == GCNSchedStageID::InitialSchedule)
-    DAG.computeBlockPressure(RegionIdx, CurrentMBB);
-}
-
-void GCNSchedStage::finalizeGCNRegion() {
-  DAG.Regions[RegionIdx] = std::make_pair(DAG.RegionBegin, DAG.RegionEnd);
-  DAG.RescheduleRegions[RegionIdx] = false;
-  if (S.HasExcessPressure)
-    DAG.RegionsWithHighRP[RegionIdx] = true;
-
-  // Revert scheduling if we have dropped occupancy or there is some other
-  // reason that the original schedule is better.
-  checkScheduling();
-
-  if (DAG.RegionsWithIGLPInstrs[RegionIdx] &&
-      StageID != GCNSchedStageID::UnclusteredReschedule)
-    SavedMutations.swap(DAG.Mutations);
-
-  DAG.exitRegion();
-  RegionIdx++;
-}
-
-void InitialScheduleStage::finalizeGCNRegion() {
-  // Record which regions have clustered nodes for the next unclustered
-  // reschedule stage.
-  assert(nextStage(StageID) == GCNSchedStageID::UnclusteredReschedule);
-  if (S.HasClusteredNodes)
-    DAG.RegionsWithClusters[RegionIdx] = true;
-
-  GCNSchedStage::finalizeGCNRegion();
-}
-
-void GCNSchedStage::checkScheduling() {
-  // Check the results of scheduling.
-  PressureAfter = DAG.getRealRegPressure(RegionIdx);
-  LLVM_DEBUG(dbgs() << "Pressure after scheduling: ";
-             PressureAfter.print(dbgs()));
-
-=======
-
-bool UnclusteredHighRPStage::initGCNSchedStage() {
-  if (DisableUnclusterHighRP)
-    return false;
-
-  if (!GCNSchedStage::initGCNSchedStage())
-    return false;
-
-  if (DAG.RegionsWithHighRP.none() && DAG.RegionsWithExcessRP.none())
-    return false;
-
-  SavedMutations.swap(DAG.Mutations);
-  InitialOccupancy = DAG.MinOccupancy;
-  // Aggressivly try to reduce register pressure in the unclustered high RP
-  // stage. Temporarily increase occupancy target in the region.
-  S.ErrorMargin = S.HighRPErrorMargin;
-  if (MFI.getMaxWavesPerEU() > DAG.MinOccupancy)
-    MFI.increaseOccupancy(MF, ++DAG.MinOccupancy);
-
-  LLVM_DEBUG(
-      dbgs()
-      << "Retrying function scheduling without clustering. "
-         "Aggressivly try to reduce register pressure to achieve occupancy "
-      << DAG.MinOccupancy << ".\n");
-
-  return true;
-}
-
-bool ClusteredLowOccStage::initGCNSchedStage() {
-  if (!GCNSchedStage::initGCNSchedStage())
-    return false;
-
-  // Don't bother trying to improve ILP in lower RP regions if occupancy has not
-  // been dropped. All regions will have already been scheduled with the ideal
-  // occupancy targets.
-  if (DAG.StartingOccupancy <= DAG.MinOccupancy)
-    return false;
-
-  LLVM_DEBUG(
-      dbgs() << "Retrying function scheduling with lowest recorded occupancy "
-             << DAG.MinOccupancy << ".\n");
-  return true;
-}
-
-bool PreRARematStage::initGCNSchedStage() {
-  if (!GCNSchedStage::initGCNSchedStage())
-    return false;
-
-  if (DAG.RegionsWithMinOcc.none() || DAG.Regions.size() == 1)
-    return false;
-
-  const TargetInstrInfo *TII = MF.getSubtarget().getInstrInfo();
-  // Check maximum occupancy
-  if (ST.computeOccupancy(MF.getFunction(), MFI.getLDSSize()) ==
-      DAG.MinOccupancy)
-    return false;
-
-  // FIXME: This pass will invalidate cached MBBLiveIns for regions
-  // inbetween the defs and region we sinked the def to. Cached pressure
-  // for regions where a def is sinked from will also be invalidated. Will
-  // need to be fixed if there is another pass after this pass.
-
-  collectRematerializableInstructions();
-  if (RematerializableInsts.empty() || !sinkTriviallyRematInsts(ST, TII))
-    return false;
-
-  LLVM_DEBUG(
-      dbgs() << "Retrying function scheduling with improved occupancy of "
-             << DAG.MinOccupancy << " from rematerializing\n");
-  return true;
-}
-
-void GCNSchedStage::finalizeGCNSchedStage() {
-  DAG.finishBlock();
-  LLVM_DEBUG(dbgs() << "Ending scheduling stage: " << StageID << "\n");
-}
-
-void UnclusteredHighRPStage::finalizeGCNSchedStage() {
-  SavedMutations.swap(DAG.Mutations);
-  S.ErrorMargin = S.DefaultErrorMargin;
-  if (DAG.MinOccupancy > InitialOccupancy) {
-    for (unsigned IDX = 0; IDX < DAG.Pressure.size(); ++IDX)
-      DAG.RegionsWithMinOcc[IDX] =
-          DAG.Pressure[IDX].getOccupancy(DAG.ST) == DAG.MinOccupancy;
-
-    LLVM_DEBUG(dbgs() << StageID
-                      << " stage successfully increased occupancy to "
-                      << DAG.MinOccupancy << '\n');
-  }
-
-  GCNSchedStage::finalizeGCNSchedStage();
-}
-
-bool GCNSchedStage::initGCNRegion() {
-  // Check whether this new region is also a new block.
-  if (DAG.RegionBegin->getParent() != CurrentMBB)
-    setupNewBlock();
-
-  unsigned NumRegionInstrs = std::distance(DAG.begin(), DAG.end());
-  DAG.enterRegion(CurrentMBB, DAG.begin(), DAG.end(), NumRegionInstrs);
-
-  // Skip empty scheduling regions (0 or 1 schedulable instructions).
-  if (DAG.begin() == DAG.end() || DAG.begin() == std::prev(DAG.end()))
-    return false;
-
-  LLVM_DEBUG(dbgs() << "********** MI Scheduling **********\n");
-  LLVM_DEBUG(dbgs() << MF.getName() << ":" << printMBBReference(*CurrentMBB)
-                    << " " << CurrentMBB->getName()
-                    << "\n  From: " << *DAG.begin() << "    To: ";
-             if (DAG.RegionEnd != CurrentMBB->end()) dbgs() << *DAG.RegionEnd;
-             else dbgs() << "End";
-             dbgs() << " RegionInstrs: " << NumRegionInstrs << '\n');
-
-  // Save original instruction order before scheduling for possible revert.
-  Unsched.clear();
-  Unsched.reserve(DAG.NumRegionInstrs);
-  for (auto &I : DAG)
-    Unsched.push_back(&I);
-
-  PressureBefore = DAG.Pressure[RegionIdx];
-
-  LLVM_DEBUG(
-      dbgs() << "Pressure before scheduling:\nRegion live-ins:";
-      GCNRPTracker::printLiveRegs(dbgs(), DAG.LiveIns[RegionIdx], DAG.MRI);
-      dbgs() << "Region live-in pressure:  ";
-      llvm::getRegPressure(DAG.MRI, DAG.LiveIns[RegionIdx]).print(dbgs());
-      dbgs() << "Region register pressure: "; PressureBefore.print(dbgs()));
-
-  S.HasHighPressure = false;
-
   return true;
 }
 
@@ -910,6 +696,10 @@
   // reason that the original schedule is better.
   checkScheduling();
 
+  if (DAG.RegionsWithIGLPInstrs[RegionIdx] &&
+      StageID != GCNSchedStageID::UnclusteredHighRPReschedule)
+    SavedMutations.swap(DAG.Mutations);
+
   DAG.exitRegion();
   RegionIdx++;
 }
@@ -920,7 +710,6 @@
   LLVM_DEBUG(dbgs() << "Pressure after scheduling: ";
              PressureAfter.print(dbgs()));
 
->>>>>>> cada7757
   if (PressureAfter.getSGPRNum() <= S.SGPRCriticalLimit &&
       PressureAfter.getVGPRNum(ST.hasGFX90AInsts()) <= S.VGPRCriticalLimit) {
     DAG.Pressure[RegionIdx] = PressureAfter;
@@ -969,10 +758,7 @@
       PressureAfter.getSGPRNum() > MaxSGPRs) {
     DAG.RescheduleRegions[RegionIdx] = true;
     DAG.RegionsWithHighRP[RegionIdx] = true;
-<<<<<<< HEAD
-=======
     DAG.RegionsWithExcessRP[RegionIdx] = true;
->>>>>>> cada7757
   }
 
   // Revert if this region's schedule would cause a drop in occupancy or
@@ -1000,23 +786,6 @@
   if (mayCauseSpilling(WavesAfter))
     return true;
 
-<<<<<<< HEAD
-  assert(nextStage(StageID) == GCNSchedStageID::UnclusteredReschedule);
-  // Don't reschedule the region in the next stage if it doesn't have clusters.
-  if (!DAG.RegionsWithClusters[RegionIdx])
-    DAG.RescheduleRegions[RegionIdx] = false;
-
-  return false;
-}
-
-bool UnclusteredRescheduleStage::shouldRevertScheduling(unsigned WavesAfter) {
-  if (GCNSchedStage::shouldRevertScheduling(WavesAfter))
-    return true;
-
-  // If RP is not reduced in the unclustred reschedule stage, revert to the old
-  // schedule.
-  if (!PressureAfter.less(ST, PressureBefore)) {
-=======
   return false;
 }
 
@@ -1026,7 +795,6 @@
   if ((WavesAfter <= PressureBefore.getOccupancy(ST) &&
        mayCauseSpilling(WavesAfter)) ||
       GCNSchedStage::shouldRevertScheduling(WavesAfter)) {
->>>>>>> cada7757
     LLVM_DEBUG(dbgs() << "Unclustered reschedule did not help.\n");
     return true;
   }
@@ -1057,11 +825,7 @@
 bool GCNSchedStage::mayCauseSpilling(unsigned WavesAfter) {
   if (WavesAfter <= MFI.getMinWavesPerEU() &&
       !PressureAfter.less(ST, PressureBefore) &&
-<<<<<<< HEAD
-      DAG.RescheduleRegions[RegionIdx]) {
-=======
       DAG.RegionsWithExcessRP[RegionIdx]) {
->>>>>>> cada7757
     LLVM_DEBUG(dbgs() << "New pressure will result in more spilling.\n");
     return true;
   }
@@ -1074,19 +838,13 @@
       PressureBefore.getOccupancy(ST) == DAG.MinOccupancy;
   LLVM_DEBUG(dbgs() << "Attempting to revert scheduling.\n");
   DAG.RescheduleRegions[RegionIdx] =
-<<<<<<< HEAD
-      DAG.RegionsWithClusters[RegionIdx] ||
-      (nextStage(StageID)) != GCNSchedStageID::UnclusteredReschedule;
-=======
       (nextStage(StageID)) != GCNSchedStageID::UnclusteredHighRPReschedule;
->>>>>>> cada7757
   DAG.RegionEnd = DAG.RegionBegin;
   int SkippedDebugInstr = 0;
   for (MachineInstr *MI : Unsched) {
     if (MI->isDebugInstr()) {
       ++SkippedDebugInstr;
       continue;
-<<<<<<< HEAD
     }
 
     if (MI->getIterator() != DAG.RegionEnd) {
@@ -1140,61 +898,6 @@
   // RegionBegin and RegionEnd if needed.
   DAG.placeDebugValues();
 
-=======
-    }
-
-    if (MI->getIterator() != DAG.RegionEnd) {
-      DAG.BB->remove(MI);
-      DAG.BB->insert(DAG.RegionEnd, MI);
-      if (!MI->isDebugInstr())
-        DAG.LIS->handleMove(*MI, true);
-    }
-
-    // Reset read-undef flags and update them later.
-    for (auto &Op : MI->operands())
-      if (Op.isReg() && Op.isDef())
-        Op.setIsUndef(false);
-    RegisterOperands RegOpers;
-    RegOpers.collect(*MI, *DAG.TRI, DAG.MRI, DAG.ShouldTrackLaneMasks, false);
-    if (!MI->isDebugInstr()) {
-      if (DAG.ShouldTrackLaneMasks) {
-        // Adjust liveness and add missing dead+read-undef flags.
-        SlotIndex SlotIdx = DAG.LIS->getInstructionIndex(*MI).getRegSlot();
-        RegOpers.adjustLaneLiveness(*DAG.LIS, DAG.MRI, SlotIdx, MI);
-      } else {
-        // Adjust for missing dead-def flags.
-        RegOpers.detectDeadDefs(*MI, *DAG.LIS);
-      }
-    }
-    DAG.RegionEnd = MI->getIterator();
-    ++DAG.RegionEnd;
-    LLVM_DEBUG(dbgs() << "Scheduling " << *MI);
-  }
-
-  // After reverting schedule, debug instrs will now be at the end of the block
-  // and RegionEnd will point to the first debug instr. Increment RegionEnd
-  // pass debug instrs to the actual end of the scheduling region.
-  while (SkippedDebugInstr-- > 0)
-    ++DAG.RegionEnd;
-
-  // If Unsched.front() instruction is a debug instruction, this will actually
-  // shrink the region since we moved all debug instructions to the end of the
-  // block. Find the first instruction that is not a debug instruction.
-  DAG.RegionBegin = Unsched.front()->getIterator();
-  if (DAG.RegionBegin->isDebugInstr()) {
-    for (MachineInstr *MI : Unsched) {
-      if (MI->isDebugInstr())
-        continue;
-      DAG.RegionBegin = MI->getIterator();
-      break;
-    }
-  }
-
-  // Then move the debug instructions back into their correct place and set
-  // RegionBegin and RegionEnd if needed.
-  DAG.placeDebugValues();
-
->>>>>>> cada7757
   DAG.Regions[RegionIdx] = std::make_pair(DAG.RegionBegin, DAG.RegionEnd);
 }
 
