//===----------------------- SIFrameLowering.cpp --------------------------===//
//
// Part of the LLVM Project, under the Apache License v2.0 with LLVM Exceptions.
// See https://llvm.org/LICENSE.txt for license information.
// SPDX-License-Identifier: Apache-2.0 WITH LLVM-exception
//
//==-----------------------------------------------------------------------===//

#include "SIFrameLowering.h"
#include "AMDGPU.h"
#include "GCNSubtarget.h"
#include "MCTargetDesc/AMDGPUMCTargetDesc.h"
#include "SIMachineFunctionInfo.h"
#include "llvm/CodeGen/LivePhysRegs.h"
#include "llvm/CodeGen/MachineFrameInfo.h"
#include "llvm/CodeGen/MachineModuleInfo.h"
#include "llvm/CodeGen/RegisterScavenging.h"
#include "llvm/Support/LEB128.h"
#include "llvm/Target/TargetMachine.h"

using namespace llvm;

#define DEBUG_TYPE "frame-info"

// Find a scratch register that we can use in the prologue. We avoid using
// callee-save registers since they may appear to be free when this is called
// from canUseAsPrologue (during shrink wrapping), but then no longer be free
// when this is called from emitPrologue.
static MCRegister findScratchNonCalleeSaveRegister(MachineRegisterInfo &MRI,
                                                   LivePhysRegs &LiveRegs,
                                                   const TargetRegisterClass &RC,
                                                   bool Unused = false) {
  // Mark callee saved registers as used so we will not choose them.
  const MCPhysReg *CSRegs = MRI.getCalleeSavedRegs();
  for (unsigned i = 0; CSRegs[i]; ++i)
    LiveRegs.addReg(CSRegs[i]);

  if (Unused) {
    // We are looking for a register that can be used throughout the entire
    // function, so any use is unacceptable.
    for (MCRegister Reg : RC) {
      if (!MRI.isPhysRegUsed(Reg) && LiveRegs.available(MRI, Reg))
        return Reg;
    }
  } else {
    for (MCRegister Reg : RC) {
      if (LiveRegs.available(MRI, Reg))
        return Reg;
    }
  }

  return MCRegister();
}

static void getVGPRSpillLaneOrTempRegister(MachineFunction &MF,
                                           LivePhysRegs &LiveRegs,
                                           Register &TempSGPR,
                                           Optional<int> &FrameIndex,
                                           bool IsFP) {
  SIMachineFunctionInfo *MFI = MF.getInfo<SIMachineFunctionInfo>();
  MachineFrameInfo &FrameInfo = MF.getFrameInfo();

  const GCNSubtarget &ST = MF.getSubtarget<GCNSubtarget>();
  const SIRegisterInfo *TRI = ST.getRegisterInfo();

  // We need to save and restore the current FP/BP.

  // 1: If there is already a VGPR with free lanes, use it. We
  // may already have to pay the penalty for spilling a CSR VGPR.
  if (MFI->haveFreeLanesForSGPRSpill(MF, 1)) {
    int NewFI = FrameInfo.CreateStackObject(4, Align(4), true, nullptr,
                                            TargetStackID::SGPRSpill);

    if (!MFI->allocateSGPRSpillToVGPR(MF, NewFI))
      llvm_unreachable("allocate SGPR spill should have worked");

    FrameIndex = NewFI;

    LLVM_DEBUG(auto Spill = MFI->getSGPRToVGPRSpills(NewFI).front();
               dbgs() << "Spilling " << (IsFP ? "FP" : "BP") << " to  "
                      << printReg(Spill.VGPR, TRI) << ':' << Spill.Lane
                      << '\n');
    return;
  }

  // 2: Next, try to save the FP/BP in an unused SGPR.
  TempSGPR = findScratchNonCalleeSaveRegister(
      MF.getRegInfo(), LiveRegs, AMDGPU::SReg_32_XM0_XEXECRegClass, true);

  if (!TempSGPR) {
    int NewFI = FrameInfo.CreateStackObject(4, Align(4), true, nullptr,
                                            TargetStackID::SGPRSpill);

    if (TRI->spillSGPRToVGPR() && MFI->allocateSGPRSpillToVGPR(MF, NewFI)) {
      // 3: There's no free lane to spill, and no free register to save FP/BP,
      // so we're forced to spill another VGPR to use for the spill.
      FrameIndex = NewFI;

      LLVM_DEBUG(
          auto Spill = MFI->getSGPRToVGPRSpills(NewFI).front();
          dbgs() << (IsFP ? "FP" : "BP") << " requires fallback spill to "
                 << printReg(Spill.VGPR, TRI) << ':' << Spill.Lane << '\n';);
    } else {
      // Remove dead <NewFI> index
      MF.getFrameInfo().RemoveStackObject(NewFI);
      // 4: If all else fails, spill the FP/BP to memory.
      FrameIndex = FrameInfo.CreateSpillStackObject(4, Align(4));
      LLVM_DEBUG(dbgs() << "Reserved FI " << FrameIndex << " for spilling "
                        << (IsFP ? "FP" : "BP") << '\n');
    }
  } else {
    LLVM_DEBUG(dbgs() << "Saving " << (IsFP ? "FP" : "BP") << " with copy to "
                      << printReg(TempSGPR, TRI) << '\n');
  }
}

// We need to specially emit stack operations here because a different frame
// register is used than in the rest of the function, as getFrameRegister would
// use.
static void buildPrologSpill(const GCNSubtarget &ST, LivePhysRegs &LiveRegs,
                             MachineBasicBlock &MBB,
                             MachineBasicBlock::iterator I,
                             const SIInstrInfo *TII, Register SpillReg,
                             Register ScratchRsrcReg, Register SPReg, int FI,
                             int DwordOff) {
  MachineFunction *MF = MBB.getParent();
  MachineFrameInfo &MFI = MF->getFrameInfo();

  int64_t Offset = MFI.getObjectOffset(FI) + DwordOff;

  MachineMemOperand *MMO = MF->getMachineMemOperand(
      MachinePointerInfo::getFixedStack(*MF, FI), MachineMemOperand::MOStore, 4,
      MFI.getObjectAlign(FI));

  if (ST.enableFlatScratch()) {
    if (TII->isLegalFLATOffset(Offset, AMDGPUAS::PRIVATE_ADDRESS, true)) {
      BuildMI(MBB, I, DebugLoc(), TII->get(AMDGPU::SCRATCH_STORE_DWORD_SADDR))
        .addReg(SpillReg, RegState::Kill)
        .addReg(SPReg)
        .addImm(Offset)
        .addImm(0) // cpol
        .addMemOperand(MMO);
      return;
    }
  } else if (SIInstrInfo::isLegalMUBUFImmOffset(Offset)) {
    BuildMI(MBB, I, DebugLoc(), TII->get(AMDGPU::BUFFER_STORE_DWORD_OFFSET))
      .addReg(SpillReg, RegState::Kill)
      .addReg(ScratchRsrcReg)
      .addReg(SPReg)
      .addImm(Offset)
      .addImm(0) // cpol
      .addImm(0) // tfe
      .addImm(0) // swz
      .addMemOperand(MMO);
    return;
  }

  // Don't clobber the TmpVGPR if we also need a scratch reg for the stack
  // offset in the spill.
  LiveRegs.addReg(SpillReg);

  if (ST.enableFlatScratch()) {
    MCPhysReg OffsetReg = findScratchNonCalleeSaveRegister(
      MF->getRegInfo(), LiveRegs, AMDGPU::SReg_32_XM0RegClass);

    bool HasOffsetReg = OffsetReg;
    if (!HasOffsetReg) {
      // No free register, use stack pointer and restore afterwards.
      OffsetReg = SPReg;
    }

    BuildMI(MBB, I, DebugLoc(), TII->get(AMDGPU::S_ADD_U32), OffsetReg)
      .addReg(SPReg)
      .addImm(Offset);

    BuildMI(MBB, I, DebugLoc(), TII->get(AMDGPU::SCRATCH_STORE_DWORD_SADDR))
        .addReg(SpillReg, RegState::Kill)
        .addReg(OffsetReg, HasOffsetReg ? RegState::Kill : 0)
        .addImm(0) // offset
        .addImm(0) // cpol
        .addMemOperand(MMO);

    if (!HasOffsetReg) {
      BuildMI(MBB, I, DebugLoc(), TII->get(AMDGPU::S_SUB_U32), OffsetReg)
          .addReg(SPReg)
          .addImm(Offset);
    }
  } else {
    MCPhysReg OffsetReg = findScratchNonCalleeSaveRegister(
      MF->getRegInfo(), LiveRegs, AMDGPU::VGPR_32RegClass);

    if (OffsetReg) {
      BuildMI(MBB, I, DebugLoc(), TII->get(AMDGPU::V_MOV_B32_e32), OffsetReg)
          .addImm(Offset);

      BuildMI(MBB, I, DebugLoc(), TII->get(AMDGPU::BUFFER_STORE_DWORD_OFFEN))
          .addReg(SpillReg, RegState::Kill)
          .addReg(OffsetReg, RegState::Kill)
          .addReg(ScratchRsrcReg)
          .addReg(SPReg)
          .addImm(0) // offset
          .addImm(0) // cpol
          .addImm(0) // tfe
          .addImm(0) // swz
          .addMemOperand(MMO);
    } else {
      // No free register, use stack pointer and restore afterwards.
      BuildMI(MBB, I, DebugLoc(), TII->get(AMDGPU::S_ADD_U32), SPReg)
          .addReg(SPReg)
          .addImm(Offset);

      BuildMI(MBB, I, DebugLoc(), TII->get(AMDGPU::BUFFER_STORE_DWORD_OFFSET))
          .addReg(SpillReg, RegState::Kill)
          .addReg(ScratchRsrcReg)
          .addReg(SPReg)
          .addImm(0) // offset
          .addImm(0) // cpol
          .addImm(0) // tfe
          .addImm(0) // swz
          .addMemOperand(MMO);

      BuildMI(MBB, I, DebugLoc(), TII->get(AMDGPU::S_SUB_U32), SPReg)
          .addReg(SPReg)
          .addImm(Offset);
    }
  }

  LiveRegs.removeReg(SpillReg);
}

static void buildEpilogReload(const GCNSubtarget &ST, LivePhysRegs &LiveRegs,
                              MachineBasicBlock &MBB,
                              MachineBasicBlock::iterator I,
                              const SIInstrInfo *TII, Register SpillReg,
                              Register ScratchRsrcReg, Register SPReg, int FI) {
  MachineFunction *MF = MBB.getParent();
  MachineFrameInfo &MFI = MF->getFrameInfo();
  int64_t Offset = MFI.getObjectOffset(FI);

  MachineMemOperand *MMO = MF->getMachineMemOperand(
      MachinePointerInfo::getFixedStack(*MF, FI), MachineMemOperand::MOLoad, 4,
      MFI.getObjectAlign(FI));

  if (ST.enableFlatScratch()) {
    if (TII->isLegalFLATOffset(Offset, AMDGPUAS::PRIVATE_ADDRESS, true)) {
      BuildMI(MBB, I, DebugLoc(),
              TII->get(AMDGPU::SCRATCH_LOAD_DWORD_SADDR), SpillReg)
        .addReg(SPReg)
        .addImm(Offset)
        .addImm(0) // cpol
        .addMemOperand(MMO);
      return;
    }
    MCPhysReg OffsetReg = findScratchNonCalleeSaveRegister(
      MF->getRegInfo(), LiveRegs, AMDGPU::SReg_32_XM0RegClass);
    if (!OffsetReg)
      report_fatal_error("failed to find free scratch register");

    BuildMI(MBB, I, DebugLoc(), TII->get(AMDGPU::S_ADD_U32), OffsetReg)
        .addReg(SPReg)
        .addImm(Offset);
    BuildMI(MBB, I, DebugLoc(), TII->get(AMDGPU::SCRATCH_LOAD_DWORD_SADDR),
            SpillReg)
        .addReg(OffsetReg, RegState::Kill)
        .addImm(0)
        .addImm(0) // cpol
        .addMemOperand(MMO);
    return;
  }

  if (SIInstrInfo::isLegalMUBUFImmOffset(Offset)) {
    BuildMI(MBB, I, DebugLoc(),
            TII->get(AMDGPU::BUFFER_LOAD_DWORD_OFFSET), SpillReg)
      .addReg(ScratchRsrcReg)
      .addReg(SPReg)
      .addImm(Offset)
      .addImm(0) // cpol
      .addImm(0) // tfe
      .addImm(0) // swz
      .addMemOperand(MMO);
    return;
  }

  MCPhysReg OffsetReg = findScratchNonCalleeSaveRegister(
    MF->getRegInfo(), LiveRegs, AMDGPU::VGPR_32RegClass);
  if (!OffsetReg)
    report_fatal_error("failed to find free scratch register");

  BuildMI(MBB, I, DebugLoc(), TII->get(AMDGPU::V_MOV_B32_e32), OffsetReg)
    .addImm(Offset);

  BuildMI(MBB, I, DebugLoc(),
          TII->get(AMDGPU::BUFFER_LOAD_DWORD_OFFEN), SpillReg)
    .addReg(OffsetReg, RegState::Kill)
    .addReg(ScratchRsrcReg)
    .addReg(SPReg)
    .addImm(0)
    .addImm(0) // cpol
    .addImm(0) // tfe
    .addImm(0) // swz
    .addMemOperand(MMO);
}

static void buildGitPtr(MachineBasicBlock &MBB, MachineBasicBlock::iterator I,
                        const DebugLoc &DL, const SIInstrInfo *TII,
                        Register TargetReg) {
  MachineFunction *MF = MBB.getParent();
  const SIMachineFunctionInfo *MFI = MF->getInfo<SIMachineFunctionInfo>();
  const SIRegisterInfo *TRI = &TII->getRegisterInfo();
  const MCInstrDesc &SMovB32 = TII->get(AMDGPU::S_MOV_B32);
  Register TargetLo = TRI->getSubReg(TargetReg, AMDGPU::sub0);
  Register TargetHi = TRI->getSubReg(TargetReg, AMDGPU::sub1);

  if (MFI->getGITPtrHigh() != 0xffffffff) {
    BuildMI(MBB, I, DL, SMovB32, TargetHi)
        .addImm(MFI->getGITPtrHigh())
        .addReg(TargetReg, RegState::ImplicitDefine);
  } else {
    const MCInstrDesc &GetPC64 = TII->get(AMDGPU::S_GETPC_B64);
    BuildMI(MBB, I, DL, GetPC64, TargetReg);
  }
  Register GitPtrLo = MFI->getGITPtrLoReg(*MF);
  MF->getRegInfo().addLiveIn(GitPtrLo);
  MBB.addLiveIn(GitPtrLo);
  BuildMI(MBB, I, DL, SMovB32, TargetLo)
    .addReg(GitPtrLo);
}

// Emit flat scratch setup code, assuming `MFI->hasFlatScratchInit()`
void SIFrameLowering::emitEntryFunctionFlatScratchInit(
    MachineFunction &MF, MachineBasicBlock &MBB, MachineBasicBlock::iterator I,
    const DebugLoc &DL, Register ScratchWaveOffsetReg) const {
  const GCNSubtarget &ST = MF.getSubtarget<GCNSubtarget>();
  const SIInstrInfo *TII = ST.getInstrInfo();
  const SIRegisterInfo *TRI = &TII->getRegisterInfo();
  const SIMachineFunctionInfo *MFI = MF.getInfo<SIMachineFunctionInfo>();

  // We don't need this if we only have spills since there is no user facing
  // scratch.

  // TODO: If we know we don't have flat instructions earlier, we can omit
  // this from the input registers.
  //
  // TODO: We only need to know if we access scratch space through a flat
  // pointer. Because we only detect if flat instructions are used at all,
  // this will be used more often than necessary on VI.

  Register FlatScrInitLo;
  Register FlatScrInitHi;

  if (ST.isAmdPalOS()) {
    // Extract the scratch offset from the descriptor in the GIT
    LivePhysRegs LiveRegs;
    LiveRegs.init(*TRI);
    LiveRegs.addLiveIns(MBB);

    // Find unused reg to load flat scratch init into
    MachineRegisterInfo &MRI = MF.getRegInfo();
    Register FlatScrInit = AMDGPU::NoRegister;
    ArrayRef<MCPhysReg> AllSGPR64s = TRI->getAllSGPR64(MF);
    unsigned NumPreloaded = (MFI->getNumPreloadedSGPRs() + 1) / 2;
    AllSGPR64s = AllSGPR64s.slice(
        std::min(static_cast<unsigned>(AllSGPR64s.size()), NumPreloaded));
    Register GITPtrLoReg = MFI->getGITPtrLoReg(MF);
    for (MCPhysReg Reg : AllSGPR64s) {
      if (LiveRegs.available(MRI, Reg) && MRI.isAllocatable(Reg) &&
          !TRI->isSubRegisterEq(Reg, GITPtrLoReg)) {
        FlatScrInit = Reg;
        break;
      }
    }
    assert(FlatScrInit && "Failed to find free register for scratch init");

    FlatScrInitLo = TRI->getSubReg(FlatScrInit, AMDGPU::sub0);
    FlatScrInitHi = TRI->getSubReg(FlatScrInit, AMDGPU::sub1);

    buildGitPtr(MBB, I, DL, TII, FlatScrInit);

    // We now have the GIT ptr - now get the scratch descriptor from the entry
    // at offset 0 (or offset 16 for a compute shader).
    MachinePointerInfo PtrInfo(AMDGPUAS::CONSTANT_ADDRESS);
    const MCInstrDesc &LoadDwordX2 = TII->get(AMDGPU::S_LOAD_DWORDX2_IMM);
    auto *MMO = MF.getMachineMemOperand(
        PtrInfo,
        MachineMemOperand::MOLoad | MachineMemOperand::MOInvariant |
            MachineMemOperand::MODereferenceable,
        8, Align(4));
    unsigned Offset =
        MF.getFunction().getCallingConv() == CallingConv::AMDGPU_CS ? 16 : 0;
    const GCNSubtarget &Subtarget = MF.getSubtarget<GCNSubtarget>();
    unsigned EncodedOffset = AMDGPU::convertSMRDOffsetUnits(Subtarget, Offset);
    BuildMI(MBB, I, DL, LoadDwordX2, FlatScrInit)
        .addReg(FlatScrInit)
        .addImm(EncodedOffset) // offset
        .addImm(0)             // cpol
        .addMemOperand(MMO);

    // Mask the offset in [47:0] of the descriptor
    const MCInstrDesc &SAndB32 = TII->get(AMDGPU::S_AND_B32);
    BuildMI(MBB, I, DL, SAndB32, FlatScrInitHi)
        .addReg(FlatScrInitHi)
        .addImm(0xffff);
  } else {
    Register FlatScratchInitReg =
        MFI->getPreloadedReg(AMDGPUFunctionArgInfo::FLAT_SCRATCH_INIT);
    assert(FlatScratchInitReg);

    MachineRegisterInfo &MRI = MF.getRegInfo();
    MRI.addLiveIn(FlatScratchInitReg);
    MBB.addLiveIn(FlatScratchInitReg);

    FlatScrInitLo = TRI->getSubReg(FlatScratchInitReg, AMDGPU::sub0);
    FlatScrInitHi = TRI->getSubReg(FlatScratchInitReg, AMDGPU::sub1);
  }

  // Do a 64-bit pointer add.
  if (ST.flatScratchIsPointer()) {
    if (ST.getGeneration() >= AMDGPUSubtarget::GFX10) {
      BuildMI(MBB, I, DL, TII->get(AMDGPU::S_ADD_U32), FlatScrInitLo)
        .addReg(FlatScrInitLo)
        .addReg(ScratchWaveOffsetReg);
      BuildMI(MBB, I, DL, TII->get(AMDGPU::S_ADDC_U32), FlatScrInitHi)
        .addReg(FlatScrInitHi)
        .addImm(0);
      BuildMI(MBB, I, DL, TII->get(AMDGPU::S_SETREG_B32)).
        addReg(FlatScrInitLo).
        addImm(int16_t(AMDGPU::Hwreg::ID_FLAT_SCR_LO |
                       (31 << AMDGPU::Hwreg::WIDTH_M1_SHIFT_)));
      BuildMI(MBB, I, DL, TII->get(AMDGPU::S_SETREG_B32)).
        addReg(FlatScrInitHi).
        addImm(int16_t(AMDGPU::Hwreg::ID_FLAT_SCR_HI |
                       (31 << AMDGPU::Hwreg::WIDTH_M1_SHIFT_)));
      return;
    }

    // For GFX9.
    BuildMI(MBB, I, DL, TII->get(AMDGPU::S_ADD_U32), AMDGPU::FLAT_SCR_LO)
      .addReg(FlatScrInitLo)
      .addReg(ScratchWaveOffsetReg);
    BuildMI(MBB, I, DL, TII->get(AMDGPU::S_ADDC_U32), AMDGPU::FLAT_SCR_HI)
      .addReg(FlatScrInitHi)
      .addImm(0);

    return;
  }

  assert(ST.getGeneration() < AMDGPUSubtarget::GFX9);

  // Copy the size in bytes.
  BuildMI(MBB, I, DL, TII->get(AMDGPU::COPY), AMDGPU::FLAT_SCR_LO)
    .addReg(FlatScrInitHi, RegState::Kill);

  // Add wave offset in bytes to private base offset.
  // See comment in AMDKernelCodeT.h for enable_sgpr_flat_scratch_init.
  BuildMI(MBB, I, DL, TII->get(AMDGPU::S_ADD_U32), FlatScrInitLo)
    .addReg(FlatScrInitLo)
    .addReg(ScratchWaveOffsetReg);

  // Convert offset to 256-byte units.
  BuildMI(MBB, I, DL, TII->get(AMDGPU::S_LSHR_B32), AMDGPU::FLAT_SCR_HI)
    .addReg(FlatScrInitLo, RegState::Kill)
    .addImm(8);
}

// Note SGPRSpill stack IDs should only be used for SGPR spilling to VGPRs, not
// memory. They should have been removed by now, except CFI Saved Reg spills.
static bool allStackObjectsAreDead(const MachineFunction &MF) {
  const MachineFrameInfo &MFI = MF.getFrameInfo();
  const GCNSubtarget &ST = MF.getSubtarget<GCNSubtarget>();
  const SIRegisterInfo *TRI = ST.getRegisterInfo();
  const SIMachineFunctionInfo *FuncInfo = MF.getInfo<SIMachineFunctionInfo>();
  for (int I = MFI.getObjectIndexBegin(), E = MFI.getObjectIndexEnd();
       I != E; ++I) {
    if (!MFI.isDeadObjectIndex(I)) {
      // determineCalleeSaves() might have added the SGPRSpill stack IDs for
      // CFI saves into scratch VGPR, ignore them
      if (MFI.getStackID(I) == TargetStackID::SGPRSpill &&
          TRI->isCFISavedRegsSpillEnabled() &&
          (I == FuncInfo->ReturnAddressSaveIndex ||
           I == FuncInfo->EXECSaveIndex)) {
        continue;
      }
      return false;
    }
  }

  return true;
}

// Shift down registers reserved for the scratch RSRC.
Register SIFrameLowering::getEntryFunctionReservedScratchRsrcReg(
    MachineFunction &MF) const {

  const GCNSubtarget &ST = MF.getSubtarget<GCNSubtarget>();
  const SIInstrInfo *TII = ST.getInstrInfo();
  const SIRegisterInfo *TRI = &TII->getRegisterInfo();
  MachineRegisterInfo &MRI = MF.getRegInfo();
  SIMachineFunctionInfo *MFI = MF.getInfo<SIMachineFunctionInfo>();

  assert(MFI->isEntryFunction());

  Register ScratchRsrcReg = MFI->getScratchRSrcReg();

  if (!ScratchRsrcReg ||
      (!MRI.isPhysRegUsed(ScratchRsrcReg) && allStackObjectsAreDead(MF)))
    return Register();

  if (ST.hasSGPRInitBug() ||
      ScratchRsrcReg != TRI->reservedPrivateSegmentBufferReg(MF))
    return ScratchRsrcReg;

  // We reserved the last registers for this. Shift it down to the end of those
  // which were actually used.
  //
  // FIXME: It might be safer to use a pseudoregister before replacement.

  // FIXME: We should be able to eliminate unused input registers. We only
  // cannot do this for the resources required for scratch access. For now we
  // skip over user SGPRs and may leave unused holes.

  unsigned NumPreloaded = (MFI->getNumPreloadedSGPRs() + 3) / 4;
  ArrayRef<MCPhysReg> AllSGPR128s = TRI->getAllSGPR128(MF);
  AllSGPR128s = AllSGPR128s.slice(std::min(static_cast<unsigned>(AllSGPR128s.size()), NumPreloaded));

  // Skip the last N reserved elements because they should have already been
  // reserved for VCC etc.
  Register GITPtrLoReg = MFI->getGITPtrLoReg(MF);
  for (MCPhysReg Reg : AllSGPR128s) {
    // Pick the first unallocated one. Make sure we don't clobber the other
    // reserved input we needed. Also for PAL, make sure we don't clobber
    // the GIT pointer passed in SGPR0 or SGPR8.
    if (!MRI.isPhysRegUsed(Reg) && MRI.isAllocatable(Reg) &&
        !TRI->isSubRegisterEq(Reg, GITPtrLoReg)) {
      MRI.replaceRegWith(ScratchRsrcReg, Reg);
      MFI->setScratchRSrcReg(Reg);
      return Reg;
    }
  }

  return ScratchRsrcReg;
}

static unsigned getScratchScaleFactor(const GCNSubtarget &ST) {
  return ST.enableFlatScratch() ? 1 : ST.getWavefrontSize();
}

void SIFrameLowering::emitEntryFunctionPrologue(MachineFunction &MF,
                                                MachineBasicBlock &MBB) const {
  assert(&MF.front() == &MBB && "Shrink-wrapping not yet supported");

  // FIXME: If we only have SGPR spills, we won't actually be using scratch
  // memory since these spill to VGPRs. We should be cleaning up these unused
  // SGPR spill frame indices somewhere.

  // FIXME: We still have implicit uses on SGPR spill instructions in case they
  // need to spill to vector memory. It's likely that will not happen, but at
  // this point it appears we need the setup. This part of the prolog should be
  // emitted after frame indices are eliminated.

  // FIXME: Remove all of the isPhysRegUsed checks

  SIMachineFunctionInfo *MFI = MF.getInfo<SIMachineFunctionInfo>();
  const GCNSubtarget &ST = MF.getSubtarget<GCNSubtarget>();
  const SIInstrInfo *TII = ST.getInstrInfo();
  const SIRegisterInfo *TRI = &TII->getRegisterInfo();
  MachineRegisterInfo &MRI = MF.getRegInfo();
  const Function &F = MF.getFunction();
  const MCRegisterInfo *MCRI = MF.getMMI().getContext().getRegisterInfo();

  assert(MFI->isEntryFunction());

  Register PreloadedScratchWaveOffsetReg = MFI->getPreloadedReg(
      AMDGPUFunctionArgInfo::PRIVATE_SEGMENT_WAVE_BYTE_OFFSET);
  // FIXME: Hack to not crash in situations which emitted an error.
  if (!PreloadedScratchWaveOffsetReg)
    return;

  // We need to do the replacement of the private segment buffer register even
  // if there are no stack objects. There could be stores to undef or a
  // constant without an associated object.
  //
  // This will return `Register()` in cases where there are no actual
  // uses of the SRSRC.
  Register ScratchRsrcReg;
  if (!ST.enableFlatScratch())
    ScratchRsrcReg = getEntryFunctionReservedScratchRsrcReg(MF);

  // Make the selected register live throughout the function.
  if (ScratchRsrcReg) {
    for (MachineBasicBlock &OtherBB : MF) {
      if (&OtherBB != &MBB) {
        OtherBB.addLiveIn(ScratchRsrcReg);
      }
    }
  }

  // Now that we have fixed the reserved SRSRC we need to locate the
  // (potentially) preloaded SRSRC.
  Register PreloadedScratchRsrcReg;
  if (ST.isAmdHsaOrMesa(F)) {
    PreloadedScratchRsrcReg =
        MFI->getPreloadedReg(AMDGPUFunctionArgInfo::PRIVATE_SEGMENT_BUFFER);
    if (ScratchRsrcReg && PreloadedScratchRsrcReg) {
      // We added live-ins during argument lowering, but since they were not
      // used they were deleted. We're adding the uses now, so add them back.
      MRI.addLiveIn(PreloadedScratchRsrcReg);
      MBB.addLiveIn(PreloadedScratchRsrcReg);
    }
  }

  // Debug location must be unknown since the first debug location is used to
  // determine the end of the prologue.
  DebugLoc DL;
  MachineBasicBlock::iterator I = MBB.begin();

  // On entry the SP/FP are not set up, so we need to define the CFA in terms
  // of a literal location expression.
  static const char CFAEncodedInst[] = {
      dwarf::DW_CFA_def_cfa_expression,
      3, // length
      static_cast<char>(dwarf::DW_OP_lit0),
      static_cast<char>(
          dwarf::DW_OP_lit6), // DW_ASPACE_AMDGPU_private_wave FIXME:
                              // should be defined elsewhere
      static_cast<char>(dwarf::DW_OP_LLVM_form_aspace_address)};
  buildCFI(MBB, I, DL,
           MCCFIInstruction::createEscape(
               nullptr, StringRef(CFAEncodedInst, sizeof(CFAEncodedInst))));
  // Unwinding halts when the return address (PC) is undefined.
  buildCFI(MBB, I, DL,
           MCCFIInstruction::createUndefined(
               nullptr, MCRI->getDwarfRegNum(AMDGPU::PC_REG, false)));

  // We found the SRSRC first because it needs four registers and has an
  // alignment requirement. If the SRSRC that we found is clobbering with
  // the scratch wave offset, which may be in a fixed SGPR or a free SGPR
  // chosen by SITargetLowering::allocateSystemSGPRs, COPY the scratch
  // wave offset to a free SGPR.
  Register ScratchWaveOffsetReg;
  if (TRI->isSubRegisterEq(ScratchRsrcReg, PreloadedScratchWaveOffsetReg)) {
    ArrayRef<MCPhysReg> AllSGPRs = TRI->getAllSGPR32(MF);
    unsigned NumPreloaded = MFI->getNumPreloadedSGPRs();
    AllSGPRs = AllSGPRs.slice(
        std::min(static_cast<unsigned>(AllSGPRs.size()), NumPreloaded));
    Register GITPtrLoReg = MFI->getGITPtrLoReg(MF);
    for (MCPhysReg Reg : AllSGPRs) {
      if (!MRI.isPhysRegUsed(Reg) && MRI.isAllocatable(Reg) &&
          !TRI->isSubRegisterEq(ScratchRsrcReg, Reg) && GITPtrLoReg != Reg) {
        ScratchWaveOffsetReg = Reg;
        BuildMI(MBB, I, DL, TII->get(AMDGPU::COPY), ScratchWaveOffsetReg)
            .addReg(PreloadedScratchWaveOffsetReg, RegState::Kill);
        break;
      }
    }
  } else {
    ScratchWaveOffsetReg = PreloadedScratchWaveOffsetReg;
  }
  assert(ScratchWaveOffsetReg);

  if (requiresStackPointerReference(MF)) {
    Register SPReg = MFI->getStackPtrOffsetReg();
    assert(SPReg != AMDGPU::SP_REG);
    BuildMI(MBB, I, DL, TII->get(AMDGPU::S_MOV_B32), SPReg)
        .addImm(MF.getFrameInfo().getStackSize() * getScratchScaleFactor(ST));
  }

  if (hasFP(MF)) {
    Register FPReg = MFI->getFrameOffsetReg();
    assert(FPReg != AMDGPU::FP_REG);
    BuildMI(MBB, I, DL, TII->get(AMDGPU::S_MOV_B32), FPReg).addImm(0);
  }

  if (MFI->hasFlatScratchInit() || ScratchRsrcReg) {
    MRI.addLiveIn(PreloadedScratchWaveOffsetReg);
    MBB.addLiveIn(PreloadedScratchWaveOffsetReg);
  }

  if (MFI->hasFlatScratchInit()) {
    emitEntryFunctionFlatScratchInit(MF, MBB, I, DL, ScratchWaveOffsetReg);
  }

  if (ScratchRsrcReg) {
    emitEntryFunctionScratchRsrcRegSetup(MF, MBB, I, DL,
                                         PreloadedScratchRsrcReg,
                                         ScratchRsrcReg, ScratchWaveOffsetReg);
  }
}

// Emit scratch RSRC setup code, assuming `ScratchRsrcReg != AMDGPU::NoReg`
void SIFrameLowering::emitEntryFunctionScratchRsrcRegSetup(
    MachineFunction &MF, MachineBasicBlock &MBB, MachineBasicBlock::iterator I,
    const DebugLoc &DL, Register PreloadedScratchRsrcReg,
    Register ScratchRsrcReg, Register ScratchWaveOffsetReg) const {

  const GCNSubtarget &ST = MF.getSubtarget<GCNSubtarget>();
  const SIInstrInfo *TII = ST.getInstrInfo();
  const SIRegisterInfo *TRI = &TII->getRegisterInfo();
  const SIMachineFunctionInfo *MFI = MF.getInfo<SIMachineFunctionInfo>();
  const Function &Fn = MF.getFunction();

  if (ST.isAmdPalOS()) {
    // The pointer to the GIT is formed from the offset passed in and either
    // the amdgpu-git-ptr-high function attribute or the top part of the PC
    Register Rsrc01 = TRI->getSubReg(ScratchRsrcReg, AMDGPU::sub0_sub1);

    buildGitPtr(MBB, I, DL, TII, Rsrc01);

    // We now have the GIT ptr - now get the scratch descriptor from the entry
    // at offset 0 (or offset 16 for a compute shader).
    MachinePointerInfo PtrInfo(AMDGPUAS::CONSTANT_ADDRESS);
    const MCInstrDesc &LoadDwordX4 = TII->get(AMDGPU::S_LOAD_DWORDX4_IMM);
    auto MMO = MF.getMachineMemOperand(PtrInfo,
                                       MachineMemOperand::MOLoad |
                                           MachineMemOperand::MOInvariant |
                                           MachineMemOperand::MODereferenceable,
                                       16, Align(4));
    unsigned Offset = Fn.getCallingConv() == CallingConv::AMDGPU_CS ? 16 : 0;
    const GCNSubtarget &Subtarget = MF.getSubtarget<GCNSubtarget>();
    unsigned EncodedOffset = AMDGPU::convertSMRDOffsetUnits(Subtarget, Offset);
    BuildMI(MBB, I, DL, LoadDwordX4, ScratchRsrcReg)
      .addReg(Rsrc01)
      .addImm(EncodedOffset) // offset
      .addImm(0) // cpol
      .addReg(ScratchRsrcReg, RegState::ImplicitDefine)
      .addMemOperand(MMO);
  } else if (ST.isMesaGfxShader(Fn) || !PreloadedScratchRsrcReg) {
    assert(!ST.isAmdHsaOrMesa(Fn));
    const MCInstrDesc &SMovB32 = TII->get(AMDGPU::S_MOV_B32);

    Register Rsrc2 = TRI->getSubReg(ScratchRsrcReg, AMDGPU::sub2);
    Register Rsrc3 = TRI->getSubReg(ScratchRsrcReg, AMDGPU::sub3);

    // Use relocations to get the pointer, and setup the other bits manually.
    uint64_t Rsrc23 = TII->getScratchRsrcWords23();

    if (MFI->hasImplicitBufferPtr()) {
      Register Rsrc01 = TRI->getSubReg(ScratchRsrcReg, AMDGPU::sub0_sub1);

      if (AMDGPU::isCompute(MF.getFunction().getCallingConv())) {
        const MCInstrDesc &Mov64 = TII->get(AMDGPU::S_MOV_B64);

        BuildMI(MBB, I, DL, Mov64, Rsrc01)
          .addReg(MFI->getImplicitBufferPtrUserSGPR())
          .addReg(ScratchRsrcReg, RegState::ImplicitDefine);
      } else {
        const MCInstrDesc &LoadDwordX2 = TII->get(AMDGPU::S_LOAD_DWORDX2_IMM);

        MachinePointerInfo PtrInfo(AMDGPUAS::CONSTANT_ADDRESS);
        auto MMO = MF.getMachineMemOperand(
            PtrInfo,
            MachineMemOperand::MOLoad | MachineMemOperand::MOInvariant |
                MachineMemOperand::MODereferenceable,
            8, Align(4));
        BuildMI(MBB, I, DL, LoadDwordX2, Rsrc01)
          .addReg(MFI->getImplicitBufferPtrUserSGPR())
          .addImm(0) // offset
          .addImm(0) // cpol
          .addMemOperand(MMO)
          .addReg(ScratchRsrcReg, RegState::ImplicitDefine);

        MF.getRegInfo().addLiveIn(MFI->getImplicitBufferPtrUserSGPR());
        MBB.addLiveIn(MFI->getImplicitBufferPtrUserSGPR());
      }
    } else {
      Register Rsrc0 = TRI->getSubReg(ScratchRsrcReg, AMDGPU::sub0);
      Register Rsrc1 = TRI->getSubReg(ScratchRsrcReg, AMDGPU::sub1);

      BuildMI(MBB, I, DL, SMovB32, Rsrc0)
        .addExternalSymbol("SCRATCH_RSRC_DWORD0")
        .addReg(ScratchRsrcReg, RegState::ImplicitDefine);

      BuildMI(MBB, I, DL, SMovB32, Rsrc1)
        .addExternalSymbol("SCRATCH_RSRC_DWORD1")
        .addReg(ScratchRsrcReg, RegState::ImplicitDefine);

    }

    BuildMI(MBB, I, DL, SMovB32, Rsrc2)
      .addImm(Rsrc23 & 0xffffffff)
      .addReg(ScratchRsrcReg, RegState::ImplicitDefine);

    BuildMI(MBB, I, DL, SMovB32, Rsrc3)
      .addImm(Rsrc23 >> 32)
      .addReg(ScratchRsrcReg, RegState::ImplicitDefine);
  } else if (ST.isAmdHsaOrMesa(Fn)) {
    assert(PreloadedScratchRsrcReg);

    if (ScratchRsrcReg != PreloadedScratchRsrcReg) {
      BuildMI(MBB, I, DL, TII->get(AMDGPU::COPY), ScratchRsrcReg)
          .addReg(PreloadedScratchRsrcReg, RegState::Kill);
    }
  }

  // Add the scratch wave offset into the scratch RSRC.
  //
  // We only want to update the first 48 bits, which is the base address
  // pointer, without touching the adjacent 16 bits of flags. We know this add
  // cannot carry-out from bit 47, otherwise the scratch allocation would be
  // impossible to fit in the 48-bit global address space.
  //
  // TODO: Evaluate if it is better to just construct an SRD using the flat
  // scratch init and some constants rather than update the one we are passed.
  Register ScratchRsrcSub0 = TRI->getSubReg(ScratchRsrcReg, AMDGPU::sub0);
  Register ScratchRsrcSub1 = TRI->getSubReg(ScratchRsrcReg, AMDGPU::sub1);

  // We cannot Kill ScratchWaveOffsetReg here because we allow it to be used in
  // the kernel body via inreg arguments.
  BuildMI(MBB, I, DL, TII->get(AMDGPU::S_ADD_U32), ScratchRsrcSub0)
      .addReg(ScratchRsrcSub0)
      .addReg(ScratchWaveOffsetReg)
      .addReg(ScratchRsrcReg, RegState::ImplicitDefine);
  BuildMI(MBB, I, DL, TII->get(AMDGPU::S_ADDC_U32), ScratchRsrcSub1)
      .addReg(ScratchRsrcSub1)
      .addImm(0)
      .addReg(ScratchRsrcReg, RegState::ImplicitDefine);
}

bool SIFrameLowering::isSupportedStackID(TargetStackID::Value ID) const {
  switch (ID) {
  case TargetStackID::Default:
  case TargetStackID::NoAlloc:
  case TargetStackID::SGPRSpill:
    return true;
  case TargetStackID::ScalableVector:
    return false;
  }
  llvm_unreachable("Invalid TargetStackID::Value");
}

void SIFrameLowering::emitPrologueEntryCFI(MachineBasicBlock &MBB,
                                           MachineBasicBlock::iterator MBBI,
                                           const DebugLoc &DL) const {
  const MachineFunction &MF = *MBB.getParent();
  const MachineRegisterInfo &MRI = MF.getRegInfo();
  const MCRegisterInfo *MCRI = MF.getMMI().getContext().getRegisterInfo();
  const GCNSubtarget &ST = MF.getSubtarget<GCNSubtarget>();
  const SIRegisterInfo &TRI = ST.getInstrInfo()->getRegisterInfo();
  Register StackPtrReg =
      MF.getInfo<SIMachineFunctionInfo>()->getStackPtrOffsetReg();

  // DW_ASPACE_AMDGPU_private_wave FIXME: should be defined elsewhere
  buildCFI(MBB, MBBI, DL,
           MCCFIInstruction::createLLVMDefAspaceCfa(
               nullptr, MCRI->getDwarfRegNum(StackPtrReg, false), 0, 6));

  static const char PCEncodedInst[] = {
      dwarf::DW_CFA_expression,
      16, // PC 64
      8,  // length
      static_cast<char>(dwarf::DW_OP_regx),
      62, // SGPR30
      static_cast<char>(dwarf::DW_OP_piece),
      4, // 32 bits
      static_cast<char>(dwarf::DW_OP_regx),
      63, // SGPR31
      static_cast<char>(dwarf::DW_OP_piece),
      4 // 32 bits
  };
  buildCFI(MBB, MBBI, DL,
           MCCFIInstruction::createEscape(
               nullptr, StringRef(PCEncodedInst, sizeof(PCEncodedInst))));

  BitVector IsCalleeSaved(TRI.getNumRegs());
  const MCPhysReg *CSRegs = MRI.getCalleeSavedRegs();
  for (unsigned I = 0; CSRegs[I]; ++I) {
    IsCalleeSaved.set(CSRegs[I]);
  }
  auto ProcessReg = [&](MCPhysReg Reg) {
    if (IsCalleeSaved.test(Reg) || !MRI.isPhysRegModified(Reg))
      return;
    MCRegister DwarfReg = MCRI->getDwarfRegNum(Reg, false);
    buildCFI(MBB, MBBI, DL,
             MCCFIInstruction::createUndefined(nullptr, DwarfReg));
  };

  // Emit CFI rules for caller saved Arch VGPRs which are clobbered
  for_each(AMDGPU::VGPR_32RegClass.getRegisters(), ProcessReg);

  // Emit CFI rules for caller saved Accum VGPRs which are clobbered
  if (ST.hasMAIInsts()) {
    for_each(AMDGPU::AGPR_32RegClass.getRegisters(), ProcessReg);
  }

  // Emit CFI rules for caller saved SGPRs which are clobbered
  for_each(AMDGPU::SGPR_32RegClass.getRegisters(), ProcessReg);
}

// Activate all lanes, returns saved exec.
static Register buildScratchExecCopy(LivePhysRegs &LiveRegs,
                                     MachineFunction &MF,
                                     MachineBasicBlock &MBB,
                                     MachineBasicBlock::iterator MBBI,
                                     bool IsProlog) {
  Register ScratchExecCopy;
  MachineRegisterInfo &MRI = MF.getRegInfo();
  const GCNSubtarget &ST = MF.getSubtarget<GCNSubtarget>();
  const SIInstrInfo *TII = ST.getInstrInfo();
  const SIRegisterInfo &TRI = TII->getRegisterInfo();
  SIMachineFunctionInfo *FuncInfo = MF.getInfo<SIMachineFunctionInfo>();
  DebugLoc DL;

  if (LiveRegs.empty()) {
    if (IsProlog) {
      LiveRegs.init(TRI);
      LiveRegs.addLiveIns(MBB);
      if (FuncInfo->SGPRForFPSaveRestoreCopy)
        LiveRegs.removeReg(FuncInfo->SGPRForFPSaveRestoreCopy);

      if (FuncInfo->SGPRForBPSaveRestoreCopy)
        LiveRegs.removeReg(FuncInfo->SGPRForBPSaveRestoreCopy);
    } else {
      // In epilog.
      LiveRegs.init(*ST.getRegisterInfo());
      LiveRegs.addLiveOuts(MBB);
      LiveRegs.stepBackward(*MBBI);
    }
  }

  ScratchExecCopy = findScratchNonCalleeSaveRegister(
      MRI, LiveRegs, *TRI.getWaveMaskRegClass());
  if (!ScratchExecCopy)
    report_fatal_error("failed to find free scratch register");

  if (!IsProlog)
    LiveRegs.removeReg(ScratchExecCopy);

  const unsigned OrSaveExec =
      ST.isWave32() ? AMDGPU::S_OR_SAVEEXEC_B32 : AMDGPU::S_OR_SAVEEXEC_B64;
  BuildMI(MBB, MBBI, DL, TII->get(OrSaveExec), ScratchExecCopy).addImm(-1);

  return ScratchExecCopy;
}

// A StackID of SGPRSpill implies that this is a spill from SGPR to VGPR.
// Otherwise we are spilling to memory.
static bool spilledToMemory(const MachineFunction &MF, int SaveIndex) {
  const MachineFrameInfo &MFI = MF.getFrameInfo();
  return MFI.getStackID(SaveIndex) != TargetStackID::SGPRSpill;
}

<<<<<<< HEAD
void SIFrameLowering::emitCFISavedRegSpills(MachineFunction &MF,
                                            MachineBasicBlock &MBB,
                                            MachineBasicBlock::iterator MBBI,
                                            LivePhysRegs &LiveRegs,
                                            Register &ScratchExecCopy,
                                            bool emitSpillsToMem) const {
  const GCNSubtarget &ST = MF.getSubtarget<GCNSubtarget>();
  const SIInstrInfo *TII = ST.getInstrInfo();
  const SIRegisterInfo &TRI = TII->getRegisterInfo();
  const MCRegisterInfo *MCRI = MF.getMMI().getContext().getRegisterInfo();

  SIMachineFunctionInfo *FuncInfo = MF.getInfo<SIMachineFunctionInfo>();
  const MachineFrameInfo &MFI = MF.getFrameInfo();
  MachineRegisterInfo &MRI = MF.getRegInfo();
  Register StackPtrReg = FuncInfo->getStackPtrOffsetReg();

  Optional<int> RASaveIndex = FuncInfo->ReturnAddressSaveIndex;
  Optional<int> EXECSaveIndex = FuncInfo->EXECSaveIndex;
  Register RetAddrReg = TRI.getReturnAddressReg(MF);
  DebugLoc DL;

  if (emitSpillsToMem) {
    // Return address is being spilled into memory at the frame
    // index <RASaveIndex> and consumes two double words. And
    // build the corresponding CFI rule.
    if (RASaveIndex && spilledToMemory(MF, *RASaveIndex)) {
      const int FI = *RASaveIndex;
      assert(!MFI.isDeadObjectIndex(FI));

      if (!ScratchExecCopy)
        ScratchExecCopy = buildScratchExecCopy(LiveRegs, MF, MBB, MBBI, true);

      MCPhysReg TmpVGPR = findScratchNonCalleeSaveRegister(
          MRI, LiveRegs, AMDGPU::VGPR_32RegClass);

      BuildMI(MBB, MBBI, DL, TII->get(AMDGPU::V_MOV_B32_e32), TmpVGPR)
          .addReg(TRI.getSubReg(RetAddrReg, AMDGPU::sub0));

      int DwordOff = 0;
      buildPrologSpill(ST, LiveRegs, MBB, MBBI, TII, TmpVGPR,
                       FuncInfo->getScratchRSrcReg(), StackPtrReg, FI,
                       DwordOff);

      BuildMI(MBB, MBBI, DL, TII->get(AMDGPU::V_MOV_B32_e32), TmpVGPR)
          .addReg(TRI.getSubReg(RetAddrReg, AMDGPU::sub1));

      DwordOff = 4;
      buildPrologSpill(ST, LiveRegs, MBB, MBBI, TII, TmpVGPR,
                       FuncInfo->getScratchRSrcReg(), StackPtrReg, FI,
                       DwordOff);

      buildCFI(MBB, MBBI, DL,
               MCCFIInstruction::createOffset(
                   nullptr, MCRI->getDwarfRegNum(AMDGPU::PC_REG, false),
                   MFI.getObjectOffset(FI) * ST.getWavefrontSize()));
    }

    // EXEC mask is being spilled into memory at the frame
    // index <EXECSaveIndex> and consumes two double words in
    // wave64 mode and one doble word in wave32 mode. And
    // build the corresponding CFI rule.
    if (EXECSaveIndex && spilledToMemory(MF, *EXECSaveIndex)) {
      const int FI = *EXECSaveIndex;
      assert(!MFI.isDeadObjectIndex(FI));

      if (!ScratchExecCopy)
        ScratchExecCopy = buildScratchExecCopy(LiveRegs, MF, MBB, MBBI, true);

      MCPhysReg TmpVGPR = findScratchNonCalleeSaveRegister(
          MRI, LiveRegs, AMDGPU::VGPR_32RegClass);

      BuildMI(MBB, MBBI, DL, TII->get(AMDGPU::V_MOV_B32_e32), TmpVGPR)
          .addReg(TRI.getSubReg(ScratchExecCopy, AMDGPU::sub0));

      int DwordOff = 0;
      buildPrologSpill(ST, LiveRegs, MBB, MBBI, TII, TmpVGPR,
                       FuncInfo->getScratchRSrcReg(), StackPtrReg, FI,
                       DwordOff);

      if (!ST.isWave32()) {
        BuildMI(MBB, MBBI, DL, TII->get(AMDGPU::V_MOV_B32_e32), TmpVGPR)
            .addReg(TRI.getSubReg(ScratchExecCopy, AMDGPU::sub1));

        DwordOff = 4;
        buildPrologSpill(ST, LiveRegs, MBB, MBBI, TII, TmpVGPR,
                         FuncInfo->getScratchRSrcReg(), StackPtrReg, FI,
                         DwordOff);
      }

      buildCFI(MBB, MBBI, DL,
               MCCFIInstruction::createOffset(
                   nullptr, MCRI->getDwarfRegNum(AMDGPU::EXEC, false),
                   MFI.getObjectOffset(FI) * ST.getWavefrontSize()));
    }
  }

  if (!emitSpillsToMem) {
    // Return address is being spilled into free VGPR lanes
    // and consumes two lanes, build the corresponding CFI rule.
    if (RASaveIndex && !spilledToMemory(MF, *RASaveIndex)) {
      MCRegister RetAddrReg = TRI.getReturnAddressReg(MF);
      if (!MBB.isLiveIn(RetAddrReg))
        MBB.addLiveIn(RetAddrReg);

      ArrayRef<SIMachineFunctionInfo::SpilledReg> ReturnAddressSpill =
          FuncInfo->getSGPRToVGPRSpills(*RASaveIndex);
      assert(ReturnAddressSpill.size() == 2);
      BuildMI(MBB, MBBI, DL,
              TII->get(AMDGPU::V_WRITELANE_B32),
              ReturnAddressSpill[0].VGPR)
          .addReg(TRI.getSubReg(RetAddrReg, AMDGPU::sub0))
          .addImm(ReturnAddressSpill[0].Lane)
          .addReg(ReturnAddressSpill[0].VGPR, RegState::Undef);
      BuildMI(MBB, MBBI, DL,
              TII->get(AMDGPU::V_WRITELANE_B32),
              ReturnAddressSpill[1].VGPR)
          .addReg(TRI.getSubReg(RetAddrReg, AMDGPU::sub1))
          .addImm(ReturnAddressSpill[1].Lane)
          .addReg(ReturnAddressSpill[1].VGPR, RegState::Undef);
      buildCFIForSGPRToVGPRSpill(MBB, MBBI, DL, AMDGPU::PC_REG,
                                 ReturnAddressSpill);
    }

    // EXEC mask is being spilled into free VGPR lanes and consumes
    // two lanes in wave64 mode and one lane in wave32 mode, build
    // the corresponding CFI rule.
    if (EXECSaveIndex && !spilledToMemory(MF, *EXECSaveIndex)) {
      ArrayRef<SIMachineFunctionInfo::SpilledReg> EXECSpill =
          FuncInfo->getSGPRToVGPRSpills(*EXECSaveIndex);
      assert(EXECSpill.size());
      BuildMI(MBB, MBBI, DL,
              TII->get(AMDGPU::V_WRITELANE_B32),
              EXECSpill[0].VGPR)
          .addReg(AMDGPU::EXEC_LO)
          .addImm(EXECSpill[0].Lane)
          .addReg(EXECSpill[0].VGPR, RegState::Undef);
      if (!ST.isWave32()) {
        assert(EXECSpill.size() == 2);
        BuildMI(MBB, MBBI, DL,
                TII->get(AMDGPU::V_WRITELANE_B32),
                EXECSpill[1].VGPR)
            .addReg(AMDGPU::EXEC_HI)
            .addImm(EXECSpill[1].Lane)
            .addReg(EXECSpill[1].VGPR, RegState::Undef);
      }
      buildCFIForSGPRToVGPRSpill(MBB, MBBI, DL, AMDGPU::EXEC, EXECSpill);
    }
  }
}

=======
>>>>>>> 9f5da800
void SIFrameLowering::emitPrologue(MachineFunction &MF,
                                   MachineBasicBlock &MBB) const {
  SIMachineFunctionInfo *FuncInfo = MF.getInfo<SIMachineFunctionInfo>();
  if (FuncInfo->isEntryFunction()) {
    emitEntryFunctionPrologue(MF, MBB);
    return;
  }

  const MachineFrameInfo &MFI = MF.getFrameInfo();
  MachineRegisterInfo &MRI = MF.getRegInfo();
  const GCNSubtarget &ST = MF.getSubtarget<GCNSubtarget>();
  const SIInstrInfo *TII = ST.getInstrInfo();
  const SIRegisterInfo &TRI = TII->getRegisterInfo();
  const MCRegisterInfo *MCRI = MF.getMMI().getContext().getRegisterInfo();

  Register StackPtrReg = FuncInfo->getStackPtrOffsetReg();
  Register FramePtrReg = FuncInfo->getFrameOffsetReg();
  Register BasePtrReg =
      TRI.hasBasePointer(MF) ? TRI.getBaseRegister() : Register();
  LivePhysRegs LiveRegs;

  MachineBasicBlock::iterator MBBI = MBB.begin();
  DebugLoc DL;

  bool HasFP = false;
  bool HasBP = false;
  uint32_t NumBytes = MFI.getStackSize();
  uint32_t RoundedSize = NumBytes;
  // To avoid clobbering VGPRs in lanes that weren't active on function entry,
  // turn on all lanes before doing the spill to memory.
  Register ScratchExecCopy;

<<<<<<< HEAD
  emitPrologueEntryCFI(MBB, MBBI, DL);

=======
>>>>>>> 9f5da800
  Optional<int> FPSaveIndex = FuncInfo->FramePointerSaveIndex;
  Optional<int> BPSaveIndex = FuncInfo->BasePointerSaveIndex;

  for (const SIMachineFunctionInfo::SGPRSpillVGPRCSR &Reg
         : FuncInfo->getSGPRSpillVGPRs()) {
    if (!Reg.FI.hasValue())
      continue;

    if (!ScratchExecCopy)
      ScratchExecCopy = buildScratchExecCopy(LiveRegs, MF, MBB, MBBI, true);

    int FI = Reg.FI.getValue();
    int DwordOff = 0;

    buildPrologSpill(ST, LiveRegs, MBB, MBBI, TII, Reg.VGPR,
                     FuncInfo->getScratchRSrcReg(), StackPtrReg, FI, DwordOff);

    // We spill the entire VGPR, so we can get away with just cfi_offset
    buildCFI(MBB, MBBI, DL,
             MCCFIInstruction::createOffset(
                 nullptr, MCRI->getDwarfRegNum(Reg.VGPR, false),
                 MFI.getObjectOffset(FI) * ST.getWavefrontSize()));
  }

<<<<<<< HEAD
  if (TRI.isCFISavedRegsSpillEnabled()) {
    bool emitSpillsToMem = true;
    emitCFISavedRegSpills(MF, MBB, MBBI, LiveRegs, ScratchExecCopy,
                          emitSpillsToMem);
  }

  if (FPSaveIndex && spilledToMemory(MF, *FPSaveIndex)) {
    const int FI = *FPSaveIndex;
    assert(!MFI.isDeadObjectIndex(FI));
=======
  if (FPSaveIndex && spilledToMemory(MF, *FPSaveIndex)) {
    const int FramePtrFI = *FPSaveIndex;
    assert(!MFI.isDeadObjectIndex(FramePtrFI));
>>>>>>> 9f5da800

    if (!ScratchExecCopy)
      ScratchExecCopy = buildScratchExecCopy(LiveRegs, MF, MBB, MBBI, true);

    MCPhysReg TmpVGPR = findScratchNonCalleeSaveRegister(
        MRI, LiveRegs, AMDGPU::VGPR_32RegClass);
    if (!TmpVGPR)
      report_fatal_error("failed to find free scratch register");

    BuildMI(MBB, MBBI, DL, TII->get(AMDGPU::V_MOV_B32_e32), TmpVGPR)
        .addReg(FramePtrReg);

    int DwordOff = 0;
    buildPrologSpill(ST, LiveRegs, MBB, MBBI, TII, TmpVGPR,
<<<<<<< HEAD
                     FuncInfo->getScratchRSrcReg(), StackPtrReg, FI, DwordOff);
    buildCFI(MBB, MBBI, DL,
             MCCFIInstruction::createOffset(
                 nullptr, MCRI->getDwarfRegNum(FramePtrReg, false),
                 MFI.getObjectOffset(FI) * ST.getWavefrontSize()));
=======
                     FuncInfo->getScratchRSrcReg(), StackPtrReg, FramePtrFI);
>>>>>>> 9f5da800
  }

  if (BPSaveIndex && spilledToMemory(MF, *BPSaveIndex)) {
    const int BasePtrFI = *BPSaveIndex;
    assert(!MFI.isDeadObjectIndex(BasePtrFI));

    if (!ScratchExecCopy)
      ScratchExecCopy = buildScratchExecCopy(LiveRegs, MF, MBB, MBBI, true);

    MCPhysReg TmpVGPR = findScratchNonCalleeSaveRegister(
        MRI, LiveRegs, AMDGPU::VGPR_32RegClass);
    if (!TmpVGPR)
      report_fatal_error("failed to find free scratch register");

    BuildMI(MBB, MBBI, DL, TII->get(AMDGPU::V_MOV_B32_e32), TmpVGPR)
        .addReg(BasePtrReg);

    int DwordOff = 0;
    buildPrologSpill(ST, LiveRegs, MBB, MBBI, TII, TmpVGPR,
<<<<<<< HEAD
                     FuncInfo->getScratchRSrcReg(), StackPtrReg, BasePtrFI,
                     DwordOff);
    buildCFI(MBB, MBBI, DL,
             MCCFIInstruction::createOffset(
                 nullptr, MCRI->getDwarfRegNum(BasePtrReg, false),
                 MFI.getObjectOffset(BasePtrFI) * ST.getWavefrontSize()));
=======
                     FuncInfo->getScratchRSrcReg(), StackPtrReg, BasePtrFI);
>>>>>>> 9f5da800
  }

  if (ScratchExecCopy) {
    // FIXME: Split block and make terminator.
    unsigned ExecMov = ST.isWave32() ? AMDGPU::S_MOV_B32 : AMDGPU::S_MOV_B64;
    MCRegister Exec = ST.isWave32() ? AMDGPU::EXEC_LO : AMDGPU::EXEC;
    BuildMI(MBB, MBBI, DL, TII->get(ExecMov), Exec)
        .addReg(ScratchExecCopy, RegState::Kill);
    LiveRegs.addReg(ScratchExecCopy);
  }

  if (TRI.isCFISavedRegsSpillEnabled()) {
    bool emitSpillsToMem = false;
    emitCFISavedRegSpills(MF, MBB, MBBI, LiveRegs, ScratchExecCopy,
                          emitSpillsToMem);
  }

  // In this case, spill the FP to a reserved VGPR.
  if (FPSaveIndex && !spilledToMemory(MF, *FPSaveIndex)) {
<<<<<<< HEAD
    const int FI = *FPSaveIndex;
    assert(!MFI.isDeadObjectIndex(FI));
=======
    const int FramePtrFI = *FPSaveIndex;
    assert(!MFI.isDeadObjectIndex(FramePtrFI));
>>>>>>> 9f5da800

    assert(MFI.getStackID(FramePtrFI) == TargetStackID::SGPRSpill);
    ArrayRef<SIMachineFunctionInfo::SpilledReg> Spill =
        FuncInfo->getSGPRToVGPRSpills(FramePtrFI);
    assert(Spill.size() == 1);

    // Save FP before setting it up.
    // FIXME: This should respect spillSGPRToVGPR;
    BuildMI(MBB, MBBI, DL, TII->get(AMDGPU::V_WRITELANE_B32), Spill[0].VGPR)
        .addReg(FramePtrReg)
        .addImm(Spill[0].Lane)
        .addReg(Spill[0].VGPR, RegState::Undef);

    buildCFIForSGPRToVGPRSpill(MBB, MBBI, DL, FramePtrReg, Spill[0].VGPR,
                               Spill[0].Lane);
  }

  // In this case, spill the BP to a reserved VGPR.
  if (BPSaveIndex && !spilledToMemory(MF, *BPSaveIndex)) {
    const int BasePtrFI = *BPSaveIndex;
    assert(!MFI.isDeadObjectIndex(BasePtrFI));

    assert(MFI.getStackID(BasePtrFI) == TargetStackID::SGPRSpill);
    ArrayRef<SIMachineFunctionInfo::SpilledReg> Spill =
        FuncInfo->getSGPRToVGPRSpills(BasePtrFI);
    assert(Spill.size() == 1);

    // Save BP before setting it up.
    // FIXME: This should respect spillSGPRToVGPR;
    BuildMI(MBB, MBBI, DL, TII->get(AMDGPU::V_WRITELANE_B32), Spill[0].VGPR)
        .addReg(BasePtrReg)
        .addImm(Spill[0].Lane)
        .addReg(Spill[0].VGPR, RegState::Undef);
    buildCFIForSGPRToVGPRSpill(MBB, MBBI, DL, BasePtrReg, Spill[0].VGPR,
                               Spill[0].Lane);
  }

  // Emit the copy if we need an FP, and are using a free SGPR to save it.
  if (FuncInfo->SGPRForFPSaveRestoreCopy) {
    BuildMI(MBB, MBBI, DL, TII->get(AMDGPU::COPY),
            FuncInfo->SGPRForFPSaveRestoreCopy)
        .addReg(FramePtrReg)
        .setMIFlag(MachineInstr::FrameSetup);
    buildCFI(
        MBB, MBBI, DL,
        MCCFIInstruction::createRegister(
            nullptr, MCRI->getDwarfRegNum(FramePtrReg, false),
            MCRI->getDwarfRegNum(FuncInfo->SGPRForFPSaveRestoreCopy, false)));
  }

  // Emit the copy if we need a BP, and are using a free SGPR to save it.
  if (FuncInfo->SGPRForBPSaveRestoreCopy) {
    BuildMI(MBB, MBBI, DL, TII->get(AMDGPU::COPY),
            FuncInfo->SGPRForBPSaveRestoreCopy)
        .addReg(BasePtrReg)
        .setMIFlag(MachineInstr::FrameSetup);
    buildCFI(
        MBB, MBBI, DL,
        MCCFIInstruction::createRegister(
            nullptr, MCRI->getDwarfRegNum(BasePtrReg, false),
            MCRI->getDwarfRegNum(FuncInfo->SGPRForBPSaveRestoreCopy, false)));
  }

  // If a copy has been emitted for FP and/or BP, Make the SGPRs
  // used in the copy instructions live throughout the function.
  SmallVector<MCPhysReg, 2> TempSGPRs;
  if (FuncInfo->SGPRForFPSaveRestoreCopy)
    TempSGPRs.push_back(FuncInfo->SGPRForFPSaveRestoreCopy);

  if (FuncInfo->SGPRForBPSaveRestoreCopy)
    TempSGPRs.push_back(FuncInfo->SGPRForBPSaveRestoreCopy);

  if (!TempSGPRs.empty()) {
    for (MachineBasicBlock &MBB : MF) {
      for (MCPhysReg Reg : TempSGPRs)
        MBB.addLiveIn(Reg);

      MBB.sortUniqueLiveIns();
    }
    if (!LiveRegs.empty()) {
      LiveRegs.addReg(FuncInfo->SGPRForFPSaveRestoreCopy);
      LiveRegs.addReg(FuncInfo->SGPRForBPSaveRestoreCopy);
    }
  }

  if (TRI.needsStackRealignment(MF)) {
    HasFP = true;
    const unsigned Alignment = MFI.getMaxAlign().value();

    RoundedSize += Alignment;
    if (LiveRegs.empty()) {
      LiveRegs.init(TRI);
      LiveRegs.addLiveIns(MBB);
    }

    // s_add_u32 s33, s32, NumBytes
    // s_and_b32 s33, s33, 0b111...0000
    BuildMI(MBB, MBBI, DL, TII->get(AMDGPU::S_ADD_U32), FramePtrReg)
        .addReg(StackPtrReg)
        .addImm((Alignment - 1) * getScratchScaleFactor(ST))
        .setMIFlag(MachineInstr::FrameSetup);
    BuildMI(MBB, MBBI, DL, TII->get(AMDGPU::S_AND_B32), FramePtrReg)
        .addReg(FramePtrReg, RegState::Kill)
        .addImm(-Alignment * getScratchScaleFactor(ST))
        .setMIFlag(MachineInstr::FrameSetup);
    FuncInfo->setIsStackRealigned(true);
  } else if ((HasFP = hasFP(MF))) {
    BuildMI(MBB, MBBI, DL, TII->get(AMDGPU::COPY), FramePtrReg)
        .addReg(StackPtrReg)
        .setMIFlag(MachineInstr::FrameSetup);
  }

  // If we need a base pointer, set it up here. It's whatever the value of
  // the stack pointer is at this point. Any variable size objects will be
  // allocated after this, so we can still use the base pointer to reference
  // the incoming arguments.
  if ((HasBP = TRI.hasBasePointer(MF))) {
    BuildMI(MBB, MBBI, DL, TII->get(AMDGPU::COPY), BasePtrReg)
        .addReg(StackPtrReg)
        .setMIFlag(MachineInstr::FrameSetup);
  }

  if (HasFP) {
    buildCFI(MBB, MBBI, DL,
             MCCFIInstruction::createDefCfaRegister(
                 nullptr, MCRI->getDwarfRegNum(FramePtrReg, false)));
  }

  if (HasFP && RoundedSize != 0) {
    BuildMI(MBB, MBBI, DL, TII->get(AMDGPU::S_ADD_U32), StackPtrReg)
        .addReg(StackPtrReg)
        .addImm(RoundedSize * getScratchScaleFactor(ST))
        .setMIFlag(MachineInstr::FrameSetup);
  }

  assert((!HasFP || (FuncInfo->SGPRForFPSaveRestoreCopy ||
                     FuncInfo->FramePointerSaveIndex)) &&
         "Needed to save FP but didn't save it anywhere");

  assert((HasFP || (!FuncInfo->SGPRForFPSaveRestoreCopy &&
                    !FuncInfo->FramePointerSaveIndex)) &&
         "Saved FP but didn't need it");

  assert((!HasBP || (FuncInfo->SGPRForBPSaveRestoreCopy ||
                     FuncInfo->BasePointerSaveIndex)) &&
         "Needed to save BP but didn't save it anywhere");

  assert((HasBP || (!FuncInfo->SGPRForBPSaveRestoreCopy &&
                    !FuncInfo->BasePointerSaveIndex)) &&
         "Saved BP but didn't need it");
}

void SIFrameLowering::emitEpilogue(MachineFunction &MF,
                                   MachineBasicBlock &MBB) const {
  const SIMachineFunctionInfo *FuncInfo = MF.getInfo<SIMachineFunctionInfo>();
  if (FuncInfo->isEntryFunction())
    return;

  const GCNSubtarget &ST = MF.getSubtarget<GCNSubtarget>();
  const SIInstrInfo *TII = ST.getInstrInfo();
  MachineRegisterInfo &MRI = MF.getRegInfo();
  const MCRegisterInfo *MCRI = MF.getMMI().getContext().getRegisterInfo();
  const SIRegisterInfo &TRI = TII->getRegisterInfo();
  MachineBasicBlock::iterator MBBI = MBB.getFirstTerminator();
  LivePhysRegs LiveRegs;
  DebugLoc DL;

  const MachineFrameInfo &MFI = MF.getFrameInfo();
  uint32_t NumBytes = MFI.getStackSize();
  uint32_t RoundedSize = FuncInfo->isStackRealigned()
                             ? NumBytes + MFI.getMaxAlign().value()
                             : NumBytes;
  const Register StackPtrReg = FuncInfo->getStackPtrOffsetReg();
  const Register FramePtrReg = FuncInfo->getFrameOffsetReg();
  const Register BasePtrReg =
      TRI.hasBasePointer(MF) ? TRI.getBaseRegister() : Register();

  Optional<int> FPSaveIndex = FuncInfo->FramePointerSaveIndex;
  Optional<int> BPSaveIndex = FuncInfo->BasePointerSaveIndex;

  if (RoundedSize != 0 && hasFP(MF)) {
    BuildMI(MBB, MBBI, DL, TII->get(AMDGPU::S_SUB_U32), StackPtrReg)
      .addReg(StackPtrReg)
      .addImm(RoundedSize * getScratchScaleFactor(ST))
      .setMIFlag(MachineInstr::FrameDestroy);
  }

  if (FuncInfo->SGPRForFPSaveRestoreCopy) {
    BuildMI(MBB, MBBI, DL, TII->get(AMDGPU::COPY), FramePtrReg)
        .addReg(FuncInfo->SGPRForFPSaveRestoreCopy)
        .setMIFlag(MachineInstr::FrameDestroy);
  }

  if (FuncInfo->SGPRForBPSaveRestoreCopy) {
    BuildMI(MBB, MBBI, DL, TII->get(AMDGPU::COPY), BasePtrReg)
        .addReg(FuncInfo->SGPRForBPSaveRestoreCopy)
        .setMIFlag(MachineInstr::FrameDestroy);
  }

  Register ScratchExecCopy;
  if (FPSaveIndex) {
<<<<<<< HEAD
    const int FI = *FPSaveIndex;
    assert(!MFI.isDeadObjectIndex(FI));
    if (spilledToMemory(MF, *FPSaveIndex)) {
=======
    const int FramePtrFI = *FPSaveIndex;
    assert(!MFI.isDeadObjectIndex(FramePtrFI));
    if (spilledToMemory(MF, FramePtrFI)) {
>>>>>>> 9f5da800
      if (!ScratchExecCopy)
        ScratchExecCopy = buildScratchExecCopy(LiveRegs, MF, MBB, MBBI, false);

      MCPhysReg TempVGPR = findScratchNonCalleeSaveRegister(
          MRI, LiveRegs, AMDGPU::VGPR_32RegClass);
      if (!TempVGPR)
        report_fatal_error("failed to find free scratch register");
      buildEpilogReload(ST, LiveRegs, MBB, MBBI, TII, TempVGPR,
                        FuncInfo->getScratchRSrcReg(), StackPtrReg, FramePtrFI);
      BuildMI(MBB, MBBI, DL, TII->get(AMDGPU::V_READFIRSTLANE_B32), FramePtrReg)
          .addReg(TempVGPR, RegState::Kill);
    } else {
      // Reload from VGPR spill.
      assert(MFI.getStackID(FramePtrFI) == TargetStackID::SGPRSpill);
      ArrayRef<SIMachineFunctionInfo::SpilledReg> Spill =
          FuncInfo->getSGPRToVGPRSpills(FramePtrFI);
      assert(Spill.size() == 1);
      BuildMI(MBB, MBBI, DL, TII->get(AMDGPU::V_READLANE_B32), FramePtrReg)
          .addReg(Spill[0].VGPR)
          .addImm(Spill[0].Lane);
    }
  }

<<<<<<< HEAD
  if (hasFP(MF))
    buildCFI(MBB, MBBI, DL,
             MCCFIInstruction::createDefCfaRegister(
                 nullptr, MCRI->getDwarfRegNum(StackPtrReg, false)));

  if (BPSaveIndex) {
    const int BasePtrFI = *BPSaveIndex;
    assert(!MFI.isDeadObjectIndex(BasePtrFI));
    if (spilledToMemory(MF, *BPSaveIndex)) {
=======
  if (BPSaveIndex) {
    const int BasePtrFI = *BPSaveIndex;
    assert(!MFI.isDeadObjectIndex(BasePtrFI));
    if (spilledToMemory(MF, BasePtrFI)) {
>>>>>>> 9f5da800
      if (!ScratchExecCopy)
        ScratchExecCopy = buildScratchExecCopy(LiveRegs, MF, MBB, MBBI, false);

      MCPhysReg TempVGPR = findScratchNonCalleeSaveRegister(
          MRI, LiveRegs, AMDGPU::VGPR_32RegClass);
      if (!TempVGPR)
        report_fatal_error("failed to find free scratch register");
      buildEpilogReload(ST, LiveRegs, MBB, MBBI, TII, TempVGPR,
                        FuncInfo->getScratchRSrcReg(), StackPtrReg, BasePtrFI);
      BuildMI(MBB, MBBI, DL, TII->get(AMDGPU::V_READFIRSTLANE_B32), BasePtrReg)
          .addReg(TempVGPR, RegState::Kill);
    } else {
      // Reload from VGPR spill.
      assert(MFI.getStackID(BasePtrFI) == TargetStackID::SGPRSpill);
      ArrayRef<SIMachineFunctionInfo::SpilledReg> Spill =
          FuncInfo->getSGPRToVGPRSpills(BasePtrFI);
      assert(Spill.size() == 1);
      BuildMI(MBB, MBBI, DL, TII->get(AMDGPU::V_READLANE_B32), BasePtrReg)
          .addReg(Spill[0].VGPR)
          .addImm(Spill[0].Lane);
    }
  }

  for (const SIMachineFunctionInfo::SGPRSpillVGPRCSR &Reg :
       FuncInfo->getSGPRSpillVGPRs()) {
    if (!Reg.FI.hasValue())
      continue;

    if (!ScratchExecCopy)
      ScratchExecCopy = buildScratchExecCopy(LiveRegs, MF, MBB, MBBI, false);

    buildEpilogReload(ST, LiveRegs, MBB, MBBI, TII, Reg.VGPR,
                      FuncInfo->getScratchRSrcReg(), StackPtrReg,
                      Reg.FI.getValue());
  }

  if (ScratchExecCopy) {
    // FIXME: Split block and make terminator.
    unsigned ExecMov = ST.isWave32() ? AMDGPU::S_MOV_B32 : AMDGPU::S_MOV_B64;
    MCRegister Exec = ST.isWave32() ? AMDGPU::EXEC_LO : AMDGPU::EXEC;
    BuildMI(MBB, MBBI, DL, TII->get(ExecMov), Exec)
        .addReg(ScratchExecCopy, RegState::Kill);
  }
}

#ifndef NDEBUG
static bool allSGPRSpillsAreDead(const MachineFunction &MF) {
  const MachineFrameInfo &MFI = MF.getFrameInfo();
  const GCNSubtarget &ST = MF.getSubtarget<GCNSubtarget>();
  const SIRegisterInfo *TRI = ST.getRegisterInfo();
  const SIMachineFunctionInfo *FuncInfo = MF.getInfo<SIMachineFunctionInfo>();
  for (int I = MFI.getObjectIndexBegin(), E = MFI.getObjectIndexEnd();
       I != E; ++I) {
    if (!MFI.isDeadObjectIndex(I) &&
        MFI.getStackID(I) == TargetStackID::SGPRSpill &&
        (I != FuncInfo->FramePointerSaveIndex &&
         I != FuncInfo->BasePointerSaveIndex &&
         (!TRI->isCFISavedRegsSpillEnabled() ||
          (I != FuncInfo->ReturnAddressSaveIndex &&
           I != FuncInfo->EXECSaveIndex)))) {
      return false;
    }
  }

  return true;
}
#endif

StackOffset SIFrameLowering::getFrameIndexReference(const MachineFunction &MF,
                                                    int FI,
                                                    Register &FrameReg) const {
  const SIRegisterInfo *RI = MF.getSubtarget<GCNSubtarget>().getRegisterInfo();

  FrameReg = RI->getFrameRegister(MF);
  return StackOffset::getFixed(MF.getFrameInfo().getObjectOffset(FI));
}

void SIFrameLowering::processFunctionBeforeFrameFinalized(
  MachineFunction &MF,
  RegScavenger *RS) const {
  MachineFrameInfo &MFI = MF.getFrameInfo();

  const GCNSubtarget &ST = MF.getSubtarget<GCNSubtarget>();
  const SIRegisterInfo *TRI = ST.getRegisterInfo();
  SIMachineFunctionInfo *FuncInfo = MF.getInfo<SIMachineFunctionInfo>();

  FuncInfo->removeDeadFrameIndices(MF);
  assert(allSGPRSpillsAreDead(MF) &&
         "SGPR spill should have been removed in SILowerSGPRSpills");

  // FIXME: The other checks should be redundant with allStackObjectsAreDead,
  // but currently hasNonSpillStackObjects is set only from source
  // allocas. Stack temps produced from legalization are not counted currently.
  if (!allStackObjectsAreDead(MF)) {
    assert(RS && "RegScavenger required if spilling");

    if (FuncInfo->isEntryFunction()) {
      int ScavengeFI = MFI.CreateFixedObject(
        TRI->getSpillSize(AMDGPU::SGPR_32RegClass), 0, false);
      RS->addScavengingFrameIndex(ScavengeFI);
    } else {
      int ScavengeFI = MFI.CreateStackObject(
          TRI->getSpillSize(AMDGPU::SGPR_32RegClass),
          TRI->getSpillAlign(AMDGPU::SGPR_32RegClass), false);
      RS->addScavengingFrameIndex(ScavengeFI);
    }
  }
}

static void allocateCFISave(MachineFunction &MF, int &FI, Register Reg) {
  SIMachineFunctionInfo *MFI = MF.getInfo<SIMachineFunctionInfo>();
  const GCNSubtarget &ST = MF.getSubtarget<GCNSubtarget>();
  const SIRegisterInfo *TRI = ST.getRegisterInfo();
  const TargetRegisterClass *RC = TRI->getMinimalPhysRegClass(Reg);
  if (MFI->haveFreeLanesForSGPRSpill(MF, TRI->getSpillSize(*RC) / 4)) {
    int NewFI = MF.getFrameInfo().CreateStackObject(
        TRI->getSpillSize(*RC), TRI->getSpillAlign(*RC), true, nullptr,
        TargetStackID::SGPRSpill);
    if (MFI->allocateSGPRSpillToVGPR(MF, NewFI)) {
      FI = NewFI;
    }
  } else {
    int NewFI = MF.getFrameInfo().CreateStackObject(
        TRI->getSpillSize(*RC), TRI->getSpillAlign(*RC), true, nullptr,
        TargetStackID::SGPRSpill);
    if (TRI->spillSGPRToVGPR() && MFI->allocateSGPRSpillToVGPR(MF, NewFI)) {
      FI = NewFI;
    } else {
      // Remove dead <NewFI> index
      MF.getFrameInfo().RemoveStackObject(NewFI);
      FI = MF.getFrameInfo().CreateSpillStackObject(
          TRI->getSpillSize(*RC), Align(TRI->getSpillAlign(*RC)));
    }
  }
  return;
}

// Only report VGPRs to generic code.
void SIFrameLowering::determineCalleeSaves(MachineFunction &MF,
                                           BitVector &SavedVGPRs,
                                           RegScavenger *RS) const {
  TargetFrameLowering::determineCalleeSaves(MF, SavedVGPRs, RS);
  SIMachineFunctionInfo *MFI = MF.getInfo<SIMachineFunctionInfo>();
  if (MFI->isEntryFunction())
    return;

  MachineFrameInfo &FrameInfo = MF.getFrameInfo();
  const GCNSubtarget &ST = MF.getSubtarget<GCNSubtarget>();
  const SIRegisterInfo *TRI = ST.getRegisterInfo();

  // Ignore the SGPRs the default implementation found.
  SavedVGPRs.clearBitsNotInMask(TRI->getAllVectorRegMask());

  // Do not save AGPRs prior to GFX90A because there was no easy way to do so.
  // In gfx908 there was do AGPR loads and stores and thus spilling also
  // require a temporary VGPR.
  if (!ST.hasGFX90AInsts())
    SavedVGPRs.clearBitsInMask(TRI->getAllAGPRRegMask());

  if (TRI->isCFISavedRegsSpillEnabled()) {
    allocateCFISave(MF, MFI->ReturnAddressSaveIndex,
                    TRI->getReturnAddressReg(MF));
    allocateCFISave(MF, MFI->EXECSaveIndex,
                    ST.isWave32() ? AMDGPU::EXEC_LO : AMDGPU::EXEC);
  }

  // hasFP only knows about stack objects that already exist. We're now
  // determining the stack slots that will be created, so we have to predict
  // them. Stack objects force FP usage with calls.
  //
  // Note a new VGPR CSR may be introduced if one is used for the spill, but we
  // don't want to report it here.
  //
  // FIXME: Is this really hasReservedCallFrame?
  const bool WillHaveFP =
      FrameInfo.hasCalls() && (SavedVGPRs.any() || !allStackObjectsAreDead(MF));

  // VGPRs used for SGPR spilling need to be specially inserted in the prolog,
  // so don't allow the default insertion to handle them.
  for (auto SSpill : MFI->getSGPRSpillVGPRs())
    SavedVGPRs.reset(SSpill.VGPR);

  LivePhysRegs LiveRegs;
  LiveRegs.init(*TRI);

  if (WillHaveFP || hasFP(MF)) {
    assert(!MFI->SGPRForFPSaveRestoreCopy && !MFI->FramePointerSaveIndex &&
           "Re-reserving spill slot for FP");
    getVGPRSpillLaneOrTempRegister(MF, LiveRegs, MFI->SGPRForFPSaveRestoreCopy,
                                   MFI->FramePointerSaveIndex, true);
  }

  if (TRI->hasBasePointer(MF)) {
    if (MFI->SGPRForFPSaveRestoreCopy)
      LiveRegs.addReg(MFI->SGPRForFPSaveRestoreCopy);

    assert(!MFI->SGPRForBPSaveRestoreCopy &&
           !MFI->BasePointerSaveIndex && "Re-reserving spill slot for BP");
    getVGPRSpillLaneOrTempRegister(MF, LiveRegs, MFI->SGPRForBPSaveRestoreCopy,
                                   MFI->BasePointerSaveIndex, false);
  }
}

void SIFrameLowering::determineCalleeSavesSGPR(MachineFunction &MF,
                                               BitVector &SavedRegs,
                                               RegScavenger *RS) const {
  TargetFrameLowering::determineCalleeSaves(MF, SavedRegs, RS);
  const SIMachineFunctionInfo *MFI = MF.getInfo<SIMachineFunctionInfo>();
  if (MFI->isEntryFunction())
    return;

  const GCNSubtarget &ST = MF.getSubtarget<GCNSubtarget>();
  const SIRegisterInfo *TRI = ST.getRegisterInfo();

  // The SP is specifically managed and we don't want extra spills of it.
  SavedRegs.reset(MFI->getStackPtrOffsetReg());

  const BitVector AllSavedRegs = SavedRegs;
  SavedRegs.clearBitsInMask(TRI->getAllVectorRegMask());

  // If clearing VGPRs changed the mask, we will have some CSR VGPR spills.
  const bool HaveAnyCSRVGPR = SavedRegs != AllSavedRegs;

  // We have to anticipate introducing CSR VGPR spills if we don't have any
  // stack objects already, since we require an FP if there is a call and stack.
  MachineFrameInfo &FrameInfo = MF.getFrameInfo();
  const bool WillHaveFP = FrameInfo.hasCalls() && HaveAnyCSRVGPR;

  // FP will be specially managed like SP.
  if (WillHaveFP || hasFP(MF))
    SavedRegs.reset(MFI->getFrameOffsetReg());
}

bool SIFrameLowering::assignCalleeSavedSpillSlots(
    MachineFunction &MF, const TargetRegisterInfo *TRI,
    std::vector<CalleeSavedInfo> &CSI) const {
  if (CSI.empty())
    return true; // Early exit if no callee saved registers are modified!

  const SIMachineFunctionInfo *FuncInfo = MF.getInfo<SIMachineFunctionInfo>();
  if (!FuncInfo->SGPRForFPSaveRestoreCopy &&
      !FuncInfo->SGPRForBPSaveRestoreCopy)
    return false;

  const GCNSubtarget &ST = MF.getSubtarget<GCNSubtarget>();
  const SIRegisterInfo *RI = ST.getRegisterInfo();
  Register FramePtrReg = FuncInfo->getFrameOffsetReg();
  Register BasePtrReg = RI->getBaseRegister();
  unsigned NumModifiedRegs = 0;

  if (FuncInfo->SGPRForFPSaveRestoreCopy)
    NumModifiedRegs++;
  if (FuncInfo->SGPRForBPSaveRestoreCopy)
    NumModifiedRegs++;

  for (auto &CS : CSI) {
    if (CS.getReg() == FramePtrReg && FuncInfo->SGPRForFPSaveRestoreCopy) {
      CS.setDstReg(FuncInfo->SGPRForFPSaveRestoreCopy);
      if (--NumModifiedRegs)
        break;
    } else if (CS.getReg() == BasePtrReg &&
               FuncInfo->SGPRForBPSaveRestoreCopy) {
      CS.setDstReg(FuncInfo->SGPRForBPSaveRestoreCopy);
      if (--NumModifiedRegs)
        break;
    }
  }

  return false;
}

MachineBasicBlock::iterator SIFrameLowering::eliminateCallFramePseudoInstr(
  MachineFunction &MF,
  MachineBasicBlock &MBB,
  MachineBasicBlock::iterator I) const {
  int64_t Amount = I->getOperand(0).getImm();
  if (Amount == 0)
    return MBB.erase(I);

  const GCNSubtarget &ST = MF.getSubtarget<GCNSubtarget>();
  const SIInstrInfo *TII = ST.getInstrInfo();
  const DebugLoc &DL = I->getDebugLoc();
  unsigned Opc = I->getOpcode();
  bool IsDestroy = Opc == TII->getCallFrameDestroyOpcode();
  uint64_t CalleePopAmount = IsDestroy ? I->getOperand(1).getImm() : 0;

  if (!hasReservedCallFrame(MF)) {
    Amount = alignTo(Amount, getStackAlign());
    assert(isUInt<32>(Amount) && "exceeded stack address space size");
    const SIMachineFunctionInfo *MFI = MF.getInfo<SIMachineFunctionInfo>();
    Register SPReg = MFI->getStackPtrOffsetReg();

    unsigned Op = IsDestroy ? AMDGPU::S_SUB_U32 : AMDGPU::S_ADD_U32;
    BuildMI(MBB, I, DL, TII->get(Op), SPReg)
      .addReg(SPReg)
      .addImm(Amount * getScratchScaleFactor(ST));
  } else if (CalleePopAmount != 0) {
    llvm_unreachable("is this used?");
  }

  return MBB.erase(I);
}

/// Returns true if the frame will require a reference to the stack pointer.
///
/// This is the set of conditions common to setting up the stack pointer in a
/// kernel, and for using a frame pointer in a callable function.
///
/// FIXME: Should also check hasOpaqueSPAdjustment and if any inline asm
/// references SP.
static bool frameTriviallyRequiresSP(const MachineFrameInfo &MFI) {
  return MFI.hasVarSizedObjects() || MFI.hasStackMap() || MFI.hasPatchPoint();
}

// The FP for kernels is always known 0, so we never really need to setup an
// explicit register for it. However, DisableFramePointerElim will force us to
// use a register for it.
bool SIFrameLowering::hasFP(const MachineFunction &MF) const {
  const MachineFrameInfo &MFI = MF.getFrameInfo();

  // For entry functions we can use an immediate offset in most cases, so the
  // presence of calls doesn't imply we need a distinct frame pointer.
  if (MFI.hasCalls() &&
      !MF.getInfo<SIMachineFunctionInfo>()->isEntryFunction()) {
    // All offsets are unsigned, so need to be addressed in the same direction
    // as stack growth.

    // FIXME: This function is pretty broken, since it can be called before the
    // frame layout is determined or CSR spills are inserted.
    return MFI.getStackSize() != 0;
  }

  return frameTriviallyRequiresSP(MFI) || MFI.isFrameAddressTaken() ||
    MF.getSubtarget<GCNSubtarget>().getRegisterInfo()->needsStackRealignment(MF) ||
    MF.getTarget().Options.DisableFramePointerElim(MF);
}

// This is essentially a reduced version of hasFP for entry functions. Since the
// stack pointer is known 0 on entry to kernels, we never really need an FP
// register. We may need to initialize the stack pointer depending on the frame
// properties, which logically overlaps many of the cases where an ordinary
// function would require an FP.
bool SIFrameLowering::requiresStackPointerReference(
    const MachineFunction &MF) const {
  // Callable functions always require a stack pointer reference.
  assert(MF.getInfo<SIMachineFunctionInfo>()->isEntryFunction() &&
         "only expected to call this for entry points");

  const MachineFrameInfo &MFI = MF.getFrameInfo();

  // Entry points ordinarily don't need to initialize SP. We have to set it up
  // for callees if there are any. Also note tail calls are impossible/don't
  // make any sense for kernels.
  if (MFI.hasCalls())
    return true;

  // We still need to initialize the SP if we're doing anything weird that
  // references the SP, like variable sized stack objects.
  return frameTriviallyRequiresSP(MFI);
}

bool SIFrameLowering::spillCalleeSavedRegisters(
    MachineBasicBlock &MBB, MachineBasicBlock::iterator MBBI,
    const ArrayRef<CalleeSavedInfo> CSI, const TargetRegisterInfo *TRI) const {
  MachineFunction &MF = *MBB.getParent();
  const SIInstrInfo *TII = MF.getSubtarget<GCNSubtarget>().getInstrInfo();

  for (const CalleeSavedInfo &CS : CSI) {
    // Insert the spill to the stack frame.
    unsigned Reg = CS.getReg();

    if (CS.isSpilledToReg()) {
      BuildMI(MBB, MBBI, DebugLoc(), TII->get(TargetOpcode::COPY),
              CS.getDstReg())
          .addReg(Reg, getKillRegState(true));
    } else {
      const TargetRegisterClass *RC = TRI->getMinimalPhysRegClass(Reg);
      TII->storeRegToStackSlotCFI(MBB, MBBI, Reg, true, CS.getFrameIdx(), RC,
                                  TRI);
    }
  }

  return true;
}

void SIFrameLowering::buildCFI(MachineBasicBlock &MBB,
                               MachineBasicBlock::iterator MBBI,
                               const DebugLoc &DL,
                               const MCCFIInstruction &CFIInst) const {
  MachineFunction &MF = *MBB.getParent();
  const SIInstrInfo *TII = MF.getSubtarget<GCNSubtarget>().getInstrInfo();
  BuildMI(MBB, MBBI, DL, TII->get(TargetOpcode::CFI_INSTRUCTION))
      .addCFIIndex(MF.addFrameInst(CFIInst))
      .setMIFlag(MachineInstr::FrameSetup);
}

static void encodeDwarfRegisterLocation(int DwarfReg, raw_ostream &OS) {
  if (DwarfReg < 32) {
    OS << uint8_t(dwarf::DW_OP_reg0 + DwarfReg);
  } else {
    OS << uint8_t(dwarf::DW_OP_regx);
    encodeULEB128(DwarfReg, OS);
  }
}

void SIFrameLowering::buildCFIForSGPRToVGPRSpill(
    MachineBasicBlock &MBB, MachineBasicBlock::iterator MBBI,
    const DebugLoc &DL, const Register SGPR, const Register VGPR,
    const int Lane) const {
  MachineFunction &MF = *MBB.getParent();
  const MCRegisterInfo &MCRI = *MF.getMMI().getContext().getRegisterInfo();
  int DwarfSGPR = MCRI.getDwarfRegNum(SGPR, false);
  int DwarfVGPR = MCRI.getDwarfRegNum(VGPR, false);

  // CFI for an SGPR spilled to a single lane of a VGPR is implemented as an
  // expression(E) rule where E is a register location description referencing
  // a VGPR register location storage at a byte offset of the lane index
  // multiplied by the size of an SGPR (4 bytes). In other words we generate
  // the following DWARF:
  //
  // DW_CFA_expression: <SGPR>,
  //    (DW_OP_regx <VGPR>) (DW_OP_LLVM_offset_uconst <Lane>*4)
  //
  // The memory location description for the current CFA is pushed on the
  // stack before E is evaluated, but we choose not to drop it as it would
  // require a longer expression E and DWARF defines the result of the
  // evaulation to be the location description on the top of the stack (i.e. the
  // implictly pushed one is just ignored.)
  SmallString<20> CFIInst;
  raw_svector_ostream OSCFIInst(CFIInst);
  SmallString<20> Block;
  raw_svector_ostream OSBlock(Block);

  OSCFIInst << uint8_t(dwarf::DW_CFA_expression);
  encodeULEB128(DwarfSGPR, OSCFIInst);

  encodeDwarfRegisterLocation(DwarfVGPR, OSBlock);
  OSBlock << uint8_t(dwarf::DW_OP_LLVM_offset_uconst);
  // FIXME:
  const unsigned SGPRByteSize = 4;
  encodeULEB128(Lane * SGPRByteSize, OSBlock);

  encodeULEB128(Block.size(), OSCFIInst);
  OSCFIInst << Block;

  buildCFI(MBB, MBBI, DL,
           MCCFIInstruction::createEscape(nullptr, OSCFIInst.str()));
}

void SIFrameLowering::buildCFIForSGPRToVGPRSpill(
    MachineBasicBlock &MBB, MachineBasicBlock::iterator MBBI,
    const DebugLoc &DL, Register SGPR,
    ArrayRef<SIMachineFunctionInfo::SpilledReg> VGPRSpills) const {
  MachineFunction &MF = *MBB.getParent();
  const MCRegisterInfo &MCRI = *MF.getMMI().getContext().getRegisterInfo();
  int DwarfSGPR = MCRI.getDwarfRegNum(SGPR, false);

  // CFI for an SGPR spilled to a multiple lanes of VGPRs is implemented as an
  // expression(E) rule where E is a composite location description
  // with multiple parts each referencing
  // VGPR register location storage with a bit offset of the lane index
  // multiplied by the size of an SGPR (32 bits). In other words we generate
  // the following DWARF:
  //
  // DW_CFA_expression: <SGPR>,
  //    (DW_OP_regx <VGPR[0]>) (DW_OP_bit_piece 32, <Lane[0]>*32)
  //    (DW_OP_regx <VGPR[1]>) (DW_OP_bit_piece 32, <Lane[1]>*32)
  //    ...
  //    (DW_OP_regx <VGPR[N]>) (DW_OP_bit_piece 32, <Lane[N]>*32)
  //
  // The memory location description for the current CFA is pushed on the
  // stack before E is evaluated, but we choose not to drop it as it would
  // require a longer expression E and DWARF defines the result of the
  // evaulation to be the location description on the top of the stack (i.e. the
  // implictly pushed one is just ignored.)
  SmallString<20> CFIInst;
  raw_svector_ostream OSCFIInst(CFIInst);
  SmallString<20> Block;
  raw_svector_ostream OSBlock(Block);

  OSCFIInst << uint8_t(dwarf::DW_CFA_expression);
  encodeULEB128(DwarfSGPR, OSCFIInst);

  // TODO: Detect when we can merge multiple adjacent pieces, or even reduce
  // this to a register location description (when all pieces are adjacent).
  for (SIMachineFunctionInfo::SpilledReg Spill : VGPRSpills) {
    encodeDwarfRegisterLocation(MCRI.getDwarfRegNum(Spill.VGPR, false),
                                OSBlock);
    OSBlock << uint8_t(dwarf::DW_OP_bit_piece);
    // FIXME:Can this be a function of the SGPR?
    const unsigned SGPRBitSize = 32;
    encodeULEB128(SGPRBitSize, OSBlock);
    encodeULEB128(SGPRBitSize * Spill.Lane, OSBlock);
  }

  encodeULEB128(Block.size(), OSCFIInst);
  OSCFIInst << Block;

  buildCFI(MBB, MBBI, DL,
           MCCFIInstruction::createEscape(nullptr, OSCFIInst.str()));
}

void SIFrameLowering::buildCFIForVGPRToVMEMSpill(
    MachineBasicBlock &MBB, MachineBasicBlock::iterator MBBI,
    const DebugLoc &DL, unsigned VGPR, int64_t Offset) const {
  MachineFunction &MF = *MBB.getParent();
  const GCNSubtarget &ST = MF.getSubtarget<GCNSubtarget>();
  const MCRegisterInfo &MCRI = *MF.getMMI().getContext().getRegisterInfo();
  int DwarfVGPR = MCRI.getDwarfRegNum(VGPR, false);

  SmallString<20> CFIInst;
  raw_svector_ostream OSCFIInst(CFIInst);
  SmallString<20> Block;
  raw_svector_ostream OSBlock(Block);

  OSCFIInst << uint8_t(dwarf::DW_CFA_expression);
  encodeULEB128(DwarfVGPR, OSCFIInst);

  encodeDwarfRegisterLocation(DwarfVGPR, OSBlock);
  OSBlock << uint8_t(dwarf::DW_OP_swap);
  OSBlock << uint8_t(dwarf::DW_OP_LLVM_offset_uconst);
  encodeULEB128(Offset, OSBlock);
  OSBlock << uint8_t(dwarf::DW_OP_LLVM_call_frame_entry_reg);
  encodeULEB128(MCRI.getDwarfRegNum(
                    ST.isWave32() ? AMDGPU::EXEC_LO : AMDGPU::EXEC, false),
                OSBlock);
  OSBlock << uint8_t(dwarf::DW_OP_deref_size);
  OSBlock << uint8_t(ST.getWavefrontSize() / CHAR_BIT);
  OSBlock << uint8_t(dwarf::DW_OP_LLVM_select_bit_piece);
  // FIXME: Can this be a function of the VGPR?
  const unsigned VGPRLaneBitSize = 32;
  encodeULEB128(VGPRLaneBitSize, OSBlock);
  encodeULEB128(ST.getWavefrontSize(), OSBlock);

  encodeULEB128(Block.size(), OSCFIInst);
  OSCFIInst << Block;

  buildCFI(MBB, MBBI, DL,
           MCCFIInstruction::createEscape(nullptr, OSCFIInst.str()));
}<|MERGE_RESOLUTION|>--- conflicted
+++ resolved
@@ -938,7 +938,6 @@
   return MFI.getStackID(SaveIndex) != TargetStackID::SGPRSpill;
 }
 
-<<<<<<< HEAD
 void SIFrameLowering::emitCFISavedRegSpills(MachineFunction &MF,
                                             MachineBasicBlock &MBB,
                                             MachineBasicBlock::iterator MBBI,
@@ -1089,8 +1088,6 @@
   }
 }
 
-=======
->>>>>>> 9f5da800
 void SIFrameLowering::emitPrologue(MachineFunction &MF,
                                    MachineBasicBlock &MBB) const {
   SIMachineFunctionInfo *FuncInfo = MF.getInfo<SIMachineFunctionInfo>();
@@ -1123,11 +1120,8 @@
   // turn on all lanes before doing the spill to memory.
   Register ScratchExecCopy;
 
-<<<<<<< HEAD
   emitPrologueEntryCFI(MBB, MBBI, DL);
 
-=======
->>>>>>> 9f5da800
   Optional<int> FPSaveIndex = FuncInfo->FramePointerSaveIndex;
   Optional<int> BPSaveIndex = FuncInfo->BasePointerSaveIndex;
 
@@ -1152,7 +1146,6 @@
                  MFI.getObjectOffset(FI) * ST.getWavefrontSize()));
   }
 
-<<<<<<< HEAD
   if (TRI.isCFISavedRegsSpillEnabled()) {
     bool emitSpillsToMem = true;
     emitCFISavedRegSpills(MF, MBB, MBBI, LiveRegs, ScratchExecCopy,
@@ -1160,13 +1153,8 @@
   }
 
   if (FPSaveIndex && spilledToMemory(MF, *FPSaveIndex)) {
-    const int FI = *FPSaveIndex;
-    assert(!MFI.isDeadObjectIndex(FI));
-=======
-  if (FPSaveIndex && spilledToMemory(MF, *FPSaveIndex)) {
     const int FramePtrFI = *FPSaveIndex;
     assert(!MFI.isDeadObjectIndex(FramePtrFI));
->>>>>>> 9f5da800
 
     if (!ScratchExecCopy)
       ScratchExecCopy = buildScratchExecCopy(LiveRegs, MF, MBB, MBBI, true);
@@ -1181,15 +1169,12 @@
 
     int DwordOff = 0;
     buildPrologSpill(ST, LiveRegs, MBB, MBBI, TII, TmpVGPR,
-<<<<<<< HEAD
-                     FuncInfo->getScratchRSrcReg(), StackPtrReg, FI, DwordOff);
+                     FuncInfo->getScratchRSrcReg(), StackPtrReg, FramePtrFI,
+		     DwordOff);
     buildCFI(MBB, MBBI, DL,
              MCCFIInstruction::createOffset(
                  nullptr, MCRI->getDwarfRegNum(FramePtrReg, false),
-                 MFI.getObjectOffset(FI) * ST.getWavefrontSize()));
-=======
-                     FuncInfo->getScratchRSrcReg(), StackPtrReg, FramePtrFI);
->>>>>>> 9f5da800
+                 MFI.getObjectOffset(FramePtrFI) * ST.getWavefrontSize()));
   }
 
   if (BPSaveIndex && spilledToMemory(MF, *BPSaveIndex)) {
@@ -1209,16 +1194,12 @@
 
     int DwordOff = 0;
     buildPrologSpill(ST, LiveRegs, MBB, MBBI, TII, TmpVGPR,
-<<<<<<< HEAD
                      FuncInfo->getScratchRSrcReg(), StackPtrReg, BasePtrFI,
                      DwordOff);
     buildCFI(MBB, MBBI, DL,
              MCCFIInstruction::createOffset(
                  nullptr, MCRI->getDwarfRegNum(BasePtrReg, false),
                  MFI.getObjectOffset(BasePtrFI) * ST.getWavefrontSize()));
-=======
-                     FuncInfo->getScratchRSrcReg(), StackPtrReg, BasePtrFI);
->>>>>>> 9f5da800
   }
 
   if (ScratchExecCopy) {
@@ -1238,13 +1219,8 @@
 
   // In this case, spill the FP to a reserved VGPR.
   if (FPSaveIndex && !spilledToMemory(MF, *FPSaveIndex)) {
-<<<<<<< HEAD
-    const int FI = *FPSaveIndex;
-    assert(!MFI.isDeadObjectIndex(FI));
-=======
     const int FramePtrFI = *FPSaveIndex;
     assert(!MFI.isDeadObjectIndex(FramePtrFI));
->>>>>>> 9f5da800
 
     assert(MFI.getStackID(FramePtrFI) == TargetStackID::SGPRSpill);
     ArrayRef<SIMachineFunctionInfo::SpilledReg> Spill =
@@ -1446,15 +1422,9 @@
 
   Register ScratchExecCopy;
   if (FPSaveIndex) {
-<<<<<<< HEAD
-    const int FI = *FPSaveIndex;
-    assert(!MFI.isDeadObjectIndex(FI));
-    if (spilledToMemory(MF, *FPSaveIndex)) {
-=======
     const int FramePtrFI = *FPSaveIndex;
     assert(!MFI.isDeadObjectIndex(FramePtrFI));
     if (spilledToMemory(MF, FramePtrFI)) {
->>>>>>> 9f5da800
       if (!ScratchExecCopy)
         ScratchExecCopy = buildScratchExecCopy(LiveRegs, MF, MBB, MBBI, false);
 
@@ -1478,7 +1448,6 @@
     }
   }
 
-<<<<<<< HEAD
   if (hasFP(MF))
     buildCFI(MBB, MBBI, DL,
              MCCFIInstruction::createDefCfaRegister(
@@ -1487,13 +1456,7 @@
   if (BPSaveIndex) {
     const int BasePtrFI = *BPSaveIndex;
     assert(!MFI.isDeadObjectIndex(BasePtrFI));
-    if (spilledToMemory(MF, *BPSaveIndex)) {
-=======
-  if (BPSaveIndex) {
-    const int BasePtrFI = *BPSaveIndex;
-    assert(!MFI.isDeadObjectIndex(BasePtrFI));
     if (spilledToMemory(MF, BasePtrFI)) {
->>>>>>> 9f5da800
       if (!ScratchExecCopy)
         ScratchExecCopy = buildScratchExecCopy(LiveRegs, MF, MBB, MBBI, false);
 
