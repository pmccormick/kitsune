//===-- SIISelLowering.cpp - SI DAG Lowering Implementation ---------------===//
//
// Part of the LLVM Project, under the Apache License v2.0 with LLVM Exceptions.
// See https://llvm.org/LICENSE.txt for license information.
// SPDX-License-Identifier: Apache-2.0 WITH LLVM-exception
//
//===----------------------------------------------------------------------===//
//
/// \file
/// Custom DAG lowering for SI
//
//===----------------------------------------------------------------------===//

#include "SIISelLowering.h"
#include "AMDGPU.h"
#include "AMDGPUInstrInfo.h"
#include "AMDGPUTargetMachine.h"
#include "SIMachineFunctionInfo.h"
#include "SIRegisterInfo.h"
#include "llvm/ADT/FloatingPointMode.h"
#include "llvm/ADT/Statistic.h"
#include "llvm/Analysis/LegacyDivergenceAnalysis.h"
#include "llvm/Analysis/OptimizationRemarkEmitter.h"
#include "llvm/BinaryFormat/ELF.h"
#include "llvm/CodeGen/Analysis.h"
#include "llvm/CodeGen/FunctionLoweringInfo.h"
#include "llvm/CodeGen/GlobalISel/GISelKnownBits.h"
#include "llvm/CodeGen/GlobalISel/MIPatternMatch.h"
#include "llvm/CodeGen/MachineFrameInfo.h"
#include "llvm/CodeGen/MachineFunction.h"
#include "llvm/CodeGen/MachineLoopInfo.h"
#include "llvm/IR/DiagnosticInfo.h"
#include "llvm/IR/IntrinsicInst.h"
#include "llvm/IR/IntrinsicsAMDGPU.h"
#include "llvm/IR/IntrinsicsR600.h"
#include "llvm/Support/CommandLine.h"
#include "llvm/Support/KnownBits.h"

using namespace llvm;

#define DEBUG_TYPE "si-lower"

STATISTIC(NumTailCalls, "Number of tail calls");

static cl::opt<bool> DisableLoopAlignment(
  "amdgpu-disable-loop-alignment",
  cl::desc("Do not align and prefetch loops"),
  cl::init(false));

static cl::opt<bool> UseDivergentRegisterIndexing(
  "amdgpu-use-divergent-register-indexing",
  cl::Hidden,
  cl::desc("Use indirect register addressing for divergent indexes"),
  cl::init(false));

static bool hasFP32Denormals(const MachineFunction &MF) {
  const SIMachineFunctionInfo *Info = MF.getInfo<SIMachineFunctionInfo>();
  return Info->getMode().allFP32Denormals();
}

static bool hasFP64FP16Denormals(const MachineFunction &MF) {
  const SIMachineFunctionInfo *Info = MF.getInfo<SIMachineFunctionInfo>();
  return Info->getMode().allFP64FP16Denormals();
}

static unsigned findFirstFreeSGPR(CCState &CCInfo) {
  unsigned NumSGPRs = AMDGPU::SGPR_32RegClass.getNumRegs();
  for (unsigned Reg = 0; Reg < NumSGPRs; ++Reg) {
    if (!CCInfo.isAllocated(AMDGPU::SGPR0 + Reg)) {
      return AMDGPU::SGPR0 + Reg;
    }
  }
  llvm_unreachable("Cannot allocate sgpr");
}

SITargetLowering::SITargetLowering(const TargetMachine &TM,
                                   const GCNSubtarget &STI)
    : AMDGPUTargetLowering(TM, STI),
      Subtarget(&STI) {
  addRegisterClass(MVT::i1, &AMDGPU::VReg_1RegClass);
  addRegisterClass(MVT::i64, &AMDGPU::SReg_64RegClass);

  addRegisterClass(MVT::i32, &AMDGPU::SReg_32RegClass);
  addRegisterClass(MVT::f32, &AMDGPU::VGPR_32RegClass);

  addRegisterClass(MVT::v2i32, &AMDGPU::SReg_64RegClass);

  const SIRegisterInfo *TRI = STI.getRegisterInfo();
  const TargetRegisterClass *V64RegClass = TRI->getVGPR64Class();

  addRegisterClass(MVT::f64, V64RegClass);
  addRegisterClass(MVT::v2f32, V64RegClass);

  addRegisterClass(MVT::v3i32, &AMDGPU::SGPR_96RegClass);
  addRegisterClass(MVT::v3f32, TRI->getVGPRClassForBitWidth(96));

  addRegisterClass(MVT::v2i64, &AMDGPU::SGPR_128RegClass);
  addRegisterClass(MVT::v2f64, &AMDGPU::SGPR_128RegClass);

  addRegisterClass(MVT::v4i32, &AMDGPU::SGPR_128RegClass);
  addRegisterClass(MVT::v4f32, TRI->getVGPRClassForBitWidth(128));

  addRegisterClass(MVT::v5i32, &AMDGPU::SGPR_160RegClass);
  addRegisterClass(MVT::v5f32, TRI->getVGPRClassForBitWidth(160));

  addRegisterClass(MVT::v6i32, &AMDGPU::SGPR_192RegClass);
  addRegisterClass(MVT::v6f32, TRI->getVGPRClassForBitWidth(192));

  addRegisterClass(MVT::v3i64, &AMDGPU::SGPR_192RegClass);
  addRegisterClass(MVT::v3f64, TRI->getVGPRClassForBitWidth(192));

  addRegisterClass(MVT::v7i32, &AMDGPU::SGPR_224RegClass);
  addRegisterClass(MVT::v7f32, TRI->getVGPRClassForBitWidth(224));

  addRegisterClass(MVT::v8i32, &AMDGPU::SGPR_256RegClass);
  addRegisterClass(MVT::v8f32, TRI->getVGPRClassForBitWidth(256));

  addRegisterClass(MVT::v4i64, &AMDGPU::SGPR_256RegClass);
  addRegisterClass(MVT::v4f64, TRI->getVGPRClassForBitWidth(256));

  addRegisterClass(MVT::v16i32, &AMDGPU::SGPR_512RegClass);
  addRegisterClass(MVT::v16f32, TRI->getVGPRClassForBitWidth(512));

  addRegisterClass(MVT::v8i64, &AMDGPU::SGPR_512RegClass);
  addRegisterClass(MVT::v8f64, TRI->getVGPRClassForBitWidth(512));

  addRegisterClass(MVT::v16i64, &AMDGPU::SGPR_1024RegClass);
  addRegisterClass(MVT::v16f64, TRI->getVGPRClassForBitWidth(1024));

  if (Subtarget->has16BitInsts()) {
    addRegisterClass(MVT::i16, &AMDGPU::SReg_32RegClass);
    addRegisterClass(MVT::f16, &AMDGPU::SReg_32RegClass);

    // Unless there are also VOP3P operations, not operations are really legal.
    addRegisterClass(MVT::v2i16, &AMDGPU::SReg_32RegClass);
    addRegisterClass(MVT::v2f16, &AMDGPU::SReg_32RegClass);
    addRegisterClass(MVT::v4i16, &AMDGPU::SReg_64RegClass);
    addRegisterClass(MVT::v4f16, &AMDGPU::SReg_64RegClass);
    addRegisterClass(MVT::v8i16, &AMDGPU::SGPR_128RegClass);
    addRegisterClass(MVT::v8f16, &AMDGPU::SGPR_128RegClass);
    addRegisterClass(MVT::v16i16, &AMDGPU::SGPR_256RegClass);
    addRegisterClass(MVT::v16f16, &AMDGPU::SGPR_256RegClass);
  }

  addRegisterClass(MVT::v32i32, &AMDGPU::VReg_1024RegClass);
  addRegisterClass(MVT::v32f32, TRI->getVGPRClassForBitWidth(1024));

  computeRegisterProperties(Subtarget->getRegisterInfo());

  // The boolean content concept here is too inflexible. Compares only ever
  // really produce a 1-bit result. Any copy/extend from these will turn into a
  // select, and zext/1 or sext/-1 are equally cheap. Arbitrarily choose 0/1, as
  // it's what most targets use.
  setBooleanContents(ZeroOrOneBooleanContent);
  setBooleanVectorContents(ZeroOrOneBooleanContent);

  // We need to custom lower vector stores from local memory
  setOperationAction(ISD::LOAD,
                     {MVT::v2i32, MVT::v3i32, MVT::v4i32, MVT::v5i32,
                      MVT::v6i32, MVT::v7i32, MVT::v8i32, MVT::v16i32, MVT::i1,
                      MVT::v32i32},
                     Custom);

  setOperationAction(ISD::STORE,
                     {MVT::v2i32, MVT::v3i32, MVT::v4i32, MVT::v5i32,
                      MVT::v6i32, MVT::v7i32, MVT::v8i32, MVT::v16i32, MVT::i1,
                      MVT::v32i32},
                     Custom);

  setTruncStoreAction(MVT::v2i32, MVT::v2i16, Expand);
  setTruncStoreAction(MVT::v3i32, MVT::v3i16, Expand);
  setTruncStoreAction(MVT::v4i32, MVT::v4i16, Expand);
  setTruncStoreAction(MVT::v8i32, MVT::v8i16, Expand);
  setTruncStoreAction(MVT::v16i32, MVT::v16i16, Expand);
  setTruncStoreAction(MVT::v32i32, MVT::v32i16, Expand);
  setTruncStoreAction(MVT::v2i32, MVT::v2i8, Expand);
  setTruncStoreAction(MVT::v4i32, MVT::v4i8, Expand);
  setTruncStoreAction(MVT::v8i32, MVT::v8i8, Expand);
  setTruncStoreAction(MVT::v16i32, MVT::v16i8, Expand);
  setTruncStoreAction(MVT::v32i32, MVT::v32i8, Expand);
  setTruncStoreAction(MVT::v2i16, MVT::v2i8, Expand);
  setTruncStoreAction(MVT::v4i16, MVT::v4i8, Expand);
  setTruncStoreAction(MVT::v8i16, MVT::v8i8, Expand);
  setTruncStoreAction(MVT::v16i16, MVT::v16i8, Expand);
  setTruncStoreAction(MVT::v32i16, MVT::v32i8, Expand);

  setTruncStoreAction(MVT::v3i64, MVT::v3i16, Expand);
  setTruncStoreAction(MVT::v3i64, MVT::v3i32, Expand);
  setTruncStoreAction(MVT::v4i64, MVT::v4i8, Expand);
  setTruncStoreAction(MVT::v8i64, MVT::v8i8, Expand);
  setTruncStoreAction(MVT::v8i64, MVT::v8i16, Expand);
  setTruncStoreAction(MVT::v8i64, MVT::v8i32, Expand);
  setTruncStoreAction(MVT::v16i64, MVT::v16i32, Expand);

  setOperationAction(ISD::GlobalAddress, {MVT::i32, MVT::i64}, Custom);

  setOperationAction(ISD::SELECT, MVT::i1, Promote);
  setOperationAction(ISD::SELECT, MVT::i64, Custom);
  setOperationAction(ISD::SELECT, MVT::f64, Promote);
  AddPromotedToType(ISD::SELECT, MVT::f64, MVT::i64);

  setOperationAction(ISD::SELECT_CC,
                     {MVT::f32, MVT::i32, MVT::i64, MVT::f64, MVT::i1}, Expand);

  setOperationAction(ISD::SETCC, MVT::i1, Promote);
  setOperationAction(ISD::SETCC, {MVT::v2i1, MVT::v4i1}, Expand);
  AddPromotedToType(ISD::SETCC, MVT::i1, MVT::i32);

  setOperationAction(ISD::TRUNCATE,
                     {MVT::v2i32, MVT::v3i32, MVT::v4i32, MVT::v5i32,
                      MVT::v6i32, MVT::v7i32, MVT::v8i32, MVT::v16i32},
                     Expand);
  setOperationAction(ISD::FP_ROUND,
                     {MVT::v2f32, MVT::v3f32, MVT::v4f32, MVT::v5f32,
                      MVT::v6f32, MVT::v7f32, MVT::v8f32, MVT::v16f32},
                     Expand);

  setOperationAction(ISD::SIGN_EXTEND_INREG,
                     {MVT::v2i1, MVT::v4i1, MVT::v2i8, MVT::v4i8, MVT::v2i16,
                      MVT::v3i16, MVT::v4i16, MVT::Other},
                     Custom);

  setOperationAction(ISD::BRCOND, MVT::Other, Custom);
  setOperationAction(ISD::BR_CC,
                     {MVT::i1, MVT::i32, MVT::i64, MVT::f32, MVT::f64}, Expand);

  setOperationAction({ISD::UADDO, ISD::USUBO}, MVT::i32, Legal);

  setOperationAction({ISD::ADDCARRY, ISD::SUBCARRY}, MVT::i32, Legal);

  setOperationAction({ISD::SHL_PARTS, ISD::SRA_PARTS, ISD::SRL_PARTS}, MVT::i64,
                     Expand);

#if 0
  setOperationAction({ISD::ADDCARRY, ISD::SUBCARRY}, MVT::i64, Legal);
#endif

  // We only support LOAD/STORE and vector manipulation ops for vectors
  // with > 4 elements.
  for (MVT VT :
       {MVT::v8i32,  MVT::v8f32,  MVT::v16i32, MVT::v16f32, MVT::v2i64,
        MVT::v2f64,  MVT::v4i16,  MVT::v4f16,  MVT::v3i64,  MVT::v3f64,
        MVT::v6i32,  MVT::v6f32,  MVT::v4i64,  MVT::v4f64,  MVT::v8i64,
        MVT::v8f64,  MVT::v8i16,  MVT::v8f16,  MVT::v16i16, MVT::v16f16,
        MVT::v16i64, MVT::v16f64, MVT::v32i32, MVT::v32f32}) {
    for (unsigned Op = 0; Op < ISD::BUILTIN_OP_END; ++Op) {
      switch (Op) {
      case ISD::LOAD:
      case ISD::STORE:
      case ISD::BUILD_VECTOR:
      case ISD::BITCAST:
      case ISD::EXTRACT_VECTOR_ELT:
      case ISD::INSERT_VECTOR_ELT:
      case ISD::EXTRACT_SUBVECTOR:
      case ISD::SCALAR_TO_VECTOR:
        break;
      case ISD::INSERT_SUBVECTOR:
      case ISD::CONCAT_VECTORS:
        setOperationAction(Op, VT, Custom);
        break;
      default:
        setOperationAction(Op, VT, Expand);
        break;
      }
    }
  }

  setOperationAction(ISD::FP_EXTEND, MVT::v4f32, Expand);

  // TODO: For dynamic 64-bit vector inserts/extracts, should emit a pseudo that
  // is expanded to avoid having two separate loops in case the index is a VGPR.

  // Most operations are naturally 32-bit vector operations. We only support
  // load and store of i64 vectors, so promote v2i64 vector operations to v4i32.
  for (MVT Vec64 : { MVT::v2i64, MVT::v2f64 }) {
    setOperationAction(ISD::BUILD_VECTOR, Vec64, Promote);
    AddPromotedToType(ISD::BUILD_VECTOR, Vec64, MVT::v4i32);

    setOperationAction(ISD::EXTRACT_VECTOR_ELT, Vec64, Promote);
    AddPromotedToType(ISD::EXTRACT_VECTOR_ELT, Vec64, MVT::v4i32);

    setOperationAction(ISD::INSERT_VECTOR_ELT, Vec64, Promote);
    AddPromotedToType(ISD::INSERT_VECTOR_ELT, Vec64, MVT::v4i32);

    setOperationAction(ISD::SCALAR_TO_VECTOR, Vec64, Promote);
    AddPromotedToType(ISD::SCALAR_TO_VECTOR, Vec64, MVT::v4i32);
  }

  for (MVT Vec64 : { MVT::v3i64, MVT::v3f64 }) {
    setOperationAction(ISD::BUILD_VECTOR, Vec64, Promote);
    AddPromotedToType(ISD::BUILD_VECTOR, Vec64, MVT::v6i32);

    setOperationAction(ISD::EXTRACT_VECTOR_ELT, Vec64, Promote);
    AddPromotedToType(ISD::EXTRACT_VECTOR_ELT, Vec64, MVT::v6i32);

    setOperationAction(ISD::INSERT_VECTOR_ELT, Vec64, Promote);
    AddPromotedToType(ISD::INSERT_VECTOR_ELT, Vec64, MVT::v6i32);

    setOperationAction(ISD::SCALAR_TO_VECTOR, Vec64, Promote);
    AddPromotedToType(ISD::SCALAR_TO_VECTOR, Vec64, MVT::v6i32);
  }

  for (MVT Vec64 : { MVT::v4i64, MVT::v4f64 }) {
    setOperationAction(ISD::BUILD_VECTOR, Vec64, Promote);
    AddPromotedToType(ISD::BUILD_VECTOR, Vec64, MVT::v8i32);

    setOperationAction(ISD::EXTRACT_VECTOR_ELT, Vec64, Promote);
    AddPromotedToType(ISD::EXTRACT_VECTOR_ELT, Vec64, MVT::v8i32);

    setOperationAction(ISD::INSERT_VECTOR_ELT, Vec64, Promote);
    AddPromotedToType(ISD::INSERT_VECTOR_ELT, Vec64, MVT::v8i32);

    setOperationAction(ISD::SCALAR_TO_VECTOR, Vec64, Promote);
    AddPromotedToType(ISD::SCALAR_TO_VECTOR, Vec64, MVT::v8i32);
  }

  for (MVT Vec64 : { MVT::v8i64, MVT::v8f64 }) {
    setOperationAction(ISD::BUILD_VECTOR, Vec64, Promote);
    AddPromotedToType(ISD::BUILD_VECTOR, Vec64, MVT::v16i32);

    setOperationAction(ISD::EXTRACT_VECTOR_ELT, Vec64, Promote);
    AddPromotedToType(ISD::EXTRACT_VECTOR_ELT, Vec64, MVT::v16i32);

    setOperationAction(ISD::INSERT_VECTOR_ELT, Vec64, Promote);
    AddPromotedToType(ISD::INSERT_VECTOR_ELT, Vec64, MVT::v16i32);

    setOperationAction(ISD::SCALAR_TO_VECTOR, Vec64, Promote);
    AddPromotedToType(ISD::SCALAR_TO_VECTOR, Vec64, MVT::v16i32);
  }

  for (MVT Vec64 : { MVT::v16i64, MVT::v16f64 }) {
    setOperationAction(ISD::BUILD_VECTOR, Vec64, Promote);
    AddPromotedToType(ISD::BUILD_VECTOR, Vec64, MVT::v32i32);

    setOperationAction(ISD::EXTRACT_VECTOR_ELT, Vec64, Promote);
    AddPromotedToType(ISD::EXTRACT_VECTOR_ELT, Vec64, MVT::v32i32);

    setOperationAction(ISD::INSERT_VECTOR_ELT, Vec64, Promote);
    AddPromotedToType(ISD::INSERT_VECTOR_ELT, Vec64, MVT::v32i32);

    setOperationAction(ISD::SCALAR_TO_VECTOR, Vec64, Promote);
    AddPromotedToType(ISD::SCALAR_TO_VECTOR, Vec64, MVT::v32i32);
  }

  setOperationAction(ISD::VECTOR_SHUFFLE,
                     {MVT::v8i32, MVT::v8f32, MVT::v16i32, MVT::v16f32},
                     Expand);

  setOperationAction(ISD::BUILD_VECTOR, {MVT::v4f16, MVT::v4i16}, Custom);

  // Avoid stack access for these.
  // TODO: Generalize to more vector types.
  setOperationAction({ISD::EXTRACT_VECTOR_ELT, ISD::INSERT_VECTOR_ELT},
                     {MVT::v2i16, MVT::v2f16, MVT::v2i8, MVT::v4i8, MVT::v8i8,
                      MVT::v4i16, MVT::v4f16, MVT::v16i16, MVT::v16f16},
                     Custom);

  // Deal with vec3 vector operations when widened to vec4.
  setOperationAction(ISD::INSERT_SUBVECTOR,
                     {MVT::v3i32, MVT::v3f32, MVT::v4i32, MVT::v4f32}, Custom);

  // Deal with vec5/6/7 vector operations when widened to vec8.
  setOperationAction(ISD::INSERT_SUBVECTOR,
                     {MVT::v5i32, MVT::v5f32, MVT::v6i32, MVT::v6f32,
                      MVT::v7i32, MVT::v7f32, MVT::v8i32, MVT::v8f32},
                     Custom);

  // BUFFER/FLAT_ATOMIC_CMP_SWAP on GCN GPUs needs input marshalling,
  // and output demarshalling
  setOperationAction(ISD::ATOMIC_CMP_SWAP, {MVT::i32, MVT::i64}, Custom);

  // We can't return success/failure, only the old value,
  // let LLVM add the comparison
  setOperationAction(ISD::ATOMIC_CMP_SWAP_WITH_SUCCESS, {MVT::i32, MVT::i64},
                     Expand);

  if (Subtarget->hasFlatAddressSpace())
    setOperationAction(ISD::ADDRSPACECAST, {MVT::i32, MVT::i64}, Custom);

  setOperationAction(ISD::BITREVERSE, {MVT::i32, MVT::i64}, Legal);

  // FIXME: This should be narrowed to i32, but that only happens if i64 is
  // illegal.
  // FIXME: Should lower sub-i32 bswaps to bit-ops without v_perm_b32.
  setOperationAction(ISD::BSWAP, {MVT::i64, MVT::i32}, Legal);

  // On SI this is s_memtime and s_memrealtime on VI.
  setOperationAction(ISD::READCYCLECOUNTER, MVT::i64, Legal);
  setOperationAction({ISD::TRAP, ISD::DEBUGTRAP}, MVT::Other, Custom);

  if (Subtarget->has16BitInsts()) {
    setOperationAction({ISD::FPOW, ISD::FPOWI}, MVT::f16, Promote);
    setOperationAction({ISD::FLOG, ISD::FEXP, ISD::FLOG10}, MVT::f16, Custom);
  }

  if (Subtarget->hasMadMacF32Insts())
    setOperationAction(ISD::FMAD, MVT::f32, Legal);

  if (!Subtarget->hasBFI())
    // fcopysign can be done in a single instruction with BFI.
    setOperationAction(ISD::FCOPYSIGN, {MVT::f32, MVT::f64}, Expand);

  if (!Subtarget->hasBCNT(32))
    setOperationAction(ISD::CTPOP, MVT::i32, Expand);

  if (!Subtarget->hasBCNT(64))
    setOperationAction(ISD::CTPOP, MVT::i64, Expand);

  if (Subtarget->hasFFBH())
    setOperationAction({ISD::CTLZ, ISD::CTLZ_ZERO_UNDEF}, MVT::i32, Custom);

  if (Subtarget->hasFFBL())
    setOperationAction({ISD::CTTZ, ISD::CTTZ_ZERO_UNDEF}, MVT::i32, Custom);

  // We only really have 32-bit BFE instructions (and 16-bit on VI).
  //
  // On SI+ there are 64-bit BFEs, but they are scalar only and there isn't any
  // effort to match them now. We want this to be false for i64 cases when the
  // extraction isn't restricted to the upper or lower half. Ideally we would
  // have some pass reduce 64-bit extracts to 32-bit if possible. Extracts that
  // span the midpoint are probably relatively rare, so don't worry about them
  // for now.
  if (Subtarget->hasBFE())
    setHasExtractBitsInsn(true);

  // Clamp modifier on add/sub
  if (Subtarget->hasIntClamp())
    setOperationAction({ISD::UADDSAT, ISD::USUBSAT}, MVT::i32, Legal);

  if (Subtarget->hasAddNoCarry())
    setOperationAction({ISD::SADDSAT, ISD::SSUBSAT}, {MVT::i16, MVT::i32},
                       Legal);

  setOperationAction({ISD::FMINNUM, ISD::FMAXNUM}, {MVT::f32, MVT::f64},
                     Custom);

  // These are really only legal for ieee_mode functions. We should be avoiding
  // them for functions that don't have ieee_mode enabled, so just say they are
  // legal.
  setOperationAction({ISD::FMINNUM_IEEE, ISD::FMAXNUM_IEEE},
                     {MVT::f32, MVT::f64}, Legal);

  if (Subtarget->haveRoundOpsF64())
    setOperationAction({ISD::FTRUNC, ISD::FCEIL, ISD::FRINT}, MVT::f64, Legal);
  else
    setOperationAction({ISD::FCEIL, ISD::FTRUNC, ISD::FRINT, ISD::FFLOOR},
                       MVT::f64, Custom);

  setOperationAction(ISD::FFLOOR, MVT::f64, Legal);

  setOperationAction({ISD::FSIN, ISD::FCOS, ISD::FDIV}, MVT::f32, Custom);
  setOperationAction(ISD::FDIV, MVT::f64, Custom);

  if (Subtarget->has16BitInsts()) {
    setOperationAction({ISD::Constant, ISD::SMIN, ISD::SMAX, ISD::UMIN,
                        ISD::UMAX, ISD::UADDSAT, ISD::USUBSAT},
                       MVT::i16, Legal);

    AddPromotedToType(ISD::SIGN_EXTEND, MVT::i16, MVT::i32);

    setOperationAction({ISD::ROTR, ISD::ROTL, ISD::SELECT_CC, ISD::BR_CC},
                       MVT::i16, Expand);

    setOperationAction({ISD::SIGN_EXTEND, ISD::SDIV, ISD::UDIV, ISD::SREM,
                        ISD::UREM, ISD::BITREVERSE, ISD::CTTZ,
                        ISD::CTTZ_ZERO_UNDEF, ISD::CTLZ, ISD::CTLZ_ZERO_UNDEF,
                        ISD::CTPOP},
                       MVT::i16, Promote);

    setOperationAction(ISD::LOAD, MVT::i16, Custom);

    setTruncStoreAction(MVT::i64, MVT::i16, Expand);

    setOperationAction(ISD::FP16_TO_FP, MVT::i16, Promote);
    AddPromotedToType(ISD::FP16_TO_FP, MVT::i16, MVT::i32);
    setOperationAction(ISD::FP_TO_FP16, MVT::i16, Promote);
    AddPromotedToType(ISD::FP_TO_FP16, MVT::i16, MVT::i32);

    setOperationAction({ISD::FP_TO_SINT, ISD::FP_TO_UINT}, MVT::i16, Custom);

    // F16 - Constant Actions.
    setOperationAction(ISD::ConstantFP, MVT::f16, Legal);

    // F16 - Load/Store Actions.
    setOperationAction(ISD::LOAD, MVT::f16, Promote);
    AddPromotedToType(ISD::LOAD, MVT::f16, MVT::i16);
    setOperationAction(ISD::STORE, MVT::f16, Promote);
    AddPromotedToType(ISD::STORE, MVT::f16, MVT::i16);

    // F16 - VOP1 Actions.
    setOperationAction(
        {ISD::FP_ROUND, ISD::FCOS, ISD::FSIN, ISD::FROUND, ISD::FPTRUNC_ROUND},
        MVT::f16, Custom);

    setOperationAction({ISD::SINT_TO_FP, ISD::UINT_TO_FP}, MVT::i16, Custom);

    setOperationAction(
        {ISD::FP_TO_SINT, ISD::FP_TO_UINT, ISD::SINT_TO_FP, ISD::UINT_TO_FP},
        MVT::f16, Promote);

    // F16 - VOP2 Actions.
    setOperationAction({ISD::BR_CC, ISD::SELECT_CC}, MVT::f16, Expand);

    setOperationAction(ISD::FDIV, MVT::f16, Custom);

    // F16 - VOP3 Actions.
    setOperationAction(ISD::FMA, MVT::f16, Legal);
    if (STI.hasMadF16())
      setOperationAction(ISD::FMAD, MVT::f16, Legal);

    for (MVT VT : {MVT::v2i16, MVT::v2f16, MVT::v4i16, MVT::v4f16, MVT::v8i16,
                   MVT::v8f16, MVT::v16i16, MVT::v16f16}) {
      for (unsigned Op = 0; Op < ISD::BUILTIN_OP_END; ++Op) {
        switch (Op) {
        case ISD::LOAD:
        case ISD::STORE:
        case ISD::BUILD_VECTOR:
        case ISD::BITCAST:
        case ISD::EXTRACT_VECTOR_ELT:
        case ISD::INSERT_VECTOR_ELT:
        case ISD::INSERT_SUBVECTOR:
        case ISD::EXTRACT_SUBVECTOR:
        case ISD::SCALAR_TO_VECTOR:
          break;
        case ISD::CONCAT_VECTORS:
          setOperationAction(Op, VT, Custom);
          break;
        default:
          setOperationAction(Op, VT, Expand);
          break;
        }
      }
    }

    // v_perm_b32 can handle either of these.
    setOperationAction(ISD::BSWAP, {MVT::i16, MVT::v2i16}, Legal);
    setOperationAction(ISD::BSWAP, MVT::v4i16, Custom);

    // XXX - Do these do anything? Vector constants turn into build_vector.
    setOperationAction(ISD::Constant, {MVT::v2i16, MVT::v2f16}, Legal);

    setOperationAction(ISD::UNDEF, {MVT::v2i16, MVT::v2f16}, Legal);

    setOperationAction(ISD::STORE, MVT::v2i16, Promote);
    AddPromotedToType(ISD::STORE, MVT::v2i16, MVT::i32);
    setOperationAction(ISD::STORE, MVT::v2f16, Promote);
    AddPromotedToType(ISD::STORE, MVT::v2f16, MVT::i32);

    setOperationAction(ISD::LOAD, MVT::v2i16, Promote);
    AddPromotedToType(ISD::LOAD, MVT::v2i16, MVT::i32);
    setOperationAction(ISD::LOAD, MVT::v2f16, Promote);
    AddPromotedToType(ISD::LOAD, MVT::v2f16, MVT::i32);

    setOperationAction(ISD::AND, MVT::v2i16, Promote);
    AddPromotedToType(ISD::AND, MVT::v2i16, MVT::i32);
    setOperationAction(ISD::OR, MVT::v2i16, Promote);
    AddPromotedToType(ISD::OR, MVT::v2i16, MVT::i32);
    setOperationAction(ISD::XOR, MVT::v2i16, Promote);
    AddPromotedToType(ISD::XOR, MVT::v2i16, MVT::i32);

    setOperationAction(ISD::LOAD, MVT::v4i16, Promote);
    AddPromotedToType(ISD::LOAD, MVT::v4i16, MVT::v2i32);
    setOperationAction(ISD::LOAD, MVT::v4f16, Promote);
    AddPromotedToType(ISD::LOAD, MVT::v4f16, MVT::v2i32);

    setOperationAction(ISD::STORE, MVT::v4i16, Promote);
    AddPromotedToType(ISD::STORE, MVT::v4i16, MVT::v2i32);
    setOperationAction(ISD::STORE, MVT::v4f16, Promote);
    AddPromotedToType(ISD::STORE, MVT::v4f16, MVT::v2i32);

    setOperationAction(ISD::LOAD, MVT::v8i16, Promote);
    AddPromotedToType(ISD::LOAD, MVT::v8i16, MVT::v4i32);
    setOperationAction(ISD::LOAD, MVT::v8f16, Promote);
    AddPromotedToType(ISD::LOAD, MVT::v8f16, MVT::v4i32);

    setOperationAction(ISD::STORE, MVT::v4i16, Promote);
    AddPromotedToType(ISD::STORE, MVT::v4i16, MVT::v2i32);
    setOperationAction(ISD::STORE, MVT::v4f16, Promote);
    AddPromotedToType(ISD::STORE, MVT::v4f16, MVT::v2i32);

    setOperationAction(ISD::STORE, MVT::v8i16, Promote);
    AddPromotedToType(ISD::STORE, MVT::v8i16, MVT::v4i32);
    setOperationAction(ISD::STORE, MVT::v8f16, Promote);
    AddPromotedToType(ISD::STORE, MVT::v8f16, MVT::v4i32);

    setOperationAction(ISD::LOAD, MVT::v16i16, Promote);
    AddPromotedToType(ISD::LOAD, MVT::v16i16, MVT::v8i32);
    setOperationAction(ISD::LOAD, MVT::v16f16, Promote);
    AddPromotedToType(ISD::LOAD, MVT::v16f16, MVT::v8i32);

    setOperationAction(ISD::STORE, MVT::v16i16, Promote);
    AddPromotedToType(ISD::STORE, MVT::v16i16, MVT::v8i32);
    setOperationAction(ISD::STORE, MVT::v16f16, Promote);
    AddPromotedToType(ISD::STORE, MVT::v16f16, MVT::v8i32);

    setOperationAction({ISD::ANY_EXTEND, ISD::ZERO_EXTEND, ISD::SIGN_EXTEND},
                       MVT::v2i32, Expand);
    setOperationAction(ISD::FP_EXTEND, MVT::v2f32, Expand);

    setOperationAction({ISD::ANY_EXTEND, ISD::ZERO_EXTEND, ISD::SIGN_EXTEND},
                       MVT::v4i32, Expand);

    setOperationAction({ISD::ANY_EXTEND, ISD::ZERO_EXTEND, ISD::SIGN_EXTEND},
                       MVT::v8i32, Expand);

    if (!Subtarget->hasVOP3PInsts())
      setOperationAction(ISD::BUILD_VECTOR, {MVT::v2i16, MVT::v2f16}, Custom);

    setOperationAction(ISD::FNEG, MVT::v2f16, Legal);
    // This isn't really legal, but this avoids the legalizer unrolling it (and
    // allows matching fneg (fabs x) patterns)
    setOperationAction(ISD::FABS, MVT::v2f16, Legal);

    setOperationAction({ISD::FMAXNUM, ISD::FMINNUM}, MVT::f16, Custom);
    setOperationAction({ISD::FMAXNUM_IEEE, ISD::FMINNUM_IEEE}, MVT::f16, Legal);

    setOperationAction({ISD::FMINNUM_IEEE, ISD::FMAXNUM_IEEE},
                       {MVT::v4f16, MVT::v8f16, MVT::v16f16}, Custom);

    setOperationAction({ISD::FMINNUM, ISD::FMAXNUM},
                       {MVT::v4f16, MVT::v8f16, MVT::v16f16}, Expand);

    for (MVT Vec16 : {MVT::v8i16, MVT::v8f16, MVT::v16i16, MVT::v16f16}) {
      setOperationAction(
          {ISD::BUILD_VECTOR, ISD::EXTRACT_VECTOR_ELT, ISD::SCALAR_TO_VECTOR},
          Vec16, Custom);
      setOperationAction(ISD::INSERT_VECTOR_ELT, Vec16, Expand);
    }
  }

  if (Subtarget->hasVOP3PInsts()) {
    setOperationAction({ISD::ADD, ISD::SUB, ISD::MUL, ISD::SHL, ISD::SRL,
                        ISD::SRA, ISD::SMIN, ISD::UMIN, ISD::SMAX, ISD::UMAX,
                        ISD::UADDSAT, ISD::USUBSAT, ISD::SADDSAT, ISD::SSUBSAT},
                       MVT::v2i16, Legal);

    setOperationAction({ISD::FADD, ISD::FMUL, ISD::FMA, ISD::FMINNUM_IEEE,
                        ISD::FMAXNUM_IEEE, ISD::FCANONICALIZE},
                       MVT::v2f16, Legal);

    setOperationAction(ISD::EXTRACT_VECTOR_ELT, {MVT::v2i16, MVT::v2f16},
                       Custom);

    setOperationAction(ISD::VECTOR_SHUFFLE,
                       {MVT::v4f16, MVT::v4i16, MVT::v8f16, MVT::v8i16,
                        MVT::v16f16, MVT::v16i16},
                       Custom);

    for (MVT VT : {MVT::v4i16, MVT::v8i16, MVT::v16i16})
      // Split vector operations.
      setOperationAction({ISD::SHL, ISD::SRA, ISD::SRL, ISD::ADD, ISD::SUB,
                          ISD::MUL, ISD::SMIN, ISD::SMAX, ISD::UMIN, ISD::UMAX,
                          ISD::UADDSAT, ISD::SADDSAT, ISD::USUBSAT,
                          ISD::SSUBSAT},
                         VT, Custom);

    for (MVT VT : {MVT::v4f16, MVT::v8f16, MVT::v16f16})
      // Split vector operations.
      setOperationAction({ISD::FADD, ISD::FMUL, ISD::FMA, ISD::FCANONICALIZE},
                         VT, Custom);

    setOperationAction({ISD::FMAXNUM, ISD::FMINNUM}, {MVT::v2f16, MVT::v4f16},
                       Custom);

    setOperationAction(ISD::FEXP, MVT::v2f16, Custom);
    setOperationAction(ISD::SELECT, {MVT::v4i16, MVT::v4f16}, Custom);

    if (Subtarget->hasPackedFP32Ops()) {
      setOperationAction({ISD::FADD, ISD::FMUL, ISD::FMA, ISD::FNEG},
                         MVT::v2f32, Legal);
      setOperationAction({ISD::FADD, ISD::FMUL, ISD::FMA},
                         {MVT::v4f32, MVT::v8f32, MVT::v16f32, MVT::v32f32},
                         Custom);
    }
  }

  setOperationAction({ISD::FNEG, ISD::FABS}, MVT::v4f16, Custom);

  if (Subtarget->has16BitInsts()) {
    setOperationAction(ISD::SELECT, MVT::v2i16, Promote);
    AddPromotedToType(ISD::SELECT, MVT::v2i16, MVT::i32);
    setOperationAction(ISD::SELECT, MVT::v2f16, Promote);
    AddPromotedToType(ISD::SELECT, MVT::v2f16, MVT::i32);
  } else {
    // Legalization hack.
    setOperationAction(ISD::SELECT, {MVT::v2i16, MVT::v2f16}, Custom);

    setOperationAction({ISD::FNEG, ISD::FABS}, MVT::v2f16, Custom);
  }

  setOperationAction(ISD::SELECT,
                     {MVT::v4i16, MVT::v4f16, MVT::v2i8, MVT::v4i8, MVT::v8i8,
                      MVT::v8i16, MVT::v8f16, MVT::v16i16, MVT::v16f16},
                     Custom);

  setOperationAction({ISD::SMULO, ISD::UMULO}, MVT::i64, Custom);

  if (Subtarget->hasMad64_32())
    setOperationAction({ISD::SMUL_LOHI, ISD::UMUL_LOHI}, MVT::i32, Custom);

  setOperationAction(ISD::INTRINSIC_WO_CHAIN,
                     {MVT::Other, MVT::f32, MVT::v4f32, MVT::i16, MVT::f16,
                      MVT::v2i16, MVT::v2f16},
                     Custom);

  setOperationAction(ISD::INTRINSIC_W_CHAIN,
                     {MVT::v2f16, MVT::v2i16, MVT::v3f16, MVT::v3i16,
                      MVT::v4f16, MVT::v4i16, MVT::v8f16, MVT::Other, MVT::f16,
                      MVT::i16, MVT::i8},
                     Custom);

  setOperationAction(ISD::INTRINSIC_VOID,
                     {MVT::Other, MVT::v2i16, MVT::v2f16, MVT::v3i16,
                      MVT::v3f16, MVT::v4f16, MVT::v4i16, MVT::f16, MVT::i16,
                      MVT::i8},
                     Custom);

  setTargetDAGCombine({ISD::ADD,
                       ISD::ADDCARRY,
                       ISD::SUB,
                       ISD::SUBCARRY,
                       ISD::FADD,
                       ISD::FSUB,
                       ISD::FMINNUM,
                       ISD::FMAXNUM,
                       ISD::FMINNUM_IEEE,
                       ISD::FMAXNUM_IEEE,
                       ISD::FMA,
                       ISD::SMIN,
                       ISD::SMAX,
                       ISD::UMIN,
                       ISD::UMAX,
                       ISD::SETCC,
                       ISD::AND,
                       ISD::OR,
                       ISD::XOR,
                       ISD::SINT_TO_FP,
                       ISD::UINT_TO_FP,
                       ISD::FCANONICALIZE,
                       ISD::SCALAR_TO_VECTOR,
                       ISD::ZERO_EXTEND,
                       ISD::SIGN_EXTEND_INREG,
                       ISD::EXTRACT_VECTOR_ELT,
                       ISD::INSERT_VECTOR_ELT});

  // All memory operations. Some folding on the pointer operand is done to help
  // matching the constant offsets in the addressing modes.
  setTargetDAGCombine({ISD::LOAD,
                       ISD::STORE,
                       ISD::ATOMIC_LOAD,
                       ISD::ATOMIC_STORE,
                       ISD::ATOMIC_CMP_SWAP,
                       ISD::ATOMIC_CMP_SWAP_WITH_SUCCESS,
                       ISD::ATOMIC_SWAP,
                       ISD::ATOMIC_LOAD_ADD,
                       ISD::ATOMIC_LOAD_SUB,
                       ISD::ATOMIC_LOAD_AND,
                       ISD::ATOMIC_LOAD_OR,
                       ISD::ATOMIC_LOAD_XOR,
                       ISD::ATOMIC_LOAD_NAND,
                       ISD::ATOMIC_LOAD_MIN,
                       ISD::ATOMIC_LOAD_MAX,
                       ISD::ATOMIC_LOAD_UMIN,
                       ISD::ATOMIC_LOAD_UMAX,
                       ISD::ATOMIC_LOAD_FADD,
                       ISD::INTRINSIC_VOID,
                       ISD::INTRINSIC_W_CHAIN});

  // FIXME: In other contexts we pretend this is a per-function property.
  setStackPointerRegisterToSaveRestore(AMDGPU::SGPR32);

  setSchedulingPreference(Sched::RegPressure);
}

const GCNSubtarget *SITargetLowering::getSubtarget() const {
  return Subtarget;
}

//===----------------------------------------------------------------------===//
// TargetLowering queries
//===----------------------------------------------------------------------===//

// v_mad_mix* support a conversion from f16 to f32.
//
// There is only one special case when denormals are enabled we don't currently,
// where this is OK to use.
bool SITargetLowering::isFPExtFoldable(const SelectionDAG &DAG, unsigned Opcode,
                                       EVT DestVT, EVT SrcVT) const {
  return ((Opcode == ISD::FMAD && Subtarget->hasMadMixInsts()) ||
          (Opcode == ISD::FMA && Subtarget->hasFmaMixInsts())) &&
    DestVT.getScalarType() == MVT::f32 &&
    SrcVT.getScalarType() == MVT::f16 &&
    // TODO: This probably only requires no input flushing?
    !hasFP32Denormals(DAG.getMachineFunction());
}

bool SITargetLowering::isFPExtFoldable(const MachineInstr &MI, unsigned Opcode,
                                       LLT DestTy, LLT SrcTy) const {
  return ((Opcode == TargetOpcode::G_FMAD && Subtarget->hasMadMixInsts()) ||
          (Opcode == TargetOpcode::G_FMA && Subtarget->hasFmaMixInsts())) &&
         DestTy.getScalarSizeInBits() == 32 &&
         SrcTy.getScalarSizeInBits() == 16 &&
         // TODO: This probably only requires no input flushing?
         !hasFP32Denormals(*MI.getMF());
}

bool SITargetLowering::isShuffleMaskLegal(ArrayRef<int>, EVT) const {
  // SI has some legal vector types, but no legal vector operations. Say no
  // shuffles are legal in order to prefer scalarizing some vector operations.
  return false;
}

MVT SITargetLowering::getRegisterTypeForCallingConv(LLVMContext &Context,
                                                    CallingConv::ID CC,
                                                    EVT VT) const {
  if (CC == CallingConv::AMDGPU_KERNEL)
    return TargetLowering::getRegisterTypeForCallingConv(Context, CC, VT);

  if (VT.isVector()) {
    EVT ScalarVT = VT.getScalarType();
    unsigned Size = ScalarVT.getSizeInBits();
    if (Size == 16) {
      if (Subtarget->has16BitInsts())
        return VT.isInteger() ? MVT::v2i16 : MVT::v2f16;
      return VT.isInteger() ? MVT::i32 : MVT::f32;
    }

    if (Size < 16)
      return Subtarget->has16BitInsts() ? MVT::i16 : MVT::i32;
    return Size == 32 ? ScalarVT.getSimpleVT() : MVT::i32;
  }

  if (VT.getSizeInBits() > 32)
    return MVT::i32;

  return TargetLowering::getRegisterTypeForCallingConv(Context, CC, VT);
}

unsigned SITargetLowering::getNumRegistersForCallingConv(LLVMContext &Context,
                                                         CallingConv::ID CC,
                                                         EVT VT) const {
  if (CC == CallingConv::AMDGPU_KERNEL)
    return TargetLowering::getNumRegistersForCallingConv(Context, CC, VT);

  if (VT.isVector()) {
    unsigned NumElts = VT.getVectorNumElements();
    EVT ScalarVT = VT.getScalarType();
    unsigned Size = ScalarVT.getSizeInBits();

    // FIXME: Should probably promote 8-bit vectors to i16.
    if (Size == 16 && Subtarget->has16BitInsts())
      return (NumElts + 1) / 2;

    if (Size <= 32)
      return NumElts;

    if (Size > 32)
      return NumElts * ((Size + 31) / 32);
  } else if (VT.getSizeInBits() > 32)
    return (VT.getSizeInBits() + 31) / 32;

  return TargetLowering::getNumRegistersForCallingConv(Context, CC, VT);
}

unsigned SITargetLowering::getVectorTypeBreakdownForCallingConv(
  LLVMContext &Context, CallingConv::ID CC,
  EVT VT, EVT &IntermediateVT,
  unsigned &NumIntermediates, MVT &RegisterVT) const {
  if (CC != CallingConv::AMDGPU_KERNEL && VT.isVector()) {
    unsigned NumElts = VT.getVectorNumElements();
    EVT ScalarVT = VT.getScalarType();
    unsigned Size = ScalarVT.getSizeInBits();
    // FIXME: We should fix the ABI to be the same on targets without 16-bit
    // support, but unless we can properly handle 3-vectors, it will be still be
    // inconsistent.
    if (Size == 16 && Subtarget->has16BitInsts()) {
      RegisterVT = VT.isInteger() ? MVT::v2i16 : MVT::v2f16;
      IntermediateVT = RegisterVT;
      NumIntermediates = (NumElts + 1) / 2;
      return NumIntermediates;
    }

    if (Size == 32) {
      RegisterVT = ScalarVT.getSimpleVT();
      IntermediateVT = RegisterVT;
      NumIntermediates = NumElts;
      return NumIntermediates;
    }

    if (Size < 16 && Subtarget->has16BitInsts()) {
      // FIXME: Should probably form v2i16 pieces
      RegisterVT = MVT::i16;
      IntermediateVT = ScalarVT;
      NumIntermediates = NumElts;
      return NumIntermediates;
    }


    if (Size != 16 && Size <= 32) {
      RegisterVT = MVT::i32;
      IntermediateVT = ScalarVT;
      NumIntermediates = NumElts;
      return NumIntermediates;
    }

    if (Size > 32) {
      RegisterVT = MVT::i32;
      IntermediateVT = RegisterVT;
      NumIntermediates = NumElts * ((Size + 31) / 32);
      return NumIntermediates;
    }
  }

  return TargetLowering::getVectorTypeBreakdownForCallingConv(
    Context, CC, VT, IntermediateVT, NumIntermediates, RegisterVT);
}

static EVT memVTFromImageData(Type *Ty, unsigned DMaskLanes) {
  assert(DMaskLanes != 0);

  if (auto *VT = dyn_cast<FixedVectorType>(Ty)) {
    unsigned NumElts = std::min(DMaskLanes, VT->getNumElements());
    return EVT::getVectorVT(Ty->getContext(),
                            EVT::getEVT(VT->getElementType()),
                            NumElts);
  }

  return EVT::getEVT(Ty);
}

// Peek through TFE struct returns to only use the data size.
static EVT memVTFromImageReturn(Type *Ty, unsigned DMaskLanes) {
  auto *ST = dyn_cast<StructType>(Ty);
  if (!ST)
    return memVTFromImageData(Ty, DMaskLanes);

  // Some intrinsics return an aggregate type - special case to work out the
  // correct memVT.
  //
  // Only limited forms of aggregate type currently expected.
  if (ST->getNumContainedTypes() != 2 ||
      !ST->getContainedType(1)->isIntegerTy(32))
    return EVT();
  return memVTFromImageData(ST->getContainedType(0), DMaskLanes);
}

bool SITargetLowering::getTgtMemIntrinsic(IntrinsicInfo &Info,
                                          const CallInst &CI,
                                          MachineFunction &MF,
                                          unsigned IntrID) const {
  Info.flags = MachineMemOperand::MONone;
  if (CI.hasMetadata(LLVMContext::MD_invariant_load))
    Info.flags |= MachineMemOperand::MOInvariant;

  if (const AMDGPU::RsrcIntrinsic *RsrcIntr =
          AMDGPU::lookupRsrcIntrinsic(IntrID)) {
    AttributeList Attr = Intrinsic::getAttributes(CI.getContext(),
                                                  (Intrinsic::ID)IntrID);
    if (Attr.hasFnAttr(Attribute::ReadNone))
      return false;

    SIMachineFunctionInfo *MFI = MF.getInfo<SIMachineFunctionInfo>();

    const GCNTargetMachine &TM =
        static_cast<const GCNTargetMachine &>(getTargetMachine());

    if (RsrcIntr->IsImage) {
      Info.ptrVal = MFI->getImagePSV(TM);
      Info.align.reset();
    } else {
      Info.ptrVal = MFI->getBufferPSV(TM);
    }

    Info.flags |= MachineMemOperand::MODereferenceable;
    if (Attr.hasFnAttr(Attribute::ReadOnly)) {
      unsigned DMaskLanes = 4;

      if (RsrcIntr->IsImage) {
        const AMDGPU::ImageDimIntrinsicInfo *Intr
          = AMDGPU::getImageDimIntrinsicInfo(IntrID);
        const AMDGPU::MIMGBaseOpcodeInfo *BaseOpcode =
          AMDGPU::getMIMGBaseOpcodeInfo(Intr->BaseOpcode);

        if (!BaseOpcode->Gather4) {
          // If this isn't a gather, we may have excess loaded elements in the
          // IR type. Check the dmask for the real number of elements loaded.
          unsigned DMask
            = cast<ConstantInt>(CI.getArgOperand(0))->getZExtValue();
          DMaskLanes = DMask == 0 ? 1 : countPopulation(DMask);
        }

        Info.memVT = memVTFromImageReturn(CI.getType(), DMaskLanes);
      } else
        Info.memVT = EVT::getEVT(CI.getType());

      // FIXME: What does alignment mean for an image?
      Info.opc = ISD::INTRINSIC_W_CHAIN;
      Info.flags |= MachineMemOperand::MOLoad;
    } else if (Attr.hasFnAttr(Attribute::WriteOnly)) {
      Info.opc = ISD::INTRINSIC_VOID;

      Type *DataTy = CI.getArgOperand(0)->getType();
      if (RsrcIntr->IsImage) {
        unsigned DMask = cast<ConstantInt>(CI.getArgOperand(1))->getZExtValue();
        unsigned DMaskLanes = DMask == 0 ? 1 : countPopulation(DMask);
        Info.memVT = memVTFromImageData(DataTy, DMaskLanes);
      } else
        Info.memVT = EVT::getEVT(DataTy);

      Info.flags |= MachineMemOperand::MOStore;
    } else {
      // Atomic
      Info.opc = CI.getType()->isVoidTy() ? ISD::INTRINSIC_VOID :
                                            ISD::INTRINSIC_W_CHAIN;
      Info.memVT = MVT::getVT(CI.getArgOperand(0)->getType());
      Info.flags |= MachineMemOperand::MOLoad |
                    MachineMemOperand::MOStore |
                    MachineMemOperand::MODereferenceable;

      // XXX - Should this be volatile without known ordering?
      Info.flags |= MachineMemOperand::MOVolatile;

      switch (IntrID) {
      default:
        break;
      case Intrinsic::amdgcn_raw_buffer_load_lds:
      case Intrinsic::amdgcn_struct_buffer_load_lds: {
        unsigned Width = cast<ConstantInt>(CI.getArgOperand(2))->getZExtValue();
        Info.memVT = EVT::getIntegerVT(CI.getContext(), Width * 8);
        return true;
      }
      }
    }
    return true;
  }

  switch (IntrID) {
  case Intrinsic::amdgcn_atomic_inc:
  case Intrinsic::amdgcn_atomic_dec:
  case Intrinsic::amdgcn_ds_ordered_add:
  case Intrinsic::amdgcn_ds_ordered_swap:
  case Intrinsic::amdgcn_ds_fadd:
  case Intrinsic::amdgcn_ds_fmin:
  case Intrinsic::amdgcn_ds_fmax: {
    Info.opc = ISD::INTRINSIC_W_CHAIN;
    Info.memVT = MVT::getVT(CI.getType());
    Info.ptrVal = CI.getOperand(0);
    Info.align.reset();
    Info.flags |= MachineMemOperand::MOLoad | MachineMemOperand::MOStore;

    const ConstantInt *Vol = cast<ConstantInt>(CI.getOperand(4));
    if (!Vol->isZero())
      Info.flags |= MachineMemOperand::MOVolatile;

    return true;
  }
  case Intrinsic::amdgcn_buffer_atomic_fadd: {
    SIMachineFunctionInfo *MFI = MF.getInfo<SIMachineFunctionInfo>();

    const GCNTargetMachine &TM =
        static_cast<const GCNTargetMachine &>(getTargetMachine());

    Info.opc = ISD::INTRINSIC_W_CHAIN;
    Info.memVT = MVT::getVT(CI.getOperand(0)->getType());
    Info.ptrVal = MFI->getBufferPSV(TM);
    Info.align.reset();
    Info.flags |= MachineMemOperand::MOLoad | MachineMemOperand::MOStore;

    const ConstantInt *Vol = dyn_cast<ConstantInt>(CI.getOperand(4));
    if (!Vol || !Vol->isZero())
      Info.flags |= MachineMemOperand::MOVolatile;

    return true;
  }
  case Intrinsic::amdgcn_ds_append:
  case Intrinsic::amdgcn_ds_consume: {
    Info.opc = ISD::INTRINSIC_W_CHAIN;
    Info.memVT = MVT::getVT(CI.getType());
    Info.ptrVal = CI.getOperand(0);
    Info.align.reset();
    Info.flags |= MachineMemOperand::MOLoad | MachineMemOperand::MOStore;

    const ConstantInt *Vol = cast<ConstantInt>(CI.getOperand(1));
    if (!Vol->isZero())
      Info.flags |= MachineMemOperand::MOVolatile;

    return true;
  }
  case Intrinsic::amdgcn_global_atomic_csub: {
    Info.opc = ISD::INTRINSIC_W_CHAIN;
    Info.memVT = MVT::getVT(CI.getType());
    Info.ptrVal = CI.getOperand(0);
    Info.align.reset();
    Info.flags |= MachineMemOperand::MOLoad |
                  MachineMemOperand::MOStore |
                  MachineMemOperand::MOVolatile;
    return true;
  }
  case Intrinsic::amdgcn_image_bvh_intersect_ray: {
    SIMachineFunctionInfo *MFI = MF.getInfo<SIMachineFunctionInfo>();
    Info.opc = ISD::INTRINSIC_W_CHAIN;
    Info.memVT = MVT::getVT(CI.getType()); // XXX: what is correct VT?

    const GCNTargetMachine &TM =
        static_cast<const GCNTargetMachine &>(getTargetMachine());

    Info.ptrVal = MFI->getImagePSV(TM);
    Info.align.reset();
    Info.flags |= MachineMemOperand::MOLoad |
                  MachineMemOperand::MODereferenceable;
    return true;
  }
  case Intrinsic::amdgcn_global_atomic_fadd:
  case Intrinsic::amdgcn_global_atomic_fmin:
  case Intrinsic::amdgcn_global_atomic_fmax:
  case Intrinsic::amdgcn_flat_atomic_fadd:
  case Intrinsic::amdgcn_flat_atomic_fmin:
  case Intrinsic::amdgcn_flat_atomic_fmax:
  case Intrinsic::amdgcn_global_atomic_fadd_v2bf16:
  case Intrinsic::amdgcn_flat_atomic_fadd_v2bf16: {
    Info.opc = ISD::INTRINSIC_W_CHAIN;
    Info.memVT = MVT::getVT(CI.getType());
    Info.ptrVal = CI.getOperand(0);
    Info.align.reset();
    Info.flags |= MachineMemOperand::MOLoad |
                  MachineMemOperand::MOStore |
                  MachineMemOperand::MODereferenceable |
                  MachineMemOperand::MOVolatile;
    return true;
  }
  case Intrinsic::amdgcn_ds_gws_init:
  case Intrinsic::amdgcn_ds_gws_barrier:
  case Intrinsic::amdgcn_ds_gws_sema_v:
  case Intrinsic::amdgcn_ds_gws_sema_br:
  case Intrinsic::amdgcn_ds_gws_sema_p:
  case Intrinsic::amdgcn_ds_gws_sema_release_all: {
    Info.opc = ISD::INTRINSIC_VOID;

    const GCNTargetMachine &TM =
        static_cast<const GCNTargetMachine &>(getTargetMachine());

    SIMachineFunctionInfo *MFI = MF.getInfo<SIMachineFunctionInfo>();
    Info.ptrVal = MFI->getGWSPSV(TM);

    // This is an abstract access, but we need to specify a type and size.
    Info.memVT = MVT::i32;
    Info.size = 4;
    Info.align = Align(4);

    if (IntrID == Intrinsic::amdgcn_ds_gws_barrier)
      Info.flags |= MachineMemOperand::MOLoad;
    else
      Info.flags |= MachineMemOperand::MOStore;
    return true;
  }
  case Intrinsic::amdgcn_global_load_lds: {
    Info.opc = ISD::INTRINSIC_VOID;
    unsigned Width = cast<ConstantInt>(CI.getArgOperand(2))->getZExtValue();
    Info.memVT = EVT::getIntegerVT(CI.getContext(), Width * 8);
    Info.flags |= MachineMemOperand::MOLoad | MachineMemOperand::MOStore |
                  MachineMemOperand::MOVolatile;
    return true;
  }
  default:
    return false;
  }
}

bool SITargetLowering::getAddrModeArguments(IntrinsicInst *II,
                                            SmallVectorImpl<Value*> &Ops,
                                            Type *&AccessTy) const {
  switch (II->getIntrinsicID()) {
  case Intrinsic::amdgcn_atomic_inc:
  case Intrinsic::amdgcn_atomic_dec:
  case Intrinsic::amdgcn_ds_ordered_add:
  case Intrinsic::amdgcn_ds_ordered_swap:
  case Intrinsic::amdgcn_ds_append:
  case Intrinsic::amdgcn_ds_consume:
  case Intrinsic::amdgcn_ds_fadd:
  case Intrinsic::amdgcn_ds_fmin:
  case Intrinsic::amdgcn_ds_fmax:
  case Intrinsic::amdgcn_global_atomic_fadd:
  case Intrinsic::amdgcn_flat_atomic_fadd:
  case Intrinsic::amdgcn_flat_atomic_fmin:
  case Intrinsic::amdgcn_flat_atomic_fmax:
  case Intrinsic::amdgcn_global_atomic_fadd_v2bf16:
  case Intrinsic::amdgcn_flat_atomic_fadd_v2bf16:
  case Intrinsic::amdgcn_global_atomic_csub: {
    Value *Ptr = II->getArgOperand(0);
    AccessTy = II->getType();
    Ops.push_back(Ptr);
    return true;
  }
  default:
    return false;
  }
}

bool SITargetLowering::isLegalFlatAddressingMode(const AddrMode &AM) const {
  if (!Subtarget->hasFlatInstOffsets()) {
    // Flat instructions do not have offsets, and only have the register
    // address.
    return AM.BaseOffs == 0 && AM.Scale == 0;
  }

  return AM.Scale == 0 &&
         (AM.BaseOffs == 0 ||
          Subtarget->getInstrInfo()->isLegalFLATOffset(
              AM.BaseOffs, AMDGPUAS::FLAT_ADDRESS, SIInstrFlags::FLAT));
}

bool SITargetLowering::isLegalGlobalAddressingMode(const AddrMode &AM) const {
  if (Subtarget->hasFlatGlobalInsts())
    return AM.Scale == 0 &&
           (AM.BaseOffs == 0 || Subtarget->getInstrInfo()->isLegalFLATOffset(
                                    AM.BaseOffs, AMDGPUAS::GLOBAL_ADDRESS,
                                    SIInstrFlags::FlatGlobal));

  if (!Subtarget->hasAddr64() || Subtarget->useFlatForGlobal()) {
      // Assume the we will use FLAT for all global memory accesses
      // on VI.
      // FIXME: This assumption is currently wrong.  On VI we still use
      // MUBUF instructions for the r + i addressing mode.  As currently
      // implemented, the MUBUF instructions only work on buffer < 4GB.
      // It may be possible to support > 4GB buffers with MUBUF instructions,
      // by setting the stride value in the resource descriptor which would
      // increase the size limit to (stride * 4GB).  However, this is risky,
      // because it has never been validated.
    return isLegalFlatAddressingMode(AM);
  }

  return isLegalMUBUFAddressingMode(AM);
}

bool SITargetLowering::isLegalMUBUFAddressingMode(const AddrMode &AM) const {
  // MUBUF / MTBUF instructions have a 12-bit unsigned byte offset, and
  // additionally can do r + r + i with addr64. 32-bit has more addressing
  // mode options. Depending on the resource constant, it can also do
  // (i64 r0) + (i32 r1) * (i14 i).
  //
  // Private arrays end up using a scratch buffer most of the time, so also
  // assume those use MUBUF instructions. Scratch loads / stores are currently
  // implemented as mubuf instructions with offen bit set, so slightly
  // different than the normal addr64.
  if (!SIInstrInfo::isLegalMUBUFImmOffset(AM.BaseOffs))
    return false;

  // FIXME: Since we can split immediate into soffset and immediate offset,
  // would it make sense to allow any immediate?

  switch (AM.Scale) {
  case 0: // r + i or just i, depending on HasBaseReg.
    return true;
  case 1:
    return true; // We have r + r or r + i.
  case 2:
    if (AM.HasBaseReg) {
      // Reject 2 * r + r.
      return false;
    }

    // Allow 2 * r as r + r
    // Or  2 * r + i is allowed as r + r + i.
    return true;
  default: // Don't allow n * r
    return false;
  }
}

bool SITargetLowering::isLegalAddressingMode(const DataLayout &DL,
                                             const AddrMode &AM, Type *Ty,
                                             unsigned AS, Instruction *I) const {
  // No global is ever allowed as a base.
  if (AM.BaseGV)
    return false;

  if (AS == AMDGPUAS::GLOBAL_ADDRESS)
    return isLegalGlobalAddressingMode(AM);

  if (AS == AMDGPUAS::CONSTANT_ADDRESS ||
      AS == AMDGPUAS::CONSTANT_ADDRESS_32BIT ||
      AS == AMDGPUAS::BUFFER_FAT_POINTER) {
    // If the offset isn't a multiple of 4, it probably isn't going to be
    // correctly aligned.
    // FIXME: Can we get the real alignment here?
    if (AM.BaseOffs % 4 != 0)
      return isLegalMUBUFAddressingMode(AM);

    // There are no SMRD extloads, so if we have to do a small type access we
    // will use a MUBUF load.
    // FIXME?: We also need to do this if unaligned, but we don't know the
    // alignment here.
    if (Ty->isSized() && DL.getTypeStoreSize(Ty) < 4)
      return isLegalGlobalAddressingMode(AM);

    if (Subtarget->getGeneration() == AMDGPUSubtarget::SOUTHERN_ISLANDS) {
      // SMRD instructions have an 8-bit, dword offset on SI.
      if (!isUInt<8>(AM.BaseOffs / 4))
        return false;
    } else if (Subtarget->getGeneration() == AMDGPUSubtarget::SEA_ISLANDS) {
      // On CI+, this can also be a 32-bit literal constant offset. If it fits
      // in 8-bits, it can use a smaller encoding.
      if (!isUInt<32>(AM.BaseOffs / 4))
        return false;
    } else if (Subtarget->getGeneration() >= AMDGPUSubtarget::VOLCANIC_ISLANDS) {
      // On VI, these use the SMEM format and the offset is 20-bit in bytes.
      if (!isUInt<20>(AM.BaseOffs))
        return false;
    } else
      llvm_unreachable("unhandled generation");

    if (AM.Scale == 0) // r + i or just i, depending on HasBaseReg.
      return true;

    if (AM.Scale == 1 && AM.HasBaseReg)
      return true;

    return false;

  } else if (AS == AMDGPUAS::PRIVATE_ADDRESS) {
    return isLegalMUBUFAddressingMode(AM);
  } else if (AS == AMDGPUAS::LOCAL_ADDRESS ||
             AS == AMDGPUAS::REGION_ADDRESS) {
    // Basic, single offset DS instructions allow a 16-bit unsigned immediate
    // field.
    // XXX - If doing a 4-byte aligned 8-byte type access, we effectively have
    // an 8-bit dword offset but we don't know the alignment here.
    if (!isUInt<16>(AM.BaseOffs))
      return false;

    if (AM.Scale == 0) // r + i or just i, depending on HasBaseReg.
      return true;

    if (AM.Scale == 1 && AM.HasBaseReg)
      return true;

    return false;
  } else if (AS == AMDGPUAS::FLAT_ADDRESS ||
             AS == AMDGPUAS::UNKNOWN_ADDRESS_SPACE) {
    // For an unknown address space, this usually means that this is for some
    // reason being used for pure arithmetic, and not based on some addressing
    // computation. We don't have instructions that compute pointers with any
    // addressing modes, so treat them as having no offset like flat
    // instructions.
    return isLegalFlatAddressingMode(AM);
  }

  // Assume a user alias of global for unknown address spaces.
  return isLegalGlobalAddressingMode(AM);
}

bool SITargetLowering::canMergeStoresTo(unsigned AS, EVT MemVT,
                                        const MachineFunction &MF) const {
  if (AS == AMDGPUAS::GLOBAL_ADDRESS || AS == AMDGPUAS::FLAT_ADDRESS) {
    return (MemVT.getSizeInBits() <= 4 * 32);
  } else if (AS == AMDGPUAS::PRIVATE_ADDRESS) {
    unsigned MaxPrivateBits = 8 * getSubtarget()->getMaxPrivateElementSize();
    return (MemVT.getSizeInBits() <= MaxPrivateBits);
  } else if (AS == AMDGPUAS::LOCAL_ADDRESS || AS == AMDGPUAS::REGION_ADDRESS) {
    return (MemVT.getSizeInBits() <= 2 * 32);
  }
  return true;
}

bool SITargetLowering::allowsMisalignedMemoryAccessesImpl(
    unsigned Size, unsigned AddrSpace, Align Alignment,
    MachineMemOperand::Flags Flags, bool *IsFast) const {
  if (IsFast)
    *IsFast = false;

  if (AddrSpace == AMDGPUAS::LOCAL_ADDRESS ||
      AddrSpace == AMDGPUAS::REGION_ADDRESS) {
    // Check if alignment requirements for ds_read/write instructions are
    // disabled.
    if (!Subtarget->hasUnalignedDSAccessEnabled() && Alignment < Align(4))
      return false;

    Align RequiredAlignment(PowerOf2Ceil(Size/8)); // Natural alignment.
    if (Subtarget->hasLDSMisalignedBug() && Size > 32 &&
        Alignment < RequiredAlignment)
      return false;

    // Either, the alignment requirements are "enabled", or there is an
    // unaligned LDS access related hardware bug though alignment requirements
    // are "disabled". In either case, we need to check for proper alignment
    // requirements.
    //
    switch (Size) {
    case 64:
      // SI has a hardware bug in the LDS / GDS bounds checking: if the base
      // address is negative, then the instruction is incorrectly treated as
      // out-of-bounds even if base + offsets is in bounds. Split vectorized
      // loads here to avoid emitting ds_read2_b32. We may re-combine the
      // load later in the SILoadStoreOptimizer.
      if (!Subtarget->hasUsableDSOffset() && Alignment < Align(8))
        return false;

      // 8 byte accessing via ds_read/write_b64 require 8-byte alignment, but we
      // can do a 4 byte aligned, 8 byte access in a single operation using
      // ds_read2/write2_b32 with adjacent offsets.
      RequiredAlignment = Align(4);

      if (Subtarget->hasUnalignedDSAccessEnabled()) {
        // We will either select ds_read_b64/ds_write_b64 or ds_read2_b32/
        // ds_write2_b32 depending on the alignment. In either case with either
        // alignment there is no faster way of doing this.
        if (IsFast)
          *IsFast = true;
        return true;
      }

      break;
    case 96:
      if (!Subtarget->hasDS96AndDS128())
        return false;

      // 12 byte accessing via ds_read/write_b96 require 16-byte alignment on
      // gfx8 and older.

      if (Subtarget->hasUnalignedDSAccessEnabled()) {
        // Naturally aligned access is fastest. However, also report it is Fast
        // if memory is aligned less than DWORD. A narrow load or store will be
        // be equally slow as a single ds_read_b96/ds_write_b96, but there will
        // be more of them, so overall we will pay less penalty issuing a single
        // instruction.
        if (IsFast)
          *IsFast = Alignment >= RequiredAlignment || Alignment < Align(4);
        return true;
      }

      break;
    case 128:
      if (!Subtarget->hasDS96AndDS128() || !Subtarget->useDS128())
        return false;

      // 16 byte accessing via ds_read/write_b128 require 16-byte alignment on
      // gfx8 and older, but  we can do a 8 byte aligned, 16 byte access in a
      // single operation using ds_read2/write2_b64.
      RequiredAlignment = Align(8);

      if (Subtarget->hasUnalignedDSAccessEnabled()) {
        // Naturally aligned access is fastest. However, also report it is Fast
        // if memory is aligned less than DWORD. A narrow load or store will be
        // be equally slow as a single ds_read_b128/ds_write_b128, but there
        // will be more of them, so overall we will pay less penalty issuing a
        // single instruction.
        if (IsFast)
          *IsFast = Alignment >= RequiredAlignment || Alignment < Align(4);
        return true;
      }
<<<<<<< HEAD
    }

    if (IsFast) {
      // FIXME: Lie it is fast if +unaligned-access-mode is passed so that
      // DS accesses get vectorized. Do this only for sizes below 96 as
      // b96 and b128 cases already properly handled.
      // Remove Subtarget check once all sizes properly handled.
      *IsFast = Alignment >= RequiredAlignment ||
                (Subtarget->hasUnalignedDSAccessEnabled() && Size < 96);
    }

=======

      break;
    default:
      if (Size > 32)
        return false;

      break;
    }

    if (IsFast)
      *IsFast = Alignment >= RequiredAlignment;

>>>>>>> 34b6327a
    return Alignment >= RequiredAlignment ||
           Subtarget->hasUnalignedDSAccessEnabled();
  }

  if (AddrSpace == AMDGPUAS::PRIVATE_ADDRESS) {
    bool AlignedBy4 = Alignment >= Align(4);
    if (IsFast)
      *IsFast = AlignedBy4;

    return AlignedBy4 ||
           Subtarget->enableFlatScratch() ||
           Subtarget->hasUnalignedScratchAccess();
  }

  // FIXME: We have to be conservative here and assume that flat operations
  // will access scratch.  If we had access to the IR function, then we
  // could determine if any private memory was used in the function.
  if (AddrSpace == AMDGPUAS::FLAT_ADDRESS &&
      !Subtarget->hasUnalignedScratchAccess()) {
    bool AlignedBy4 = Alignment >= Align(4);
    if (IsFast)
      *IsFast = AlignedBy4;

    return AlignedBy4;
  }

  if (Subtarget->hasUnalignedBufferAccessEnabled()) {
    // If we have a uniform constant load, it still requires using a slow
    // buffer instruction if unaligned.
    if (IsFast) {
      // Accesses can really be issued as 1-byte aligned or 4-byte aligned, so
      // 2-byte alignment is worse than 1 unless doing a 2-byte access.
      *IsFast = (AddrSpace == AMDGPUAS::CONSTANT_ADDRESS ||
                 AddrSpace == AMDGPUAS::CONSTANT_ADDRESS_32BIT) ?
        Alignment >= Align(4) : Alignment != Align(2);
    }

    return true;
  }

  // Smaller than dword value must be aligned.
  if (Size < 32)
    return false;

  // 8.1.6 - For Dword or larger reads or writes, the two LSBs of the
  // byte-address are ignored, thus forcing Dword alignment.
  // This applies to private, global, and constant memory.
  if (IsFast)
    *IsFast = true;

  return Size >= 32 && Alignment >= Align(4);
}

bool SITargetLowering::allowsMisalignedMemoryAccesses(
    EVT VT, unsigned AddrSpace, Align Alignment, MachineMemOperand::Flags Flags,
    bool *IsFast) const {
  bool Allow = allowsMisalignedMemoryAccessesImpl(VT.getSizeInBits(), AddrSpace,
                                                  Alignment, Flags, IsFast);

  if (Allow && IsFast && Subtarget->hasUnalignedDSAccessEnabled() &&
      (AddrSpace == AMDGPUAS::LOCAL_ADDRESS ||
       AddrSpace == AMDGPUAS::REGION_ADDRESS)) {
    // Lie it is fast if +unaligned-access-mode is passed so that DS accesses
    // get vectorized. We could use ds_read2_b*/ds_write2_b* instructions on a
    // misaligned data which is faster than a pair of ds_read_b*/ds_write_b*
    // which would be equally misaligned.
    // This is only used by the common passes, selection always calls the
    // allowsMisalignedMemoryAccessesImpl version.
    *IsFast = true;
  }

<<<<<<< HEAD
  bool Allow = allowsMisalignedMemoryAccessesImpl(VT.getSizeInBits(), AddrSpace,
                                                  Alignment, Flags, IsFast);

  if (Allow && IsFast && Subtarget->hasUnalignedDSAccessEnabled() &&
      (AddrSpace == AMDGPUAS::LOCAL_ADDRESS ||
       AddrSpace == AMDGPUAS::REGION_ADDRESS)) {
    // Lie it is fast if +unaligned-access-mode is passed so that DS accesses
    // get vectorized. We could use ds_read2_b*/ds_write2_b* instructions on a
    // misaligned data which is faster than a pair of ds_read_b*/ds_write_b*
    // which would be equally misaligned.
    // This is only used by the common passes, selection always calls the
    // allowsMisalignedMemoryAccessesImpl version.
    *IsFast = true;
  }

=======
>>>>>>> 34b6327a
  return Allow;
}

EVT SITargetLowering::getOptimalMemOpType(
    const MemOp &Op, const AttributeList &FuncAttributes) const {
  // FIXME: Should account for address space here.

  // The default fallback uses the private pointer size as a guess for a type to
  // use. Make sure we switch these to 64-bit accesses.

  if (Op.size() >= 16 &&
      Op.isDstAligned(Align(4))) // XXX: Should only do for global
    return MVT::v4i32;

  if (Op.size() >= 8 && Op.isDstAligned(Align(4)))
    return MVT::v2i32;

  // Use the default.
  return MVT::Other;
}

bool SITargetLowering::isMemOpHasNoClobberedMemOperand(const SDNode *N) const {
  const MemSDNode *MemNode = cast<MemSDNode>(N);
  return MemNode->getMemOperand()->getFlags() & MONoClobber;
}

bool SITargetLowering::isNonGlobalAddrSpace(unsigned AS) {
  return AS == AMDGPUAS::LOCAL_ADDRESS || AS == AMDGPUAS::REGION_ADDRESS ||
         AS == AMDGPUAS::PRIVATE_ADDRESS;
}

bool SITargetLowering::isFreeAddrSpaceCast(unsigned SrcAS,
                                           unsigned DestAS) const {
  // Flat -> private/local is a simple truncate.
  // Flat -> global is no-op
  if (SrcAS == AMDGPUAS::FLAT_ADDRESS)
    return true;

  const GCNTargetMachine &TM =
      static_cast<const GCNTargetMachine &>(getTargetMachine());
  return TM.isNoopAddrSpaceCast(SrcAS, DestAS);
}

bool SITargetLowering::isMemOpUniform(const SDNode *N) const {
  const MemSDNode *MemNode = cast<MemSDNode>(N);

  return AMDGPUInstrInfo::isUniformMMO(MemNode->getMemOperand());
}

TargetLoweringBase::LegalizeTypeAction
SITargetLowering::getPreferredVectorAction(MVT VT) const {
  if (!VT.isScalableVector() && VT.getVectorNumElements() != 1 &&
      VT.getScalarType().bitsLE(MVT::i16))
    return VT.isPow2VectorType() ? TypeSplitVector : TypeWidenVector;
  return TargetLoweringBase::getPreferredVectorAction(VT);
}

bool SITargetLowering::shouldConvertConstantLoadToIntImm(const APInt &Imm,
                                                         Type *Ty) const {
  // FIXME: Could be smarter if called for vector constants.
  return true;
}

bool SITargetLowering::isExtractSubvectorCheap(EVT ResVT, EVT SrcVT,
                                               unsigned Index) const {
  if (!isOperationLegalOrCustom(ISD::EXTRACT_SUBVECTOR, ResVT))
    return false;

  // TODO: Add more cases that are cheap.
  return Index == 0;
}

bool SITargetLowering::isTypeDesirableForOp(unsigned Op, EVT VT) const {
  if (Subtarget->has16BitInsts() && VT == MVT::i16) {
    switch (Op) {
    case ISD::LOAD:
    case ISD::STORE:

    // These operations are done with 32-bit instructions anyway.
    case ISD::AND:
    case ISD::OR:
    case ISD::XOR:
    case ISD::SELECT:
      // TODO: Extensions?
      return true;
    default:
      return false;
    }
  }

  // SimplifySetCC uses this function to determine whether or not it should
  // create setcc with i1 operands.  We don't have instructions for i1 setcc.
  if (VT == MVT::i1 && Op == ISD::SETCC)
    return false;

  return TargetLowering::isTypeDesirableForOp(Op, VT);
}

SDValue SITargetLowering::lowerKernArgParameterPtr(SelectionDAG &DAG,
                                                   const SDLoc &SL,
                                                   SDValue Chain,
                                                   uint64_t Offset) const {
  const DataLayout &DL = DAG.getDataLayout();
  MachineFunction &MF = DAG.getMachineFunction();
  const SIMachineFunctionInfo *Info = MF.getInfo<SIMachineFunctionInfo>();

  const ArgDescriptor *InputPtrReg;
  const TargetRegisterClass *RC;
  LLT ArgTy;
  MVT PtrVT = getPointerTy(DL, AMDGPUAS::CONSTANT_ADDRESS);

  std::tie(InputPtrReg, RC, ArgTy) =
      Info->getPreloadedValue(AMDGPUFunctionArgInfo::KERNARG_SEGMENT_PTR);

  // We may not have the kernarg segment argument if we have no kernel
  // arguments.
  if (!InputPtrReg)
    return DAG.getConstant(0, SL, PtrVT);

  MachineRegisterInfo &MRI = DAG.getMachineFunction().getRegInfo();
  SDValue BasePtr = DAG.getCopyFromReg(Chain, SL,
    MRI.getLiveInVirtReg(InputPtrReg->getRegister()), PtrVT);

  return DAG.getObjectPtrOffset(SL, BasePtr, TypeSize::Fixed(Offset));
}

SDValue SITargetLowering::getImplicitArgPtr(SelectionDAG &DAG,
                                            const SDLoc &SL) const {
  uint64_t Offset = getImplicitParameterOffset(DAG.getMachineFunction(),
                                               FIRST_IMPLICIT);
  return lowerKernArgParameterPtr(DAG, SL, DAG.getEntryNode(), Offset);
}

SDValue SITargetLowering::convertArgType(SelectionDAG &DAG, EVT VT, EVT MemVT,
                                         const SDLoc &SL, SDValue Val,
                                         bool Signed,
                                         const ISD::InputArg *Arg) const {
  // First, if it is a widened vector, narrow it.
  if (VT.isVector() &&
      VT.getVectorNumElements() != MemVT.getVectorNumElements()) {
    EVT NarrowedVT =
        EVT::getVectorVT(*DAG.getContext(), MemVT.getVectorElementType(),
                         VT.getVectorNumElements());
    Val = DAG.getNode(ISD::EXTRACT_SUBVECTOR, SL, NarrowedVT, Val,
                      DAG.getConstant(0, SL, MVT::i32));
  }

  // Then convert the vector elements or scalar value.
  if (Arg && (Arg->Flags.isSExt() || Arg->Flags.isZExt()) &&
      VT.bitsLT(MemVT)) {
    unsigned Opc = Arg->Flags.isZExt() ? ISD::AssertZext : ISD::AssertSext;
    Val = DAG.getNode(Opc, SL, MemVT, Val, DAG.getValueType(VT));
  }

  if (MemVT.isFloatingPoint())
    Val = getFPExtOrFPRound(DAG, Val, SL, VT);
  else if (Signed)
    Val = DAG.getSExtOrTrunc(Val, SL, VT);
  else
    Val = DAG.getZExtOrTrunc(Val, SL, VT);

  return Val;
}

SDValue SITargetLowering::lowerKernargMemParameter(
    SelectionDAG &DAG, EVT VT, EVT MemVT, const SDLoc &SL, SDValue Chain,
    uint64_t Offset, Align Alignment, bool Signed,
    const ISD::InputArg *Arg) const {
  MachinePointerInfo PtrInfo(AMDGPUAS::CONSTANT_ADDRESS);

  // Try to avoid using an extload by loading earlier than the argument address,
  // and extracting the relevant bits. The load should hopefully be merged with
  // the previous argument.
  if (MemVT.getStoreSize() < 4 && Alignment < 4) {
    // TODO: Handle align < 4 and size >= 4 (can happen with packed structs).
    int64_t AlignDownOffset = alignDown(Offset, 4);
    int64_t OffsetDiff = Offset - AlignDownOffset;

    EVT IntVT = MemVT.changeTypeToInteger();

    // TODO: If we passed in the base kernel offset we could have a better
    // alignment than 4, but we don't really need it.
    SDValue Ptr = lowerKernArgParameterPtr(DAG, SL, Chain, AlignDownOffset);
    SDValue Load = DAG.getLoad(MVT::i32, SL, Chain, Ptr, PtrInfo, Align(4),
                               MachineMemOperand::MODereferenceable |
                                   MachineMemOperand::MOInvariant);

    SDValue ShiftAmt = DAG.getConstant(OffsetDiff * 8, SL, MVT::i32);
    SDValue Extract = DAG.getNode(ISD::SRL, SL, MVT::i32, Load, ShiftAmt);

    SDValue ArgVal = DAG.getNode(ISD::TRUNCATE, SL, IntVT, Extract);
    ArgVal = DAG.getNode(ISD::BITCAST, SL, MemVT, ArgVal);
    ArgVal = convertArgType(DAG, VT, MemVT, SL, ArgVal, Signed, Arg);


    return DAG.getMergeValues({ ArgVal, Load.getValue(1) }, SL);
  }

  SDValue Ptr = lowerKernArgParameterPtr(DAG, SL, Chain, Offset);
  SDValue Load = DAG.getLoad(MemVT, SL, Chain, Ptr, PtrInfo, Alignment,
                             MachineMemOperand::MODereferenceable |
                                 MachineMemOperand::MOInvariant);

  SDValue Val = convertArgType(DAG, VT, MemVT, SL, Load, Signed, Arg);
  return DAG.getMergeValues({ Val, Load.getValue(1) }, SL);
}

SDValue SITargetLowering::lowerStackParameter(SelectionDAG &DAG, CCValAssign &VA,
                                              const SDLoc &SL, SDValue Chain,
                                              const ISD::InputArg &Arg) const {
  MachineFunction &MF = DAG.getMachineFunction();
  MachineFrameInfo &MFI = MF.getFrameInfo();

  if (Arg.Flags.isByVal()) {
    unsigned Size = Arg.Flags.getByValSize();
    int FrameIdx = MFI.CreateFixedObject(Size, VA.getLocMemOffset(), false);
    return DAG.getFrameIndex(FrameIdx, MVT::i32);
  }

  unsigned ArgOffset = VA.getLocMemOffset();
  unsigned ArgSize = VA.getValVT().getStoreSize();

  int FI = MFI.CreateFixedObject(ArgSize, ArgOffset, true);

  // Create load nodes to retrieve arguments from the stack.
  SDValue FIN = DAG.getFrameIndex(FI, MVT::i32);
  SDValue ArgValue;

  // For NON_EXTLOAD, generic code in getLoad assert(ValVT == MemVT)
  ISD::LoadExtType ExtType = ISD::NON_EXTLOAD;
  MVT MemVT = VA.getValVT();

  switch (VA.getLocInfo()) {
  default:
    break;
  case CCValAssign::BCvt:
    MemVT = VA.getLocVT();
    break;
  case CCValAssign::SExt:
    ExtType = ISD::SEXTLOAD;
    break;
  case CCValAssign::ZExt:
    ExtType = ISD::ZEXTLOAD;
    break;
  case CCValAssign::AExt:
    ExtType = ISD::EXTLOAD;
    break;
  }

  ArgValue = DAG.getExtLoad(
    ExtType, SL, VA.getLocVT(), Chain, FIN,
    MachinePointerInfo::getFixedStack(DAG.getMachineFunction(), FI),
    MemVT);
  return ArgValue;
}

SDValue SITargetLowering::getPreloadedValue(SelectionDAG &DAG,
  const SIMachineFunctionInfo &MFI,
  EVT VT,
  AMDGPUFunctionArgInfo::PreloadedValue PVID) const {
  const ArgDescriptor *Reg;
  const TargetRegisterClass *RC;
  LLT Ty;

  std::tie(Reg, RC, Ty) = MFI.getPreloadedValue(PVID);
  if (!Reg) {
    if (PVID == AMDGPUFunctionArgInfo::PreloadedValue::KERNARG_SEGMENT_PTR) {
      // It's possible for a kernarg intrinsic call to appear in a kernel with
      // no allocated segment, in which case we do not add the user sgpr
      // argument, so just return null.
      return DAG.getConstant(0, SDLoc(), VT);
    }

    // It's undefined behavior if a function marked with the amdgpu-no-*
    // attributes uses the corresponding intrinsic.
    return DAG.getUNDEF(VT);
  }

  return CreateLiveInRegister(DAG, RC, Reg->getRegister(), VT);
}

static void processPSInputArgs(SmallVectorImpl<ISD::InputArg> &Splits,
                               CallingConv::ID CallConv,
                               ArrayRef<ISD::InputArg> Ins, BitVector &Skipped,
                               FunctionType *FType,
                               SIMachineFunctionInfo *Info) {
  for (unsigned I = 0, E = Ins.size(), PSInputNum = 0; I != E; ++I) {
    const ISD::InputArg *Arg = &Ins[I];

    assert((!Arg->VT.isVector() || Arg->VT.getScalarSizeInBits() == 16) &&
           "vector type argument should have been split");

    // First check if it's a PS input addr.
    if (CallConv == CallingConv::AMDGPU_PS &&
        !Arg->Flags.isInReg() && PSInputNum <= 15) {
      bool SkipArg = !Arg->Used && !Info->isPSInputAllocated(PSInputNum);

      // Inconveniently only the first part of the split is marked as isSplit,
      // so skip to the end. We only want to increment PSInputNum once for the
      // entire split argument.
      if (Arg->Flags.isSplit()) {
        while (!Arg->Flags.isSplitEnd()) {
          assert((!Arg->VT.isVector() ||
                  Arg->VT.getScalarSizeInBits() == 16) &&
                 "unexpected vector split in ps argument type");
          if (!SkipArg)
            Splits.push_back(*Arg);
          Arg = &Ins[++I];
        }
      }

      if (SkipArg) {
        // We can safely skip PS inputs.
        Skipped.set(Arg->getOrigArgIndex());
        ++PSInputNum;
        continue;
      }

      Info->markPSInputAllocated(PSInputNum);
      if (Arg->Used)
        Info->markPSInputEnabled(PSInputNum);

      ++PSInputNum;
    }

    Splits.push_back(*Arg);
  }
}

// Allocate special inputs passed in VGPRs.
void SITargetLowering::allocateSpecialEntryInputVGPRs(CCState &CCInfo,
                                                      MachineFunction &MF,
                                                      const SIRegisterInfo &TRI,
                                                      SIMachineFunctionInfo &Info) const {
  const LLT S32 = LLT::scalar(32);
  MachineRegisterInfo &MRI = MF.getRegInfo();

  if (Info.hasWorkItemIDX()) {
    Register Reg = AMDGPU::VGPR0;
    MRI.setType(MF.addLiveIn(Reg, &AMDGPU::VGPR_32RegClass), S32);

    CCInfo.AllocateReg(Reg);
    unsigned Mask = (Subtarget->hasPackedTID() &&
                     Info.hasWorkItemIDY()) ? 0x3ff : ~0u;
    Info.setWorkItemIDX(ArgDescriptor::createRegister(Reg, Mask));
  }

  if (Info.hasWorkItemIDY()) {
    assert(Info.hasWorkItemIDX());
    if (Subtarget->hasPackedTID()) {
      Info.setWorkItemIDY(ArgDescriptor::createRegister(AMDGPU::VGPR0,
                                                        0x3ff << 10));
    } else {
      unsigned Reg = AMDGPU::VGPR1;
      MRI.setType(MF.addLiveIn(Reg, &AMDGPU::VGPR_32RegClass), S32);

      CCInfo.AllocateReg(Reg);
      Info.setWorkItemIDY(ArgDescriptor::createRegister(Reg));
    }
  }

  if (Info.hasWorkItemIDZ()) {
    assert(Info.hasWorkItemIDX() && Info.hasWorkItemIDY());
    if (Subtarget->hasPackedTID()) {
      Info.setWorkItemIDZ(ArgDescriptor::createRegister(AMDGPU::VGPR0,
                                                        0x3ff << 20));
    } else {
      unsigned Reg = AMDGPU::VGPR2;
      MRI.setType(MF.addLiveIn(Reg, &AMDGPU::VGPR_32RegClass), S32);

      CCInfo.AllocateReg(Reg);
      Info.setWorkItemIDZ(ArgDescriptor::createRegister(Reg));
    }
  }
}

// Try to allocate a VGPR at the end of the argument list, or if no argument
// VGPRs are left allocating a stack slot.
// If \p Mask is is given it indicates bitfield position in the register.
// If \p Arg is given use it with new ]p Mask instead of allocating new.
static ArgDescriptor allocateVGPR32Input(CCState &CCInfo, unsigned Mask = ~0u,
                                         ArgDescriptor Arg = ArgDescriptor()) {
  if (Arg.isSet())
    return ArgDescriptor::createArg(Arg, Mask);

  ArrayRef<MCPhysReg> ArgVGPRs
    = makeArrayRef(AMDGPU::VGPR_32RegClass.begin(), 32);
  unsigned RegIdx = CCInfo.getFirstUnallocated(ArgVGPRs);
  if (RegIdx == ArgVGPRs.size()) {
    // Spill to stack required.
    int64_t Offset = CCInfo.AllocateStack(4, Align(4));

    return ArgDescriptor::createStack(Offset, Mask);
  }

  unsigned Reg = ArgVGPRs[RegIdx];
  Reg = CCInfo.AllocateReg(Reg);
  assert(Reg != AMDGPU::NoRegister);

  MachineFunction &MF = CCInfo.getMachineFunction();
  Register LiveInVReg = MF.addLiveIn(Reg, &AMDGPU::VGPR_32RegClass);
  MF.getRegInfo().setType(LiveInVReg, LLT::scalar(32));
  return ArgDescriptor::createRegister(Reg, Mask);
}

static ArgDescriptor allocateSGPR32InputImpl(CCState &CCInfo,
                                             const TargetRegisterClass *RC,
                                             unsigned NumArgRegs) {
  ArrayRef<MCPhysReg> ArgSGPRs = makeArrayRef(RC->begin(), 32);
  unsigned RegIdx = CCInfo.getFirstUnallocated(ArgSGPRs);
  if (RegIdx == ArgSGPRs.size())
    report_fatal_error("ran out of SGPRs for arguments");

  unsigned Reg = ArgSGPRs[RegIdx];
  Reg = CCInfo.AllocateReg(Reg);
  assert(Reg != AMDGPU::NoRegister);

  MachineFunction &MF = CCInfo.getMachineFunction();
  MF.addLiveIn(Reg, RC);
  return ArgDescriptor::createRegister(Reg);
}

// If this has a fixed position, we still should allocate the register in the
// CCInfo state. Technically we could get away with this for values passed
// outside of the normal argument range.
static void allocateFixedSGPRInputImpl(CCState &CCInfo,
                                       const TargetRegisterClass *RC,
                                       MCRegister Reg) {
  Reg = CCInfo.AllocateReg(Reg);
  assert(Reg != AMDGPU::NoRegister);
  MachineFunction &MF = CCInfo.getMachineFunction();
  MF.addLiveIn(Reg, RC);
}

static void allocateSGPR32Input(CCState &CCInfo, ArgDescriptor &Arg) {
  if (Arg) {
    allocateFixedSGPRInputImpl(CCInfo, &AMDGPU::SGPR_32RegClass,
                               Arg.getRegister());
  } else
    Arg = allocateSGPR32InputImpl(CCInfo, &AMDGPU::SGPR_32RegClass, 32);
}

static void allocateSGPR64Input(CCState &CCInfo, ArgDescriptor &Arg) {
  if (Arg) {
    allocateFixedSGPRInputImpl(CCInfo, &AMDGPU::SGPR_64RegClass,
                               Arg.getRegister());
  } else
    Arg = allocateSGPR32InputImpl(CCInfo, &AMDGPU::SGPR_64RegClass, 16);
}

/// Allocate implicit function VGPR arguments at the end of allocated user
/// arguments.
void SITargetLowering::allocateSpecialInputVGPRs(
  CCState &CCInfo, MachineFunction &MF,
  const SIRegisterInfo &TRI, SIMachineFunctionInfo &Info) const {
  const unsigned Mask = 0x3ff;
  ArgDescriptor Arg;

  if (Info.hasWorkItemIDX()) {
    Arg = allocateVGPR32Input(CCInfo, Mask);
    Info.setWorkItemIDX(Arg);
  }

  if (Info.hasWorkItemIDY()) {
    Arg = allocateVGPR32Input(CCInfo, Mask << 10, Arg);
    Info.setWorkItemIDY(Arg);
  }

  if (Info.hasWorkItemIDZ())
    Info.setWorkItemIDZ(allocateVGPR32Input(CCInfo, Mask << 20, Arg));
}

/// Allocate implicit function VGPR arguments in fixed registers.
void SITargetLowering::allocateSpecialInputVGPRsFixed(
  CCState &CCInfo, MachineFunction &MF,
  const SIRegisterInfo &TRI, SIMachineFunctionInfo &Info) const {
  Register Reg = CCInfo.AllocateReg(AMDGPU::VGPR31);
  if (!Reg)
    report_fatal_error("failed to allocated VGPR for implicit arguments");

  const unsigned Mask = 0x3ff;
  Info.setWorkItemIDX(ArgDescriptor::createRegister(Reg, Mask));
  Info.setWorkItemIDY(ArgDescriptor::createRegister(Reg, Mask << 10));
  Info.setWorkItemIDZ(ArgDescriptor::createRegister(Reg, Mask << 20));
}

void SITargetLowering::allocateSpecialInputSGPRs(
  CCState &CCInfo,
  MachineFunction &MF,
  const SIRegisterInfo &TRI,
  SIMachineFunctionInfo &Info) const {
  auto &ArgInfo = Info.getArgInfo();

  // TODO: Unify handling with private memory pointers.
  if (Info.hasDispatchPtr())
    allocateSGPR64Input(CCInfo, ArgInfo.DispatchPtr);

  if (Info.hasQueuePtr() && AMDGPU::getAmdhsaCodeObjectVersion() < 5)
    allocateSGPR64Input(CCInfo, ArgInfo.QueuePtr);

  // Implicit arg ptr takes the place of the kernarg segment pointer. This is a
  // constant offset from the kernarg segment.
  if (Info.hasImplicitArgPtr())
    allocateSGPR64Input(CCInfo, ArgInfo.ImplicitArgPtr);

  if (Info.hasDispatchID())
    allocateSGPR64Input(CCInfo, ArgInfo.DispatchID);

  // flat_scratch_init is not applicable for non-kernel functions.

  if (Info.hasWorkGroupIDX())
    allocateSGPR32Input(CCInfo, ArgInfo.WorkGroupIDX);

  if (Info.hasWorkGroupIDY())
    allocateSGPR32Input(CCInfo, ArgInfo.WorkGroupIDY);

  if (Info.hasWorkGroupIDZ())
    allocateSGPR32Input(CCInfo, ArgInfo.WorkGroupIDZ);
}

// Allocate special inputs passed in user SGPRs.
void SITargetLowering::allocateHSAUserSGPRs(CCState &CCInfo,
                                            MachineFunction &MF,
                                            const SIRegisterInfo &TRI,
                                            SIMachineFunctionInfo &Info) const {
  if (Info.hasImplicitBufferPtr()) {
    Register ImplicitBufferPtrReg = Info.addImplicitBufferPtr(TRI);
    MF.addLiveIn(ImplicitBufferPtrReg, &AMDGPU::SGPR_64RegClass);
    CCInfo.AllocateReg(ImplicitBufferPtrReg);
  }

  // FIXME: How should these inputs interact with inreg / custom SGPR inputs?
  if (Info.hasPrivateSegmentBuffer()) {
    Register PrivateSegmentBufferReg = Info.addPrivateSegmentBuffer(TRI);
    MF.addLiveIn(PrivateSegmentBufferReg, &AMDGPU::SGPR_128RegClass);
    CCInfo.AllocateReg(PrivateSegmentBufferReg);
  }

  if (Info.hasDispatchPtr()) {
    Register DispatchPtrReg = Info.addDispatchPtr(TRI);
    MF.addLiveIn(DispatchPtrReg, &AMDGPU::SGPR_64RegClass);
    CCInfo.AllocateReg(DispatchPtrReg);
  }

  if (Info.hasQueuePtr() && AMDGPU::getAmdhsaCodeObjectVersion() < 5) {
    Register QueuePtrReg = Info.addQueuePtr(TRI);
    MF.addLiveIn(QueuePtrReg, &AMDGPU::SGPR_64RegClass);
    CCInfo.AllocateReg(QueuePtrReg);
  }

  if (Info.hasKernargSegmentPtr()) {
    MachineRegisterInfo &MRI = MF.getRegInfo();
    Register InputPtrReg = Info.addKernargSegmentPtr(TRI);
    CCInfo.AllocateReg(InputPtrReg);

    Register VReg = MF.addLiveIn(InputPtrReg, &AMDGPU::SGPR_64RegClass);
    MRI.setType(VReg, LLT::pointer(AMDGPUAS::CONSTANT_ADDRESS, 64));
  }

  if (Info.hasDispatchID()) {
    Register DispatchIDReg = Info.addDispatchID(TRI);
    MF.addLiveIn(DispatchIDReg, &AMDGPU::SGPR_64RegClass);
    CCInfo.AllocateReg(DispatchIDReg);
  }

  if (Info.hasFlatScratchInit() && !getSubtarget()->isAmdPalOS()) {
    Register FlatScratchInitReg = Info.addFlatScratchInit(TRI);
    MF.addLiveIn(FlatScratchInitReg, &AMDGPU::SGPR_64RegClass);
    CCInfo.AllocateReg(FlatScratchInitReg);
  }

  // TODO: Add GridWorkGroupCount user SGPRs when used. For now with HSA we read
  // these from the dispatch pointer.
}

// Allocate special input registers that are initialized per-wave.
void SITargetLowering::allocateSystemSGPRs(CCState &CCInfo,
                                           MachineFunction &MF,
                                           SIMachineFunctionInfo &Info,
                                           CallingConv::ID CallConv,
                                           bool IsShader) const {
  if (Subtarget->hasUserSGPRInit16Bug()) {
    // Pad up the used user SGPRs with dead inputs.
    unsigned CurrentUserSGPRs = Info.getNumUserSGPRs();

    // Note we do not count the PrivateSegmentWaveByteOffset. We do not want to
    // rely on it to reach 16 since if we end up having no stack usage, it will
    // not really be added.
    unsigned NumRequiredSystemSGPRs = Info.hasWorkGroupIDX() +
                                      Info.hasWorkGroupIDY() +
                                      Info.hasWorkGroupIDZ() +
                                      Info.hasWorkGroupInfo();
    for (unsigned i = NumRequiredSystemSGPRs + CurrentUserSGPRs; i < 16; ++i) {
      Register Reg = Info.addReservedUserSGPR();
      MF.addLiveIn(Reg, &AMDGPU::SGPR_32RegClass);
      CCInfo.AllocateReg(Reg);
    }
  }

  if (Info.hasWorkGroupIDX()) {
    Register Reg = Info.addWorkGroupIDX();
    MF.addLiveIn(Reg, &AMDGPU::SGPR_32RegClass);
    CCInfo.AllocateReg(Reg);
  }

  if (Info.hasWorkGroupIDY()) {
    Register Reg = Info.addWorkGroupIDY();
    MF.addLiveIn(Reg, &AMDGPU::SGPR_32RegClass);
    CCInfo.AllocateReg(Reg);
  }

  if (Info.hasWorkGroupIDZ()) {
    Register Reg = Info.addWorkGroupIDZ();
    MF.addLiveIn(Reg, &AMDGPU::SGPR_32RegClass);
    CCInfo.AllocateReg(Reg);
  }

  if (Info.hasWorkGroupInfo()) {
    Register Reg = Info.addWorkGroupInfo();
    MF.addLiveIn(Reg, &AMDGPU::SGPR_32RegClass);
    CCInfo.AllocateReg(Reg);
  }

  if (Info.hasPrivateSegmentWaveByteOffset()) {
    // Scratch wave offset passed in system SGPR.
    unsigned PrivateSegmentWaveByteOffsetReg;

    if (IsShader) {
      PrivateSegmentWaveByteOffsetReg =
        Info.getPrivateSegmentWaveByteOffsetSystemSGPR();

      // This is true if the scratch wave byte offset doesn't have a fixed
      // location.
      if (PrivateSegmentWaveByteOffsetReg == AMDGPU::NoRegister) {
        PrivateSegmentWaveByteOffsetReg = findFirstFreeSGPR(CCInfo);
        Info.setPrivateSegmentWaveByteOffset(PrivateSegmentWaveByteOffsetReg);
      }
    } else
      PrivateSegmentWaveByteOffsetReg = Info.addPrivateSegmentWaveByteOffset();

    MF.addLiveIn(PrivateSegmentWaveByteOffsetReg, &AMDGPU::SGPR_32RegClass);
    CCInfo.AllocateReg(PrivateSegmentWaveByteOffsetReg);
  }

  assert(!Subtarget->hasUserSGPRInit16Bug() || Info.getNumPreloadedSGPRs() >= 16);
}

static void reservePrivateMemoryRegs(const TargetMachine &TM,
                                     MachineFunction &MF,
                                     const SIRegisterInfo &TRI,
                                     SIMachineFunctionInfo &Info) {
  // Now that we've figured out where the scratch register inputs are, see if
  // should reserve the arguments and use them directly.
  MachineFrameInfo &MFI = MF.getFrameInfo();
  bool HasStackObjects = MFI.hasStackObjects();
  const GCNSubtarget &ST = MF.getSubtarget<GCNSubtarget>();

  // Record that we know we have non-spill stack objects so we don't need to
  // check all stack objects later.
  if (HasStackObjects)
    Info.setHasNonSpillStackObjects(true);

  // Everything live out of a block is spilled with fast regalloc, so it's
  // almost certain that spilling will be required.
  if (TM.getOptLevel() == CodeGenOpt::None)
    HasStackObjects = true;

  // For now assume stack access is needed in any callee functions, so we need
  // the scratch registers to pass in.
  bool RequiresStackAccess = HasStackObjects || MFI.hasCalls();

  if (!ST.enableFlatScratch()) {
    if (RequiresStackAccess && ST.isAmdHsaOrMesa(MF.getFunction())) {
      // If we have stack objects, we unquestionably need the private buffer
      // resource. For the Code Object V2 ABI, this will be the first 4 user
      // SGPR inputs. We can reserve those and use them directly.

      Register PrivateSegmentBufferReg =
          Info.getPreloadedReg(AMDGPUFunctionArgInfo::PRIVATE_SEGMENT_BUFFER);
      Info.setScratchRSrcReg(PrivateSegmentBufferReg);
    } else {
      unsigned ReservedBufferReg = TRI.reservedPrivateSegmentBufferReg(MF);
      // We tentatively reserve the last registers (skipping the last registers
      // which may contain VCC, FLAT_SCR, and XNACK). After register allocation,
      // we'll replace these with the ones immediately after those which were
      // really allocated. In the prologue copies will be inserted from the
      // argument to these reserved registers.

      // Without HSA, relocations are used for the scratch pointer and the
      // buffer resource setup is always inserted in the prologue. Scratch wave
      // offset is still in an input SGPR.
      Info.setScratchRSrcReg(ReservedBufferReg);
    }
  }

  MachineRegisterInfo &MRI = MF.getRegInfo();

  // For entry functions we have to set up the stack pointer if we use it,
  // whereas non-entry functions get this "for free". This means there is no
  // intrinsic advantage to using S32 over S34 in cases where we do not have
  // calls but do need a frame pointer (i.e. if we are requested to have one
  // because frame pointer elimination is disabled). To keep things simple we
  // only ever use S32 as the call ABI stack pointer, and so using it does not
  // imply we need a separate frame pointer.
  //
  // Try to use s32 as the SP, but move it if it would interfere with input
  // arguments. This won't work with calls though.
  //
  // FIXME: Move SP to avoid any possible inputs, or find a way to spill input
  // registers.
  if (!MRI.isLiveIn(AMDGPU::SGPR32)) {
    Info.setStackPtrOffsetReg(AMDGPU::SGPR32);
  } else {
    assert(AMDGPU::isShader(MF.getFunction().getCallingConv()));

    if (MFI.hasCalls())
      report_fatal_error("call in graphics shader with too many input SGPRs");

    for (unsigned Reg : AMDGPU::SGPR_32RegClass) {
      if (!MRI.isLiveIn(Reg)) {
        Info.setStackPtrOffsetReg(Reg);
        break;
      }
    }

    if (Info.getStackPtrOffsetReg() == AMDGPU::SP_REG)
      report_fatal_error("failed to find register for SP");
  }

  // hasFP should be accurate for entry functions even before the frame is
  // finalized, because it does not rely on the known stack size, only
  // properties like whether variable sized objects are present.
  if (ST.getFrameLowering()->hasFP(MF)) {
    Info.setFrameOffsetReg(AMDGPU::SGPR33);
  }
}

bool SITargetLowering::supportSplitCSR(MachineFunction *MF) const {
  const SIMachineFunctionInfo *Info = MF->getInfo<SIMachineFunctionInfo>();
  return !Info->isEntryFunction();
}

void SITargetLowering::initializeSplitCSR(MachineBasicBlock *Entry) const {

}

void SITargetLowering::insertCopiesSplitCSR(
  MachineBasicBlock *Entry,
  const SmallVectorImpl<MachineBasicBlock *> &Exits) const {
  const SIRegisterInfo *TRI = getSubtarget()->getRegisterInfo();

  const MCPhysReg *IStart = TRI->getCalleeSavedRegsViaCopy(Entry->getParent());
  if (!IStart)
    return;

  const TargetInstrInfo *TII = Subtarget->getInstrInfo();
  MachineRegisterInfo *MRI = &Entry->getParent()->getRegInfo();
  MachineBasicBlock::iterator MBBI = Entry->begin();
  for (const MCPhysReg *I = IStart; *I; ++I) {
    const TargetRegisterClass *RC = nullptr;
    if (AMDGPU::SReg_64RegClass.contains(*I))
      RC = &AMDGPU::SGPR_64RegClass;
    else if (AMDGPU::SReg_32RegClass.contains(*I))
      RC = &AMDGPU::SGPR_32RegClass;
    else
      llvm_unreachable("Unexpected register class in CSRsViaCopy!");

    Register NewVR = MRI->createVirtualRegister(RC);
    // Create copy from CSR to a virtual register.
    Entry->addLiveIn(*I);
    BuildMI(*Entry, MBBI, DebugLoc(), TII->get(TargetOpcode::COPY), NewVR)
      .addReg(*I);

    // Insert the copy-back instructions right before the terminator.
    for (auto *Exit : Exits)
      BuildMI(*Exit, Exit->getFirstTerminator(), DebugLoc(),
              TII->get(TargetOpcode::COPY), *I)
        .addReg(NewVR);
  }
}

SDValue SITargetLowering::LowerFormalArguments(
    SDValue Chain, CallingConv::ID CallConv, bool isVarArg,
    const SmallVectorImpl<ISD::InputArg> &Ins, const SDLoc &DL,
    SelectionDAG &DAG, SmallVectorImpl<SDValue> &InVals) const {
  const SIRegisterInfo *TRI = getSubtarget()->getRegisterInfo();

  MachineFunction &MF = DAG.getMachineFunction();
  const Function &Fn = MF.getFunction();
  FunctionType *FType = MF.getFunction().getFunctionType();
  SIMachineFunctionInfo *Info = MF.getInfo<SIMachineFunctionInfo>();

  if (Subtarget->isAmdHsaOS() && AMDGPU::isGraphics(CallConv)) {
    DiagnosticInfoUnsupported NoGraphicsHSA(
        Fn, "unsupported non-compute shaders with HSA", DL.getDebugLoc());
    DAG.getContext()->diagnose(NoGraphicsHSA);
    return DAG.getEntryNode();
  }

  Info->allocateModuleLDSGlobal(Fn);

  SmallVector<ISD::InputArg, 16> Splits;
  SmallVector<CCValAssign, 16> ArgLocs;
  BitVector Skipped(Ins.size());
  CCState CCInfo(CallConv, isVarArg, DAG.getMachineFunction(), ArgLocs,
                 *DAG.getContext());

  bool IsGraphics = AMDGPU::isGraphics(CallConv);
  bool IsKernel = AMDGPU::isKernel(CallConv);
  bool IsEntryFunc = AMDGPU::isEntryFunctionCC(CallConv);

  if (IsGraphics) {
    assert(!Info->hasDispatchPtr() && !Info->hasKernargSegmentPtr() &&
           (!Info->hasFlatScratchInit() || Subtarget->enableFlatScratch()) &&
           !Info->hasWorkGroupIDX() && !Info->hasWorkGroupIDY() &&
           !Info->hasWorkGroupIDZ() && !Info->hasWorkGroupInfo() &&
           !Info->hasWorkItemIDX() && !Info->hasWorkItemIDY() &&
           !Info->hasWorkItemIDZ());
  }

  if (CallConv == CallingConv::AMDGPU_PS) {
    processPSInputArgs(Splits, CallConv, Ins, Skipped, FType, Info);

    // At least one interpolation mode must be enabled or else the GPU will
    // hang.
    //
    // Check PSInputAddr instead of PSInputEnable. The idea is that if the user
    // set PSInputAddr, the user wants to enable some bits after the compilation
    // based on run-time states. Since we can't know what the final PSInputEna
    // will look like, so we shouldn't do anything here and the user should take
    // responsibility for the correct programming.
    //
    // Otherwise, the following restrictions apply:
    // - At least one of PERSP_* (0xF) or LINEAR_* (0x70) must be enabled.
    // - If POS_W_FLOAT (11) is enabled, at least one of PERSP_* must be
    //   enabled too.
    if ((Info->getPSInputAddr() & 0x7F) == 0 ||
        ((Info->getPSInputAddr() & 0xF) == 0 && Info->isPSInputAllocated(11))) {
      CCInfo.AllocateReg(AMDGPU::VGPR0);
      CCInfo.AllocateReg(AMDGPU::VGPR1);
      Info->markPSInputAllocated(0);
      Info->markPSInputEnabled(0);
    }
    if (Subtarget->isAmdPalOS()) {
      // For isAmdPalOS, the user does not enable some bits after compilation
      // based on run-time states; the register values being generated here are
      // the final ones set in hardware. Therefore we need to apply the
      // workaround to PSInputAddr and PSInputEnable together.  (The case where
      // a bit is set in PSInputAddr but not PSInputEnable is where the
      // frontend set up an input arg for a particular interpolation mode, but
      // nothing uses that input arg. Really we should have an earlier pass
      // that removes such an arg.)
      unsigned PsInputBits = Info->getPSInputAddr() & Info->getPSInputEnable();
      if ((PsInputBits & 0x7F) == 0 ||
          ((PsInputBits & 0xF) == 0 && (PsInputBits >> 11 & 1)))
        Info->markPSInputEnabled(
            countTrailingZeros(Info->getPSInputAddr(), ZB_Undefined));
    }
  } else if (IsKernel) {
    assert(Info->hasWorkGroupIDX() && Info->hasWorkItemIDX());
  } else {
    Splits.append(Ins.begin(), Ins.end());
  }

  if (IsEntryFunc) {
    allocateSpecialEntryInputVGPRs(CCInfo, MF, *TRI, *Info);
    allocateHSAUserSGPRs(CCInfo, MF, *TRI, *Info);
  } else if (!IsGraphics) {
    // For the fixed ABI, pass workitem IDs in the last argument register.
    allocateSpecialInputVGPRsFixed(CCInfo, MF, *TRI, *Info);
  }

  if (IsKernel) {
    analyzeFormalArgumentsCompute(CCInfo, Ins);
  } else {
    CCAssignFn *AssignFn = CCAssignFnForCall(CallConv, isVarArg);
    CCInfo.AnalyzeFormalArguments(Splits, AssignFn);
  }

  SmallVector<SDValue, 16> Chains;

  // FIXME: This is the minimum kernel argument alignment. We should improve
  // this to the maximum alignment of the arguments.
  //
  // FIXME: Alignment of explicit arguments totally broken with non-0 explicit
  // kern arg offset.
  const Align KernelArgBaseAlign = Align(16);

  for (unsigned i = 0, e = Ins.size(), ArgIdx = 0; i != e; ++i) {
    const ISD::InputArg &Arg = Ins[i];
    if (Arg.isOrigArg() && Skipped[Arg.getOrigArgIndex()]) {
      InVals.push_back(DAG.getUNDEF(Arg.VT));
      continue;
    }

    CCValAssign &VA = ArgLocs[ArgIdx++];
    MVT VT = VA.getLocVT();

    if (IsEntryFunc && VA.isMemLoc()) {
      VT = Ins[i].VT;
      EVT MemVT = VA.getLocVT();

      const uint64_t Offset = VA.getLocMemOffset();
      Align Alignment = commonAlignment(KernelArgBaseAlign, Offset);

      if (Arg.Flags.isByRef()) {
        SDValue Ptr = lowerKernArgParameterPtr(DAG, DL, Chain, Offset);

        const GCNTargetMachine &TM =
            static_cast<const GCNTargetMachine &>(getTargetMachine());
        if (!TM.isNoopAddrSpaceCast(AMDGPUAS::CONSTANT_ADDRESS,
                                    Arg.Flags.getPointerAddrSpace())) {
          Ptr = DAG.getAddrSpaceCast(DL, VT, Ptr, AMDGPUAS::CONSTANT_ADDRESS,
                                     Arg.Flags.getPointerAddrSpace());
        }

        InVals.push_back(Ptr);
        continue;
      }

      SDValue Arg = lowerKernargMemParameter(
        DAG, VT, MemVT, DL, Chain, Offset, Alignment, Ins[i].Flags.isSExt(), &Ins[i]);
      Chains.push_back(Arg.getValue(1));

      auto *ParamTy =
        dyn_cast<PointerType>(FType->getParamType(Ins[i].getOrigArgIndex()));
      if (Subtarget->getGeneration() == AMDGPUSubtarget::SOUTHERN_ISLANDS &&
          ParamTy && (ParamTy->getAddressSpace() == AMDGPUAS::LOCAL_ADDRESS ||
                      ParamTy->getAddressSpace() == AMDGPUAS::REGION_ADDRESS)) {
        // On SI local pointers are just offsets into LDS, so they are always
        // less than 16-bits.  On CI and newer they could potentially be
        // real pointers, so we can't guarantee their size.
        Arg = DAG.getNode(ISD::AssertZext, DL, Arg.getValueType(), Arg,
                          DAG.getValueType(MVT::i16));
      }

      InVals.push_back(Arg);
      continue;
    } else if (!IsEntryFunc && VA.isMemLoc()) {
      SDValue Val = lowerStackParameter(DAG, VA, DL, Chain, Arg);
      InVals.push_back(Val);
      if (!Arg.Flags.isByVal())
        Chains.push_back(Val.getValue(1));
      continue;
    }

    assert(VA.isRegLoc() && "Parameter must be in a register!");

    Register Reg = VA.getLocReg();
    const TargetRegisterClass *RC = nullptr;
    if (AMDGPU::VGPR_32RegClass.contains(Reg))
      RC = &AMDGPU::VGPR_32RegClass;
    else if (AMDGPU::SGPR_32RegClass.contains(Reg))
      RC = &AMDGPU::SGPR_32RegClass;
    else
      llvm_unreachable("Unexpected register class in LowerFormalArguments!");
    EVT ValVT = VA.getValVT();

    Reg = MF.addLiveIn(Reg, RC);
    SDValue Val = DAG.getCopyFromReg(Chain, DL, Reg, VT);

    if (Arg.Flags.isSRet()) {
      // The return object should be reasonably addressable.

      // FIXME: This helps when the return is a real sret. If it is a
      // automatically inserted sret (i.e. CanLowerReturn returns false), an
      // extra copy is inserted in SelectionDAGBuilder which obscures this.
      unsigned NumBits
        = 32 - getSubtarget()->getKnownHighZeroBitsForFrameIndex();
      Val = DAG.getNode(ISD::AssertZext, DL, VT, Val,
        DAG.getValueType(EVT::getIntegerVT(*DAG.getContext(), NumBits)));
    }

    // If this is an 8 or 16-bit value, it is really passed promoted
    // to 32 bits. Insert an assert[sz]ext to capture this, then
    // truncate to the right size.
    switch (VA.getLocInfo()) {
    case CCValAssign::Full:
      break;
    case CCValAssign::BCvt:
      Val = DAG.getNode(ISD::BITCAST, DL, ValVT, Val);
      break;
    case CCValAssign::SExt:
      Val = DAG.getNode(ISD::AssertSext, DL, VT, Val,
                        DAG.getValueType(ValVT));
      Val = DAG.getNode(ISD::TRUNCATE, DL, ValVT, Val);
      break;
    case CCValAssign::ZExt:
      Val = DAG.getNode(ISD::AssertZext, DL, VT, Val,
                        DAG.getValueType(ValVT));
      Val = DAG.getNode(ISD::TRUNCATE, DL, ValVT, Val);
      break;
    case CCValAssign::AExt:
      Val = DAG.getNode(ISD::TRUNCATE, DL, ValVT, Val);
      break;
    default:
      llvm_unreachable("Unknown loc info!");
    }

    InVals.push_back(Val);
  }

  // Start adding system SGPRs.
  if (IsEntryFunc) {
    allocateSystemSGPRs(CCInfo, MF, *Info, CallConv, IsGraphics);
  } else {
    CCInfo.AllocateReg(Info->getScratchRSrcReg());
    if (!IsGraphics)
      allocateSpecialInputSGPRs(CCInfo, MF, *TRI, *Info);
  }

  auto &ArgUsageInfo =
    DAG.getPass()->getAnalysis<AMDGPUArgumentUsageInfo>();
  ArgUsageInfo.setFuncArgInfo(Fn, Info->getArgInfo());

  unsigned StackArgSize = CCInfo.getNextStackOffset();
  Info->setBytesInStackArgArea(StackArgSize);

  return Chains.empty() ? Chain :
    DAG.getNode(ISD::TokenFactor, DL, MVT::Other, Chains);
}

// TODO: If return values can't fit in registers, we should return as many as
// possible in registers before passing on stack.
bool SITargetLowering::CanLowerReturn(
  CallingConv::ID CallConv,
  MachineFunction &MF, bool IsVarArg,
  const SmallVectorImpl<ISD::OutputArg> &Outs,
  LLVMContext &Context) const {
  // Replacing returns with sret/stack usage doesn't make sense for shaders.
  // FIXME: Also sort of a workaround for custom vector splitting in LowerReturn
  // for shaders. Vector types should be explicitly handled by CC.
  if (AMDGPU::isEntryFunctionCC(CallConv))
    return true;

  SmallVector<CCValAssign, 16> RVLocs;
  CCState CCInfo(CallConv, IsVarArg, MF, RVLocs, Context);
  return CCInfo.CheckReturn(Outs, CCAssignFnForReturn(CallConv, IsVarArg));
}

SDValue
SITargetLowering::LowerReturn(SDValue Chain, CallingConv::ID CallConv,
                              bool isVarArg,
                              const SmallVectorImpl<ISD::OutputArg> &Outs,
                              const SmallVectorImpl<SDValue> &OutVals,
                              const SDLoc &DL, SelectionDAG &DAG) const {
  MachineFunction &MF = DAG.getMachineFunction();
  SIMachineFunctionInfo *Info = MF.getInfo<SIMachineFunctionInfo>();

  if (AMDGPU::isKernel(CallConv)) {
    return AMDGPUTargetLowering::LowerReturn(Chain, CallConv, isVarArg, Outs,
                                             OutVals, DL, DAG);
  }

  bool IsShader = AMDGPU::isShader(CallConv);

  Info->setIfReturnsVoid(Outs.empty());
  bool IsWaveEnd = Info->returnsVoid() && IsShader;

  // CCValAssign - represent the assignment of the return value to a location.
  SmallVector<CCValAssign, 48> RVLocs;
  SmallVector<ISD::OutputArg, 48> Splits;

  // CCState - Info about the registers and stack slots.
  CCState CCInfo(CallConv, isVarArg, DAG.getMachineFunction(), RVLocs,
                 *DAG.getContext());

  // Analyze outgoing return values.
  CCInfo.AnalyzeReturn(Outs, CCAssignFnForReturn(CallConv, isVarArg));

  SDValue Flag;
  SmallVector<SDValue, 48> RetOps;
  RetOps.push_back(Chain); // Operand #0 = Chain (updated below)

  // Copy the result values into the output registers.
  for (unsigned I = 0, RealRVLocIdx = 0, E = RVLocs.size(); I != E;
       ++I, ++RealRVLocIdx) {
    CCValAssign &VA = RVLocs[I];
    assert(VA.isRegLoc() && "Can only return in registers!");
    // TODO: Partially return in registers if return values don't fit.
    SDValue Arg = OutVals[RealRVLocIdx];

    // Copied from other backends.
    switch (VA.getLocInfo()) {
    case CCValAssign::Full:
      break;
    case CCValAssign::BCvt:
      Arg = DAG.getNode(ISD::BITCAST, DL, VA.getLocVT(), Arg);
      break;
    case CCValAssign::SExt:
      Arg = DAG.getNode(ISD::SIGN_EXTEND, DL, VA.getLocVT(), Arg);
      break;
    case CCValAssign::ZExt:
      Arg = DAG.getNode(ISD::ZERO_EXTEND, DL, VA.getLocVT(), Arg);
      break;
    case CCValAssign::AExt:
      Arg = DAG.getNode(ISD::ANY_EXTEND, DL, VA.getLocVT(), Arg);
      break;
    default:
      llvm_unreachable("Unknown loc info!");
    }

    Chain = DAG.getCopyToReg(Chain, DL, VA.getLocReg(), Arg, Flag);
    Flag = Chain.getValue(1);
    RetOps.push_back(DAG.getRegister(VA.getLocReg(), VA.getLocVT()));
  }

  // FIXME: Does sret work properly?
  if (!Info->isEntryFunction()) {
    const SIRegisterInfo *TRI = Subtarget->getRegisterInfo();
    const MCPhysReg *I =
      TRI->getCalleeSavedRegsViaCopy(&DAG.getMachineFunction());
    if (I) {
      for (; *I; ++I) {
        if (AMDGPU::SReg_64RegClass.contains(*I))
          RetOps.push_back(DAG.getRegister(*I, MVT::i64));
        else if (AMDGPU::SReg_32RegClass.contains(*I))
          RetOps.push_back(DAG.getRegister(*I, MVT::i32));
        else
          llvm_unreachable("Unexpected register class in CSRsViaCopy!");
      }
    }
  }

  // Update chain and glue.
  RetOps[0] = Chain;
  if (Flag.getNode())
    RetOps.push_back(Flag);

  unsigned Opc = AMDGPUISD::ENDPGM;
  if (!IsWaveEnd)
    Opc = IsShader ? AMDGPUISD::RETURN_TO_EPILOG : AMDGPUISD::RET_FLAG;
  return DAG.getNode(Opc, DL, MVT::Other, RetOps);
}

SDValue SITargetLowering::LowerCallResult(
    SDValue Chain, SDValue InFlag, CallingConv::ID CallConv, bool IsVarArg,
    const SmallVectorImpl<ISD::InputArg> &Ins, const SDLoc &DL,
    SelectionDAG &DAG, SmallVectorImpl<SDValue> &InVals, bool IsThisReturn,
    SDValue ThisVal) const {
  CCAssignFn *RetCC = CCAssignFnForReturn(CallConv, IsVarArg);

  // Assign locations to each value returned by this call.
  SmallVector<CCValAssign, 16> RVLocs;
  CCState CCInfo(CallConv, IsVarArg, DAG.getMachineFunction(), RVLocs,
                 *DAG.getContext());
  CCInfo.AnalyzeCallResult(Ins, RetCC);

  // Copy all of the result registers out of their specified physreg.
  for (unsigned i = 0; i != RVLocs.size(); ++i) {
    CCValAssign VA = RVLocs[i];
    SDValue Val;

    if (VA.isRegLoc()) {
      Val = DAG.getCopyFromReg(Chain, DL, VA.getLocReg(), VA.getLocVT(), InFlag);
      Chain = Val.getValue(1);
      InFlag = Val.getValue(2);
    } else if (VA.isMemLoc()) {
      report_fatal_error("TODO: return values in memory");
    } else
      llvm_unreachable("unknown argument location type");

    switch (VA.getLocInfo()) {
    case CCValAssign::Full:
      break;
    case CCValAssign::BCvt:
      Val = DAG.getNode(ISD::BITCAST, DL, VA.getValVT(), Val);
      break;
    case CCValAssign::ZExt:
      Val = DAG.getNode(ISD::AssertZext, DL, VA.getLocVT(), Val,
                        DAG.getValueType(VA.getValVT()));
      Val = DAG.getNode(ISD::TRUNCATE, DL, VA.getValVT(), Val);
      break;
    case CCValAssign::SExt:
      Val = DAG.getNode(ISD::AssertSext, DL, VA.getLocVT(), Val,
                        DAG.getValueType(VA.getValVT()));
      Val = DAG.getNode(ISD::TRUNCATE, DL, VA.getValVT(), Val);
      break;
    case CCValAssign::AExt:
      Val = DAG.getNode(ISD::TRUNCATE, DL, VA.getValVT(), Val);
      break;
    default:
      llvm_unreachable("Unknown loc info!");
    }

    InVals.push_back(Val);
  }

  return Chain;
}

// Add code to pass special inputs required depending on used features separate
// from the explicit user arguments present in the IR.
void SITargetLowering::passSpecialInputs(
    CallLoweringInfo &CLI,
    CCState &CCInfo,
    const SIMachineFunctionInfo &Info,
    SmallVectorImpl<std::pair<unsigned, SDValue>> &RegsToPass,
    SmallVectorImpl<SDValue> &MemOpChains,
    SDValue Chain) const {
  // If we don't have a call site, this was a call inserted by
  // legalization. These can never use special inputs.
  if (!CLI.CB)
    return;

  SelectionDAG &DAG = CLI.DAG;
  const SDLoc &DL = CLI.DL;
  const Function &F = DAG.getMachineFunction().getFunction();

  const SIRegisterInfo *TRI = Subtarget->getRegisterInfo();
  const AMDGPUFunctionArgInfo &CallerArgInfo = Info.getArgInfo();

  const AMDGPUFunctionArgInfo *CalleeArgInfo
    = &AMDGPUArgumentUsageInfo::FixedABIFunctionInfo;
  if (const Function *CalleeFunc = CLI.CB->getCalledFunction()) {
    auto &ArgUsageInfo =
      DAG.getPass()->getAnalysis<AMDGPUArgumentUsageInfo>();
    CalleeArgInfo = &ArgUsageInfo.lookupFuncArgInfo(*CalleeFunc);
  }

  // TODO: Unify with private memory register handling. This is complicated by
  // the fact that at least in kernels, the input argument is not necessarily
  // in the same location as the input.
  static constexpr std::pair<AMDGPUFunctionArgInfo::PreloadedValue,
                             StringLiteral> ImplicitAttrs[] = {
    {AMDGPUFunctionArgInfo::DISPATCH_PTR, "amdgpu-no-dispatch-ptr"},
    {AMDGPUFunctionArgInfo::QUEUE_PTR, "amdgpu-no-queue-ptr" },
    {AMDGPUFunctionArgInfo::IMPLICIT_ARG_PTR, "amdgpu-no-implicitarg-ptr"},
    {AMDGPUFunctionArgInfo::DISPATCH_ID, "amdgpu-no-dispatch-id"},
    {AMDGPUFunctionArgInfo::WORKGROUP_ID_X, "amdgpu-no-workgroup-id-x"},
    {AMDGPUFunctionArgInfo::WORKGROUP_ID_Y,"amdgpu-no-workgroup-id-y"},
    {AMDGPUFunctionArgInfo::WORKGROUP_ID_Z,"amdgpu-no-workgroup-id-z"}
  };

  for (auto Attr : ImplicitAttrs) {
    const ArgDescriptor *OutgoingArg;
    const TargetRegisterClass *ArgRC;
    LLT ArgTy;

    AMDGPUFunctionArgInfo::PreloadedValue InputID = Attr.first;

    // If the callee does not use the attribute value, skip copying the value.
    if (CLI.CB->hasFnAttr(Attr.second))
      continue;

    std::tie(OutgoingArg, ArgRC, ArgTy) =
        CalleeArgInfo->getPreloadedValue(InputID);
    if (!OutgoingArg)
      continue;

    const ArgDescriptor *IncomingArg;
    const TargetRegisterClass *IncomingArgRC;
    LLT Ty;
    std::tie(IncomingArg, IncomingArgRC, Ty) =
        CallerArgInfo.getPreloadedValue(InputID);
    assert(IncomingArgRC == ArgRC);

    // All special arguments are ints for now.
    EVT ArgVT = TRI->getSpillSize(*ArgRC) == 8 ? MVT::i64 : MVT::i32;
    SDValue InputReg;

    if (IncomingArg) {
      InputReg = loadInputValue(DAG, ArgRC, ArgVT, DL, *IncomingArg);
    } else if (InputID == AMDGPUFunctionArgInfo::IMPLICIT_ARG_PTR) {
      // The implicit arg ptr is special because it doesn't have a corresponding
      // input for kernels, and is computed from the kernarg segment pointer.
      InputReg = getImplicitArgPtr(DAG, DL);
    } else {
      // We may have proven the input wasn't needed, although the ABI is
      // requiring it. We just need to allocate the register appropriately.
      InputReg = DAG.getUNDEF(ArgVT);
    }

    if (OutgoingArg->isRegister()) {
      RegsToPass.emplace_back(OutgoingArg->getRegister(), InputReg);
      if (!CCInfo.AllocateReg(OutgoingArg->getRegister()))
        report_fatal_error("failed to allocate implicit input argument");
    } else {
      unsigned SpecialArgOffset =
          CCInfo.AllocateStack(ArgVT.getStoreSize(), Align(4));
      SDValue ArgStore = storeStackInputValue(DAG, DL, Chain, InputReg,
                                              SpecialArgOffset);
      MemOpChains.push_back(ArgStore);
    }
  }

  // Pack workitem IDs into a single register or pass it as is if already
  // packed.
  const ArgDescriptor *OutgoingArg;
  const TargetRegisterClass *ArgRC;
  LLT Ty;

  std::tie(OutgoingArg, ArgRC, Ty) =
      CalleeArgInfo->getPreloadedValue(AMDGPUFunctionArgInfo::WORKITEM_ID_X);
  if (!OutgoingArg)
    std::tie(OutgoingArg, ArgRC, Ty) =
        CalleeArgInfo->getPreloadedValue(AMDGPUFunctionArgInfo::WORKITEM_ID_Y);
  if (!OutgoingArg)
    std::tie(OutgoingArg, ArgRC, Ty) =
        CalleeArgInfo->getPreloadedValue(AMDGPUFunctionArgInfo::WORKITEM_ID_Z);
  if (!OutgoingArg)
    return;

  const ArgDescriptor *IncomingArgX = std::get<0>(
      CallerArgInfo.getPreloadedValue(AMDGPUFunctionArgInfo::WORKITEM_ID_X));
  const ArgDescriptor *IncomingArgY = std::get<0>(
      CallerArgInfo.getPreloadedValue(AMDGPUFunctionArgInfo::WORKITEM_ID_Y));
  const ArgDescriptor *IncomingArgZ = std::get<0>(
      CallerArgInfo.getPreloadedValue(AMDGPUFunctionArgInfo::WORKITEM_ID_Z));

  SDValue InputReg;
  SDLoc SL;

  const bool NeedWorkItemIDX = !CLI.CB->hasFnAttr("amdgpu-no-workitem-id-x");
  const bool NeedWorkItemIDY = !CLI.CB->hasFnAttr("amdgpu-no-workitem-id-y");
  const bool NeedWorkItemIDZ = !CLI.CB->hasFnAttr("amdgpu-no-workitem-id-z");

  // If incoming ids are not packed we need to pack them.
  if (IncomingArgX && !IncomingArgX->isMasked() && CalleeArgInfo->WorkItemIDX &&
      NeedWorkItemIDX) {
    if (Subtarget->getMaxWorkitemID(F, 0) != 0) {
      InputReg = loadInputValue(DAG, ArgRC, MVT::i32, DL, *IncomingArgX);
    } else {
      InputReg = DAG.getConstant(0, DL, MVT::i32);
    }
  }

  if (IncomingArgY && !IncomingArgY->isMasked() && CalleeArgInfo->WorkItemIDY &&
      NeedWorkItemIDY && Subtarget->getMaxWorkitemID(F, 1) != 0) {
    SDValue Y = loadInputValue(DAG, ArgRC, MVT::i32, DL, *IncomingArgY);
    Y = DAG.getNode(ISD::SHL, SL, MVT::i32, Y,
                    DAG.getShiftAmountConstant(10, MVT::i32, SL));
    InputReg = InputReg.getNode() ?
                 DAG.getNode(ISD::OR, SL, MVT::i32, InputReg, Y) : Y;
  }

  if (IncomingArgZ && !IncomingArgZ->isMasked() && CalleeArgInfo->WorkItemIDZ &&
      NeedWorkItemIDZ && Subtarget->getMaxWorkitemID(F, 2) != 0) {
    SDValue Z = loadInputValue(DAG, ArgRC, MVT::i32, DL, *IncomingArgZ);
    Z = DAG.getNode(ISD::SHL, SL, MVT::i32, Z,
                    DAG.getShiftAmountConstant(20, MVT::i32, SL));
    InputReg = InputReg.getNode() ?
                 DAG.getNode(ISD::OR, SL, MVT::i32, InputReg, Z) : Z;
  }

  if (!InputReg && (NeedWorkItemIDX || NeedWorkItemIDY || NeedWorkItemIDZ)) {
    if (!IncomingArgX && !IncomingArgY && !IncomingArgZ) {
      // We're in a situation where the outgoing function requires the workitem
      // ID, but the calling function does not have it (e.g a graphics function
      // calling a C calling convention function). This is illegal, but we need
      // to produce something.
      InputReg = DAG.getUNDEF(MVT::i32);
    } else {
      // Workitem ids are already packed, any of present incoming arguments
      // will carry all required fields.
      ArgDescriptor IncomingArg = ArgDescriptor::createArg(
        IncomingArgX ? *IncomingArgX :
        IncomingArgY ? *IncomingArgY :
        *IncomingArgZ, ~0u);
      InputReg = loadInputValue(DAG, ArgRC, MVT::i32, DL, IncomingArg);
    }
  }

  if (OutgoingArg->isRegister()) {
    if (InputReg)
      RegsToPass.emplace_back(OutgoingArg->getRegister(), InputReg);

    CCInfo.AllocateReg(OutgoingArg->getRegister());
  } else {
    unsigned SpecialArgOffset = CCInfo.AllocateStack(4, Align(4));
    if (InputReg) {
      SDValue ArgStore = storeStackInputValue(DAG, DL, Chain, InputReg,
                                              SpecialArgOffset);
      MemOpChains.push_back(ArgStore);
    }
  }
}

static bool canGuaranteeTCO(CallingConv::ID CC) {
  return CC == CallingConv::Fast;
}

/// Return true if we might ever do TCO for calls with this calling convention.
static bool mayTailCallThisCC(CallingConv::ID CC) {
  switch (CC) {
  case CallingConv::C:
  case CallingConv::AMDGPU_Gfx:
    return true;
  default:
    return canGuaranteeTCO(CC);
  }
}

bool SITargetLowering::isEligibleForTailCallOptimization(
    SDValue Callee, CallingConv::ID CalleeCC, bool IsVarArg,
    const SmallVectorImpl<ISD::OutputArg> &Outs,
    const SmallVectorImpl<SDValue> &OutVals,
    const SmallVectorImpl<ISD::InputArg> &Ins, SelectionDAG &DAG) const {
  if (!mayTailCallThisCC(CalleeCC))
    return false;

  // For a divergent call target, we need to do a waterfall loop over the
  // possible callees which precludes us from using a simple jump.
  if (Callee->isDivergent())
    return false;

  MachineFunction &MF = DAG.getMachineFunction();
  const Function &CallerF = MF.getFunction();
  CallingConv::ID CallerCC = CallerF.getCallingConv();
  const SIRegisterInfo *TRI = getSubtarget()->getRegisterInfo();
  const uint32_t *CallerPreserved = TRI->getCallPreservedMask(MF, CallerCC);

  // Kernels aren't callable, and don't have a live in return address so it
  // doesn't make sense to do a tail call with entry functions.
  if (!CallerPreserved)
    return false;

  bool CCMatch = CallerCC == CalleeCC;

  if (DAG.getTarget().Options.GuaranteedTailCallOpt) {
    if (canGuaranteeTCO(CalleeCC) && CCMatch)
      return true;
    return false;
  }

  // TODO: Can we handle var args?
  if (IsVarArg)
    return false;

  for (const Argument &Arg : CallerF.args()) {
    if (Arg.hasByValAttr())
      return false;
  }

  LLVMContext &Ctx = *DAG.getContext();

  // Check that the call results are passed in the same way.
  if (!CCState::resultsCompatible(CalleeCC, CallerCC, MF, Ctx, Ins,
                                  CCAssignFnForCall(CalleeCC, IsVarArg),
                                  CCAssignFnForCall(CallerCC, IsVarArg)))
    return false;

  // The callee has to preserve all registers the caller needs to preserve.
  if (!CCMatch) {
    const uint32_t *CalleePreserved = TRI->getCallPreservedMask(MF, CalleeCC);
    if (!TRI->regmaskSubsetEqual(CallerPreserved, CalleePreserved))
      return false;
  }

  // Nothing more to check if the callee is taking no arguments.
  if (Outs.empty())
    return true;

  SmallVector<CCValAssign, 16> ArgLocs;
  CCState CCInfo(CalleeCC, IsVarArg, MF, ArgLocs, Ctx);

  CCInfo.AnalyzeCallOperands(Outs, CCAssignFnForCall(CalleeCC, IsVarArg));

  const SIMachineFunctionInfo *FuncInfo = MF.getInfo<SIMachineFunctionInfo>();
  // If the stack arguments for this call do not fit into our own save area then
  // the call cannot be made tail.
  // TODO: Is this really necessary?
  if (CCInfo.getNextStackOffset() > FuncInfo->getBytesInStackArgArea())
    return false;

  const MachineRegisterInfo &MRI = MF.getRegInfo();
  return parametersInCSRMatch(MRI, CallerPreserved, ArgLocs, OutVals);
}

bool SITargetLowering::mayBeEmittedAsTailCall(const CallInst *CI) const {
  if (!CI->isTailCall())
    return false;

  const Function *ParentFn = CI->getParent()->getParent();
  if (AMDGPU::isEntryFunctionCC(ParentFn->getCallingConv()))
    return false;
  return true;
}

// The wave scratch offset register is used as the global base pointer.
SDValue SITargetLowering::LowerCall(CallLoweringInfo &CLI,
                                    SmallVectorImpl<SDValue> &InVals) const {
  SelectionDAG &DAG = CLI.DAG;
  const SDLoc &DL = CLI.DL;
  SmallVector<ISD::OutputArg, 32> &Outs = CLI.Outs;
  SmallVector<SDValue, 32> &OutVals = CLI.OutVals;
  SmallVector<ISD::InputArg, 32> &Ins = CLI.Ins;
  SDValue Chain = CLI.Chain;
  SDValue Callee = CLI.Callee;
  bool &IsTailCall = CLI.IsTailCall;
  CallingConv::ID CallConv = CLI.CallConv;
  bool IsVarArg = CLI.IsVarArg;
  bool IsSibCall = false;
  bool IsThisReturn = false;
  MachineFunction &MF = DAG.getMachineFunction();

  if (Callee.isUndef() || isNullConstant(Callee)) {
    if (!CLI.IsTailCall) {
      for (unsigned I = 0, E = CLI.Ins.size(); I != E; ++I)
        InVals.push_back(DAG.getUNDEF(CLI.Ins[I].VT));
    }

    return Chain;
  }

  if (IsVarArg) {
    return lowerUnhandledCall(CLI, InVals,
                              "unsupported call to variadic function ");
  }

  if (!CLI.CB)
    report_fatal_error("unsupported libcall legalization");

  if (IsTailCall && MF.getTarget().Options.GuaranteedTailCallOpt) {
    return lowerUnhandledCall(CLI, InVals,
                              "unsupported required tail call to function ");
  }

  if (AMDGPU::isShader(CallConv)) {
    // Note the issue is with the CC of the called function, not of the call
    // itself.
    return lowerUnhandledCall(CLI, InVals,
                              "unsupported call to a shader function ");
  }

  if (AMDGPU::isShader(MF.getFunction().getCallingConv()) &&
      CallConv != CallingConv::AMDGPU_Gfx) {
    // Only allow calls with specific calling conventions.
    return lowerUnhandledCall(CLI, InVals,
                              "unsupported calling convention for call from "
                              "graphics shader of function ");
  }

  if (IsTailCall) {
    IsTailCall = isEligibleForTailCallOptimization(
      Callee, CallConv, IsVarArg, Outs, OutVals, Ins, DAG);
    if (!IsTailCall && CLI.CB && CLI.CB->isMustTailCall()) {
      report_fatal_error("failed to perform tail call elimination on a call "
                         "site marked musttail");
    }

    bool TailCallOpt = MF.getTarget().Options.GuaranteedTailCallOpt;

    // A sibling call is one where we're under the usual C ABI and not planning
    // to change that but can still do a tail call:
    if (!TailCallOpt && IsTailCall)
      IsSibCall = true;

    if (IsTailCall)
      ++NumTailCalls;
  }

  const SIMachineFunctionInfo *Info = MF.getInfo<SIMachineFunctionInfo>();
  SmallVector<std::pair<unsigned, SDValue>, 8> RegsToPass;
  SmallVector<SDValue, 8> MemOpChains;

  // Analyze operands of the call, assigning locations to each operand.
  SmallVector<CCValAssign, 16> ArgLocs;
  CCState CCInfo(CallConv, IsVarArg, MF, ArgLocs, *DAG.getContext());
  CCAssignFn *AssignFn = CCAssignFnForCall(CallConv, IsVarArg);

  if (CallConv != CallingConv::AMDGPU_Gfx) {
    // With a fixed ABI, allocate fixed registers before user arguments.
    passSpecialInputs(CLI, CCInfo, *Info, RegsToPass, MemOpChains, Chain);
  }

  CCInfo.AnalyzeCallOperands(Outs, AssignFn);

  // Get a count of how many bytes are to be pushed on the stack.
  unsigned NumBytes = CCInfo.getNextStackOffset();

  if (IsSibCall) {
    // Since we're not changing the ABI to make this a tail call, the memory
    // operands are already available in the caller's incoming argument space.
    NumBytes = 0;
  }

  // FPDiff is the byte offset of the call's argument area from the callee's.
  // Stores to callee stack arguments will be placed in FixedStackSlots offset
  // by this amount for a tail call. In a sibling call it must be 0 because the
  // caller will deallocate the entire stack and the callee still expects its
  // arguments to begin at SP+0. Completely unused for non-tail calls.
  int32_t FPDiff = 0;
  MachineFrameInfo &MFI = MF.getFrameInfo();

  // Adjust the stack pointer for the new arguments...
  // These operations are automatically eliminated by the prolog/epilog pass
  if (!IsSibCall) {
    Chain = DAG.getCALLSEQ_START(Chain, 0, 0, DL);

    if (!Subtarget->enableFlatScratch()) {
      SmallVector<SDValue, 4> CopyFromChains;

      // In the HSA case, this should be an identity copy.
      SDValue ScratchRSrcReg
        = DAG.getCopyFromReg(Chain, DL, Info->getScratchRSrcReg(), MVT::v4i32);
      RegsToPass.emplace_back(AMDGPU::SGPR0_SGPR1_SGPR2_SGPR3, ScratchRSrcReg);
      CopyFromChains.push_back(ScratchRSrcReg.getValue(1));
      Chain = DAG.getTokenFactor(DL, CopyFromChains);
    }
  }

  MVT PtrVT = MVT::i32;

  // Walk the register/memloc assignments, inserting copies/loads.
  for (unsigned i = 0, e = ArgLocs.size(); i != e; ++i) {
    CCValAssign &VA = ArgLocs[i];
    SDValue Arg = OutVals[i];

    // Promote the value if needed.
    switch (VA.getLocInfo()) {
    case CCValAssign::Full:
      break;
    case CCValAssign::BCvt:
      Arg = DAG.getNode(ISD::BITCAST, DL, VA.getLocVT(), Arg);
      break;
    case CCValAssign::ZExt:
      Arg = DAG.getNode(ISD::ZERO_EXTEND, DL, VA.getLocVT(), Arg);
      break;
    case CCValAssign::SExt:
      Arg = DAG.getNode(ISD::SIGN_EXTEND, DL, VA.getLocVT(), Arg);
      break;
    case CCValAssign::AExt:
      Arg = DAG.getNode(ISD::ANY_EXTEND, DL, VA.getLocVT(), Arg);
      break;
    case CCValAssign::FPExt:
      Arg = DAG.getNode(ISD::FP_EXTEND, DL, VA.getLocVT(), Arg);
      break;
    default:
      llvm_unreachable("Unknown loc info!");
    }

    if (VA.isRegLoc()) {
      RegsToPass.push_back(std::make_pair(VA.getLocReg(), Arg));
    } else {
      assert(VA.isMemLoc());

      SDValue DstAddr;
      MachinePointerInfo DstInfo;

      unsigned LocMemOffset = VA.getLocMemOffset();
      int32_t Offset = LocMemOffset;

      SDValue PtrOff = DAG.getConstant(Offset, DL, PtrVT);
      MaybeAlign Alignment;

      if (IsTailCall) {
        ISD::ArgFlagsTy Flags = Outs[i].Flags;
        unsigned OpSize = Flags.isByVal() ?
          Flags.getByValSize() : VA.getValVT().getStoreSize();

        // FIXME: We can have better than the minimum byval required alignment.
        Alignment =
            Flags.isByVal()
                ? Flags.getNonZeroByValAlign()
                : commonAlignment(Subtarget->getStackAlignment(), Offset);

        Offset = Offset + FPDiff;
        int FI = MFI.CreateFixedObject(OpSize, Offset, true);

        DstAddr = DAG.getFrameIndex(FI, PtrVT);
        DstInfo = MachinePointerInfo::getFixedStack(MF, FI);

        // Make sure any stack arguments overlapping with where we're storing
        // are loaded before this eventual operation. Otherwise they'll be
        // clobbered.

        // FIXME: Why is this really necessary? This seems to just result in a
        // lot of code to copy the stack and write them back to the same
        // locations, which are supposed to be immutable?
        Chain = addTokenForArgument(Chain, DAG, MFI, FI);
      } else {
        // Stores to the argument stack area are relative to the stack pointer.
        SDValue SP = DAG.getCopyFromReg(Chain, DL, Info->getStackPtrOffsetReg(),
                                        MVT::i32);
        DstAddr = DAG.getNode(ISD::ADD, DL, MVT::i32, SP, PtrOff);
        DstInfo = MachinePointerInfo::getStack(MF, LocMemOffset);
        Alignment =
            commonAlignment(Subtarget->getStackAlignment(), LocMemOffset);
      }

      if (Outs[i].Flags.isByVal()) {
        SDValue SizeNode =
            DAG.getConstant(Outs[i].Flags.getByValSize(), DL, MVT::i32);
        SDValue Cpy =
            DAG.getMemcpy(Chain, DL, DstAddr, Arg, SizeNode,
                          Outs[i].Flags.getNonZeroByValAlign(),
                          /*isVol = */ false, /*AlwaysInline = */ true,
                          /*isTailCall = */ false, DstInfo,
                          MachinePointerInfo(AMDGPUAS::PRIVATE_ADDRESS));

        MemOpChains.push_back(Cpy);
      } else {
        SDValue Store =
            DAG.getStore(Chain, DL, Arg, DstAddr, DstInfo, Alignment);
        MemOpChains.push_back(Store);
      }
    }
  }

  if (!MemOpChains.empty())
    Chain = DAG.getNode(ISD::TokenFactor, DL, MVT::Other, MemOpChains);

  // Build a sequence of copy-to-reg nodes chained together with token chain
  // and flag operands which copy the outgoing args into the appropriate regs.
  SDValue InFlag;
  for (auto &RegToPass : RegsToPass) {
    Chain = DAG.getCopyToReg(Chain, DL, RegToPass.first,
                             RegToPass.second, InFlag);
    InFlag = Chain.getValue(1);
  }


  // We don't usually want to end the call-sequence here because we would tidy
  // the frame up *after* the call, however in the ABI-changing tail-call case
  // we've carefully laid out the parameters so that when sp is reset they'll be
  // in the correct location.
  if (IsTailCall && !IsSibCall) {
    Chain = DAG.getCALLSEQ_END(Chain,
                               DAG.getTargetConstant(NumBytes, DL, MVT::i32),
                               DAG.getTargetConstant(0, DL, MVT::i32),
                               InFlag, DL);
    InFlag = Chain.getValue(1);
  }

  std::vector<SDValue> Ops;
  Ops.push_back(Chain);
  Ops.push_back(Callee);
  // Add a redundant copy of the callee global which will not be legalized, as
  // we need direct access to the callee later.
  if (GlobalAddressSDNode *GSD = dyn_cast<GlobalAddressSDNode>(Callee)) {
    const GlobalValue *GV = GSD->getGlobal();
    Ops.push_back(DAG.getTargetGlobalAddress(GV, DL, MVT::i64));
  } else {
    Ops.push_back(DAG.getTargetConstant(0, DL, MVT::i64));
  }

  if (IsTailCall) {
    // Each tail call may have to adjust the stack by a different amount, so
    // this information must travel along with the operation for eventual
    // consumption by emitEpilogue.
    Ops.push_back(DAG.getTargetConstant(FPDiff, DL, MVT::i32));
  }

  // Add argument registers to the end of the list so that they are known live
  // into the call.
  for (auto &RegToPass : RegsToPass) {
    Ops.push_back(DAG.getRegister(RegToPass.first,
                                  RegToPass.second.getValueType()));
  }

  // Add a register mask operand representing the call-preserved registers.

  auto *TRI = static_cast<const SIRegisterInfo*>(Subtarget->getRegisterInfo());
  const uint32_t *Mask = TRI->getCallPreservedMask(MF, CallConv);
  assert(Mask && "Missing call preserved mask for calling convention");
  Ops.push_back(DAG.getRegisterMask(Mask));

  if (InFlag.getNode())
    Ops.push_back(InFlag);

  SDVTList NodeTys = DAG.getVTList(MVT::Other, MVT::Glue);

  // If we're doing a tall call, use a TC_RETURN here rather than an
  // actual call instruction.
  if (IsTailCall) {
    MFI.setHasTailCall();
    return DAG.getNode(AMDGPUISD::TC_RETURN, DL, NodeTys, Ops);
  }

  // Returns a chain and a flag for retval copy to use.
  SDValue Call = DAG.getNode(AMDGPUISD::CALL, DL, NodeTys, Ops);
  Chain = Call.getValue(0);
  InFlag = Call.getValue(1);

  uint64_t CalleePopBytes = NumBytes;
  Chain = DAG.getCALLSEQ_END(Chain, DAG.getTargetConstant(0, DL, MVT::i32),
                             DAG.getTargetConstant(CalleePopBytes, DL, MVT::i32),
                             InFlag, DL);
  if (!Ins.empty())
    InFlag = Chain.getValue(1);

  // Handle result values, copying them out of physregs into vregs that we
  // return.
  return LowerCallResult(Chain, InFlag, CallConv, IsVarArg, Ins, DL, DAG,
                         InVals, IsThisReturn,
                         IsThisReturn ? OutVals[0] : SDValue());
}

// This is identical to the default implementation in ExpandDYNAMIC_STACKALLOC,
// except for applying the wave size scale to the increment amount.
SDValue SITargetLowering::lowerDYNAMIC_STACKALLOCImpl(
    SDValue Op, SelectionDAG &DAG) const {
  const MachineFunction &MF = DAG.getMachineFunction();
  const SIMachineFunctionInfo *Info = MF.getInfo<SIMachineFunctionInfo>();

  SDLoc dl(Op);
  EVT VT = Op.getValueType();
  SDValue Tmp1 = Op;
  SDValue Tmp2 = Op.getValue(1);
  SDValue Tmp3 = Op.getOperand(2);
  SDValue Chain = Tmp1.getOperand(0);

  Register SPReg = Info->getStackPtrOffsetReg();

  // Chain the dynamic stack allocation so that it doesn't modify the stack
  // pointer when other instructions are using the stack.
  Chain = DAG.getCALLSEQ_START(Chain, 0, 0, dl);

  SDValue Size  = Tmp2.getOperand(1);
  SDValue SP = DAG.getCopyFromReg(Chain, dl, SPReg, VT);
  Chain = SP.getValue(1);
  MaybeAlign Alignment = cast<ConstantSDNode>(Tmp3)->getMaybeAlignValue();
  const GCNSubtarget &ST = MF.getSubtarget<GCNSubtarget>();
  const TargetFrameLowering *TFL = ST.getFrameLowering();
  unsigned Opc =
    TFL->getStackGrowthDirection() == TargetFrameLowering::StackGrowsUp ?
    ISD::ADD : ISD::SUB;

  SDValue ScaledSize = DAG.getNode(
      ISD::SHL, dl, VT, Size,
      DAG.getConstant(ST.getWavefrontSizeLog2(), dl, MVT::i32));

  Align StackAlign = TFL->getStackAlign();
  Tmp1 = DAG.getNode(Opc, dl, VT, SP, ScaledSize); // Value
  if (Alignment && *Alignment > StackAlign) {
    Tmp1 = DAG.getNode(ISD::AND, dl, VT, Tmp1,
                       DAG.getConstant(-(uint64_t)Alignment->value()
                                           << ST.getWavefrontSizeLog2(),
                                       dl, VT));
  }

  Chain = DAG.getCopyToReg(Chain, dl, SPReg, Tmp1);    // Output chain
  Tmp2 = DAG.getCALLSEQ_END(
      Chain, DAG.getIntPtrConstant(0, dl, true),
      DAG.getIntPtrConstant(0, dl, true), SDValue(), dl);

  return DAG.getMergeValues({Tmp1, Tmp2}, dl);
}

SDValue SITargetLowering::LowerDYNAMIC_STACKALLOC(SDValue Op,
                                                  SelectionDAG &DAG) const {
  // We only handle constant sizes here to allow non-entry block, static sized
  // allocas. A truly dynamic value is more difficult to support because we
  // don't know if the size value is uniform or not. If the size isn't uniform,
  // we would need to do a wave reduction to get the maximum size to know how
  // much to increment the uniform stack pointer.
  SDValue Size = Op.getOperand(1);
  if (isa<ConstantSDNode>(Size))
      return lowerDYNAMIC_STACKALLOCImpl(Op, DAG); // Use "generic" expansion.

  return AMDGPUTargetLowering::LowerDYNAMIC_STACKALLOC(Op, DAG);
}

Register SITargetLowering::getRegisterByName(const char* RegName, LLT VT,
                                             const MachineFunction &MF) const {
  Register Reg = StringSwitch<Register>(RegName)
    .Case("m0", AMDGPU::M0)
    .Case("exec", AMDGPU::EXEC)
    .Case("exec_lo", AMDGPU::EXEC_LO)
    .Case("exec_hi", AMDGPU::EXEC_HI)
    .Case("flat_scratch", AMDGPU::FLAT_SCR)
    .Case("flat_scratch_lo", AMDGPU::FLAT_SCR_LO)
    .Case("flat_scratch_hi", AMDGPU::FLAT_SCR_HI)
    .Default(Register());

  if (Reg == AMDGPU::NoRegister) {
    report_fatal_error(Twine("invalid register name \""
                             + StringRef(RegName)  + "\"."));

  }

  if (!Subtarget->hasFlatScrRegister() &&
       Subtarget->getRegisterInfo()->regsOverlap(Reg, AMDGPU::FLAT_SCR)) {
    report_fatal_error(Twine("invalid register \""
                             + StringRef(RegName)  + "\" for subtarget."));
  }

  switch (Reg) {
  case AMDGPU::M0:
  case AMDGPU::EXEC_LO:
  case AMDGPU::EXEC_HI:
  case AMDGPU::FLAT_SCR_LO:
  case AMDGPU::FLAT_SCR_HI:
    if (VT.getSizeInBits() == 32)
      return Reg;
    break;
  case AMDGPU::EXEC:
  case AMDGPU::FLAT_SCR:
    if (VT.getSizeInBits() == 64)
      return Reg;
    break;
  default:
    llvm_unreachable("missing register type checking");
  }

  report_fatal_error(Twine("invalid type for register \""
                           + StringRef(RegName) + "\"."));
}

// If kill is not the last instruction, split the block so kill is always a
// proper terminator.
MachineBasicBlock *
SITargetLowering::splitKillBlock(MachineInstr &MI,
                                 MachineBasicBlock *BB) const {
  MachineBasicBlock *SplitBB = BB->splitAt(MI, false /*UpdateLiveIns*/);
  const SIInstrInfo *TII = getSubtarget()->getInstrInfo();
  MI.setDesc(TII->getKillTerminatorFromPseudo(MI.getOpcode()));
  return SplitBB;
}

// Split block \p MBB at \p MI, as to insert a loop. If \p InstInLoop is true,
// \p MI will be the only instruction in the loop body block. Otherwise, it will
// be the first instruction in the remainder block.
//
/// \returns { LoopBody, Remainder }
static std::pair<MachineBasicBlock *, MachineBasicBlock *>
splitBlockForLoop(MachineInstr &MI, MachineBasicBlock &MBB, bool InstInLoop) {
  MachineFunction *MF = MBB.getParent();
  MachineBasicBlock::iterator I(&MI);

  // To insert the loop we need to split the block. Move everything after this
  // point to a new block, and insert a new empty block between the two.
  MachineBasicBlock *LoopBB = MF->CreateMachineBasicBlock();
  MachineBasicBlock *RemainderBB = MF->CreateMachineBasicBlock();
  MachineFunction::iterator MBBI(MBB);
  ++MBBI;

  MF->insert(MBBI, LoopBB);
  MF->insert(MBBI, RemainderBB);

  LoopBB->addSuccessor(LoopBB);
  LoopBB->addSuccessor(RemainderBB);

  // Move the rest of the block into a new block.
  RemainderBB->transferSuccessorsAndUpdatePHIs(&MBB);

  if (InstInLoop) {
    auto Next = std::next(I);

    // Move instruction to loop body.
    LoopBB->splice(LoopBB->begin(), &MBB, I, Next);

    // Move the rest of the block.
    RemainderBB->splice(RemainderBB->begin(), &MBB, Next, MBB.end());
  } else {
    RemainderBB->splice(RemainderBB->begin(), &MBB, I, MBB.end());
  }

  MBB.addSuccessor(LoopBB);

  return std::make_pair(LoopBB, RemainderBB);
}

/// Insert \p MI into a BUNDLE with an S_WAITCNT 0 immediately following it.
void SITargetLowering::bundleInstWithWaitcnt(MachineInstr &MI) const {
  MachineBasicBlock *MBB = MI.getParent();
  const SIInstrInfo *TII = getSubtarget()->getInstrInfo();
  auto I = MI.getIterator();
  auto E = std::next(I);

  BuildMI(*MBB, E, MI.getDebugLoc(), TII->get(AMDGPU::S_WAITCNT))
    .addImm(0);

  MIBundleBuilder Bundler(*MBB, I, E);
  finalizeBundle(*MBB, Bundler.begin());
}

MachineBasicBlock *
SITargetLowering::emitGWSMemViolTestLoop(MachineInstr &MI,
                                         MachineBasicBlock *BB) const {
  const DebugLoc &DL = MI.getDebugLoc();

  MachineRegisterInfo &MRI = BB->getParent()->getRegInfo();

  MachineBasicBlock *LoopBB;
  MachineBasicBlock *RemainderBB;
  const SIInstrInfo *TII = getSubtarget()->getInstrInfo();

  // Apparently kill flags are only valid if the def is in the same block?
  if (MachineOperand *Src = TII->getNamedOperand(MI, AMDGPU::OpName::data0))
    Src->setIsKill(false);

  std::tie(LoopBB, RemainderBB) = splitBlockForLoop(MI, *BB, true);

  MachineBasicBlock::iterator I = LoopBB->end();

  const unsigned EncodedReg = AMDGPU::Hwreg::encodeHwreg(
    AMDGPU::Hwreg::ID_TRAPSTS, AMDGPU::Hwreg::OFFSET_MEM_VIOL, 1);

  // Clear TRAP_STS.MEM_VIOL
  BuildMI(*LoopBB, LoopBB->begin(), DL, TII->get(AMDGPU::S_SETREG_IMM32_B32))
    .addImm(0)
    .addImm(EncodedReg);

  bundleInstWithWaitcnt(MI);

  Register Reg = MRI.createVirtualRegister(&AMDGPU::SReg_32_XM0RegClass);

  // Load and check TRAP_STS.MEM_VIOL
  BuildMI(*LoopBB, I, DL, TII->get(AMDGPU::S_GETREG_B32), Reg)
    .addImm(EncodedReg);

  // FIXME: Do we need to use an isel pseudo that may clobber scc?
  BuildMI(*LoopBB, I, DL, TII->get(AMDGPU::S_CMP_LG_U32))
    .addReg(Reg, RegState::Kill)
    .addImm(0);
  BuildMI(*LoopBB, I, DL, TII->get(AMDGPU::S_CBRANCH_SCC1))
    .addMBB(LoopBB);

  return RemainderBB;
}

// Do a v_movrels_b32 or v_movreld_b32 for each unique value of \p IdxReg in the
// wavefront. If the value is uniform and just happens to be in a VGPR, this
// will only do one iteration. In the worst case, this will loop 64 times.
//
// TODO: Just use v_readlane_b32 if we know the VGPR has a uniform value.
static MachineBasicBlock::iterator
emitLoadM0FromVGPRLoop(const SIInstrInfo *TII, MachineRegisterInfo &MRI,
                       MachineBasicBlock &OrigBB, MachineBasicBlock &LoopBB,
                       const DebugLoc &DL, const MachineOperand &Idx,
                       unsigned InitReg, unsigned ResultReg, unsigned PhiReg,
                       unsigned InitSaveExecReg, int Offset, bool UseGPRIdxMode,
                       Register &SGPRIdxReg) {

  MachineFunction *MF = OrigBB.getParent();
  const GCNSubtarget &ST = MF->getSubtarget<GCNSubtarget>();
  const SIRegisterInfo *TRI = ST.getRegisterInfo();
  MachineBasicBlock::iterator I = LoopBB.begin();

  const TargetRegisterClass *BoolRC = TRI->getBoolRC();
  Register PhiExec = MRI.createVirtualRegister(BoolRC);
  Register NewExec = MRI.createVirtualRegister(BoolRC);
  Register CurrentIdxReg = MRI.createVirtualRegister(&AMDGPU::SGPR_32RegClass);
  Register CondReg = MRI.createVirtualRegister(BoolRC);

  BuildMI(LoopBB, I, DL, TII->get(TargetOpcode::PHI), PhiReg)
    .addReg(InitReg)
    .addMBB(&OrigBB)
    .addReg(ResultReg)
    .addMBB(&LoopBB);

  BuildMI(LoopBB, I, DL, TII->get(TargetOpcode::PHI), PhiExec)
    .addReg(InitSaveExecReg)
    .addMBB(&OrigBB)
    .addReg(NewExec)
    .addMBB(&LoopBB);

  // Read the next variant <- also loop target.
  BuildMI(LoopBB, I, DL, TII->get(AMDGPU::V_READFIRSTLANE_B32), CurrentIdxReg)
      .addReg(Idx.getReg(), getUndefRegState(Idx.isUndef()));

  // Compare the just read M0 value to all possible Idx values.
  BuildMI(LoopBB, I, DL, TII->get(AMDGPU::V_CMP_EQ_U32_e64), CondReg)
      .addReg(CurrentIdxReg)
      .addReg(Idx.getReg(), 0, Idx.getSubReg());

  // Update EXEC, save the original EXEC value to VCC.
  BuildMI(LoopBB, I, DL, TII->get(ST.isWave32() ? AMDGPU::S_AND_SAVEEXEC_B32
                                                : AMDGPU::S_AND_SAVEEXEC_B64),
          NewExec)
    .addReg(CondReg, RegState::Kill);

  MRI.setSimpleHint(NewExec, CondReg);

  if (UseGPRIdxMode) {
    if (Offset == 0) {
      SGPRIdxReg = CurrentIdxReg;
    } else {
      SGPRIdxReg = MRI.createVirtualRegister(&AMDGPU::SGPR_32RegClass);
      BuildMI(LoopBB, I, DL, TII->get(AMDGPU::S_ADD_I32), SGPRIdxReg)
          .addReg(CurrentIdxReg, RegState::Kill)
          .addImm(Offset);
    }
  } else {
    // Move index from VCC into M0
    if (Offset == 0) {
      BuildMI(LoopBB, I, DL, TII->get(AMDGPU::S_MOV_B32), AMDGPU::M0)
        .addReg(CurrentIdxReg, RegState::Kill);
    } else {
      BuildMI(LoopBB, I, DL, TII->get(AMDGPU::S_ADD_I32), AMDGPU::M0)
        .addReg(CurrentIdxReg, RegState::Kill)
        .addImm(Offset);
    }
  }

  // Update EXEC, switch all done bits to 0 and all todo bits to 1.
  unsigned Exec = ST.isWave32() ? AMDGPU::EXEC_LO : AMDGPU::EXEC;
  MachineInstr *InsertPt =
    BuildMI(LoopBB, I, DL, TII->get(ST.isWave32() ? AMDGPU::S_XOR_B32_term
                                                  : AMDGPU::S_XOR_B64_term), Exec)
      .addReg(Exec)
      .addReg(NewExec);

  // XXX - s_xor_b64 sets scc to 1 if the result is nonzero, so can we use
  // s_cbranch_scc0?

  // Loop back to V_READFIRSTLANE_B32 if there are still variants to cover.
  BuildMI(LoopBB, I, DL, TII->get(AMDGPU::S_CBRANCH_EXECNZ))
    .addMBB(&LoopBB);

  return InsertPt->getIterator();
}

// This has slightly sub-optimal regalloc when the source vector is killed by
// the read. The register allocator does not understand that the kill is
// per-workitem, so is kept alive for the whole loop so we end up not re-using a
// subregister from it, using 1 more VGPR than necessary. This was saved when
// this was expanded after register allocation.
static MachineBasicBlock::iterator
loadM0FromVGPR(const SIInstrInfo *TII, MachineBasicBlock &MBB, MachineInstr &MI,
               unsigned InitResultReg, unsigned PhiReg, int Offset,
               bool UseGPRIdxMode, Register &SGPRIdxReg) {
  MachineFunction *MF = MBB.getParent();
  const GCNSubtarget &ST = MF->getSubtarget<GCNSubtarget>();
  const SIRegisterInfo *TRI = ST.getRegisterInfo();
  MachineRegisterInfo &MRI = MF->getRegInfo();
  const DebugLoc &DL = MI.getDebugLoc();
  MachineBasicBlock::iterator I(&MI);

  const auto *BoolXExecRC = TRI->getRegClass(AMDGPU::SReg_1_XEXECRegClassID);
  Register DstReg = MI.getOperand(0).getReg();
  Register SaveExec = MRI.createVirtualRegister(BoolXExecRC);
  Register TmpExec = MRI.createVirtualRegister(BoolXExecRC);
  unsigned Exec = ST.isWave32() ? AMDGPU::EXEC_LO : AMDGPU::EXEC;
  unsigned MovExecOpc = ST.isWave32() ? AMDGPU::S_MOV_B32 : AMDGPU::S_MOV_B64;

  BuildMI(MBB, I, DL, TII->get(TargetOpcode::IMPLICIT_DEF), TmpExec);

  // Save the EXEC mask
  BuildMI(MBB, I, DL, TII->get(MovExecOpc), SaveExec)
    .addReg(Exec);

  MachineBasicBlock *LoopBB;
  MachineBasicBlock *RemainderBB;
  std::tie(LoopBB, RemainderBB) = splitBlockForLoop(MI, MBB, false);

  const MachineOperand *Idx = TII->getNamedOperand(MI, AMDGPU::OpName::idx);

  auto InsPt = emitLoadM0FromVGPRLoop(TII, MRI, MBB, *LoopBB, DL, *Idx,
                                      InitResultReg, DstReg, PhiReg, TmpExec,
                                      Offset, UseGPRIdxMode, SGPRIdxReg);

  MachineBasicBlock* LandingPad = MF->CreateMachineBasicBlock();
  MachineFunction::iterator MBBI(LoopBB);
  ++MBBI;
  MF->insert(MBBI, LandingPad);
  LoopBB->removeSuccessor(RemainderBB);
  LandingPad->addSuccessor(RemainderBB);
  LoopBB->addSuccessor(LandingPad);
  MachineBasicBlock::iterator First = LandingPad->begin();
  BuildMI(*LandingPad, First, DL, TII->get(MovExecOpc), Exec)
    .addReg(SaveExec);

  return InsPt;
}

// Returns subreg index, offset
static std::pair<unsigned, int>
computeIndirectRegAndOffset(const SIRegisterInfo &TRI,
                            const TargetRegisterClass *SuperRC,
                            unsigned VecReg,
                            int Offset) {
  int NumElts = TRI.getRegSizeInBits(*SuperRC) / 32;

  // Skip out of bounds offsets, or else we would end up using an undefined
  // register.
  if (Offset >= NumElts || Offset < 0)
    return std::make_pair(AMDGPU::sub0, Offset);

  return std::make_pair(SIRegisterInfo::getSubRegFromChannel(Offset), 0);
}

static void setM0ToIndexFromSGPR(const SIInstrInfo *TII,
                                 MachineRegisterInfo &MRI, MachineInstr &MI,
                                 int Offset) {
  MachineBasicBlock *MBB = MI.getParent();
  const DebugLoc &DL = MI.getDebugLoc();
  MachineBasicBlock::iterator I(&MI);

  const MachineOperand *Idx = TII->getNamedOperand(MI, AMDGPU::OpName::idx);

  assert(Idx->getReg() != AMDGPU::NoRegister);

  if (Offset == 0) {
    BuildMI(*MBB, I, DL, TII->get(AMDGPU::S_MOV_B32), AMDGPU::M0).add(*Idx);
  } else {
    BuildMI(*MBB, I, DL, TII->get(AMDGPU::S_ADD_I32), AMDGPU::M0)
        .add(*Idx)
        .addImm(Offset);
  }
}

static Register getIndirectSGPRIdx(const SIInstrInfo *TII,
                                   MachineRegisterInfo &MRI, MachineInstr &MI,
                                   int Offset) {
  MachineBasicBlock *MBB = MI.getParent();
  const DebugLoc &DL = MI.getDebugLoc();
  MachineBasicBlock::iterator I(&MI);

  const MachineOperand *Idx = TII->getNamedOperand(MI, AMDGPU::OpName::idx);

  if (Offset == 0)
    return Idx->getReg();

  Register Tmp = MRI.createVirtualRegister(&AMDGPU::SReg_32_XM0RegClass);
  BuildMI(*MBB, I, DL, TII->get(AMDGPU::S_ADD_I32), Tmp)
      .add(*Idx)
      .addImm(Offset);
  return Tmp;
}

static MachineBasicBlock *emitIndirectSrc(MachineInstr &MI,
                                          MachineBasicBlock &MBB,
                                          const GCNSubtarget &ST) {
  const SIInstrInfo *TII = ST.getInstrInfo();
  const SIRegisterInfo &TRI = TII->getRegisterInfo();
  MachineFunction *MF = MBB.getParent();
  MachineRegisterInfo &MRI = MF->getRegInfo();

  Register Dst = MI.getOperand(0).getReg();
  const MachineOperand *Idx = TII->getNamedOperand(MI, AMDGPU::OpName::idx);
  Register SrcReg = TII->getNamedOperand(MI, AMDGPU::OpName::src)->getReg();
  int Offset = TII->getNamedOperand(MI, AMDGPU::OpName::offset)->getImm();

  const TargetRegisterClass *VecRC = MRI.getRegClass(SrcReg);
  const TargetRegisterClass *IdxRC = MRI.getRegClass(Idx->getReg());

  unsigned SubReg;
  std::tie(SubReg, Offset)
    = computeIndirectRegAndOffset(TRI, VecRC, SrcReg, Offset);

  const bool UseGPRIdxMode = ST.useVGPRIndexMode();

  // Check for a SGPR index.
  if (TII->getRegisterInfo().isSGPRClass(IdxRC)) {
    MachineBasicBlock::iterator I(&MI);
    const DebugLoc &DL = MI.getDebugLoc();

    if (UseGPRIdxMode) {
      // TODO: Look at the uses to avoid the copy. This may require rescheduling
      // to avoid interfering with other uses, so probably requires a new
      // optimization pass.
      Register Idx = getIndirectSGPRIdx(TII, MRI, MI, Offset);

      const MCInstrDesc &GPRIDXDesc =
          TII->getIndirectGPRIDXPseudo(TRI.getRegSizeInBits(*VecRC), true);
      BuildMI(MBB, I, DL, GPRIDXDesc, Dst)
          .addReg(SrcReg)
          .addReg(Idx)
          .addImm(SubReg);
    } else {
      setM0ToIndexFromSGPR(TII, MRI, MI, Offset);

      BuildMI(MBB, I, DL, TII->get(AMDGPU::V_MOVRELS_B32_e32), Dst)
        .addReg(SrcReg, 0, SubReg)
        .addReg(SrcReg, RegState::Implicit);
    }

    MI.eraseFromParent();

    return &MBB;
  }

  // Control flow needs to be inserted if indexing with a VGPR.
  const DebugLoc &DL = MI.getDebugLoc();
  MachineBasicBlock::iterator I(&MI);

  Register PhiReg = MRI.createVirtualRegister(&AMDGPU::VGPR_32RegClass);
  Register InitReg = MRI.createVirtualRegister(&AMDGPU::VGPR_32RegClass);

  BuildMI(MBB, I, DL, TII->get(TargetOpcode::IMPLICIT_DEF), InitReg);

  Register SGPRIdxReg;
  auto InsPt = loadM0FromVGPR(TII, MBB, MI, InitReg, PhiReg, Offset,
                              UseGPRIdxMode, SGPRIdxReg);

  MachineBasicBlock *LoopBB = InsPt->getParent();

  if (UseGPRIdxMode) {
    const MCInstrDesc &GPRIDXDesc =
        TII->getIndirectGPRIDXPseudo(TRI.getRegSizeInBits(*VecRC), true);

    BuildMI(*LoopBB, InsPt, DL, GPRIDXDesc, Dst)
        .addReg(SrcReg)
        .addReg(SGPRIdxReg)
        .addImm(SubReg);
  } else {
    BuildMI(*LoopBB, InsPt, DL, TII->get(AMDGPU::V_MOVRELS_B32_e32), Dst)
      .addReg(SrcReg, 0, SubReg)
      .addReg(SrcReg, RegState::Implicit);
  }

  MI.eraseFromParent();

  return LoopBB;
}

static MachineBasicBlock *emitIndirectDst(MachineInstr &MI,
                                          MachineBasicBlock &MBB,
                                          const GCNSubtarget &ST) {
  const SIInstrInfo *TII = ST.getInstrInfo();
  const SIRegisterInfo &TRI = TII->getRegisterInfo();
  MachineFunction *MF = MBB.getParent();
  MachineRegisterInfo &MRI = MF->getRegInfo();

  Register Dst = MI.getOperand(0).getReg();
  const MachineOperand *SrcVec = TII->getNamedOperand(MI, AMDGPU::OpName::src);
  const MachineOperand *Idx = TII->getNamedOperand(MI, AMDGPU::OpName::idx);
  const MachineOperand *Val = TII->getNamedOperand(MI, AMDGPU::OpName::val);
  int Offset = TII->getNamedOperand(MI, AMDGPU::OpName::offset)->getImm();
  const TargetRegisterClass *VecRC = MRI.getRegClass(SrcVec->getReg());
  const TargetRegisterClass *IdxRC = MRI.getRegClass(Idx->getReg());

  // This can be an immediate, but will be folded later.
  assert(Val->getReg());

  unsigned SubReg;
  std::tie(SubReg, Offset) = computeIndirectRegAndOffset(TRI, VecRC,
                                                         SrcVec->getReg(),
                                                         Offset);
  const bool UseGPRIdxMode = ST.useVGPRIndexMode();

  if (Idx->getReg() == AMDGPU::NoRegister) {
    MachineBasicBlock::iterator I(&MI);
    const DebugLoc &DL = MI.getDebugLoc();

    assert(Offset == 0);

    BuildMI(MBB, I, DL, TII->get(TargetOpcode::INSERT_SUBREG), Dst)
        .add(*SrcVec)
        .add(*Val)
        .addImm(SubReg);

    MI.eraseFromParent();
    return &MBB;
  }

  // Check for a SGPR index.
  if (TII->getRegisterInfo().isSGPRClass(IdxRC)) {
    MachineBasicBlock::iterator I(&MI);
    const DebugLoc &DL = MI.getDebugLoc();

    if (UseGPRIdxMode) {
      Register Idx = getIndirectSGPRIdx(TII, MRI, MI, Offset);

      const MCInstrDesc &GPRIDXDesc =
          TII->getIndirectGPRIDXPseudo(TRI.getRegSizeInBits(*VecRC), false);
      BuildMI(MBB, I, DL, GPRIDXDesc, Dst)
          .addReg(SrcVec->getReg())
          .add(*Val)
          .addReg(Idx)
          .addImm(SubReg);
    } else {
      setM0ToIndexFromSGPR(TII, MRI, MI, Offset);

      const MCInstrDesc &MovRelDesc = TII->getIndirectRegWriteMovRelPseudo(
          TRI.getRegSizeInBits(*VecRC), 32, false);
      BuildMI(MBB, I, DL, MovRelDesc, Dst)
          .addReg(SrcVec->getReg())
          .add(*Val)
          .addImm(SubReg);
    }
    MI.eraseFromParent();
    return &MBB;
  }

  // Control flow needs to be inserted if indexing with a VGPR.
  if (Val->isReg())
    MRI.clearKillFlags(Val->getReg());

  const DebugLoc &DL = MI.getDebugLoc();

  Register PhiReg = MRI.createVirtualRegister(VecRC);

  Register SGPRIdxReg;
  auto InsPt = loadM0FromVGPR(TII, MBB, MI, SrcVec->getReg(), PhiReg, Offset,
                              UseGPRIdxMode, SGPRIdxReg);
  MachineBasicBlock *LoopBB = InsPt->getParent();

  if (UseGPRIdxMode) {
    const MCInstrDesc &GPRIDXDesc =
        TII->getIndirectGPRIDXPseudo(TRI.getRegSizeInBits(*VecRC), false);

    BuildMI(*LoopBB, InsPt, DL, GPRIDXDesc, Dst)
        .addReg(PhiReg)
        .add(*Val)
        .addReg(SGPRIdxReg)
        .addImm(AMDGPU::sub0);
  } else {
    const MCInstrDesc &MovRelDesc = TII->getIndirectRegWriteMovRelPseudo(
        TRI.getRegSizeInBits(*VecRC), 32, false);
    BuildMI(*LoopBB, InsPt, DL, MovRelDesc, Dst)
        .addReg(PhiReg)
        .add(*Val)
        .addImm(AMDGPU::sub0);
  }

  MI.eraseFromParent();
  return LoopBB;
}

MachineBasicBlock *SITargetLowering::EmitInstrWithCustomInserter(
  MachineInstr &MI, MachineBasicBlock *BB) const {

  const SIInstrInfo *TII = getSubtarget()->getInstrInfo();
  MachineFunction *MF = BB->getParent();
  SIMachineFunctionInfo *MFI = MF->getInfo<SIMachineFunctionInfo>();

  switch (MI.getOpcode()) {
  case AMDGPU::S_UADDO_PSEUDO:
  case AMDGPU::S_USUBO_PSEUDO: {
    const DebugLoc &DL = MI.getDebugLoc();
    MachineOperand &Dest0 = MI.getOperand(0);
    MachineOperand &Dest1 = MI.getOperand(1);
    MachineOperand &Src0 = MI.getOperand(2);
    MachineOperand &Src1 = MI.getOperand(3);

    unsigned Opc = (MI.getOpcode() == AMDGPU::S_UADDO_PSEUDO)
                       ? AMDGPU::S_ADD_I32
                       : AMDGPU::S_SUB_I32;
    BuildMI(*BB, MI, DL, TII->get(Opc), Dest0.getReg()).add(Src0).add(Src1);

    BuildMI(*BB, MI, DL, TII->get(AMDGPU::S_CSELECT_B64), Dest1.getReg())
        .addImm(1)
        .addImm(0);

    MI.eraseFromParent();
    return BB;
  }
  case AMDGPU::S_ADD_U64_PSEUDO:
  case AMDGPU::S_SUB_U64_PSEUDO: {
    MachineRegisterInfo &MRI = BB->getParent()->getRegInfo();
    const GCNSubtarget &ST = MF->getSubtarget<GCNSubtarget>();
    const SIRegisterInfo *TRI = ST.getRegisterInfo();
    const TargetRegisterClass *BoolRC = TRI->getBoolRC();
    const DebugLoc &DL = MI.getDebugLoc();

    MachineOperand &Dest = MI.getOperand(0);
    MachineOperand &Src0 = MI.getOperand(1);
    MachineOperand &Src1 = MI.getOperand(2);

    Register DestSub0 = MRI.createVirtualRegister(&AMDGPU::SReg_32RegClass);
    Register DestSub1 = MRI.createVirtualRegister(&AMDGPU::SReg_32RegClass);

    MachineOperand Src0Sub0 = TII->buildExtractSubRegOrImm(
        MI, MRI, Src0, BoolRC, AMDGPU::sub0, &AMDGPU::SReg_32RegClass);
    MachineOperand Src0Sub1 = TII->buildExtractSubRegOrImm(
        MI, MRI, Src0, BoolRC, AMDGPU::sub1, &AMDGPU::SReg_32RegClass);

    MachineOperand Src1Sub0 = TII->buildExtractSubRegOrImm(
        MI, MRI, Src1, BoolRC, AMDGPU::sub0, &AMDGPU::SReg_32RegClass);
    MachineOperand Src1Sub1 = TII->buildExtractSubRegOrImm(
        MI, MRI, Src1, BoolRC, AMDGPU::sub1, &AMDGPU::SReg_32RegClass);

    bool IsAdd = (MI.getOpcode() == AMDGPU::S_ADD_U64_PSEUDO);

    unsigned LoOpc = IsAdd ? AMDGPU::S_ADD_U32 : AMDGPU::S_SUB_U32;
    unsigned HiOpc = IsAdd ? AMDGPU::S_ADDC_U32 : AMDGPU::S_SUBB_U32;
    BuildMI(*BB, MI, DL, TII->get(LoOpc), DestSub0).add(Src0Sub0).add(Src1Sub0);
    BuildMI(*BB, MI, DL, TII->get(HiOpc), DestSub1).add(Src0Sub1).add(Src1Sub1);
    BuildMI(*BB, MI, DL, TII->get(TargetOpcode::REG_SEQUENCE), Dest.getReg())
        .addReg(DestSub0)
        .addImm(AMDGPU::sub0)
        .addReg(DestSub1)
        .addImm(AMDGPU::sub1);
    MI.eraseFromParent();
    return BB;
  }
  case AMDGPU::V_ADD_U64_PSEUDO:
  case AMDGPU::V_SUB_U64_PSEUDO: {
    MachineRegisterInfo &MRI = BB->getParent()->getRegInfo();
    const GCNSubtarget &ST = MF->getSubtarget<GCNSubtarget>();
    const SIRegisterInfo *TRI = ST.getRegisterInfo();
    const DebugLoc &DL = MI.getDebugLoc();

    bool IsAdd = (MI.getOpcode() == AMDGPU::V_ADD_U64_PSEUDO);

    MachineOperand &Dest = MI.getOperand(0);
    MachineOperand &Src0 = MI.getOperand(1);
    MachineOperand &Src1 = MI.getOperand(2);

    if (IsAdd && ST.hasLshlAddB64()) {
      auto Add = BuildMI(*BB, MI, DL, TII->get(AMDGPU::V_LSHL_ADD_U64_e64),
                         Dest.getReg())
                     .add(Src0)
                     .addImm(0)
                     .add(Src1);
      TII->legalizeOperands(*Add);
      MI.eraseFromParent();
      return BB;
    }

    const auto *CarryRC = TRI->getRegClass(AMDGPU::SReg_1_XEXECRegClassID);

    Register DestSub0 = MRI.createVirtualRegister(&AMDGPU::VGPR_32RegClass);
    Register DestSub1 = MRI.createVirtualRegister(&AMDGPU::VGPR_32RegClass);

    Register CarryReg = MRI.createVirtualRegister(CarryRC);
    Register DeadCarryReg = MRI.createVirtualRegister(CarryRC);

    const TargetRegisterClass *Src0RC = Src0.isReg()
                                            ? MRI.getRegClass(Src0.getReg())
                                            : &AMDGPU::VReg_64RegClass;
    const TargetRegisterClass *Src1RC = Src1.isReg()
                                            ? MRI.getRegClass(Src1.getReg())
                                            : &AMDGPU::VReg_64RegClass;

    const TargetRegisterClass *Src0SubRC =
        TRI->getSubRegClass(Src0RC, AMDGPU::sub0);
    const TargetRegisterClass *Src1SubRC =
        TRI->getSubRegClass(Src1RC, AMDGPU::sub1);

    MachineOperand SrcReg0Sub0 = TII->buildExtractSubRegOrImm(
        MI, MRI, Src0, Src0RC, AMDGPU::sub0, Src0SubRC);
    MachineOperand SrcReg1Sub0 = TII->buildExtractSubRegOrImm(
        MI, MRI, Src1, Src1RC, AMDGPU::sub0, Src1SubRC);

    MachineOperand SrcReg0Sub1 = TII->buildExtractSubRegOrImm(
        MI, MRI, Src0, Src0RC, AMDGPU::sub1, Src0SubRC);
    MachineOperand SrcReg1Sub1 = TII->buildExtractSubRegOrImm(
        MI, MRI, Src1, Src1RC, AMDGPU::sub1, Src1SubRC);

    unsigned LoOpc = IsAdd ? AMDGPU::V_ADD_CO_U32_e64 : AMDGPU::V_SUB_CO_U32_e64;
    MachineInstr *LoHalf = BuildMI(*BB, MI, DL, TII->get(LoOpc), DestSub0)
                               .addReg(CarryReg, RegState::Define)
                               .add(SrcReg0Sub0)
                               .add(SrcReg1Sub0)
                               .addImm(0); // clamp bit

    unsigned HiOpc = IsAdd ? AMDGPU::V_ADDC_U32_e64 : AMDGPU::V_SUBB_U32_e64;
    MachineInstr *HiHalf =
        BuildMI(*BB, MI, DL, TII->get(HiOpc), DestSub1)
            .addReg(DeadCarryReg, RegState::Define | RegState::Dead)
            .add(SrcReg0Sub1)
            .add(SrcReg1Sub1)
            .addReg(CarryReg, RegState::Kill)
            .addImm(0); // clamp bit

    BuildMI(*BB, MI, DL, TII->get(TargetOpcode::REG_SEQUENCE), Dest.getReg())
        .addReg(DestSub0)
        .addImm(AMDGPU::sub0)
        .addReg(DestSub1)
        .addImm(AMDGPU::sub1);
    TII->legalizeOperands(*LoHalf);
    TII->legalizeOperands(*HiHalf);
    MI.eraseFromParent();
    return BB;
  }
  case AMDGPU::S_ADD_CO_PSEUDO:
  case AMDGPU::S_SUB_CO_PSEUDO: {
    // This pseudo has a chance to be selected
    // only from uniform add/subcarry node. All the VGPR operands
    // therefore assumed to be splat vectors.
    MachineRegisterInfo &MRI = BB->getParent()->getRegInfo();
    const GCNSubtarget &ST = MF->getSubtarget<GCNSubtarget>();
    const SIRegisterInfo *TRI = ST.getRegisterInfo();
    MachineBasicBlock::iterator MII = MI;
    const DebugLoc &DL = MI.getDebugLoc();
    MachineOperand &Dest = MI.getOperand(0);
    MachineOperand &CarryDest = MI.getOperand(1);
    MachineOperand &Src0 = MI.getOperand(2);
    MachineOperand &Src1 = MI.getOperand(3);
    MachineOperand &Src2 = MI.getOperand(4);
    unsigned Opc = (MI.getOpcode() == AMDGPU::S_ADD_CO_PSEUDO)
                       ? AMDGPU::S_ADDC_U32
                       : AMDGPU::S_SUBB_U32;
    if (Src0.isReg() && TRI->isVectorRegister(MRI, Src0.getReg())) {
      Register RegOp0 = MRI.createVirtualRegister(&AMDGPU::SReg_32RegClass);
      BuildMI(*BB, MII, DL, TII->get(AMDGPU::V_READFIRSTLANE_B32), RegOp0)
          .addReg(Src0.getReg());
      Src0.setReg(RegOp0);
    }
    if (Src1.isReg() && TRI->isVectorRegister(MRI, Src1.getReg())) {
      Register RegOp1 = MRI.createVirtualRegister(&AMDGPU::SReg_32RegClass);
      BuildMI(*BB, MII, DL, TII->get(AMDGPU::V_READFIRSTLANE_B32), RegOp1)
          .addReg(Src1.getReg());
      Src1.setReg(RegOp1);
    }
    Register RegOp2 = MRI.createVirtualRegister(&AMDGPU::SReg_32RegClass);
    if (TRI->isVectorRegister(MRI, Src2.getReg())) {
      BuildMI(*BB, MII, DL, TII->get(AMDGPU::V_READFIRSTLANE_B32), RegOp2)
          .addReg(Src2.getReg());
      Src2.setReg(RegOp2);
    }

    const TargetRegisterClass *Src2RC = MRI.getRegClass(Src2.getReg());
    unsigned WaveSize = TRI->getRegSizeInBits(*Src2RC);
    assert(WaveSize == 64 || WaveSize == 32);

    if (WaveSize == 64) {
      if (ST.hasScalarCompareEq64()) {
        BuildMI(*BB, MII, DL, TII->get(AMDGPU::S_CMP_LG_U64))
            .addReg(Src2.getReg())
            .addImm(0);
      } else {
        const TargetRegisterClass *SubRC =
            TRI->getSubRegClass(Src2RC, AMDGPU::sub0);
        MachineOperand Src2Sub0 = TII->buildExtractSubRegOrImm(
            MII, MRI, Src2, Src2RC, AMDGPU::sub0, SubRC);
        MachineOperand Src2Sub1 = TII->buildExtractSubRegOrImm(
            MII, MRI, Src2, Src2RC, AMDGPU::sub1, SubRC);
        Register Src2_32 = MRI.createVirtualRegister(&AMDGPU::SReg_32RegClass);

        BuildMI(*BB, MII, DL, TII->get(AMDGPU::S_OR_B32), Src2_32)
            .add(Src2Sub0)
            .add(Src2Sub1);

        BuildMI(*BB, MII, DL, TII->get(AMDGPU::S_CMP_LG_U32))
            .addReg(Src2_32, RegState::Kill)
            .addImm(0);
      }
    } else {
      BuildMI(*BB, MII, DL, TII->get(AMDGPU::S_CMPK_LG_U32))
          .addReg(Src2.getReg())
          .addImm(0);
    }

    BuildMI(*BB, MII, DL, TII->get(Opc), Dest.getReg()).add(Src0).add(Src1);

    unsigned SelOpc =
        (WaveSize == 64) ? AMDGPU::S_CSELECT_B64 : AMDGPU::S_CSELECT_B32;

    BuildMI(*BB, MII, DL, TII->get(SelOpc), CarryDest.getReg())
        .addImm(-1)
        .addImm(0);

    MI.eraseFromParent();
    return BB;
  }
  case AMDGPU::SI_INIT_M0: {
    BuildMI(*BB, MI.getIterator(), MI.getDebugLoc(),
            TII->get(AMDGPU::S_MOV_B32), AMDGPU::M0)
        .add(MI.getOperand(0));
    MI.eraseFromParent();
    return BB;
  }
  case AMDGPU::GET_GROUPSTATICSIZE: {
    assert(getTargetMachine().getTargetTriple().getOS() == Triple::AMDHSA ||
           getTargetMachine().getTargetTriple().getOS() == Triple::AMDPAL);
    DebugLoc DL = MI.getDebugLoc();
    BuildMI(*BB, MI, DL, TII->get(AMDGPU::S_MOV_B32))
        .add(MI.getOperand(0))
        .addImm(MFI->getLDSSize());
    MI.eraseFromParent();
    return BB;
  }
  case AMDGPU::SI_INDIRECT_SRC_V1:
  case AMDGPU::SI_INDIRECT_SRC_V2:
  case AMDGPU::SI_INDIRECT_SRC_V4:
  case AMDGPU::SI_INDIRECT_SRC_V8:
  case AMDGPU::SI_INDIRECT_SRC_V16:
  case AMDGPU::SI_INDIRECT_SRC_V32:
    return emitIndirectSrc(MI, *BB, *getSubtarget());
  case AMDGPU::SI_INDIRECT_DST_V1:
  case AMDGPU::SI_INDIRECT_DST_V2:
  case AMDGPU::SI_INDIRECT_DST_V4:
  case AMDGPU::SI_INDIRECT_DST_V8:
  case AMDGPU::SI_INDIRECT_DST_V16:
  case AMDGPU::SI_INDIRECT_DST_V32:
    return emitIndirectDst(MI, *BB, *getSubtarget());
  case AMDGPU::SI_KILL_F32_COND_IMM_PSEUDO:
  case AMDGPU::SI_KILL_I1_PSEUDO:
    return splitKillBlock(MI, BB);
  case AMDGPU::V_CNDMASK_B64_PSEUDO: {
    MachineRegisterInfo &MRI = BB->getParent()->getRegInfo();
    const GCNSubtarget &ST = MF->getSubtarget<GCNSubtarget>();
    const SIRegisterInfo *TRI = ST.getRegisterInfo();

    Register Dst = MI.getOperand(0).getReg();
    Register Src0 = MI.getOperand(1).getReg();
    Register Src1 = MI.getOperand(2).getReg();
    const DebugLoc &DL = MI.getDebugLoc();
    Register SrcCond = MI.getOperand(3).getReg();

    Register DstLo = MRI.createVirtualRegister(&AMDGPU::VGPR_32RegClass);
    Register DstHi = MRI.createVirtualRegister(&AMDGPU::VGPR_32RegClass);
    const auto *CondRC = TRI->getRegClass(AMDGPU::SReg_1_XEXECRegClassID);
    Register SrcCondCopy = MRI.createVirtualRegister(CondRC);

    BuildMI(*BB, MI, DL, TII->get(AMDGPU::COPY), SrcCondCopy)
      .addReg(SrcCond);
    BuildMI(*BB, MI, DL, TII->get(AMDGPU::V_CNDMASK_B32_e64), DstLo)
      .addImm(0)
      .addReg(Src0, 0, AMDGPU::sub0)
      .addImm(0)
      .addReg(Src1, 0, AMDGPU::sub0)
      .addReg(SrcCondCopy);
    BuildMI(*BB, MI, DL, TII->get(AMDGPU::V_CNDMASK_B32_e64), DstHi)
      .addImm(0)
      .addReg(Src0, 0, AMDGPU::sub1)
      .addImm(0)
      .addReg(Src1, 0, AMDGPU::sub1)
      .addReg(SrcCondCopy);

    BuildMI(*BB, MI, DL, TII->get(AMDGPU::REG_SEQUENCE), Dst)
      .addReg(DstLo)
      .addImm(AMDGPU::sub0)
      .addReg(DstHi)
      .addImm(AMDGPU::sub1);
    MI.eraseFromParent();
    return BB;
  }
  case AMDGPU::SI_BR_UNDEF: {
    const SIInstrInfo *TII = getSubtarget()->getInstrInfo();
    const DebugLoc &DL = MI.getDebugLoc();
    MachineInstr *Br = BuildMI(*BB, MI, DL, TII->get(AMDGPU::S_CBRANCH_SCC1))
                           .add(MI.getOperand(0));
    Br->getOperand(1).setIsUndef(true); // read undef SCC
    MI.eraseFromParent();
    return BB;
  }
  case AMDGPU::ADJCALLSTACKUP:
  case AMDGPU::ADJCALLSTACKDOWN: {
    const SIMachineFunctionInfo *Info = MF->getInfo<SIMachineFunctionInfo>();
    MachineInstrBuilder MIB(*MF, &MI);
    MIB.addReg(Info->getStackPtrOffsetReg(), RegState::ImplicitDefine)
       .addReg(Info->getStackPtrOffsetReg(), RegState::Implicit);
    return BB;
  }
  case AMDGPU::SI_CALL_ISEL: {
    const SIInstrInfo *TII = getSubtarget()->getInstrInfo();
    const DebugLoc &DL = MI.getDebugLoc();

    unsigned ReturnAddrReg = TII->getRegisterInfo().getReturnAddressReg(*MF);

    MachineInstrBuilder MIB;
    MIB = BuildMI(*BB, MI, DL, TII->get(AMDGPU::SI_CALL), ReturnAddrReg);

    for (const MachineOperand &MO : MI.operands())
      MIB.add(MO);

    MIB.cloneMemRefs(MI);
    MI.eraseFromParent();
    return BB;
  }
  case AMDGPU::V_ADD_CO_U32_e32:
  case AMDGPU::V_SUB_CO_U32_e32:
  case AMDGPU::V_SUBREV_CO_U32_e32: {
    // TODO: Define distinct V_*_I32_Pseudo instructions instead.
    const DebugLoc &DL = MI.getDebugLoc();
    unsigned Opc = MI.getOpcode();

    bool NeedClampOperand = false;
    if (TII->pseudoToMCOpcode(Opc) == -1) {
      Opc = AMDGPU::getVOPe64(Opc);
      NeedClampOperand = true;
    }

    auto I = BuildMI(*BB, MI, DL, TII->get(Opc), MI.getOperand(0).getReg());
    if (TII->isVOP3(*I)) {
      const GCNSubtarget &ST = MF->getSubtarget<GCNSubtarget>();
      const SIRegisterInfo *TRI = ST.getRegisterInfo();
      I.addReg(TRI->getVCC(), RegState::Define);
    }
    I.add(MI.getOperand(1))
     .add(MI.getOperand(2));
    if (NeedClampOperand)
      I.addImm(0); // clamp bit for e64 encoding

    TII->legalizeOperands(*I);

    MI.eraseFromParent();
    return BB;
  }
  case AMDGPU::V_ADDC_U32_e32:
  case AMDGPU::V_SUBB_U32_e32:
  case AMDGPU::V_SUBBREV_U32_e32:
    // These instructions have an implicit use of vcc which counts towards the
    // constant bus limit.
    TII->legalizeOperands(MI);
    return BB;
  case AMDGPU::DS_GWS_INIT:
  case AMDGPU::DS_GWS_SEMA_BR:
  case AMDGPU::DS_GWS_BARRIER:
    TII->enforceOperandRCAlignment(MI, AMDGPU::OpName::data0);
    LLVM_FALLTHROUGH;
  case AMDGPU::DS_GWS_SEMA_V:
  case AMDGPU::DS_GWS_SEMA_P:
  case AMDGPU::DS_GWS_SEMA_RELEASE_ALL:
    // A s_waitcnt 0 is required to be the instruction immediately following.
    if (getSubtarget()->hasGWSAutoReplay()) {
      bundleInstWithWaitcnt(MI);
      return BB;
    }

    return emitGWSMemViolTestLoop(MI, BB);
  case AMDGPU::S_SETREG_B32: {
    // Try to optimize cases that only set the denormal mode or rounding mode.
    //
    // If the s_setreg_b32 fully sets all of the bits in the rounding mode or
    // denormal mode to a constant, we can use s_round_mode or s_denorm_mode
    // instead.
    //
    // FIXME: This could be predicates on the immediate, but tablegen doesn't
    // allow you to have a no side effect instruction in the output of a
    // sideeffecting pattern.
    unsigned ID, Offset, Width;
    AMDGPU::Hwreg::decodeHwreg(MI.getOperand(1).getImm(), ID, Offset, Width);
    if (ID != AMDGPU::Hwreg::ID_MODE)
      return BB;

    const unsigned WidthMask = maskTrailingOnes<unsigned>(Width);
    const unsigned SetMask = WidthMask << Offset;

    if (getSubtarget()->hasDenormModeInst()) {
      unsigned SetDenormOp = 0;
      unsigned SetRoundOp = 0;

      // The dedicated instructions can only set the whole denorm or round mode
      // at once, not a subset of bits in either.
      if (SetMask ==
          (AMDGPU::Hwreg::FP_ROUND_MASK | AMDGPU::Hwreg::FP_DENORM_MASK)) {
        // If this fully sets both the round and denorm mode, emit the two
        // dedicated instructions for these.
        SetRoundOp = AMDGPU::S_ROUND_MODE;
        SetDenormOp = AMDGPU::S_DENORM_MODE;
      } else if (SetMask == AMDGPU::Hwreg::FP_ROUND_MASK) {
        SetRoundOp = AMDGPU::S_ROUND_MODE;
      } else if (SetMask == AMDGPU::Hwreg::FP_DENORM_MASK) {
        SetDenormOp = AMDGPU::S_DENORM_MODE;
      }

      if (SetRoundOp || SetDenormOp) {
        MachineRegisterInfo &MRI = BB->getParent()->getRegInfo();
        MachineInstr *Def = MRI.getVRegDef(MI.getOperand(0).getReg());
        if (Def && Def->isMoveImmediate() && Def->getOperand(1).isImm()) {
          unsigned ImmVal = Def->getOperand(1).getImm();
          if (SetRoundOp) {
            BuildMI(*BB, MI, MI.getDebugLoc(), TII->get(SetRoundOp))
                .addImm(ImmVal & 0xf);

            // If we also have the denorm mode, get just the denorm mode bits.
            ImmVal >>= 4;
          }

          if (SetDenormOp) {
            BuildMI(*BB, MI, MI.getDebugLoc(), TII->get(SetDenormOp))
                .addImm(ImmVal & 0xf);
          }

          MI.eraseFromParent();
          return BB;
        }
      }
    }

    // If only FP bits are touched, used the no side effects pseudo.
    if ((SetMask & (AMDGPU::Hwreg::FP_ROUND_MASK |
                    AMDGPU::Hwreg::FP_DENORM_MASK)) == SetMask)
      MI.setDesc(TII->get(AMDGPU::S_SETREG_B32_mode));

    return BB;
  }
  default:
    return AMDGPUTargetLowering::EmitInstrWithCustomInserter(MI, BB);
  }
}

bool SITargetLowering::hasBitPreservingFPLogic(EVT VT) const {
  return isTypeLegal(VT.getScalarType());
}

bool SITargetLowering::hasAtomicFaddRtnForTy(SDValue &Op) const {
  switch (Op.getValue(0).getSimpleValueType().SimpleTy) {
  case MVT::f32:
    return Subtarget->hasAtomicFaddRtnInsts();
  case MVT::v2f16:
  case MVT::f64:
    return Subtarget->hasGFX90AInsts();
  default:
    return false;
  }
}

bool SITargetLowering::enableAggressiveFMAFusion(EVT VT) const {
  // This currently forces unfolding various combinations of fsub into fma with
  // free fneg'd operands. As long as we have fast FMA (controlled by
  // isFMAFasterThanFMulAndFAdd), we should perform these.

  // When fma is quarter rate, for f64 where add / sub are at best half rate,
  // most of these combines appear to be cycle neutral but save on instruction
  // count / code size.
  return true;
}

bool SITargetLowering::enableAggressiveFMAFusion(LLT Ty) const { return true; }

EVT SITargetLowering::getSetCCResultType(const DataLayout &DL, LLVMContext &Ctx,
                                         EVT VT) const {
  if (!VT.isVector()) {
    return MVT::i1;
  }
  return EVT::getVectorVT(Ctx, MVT::i1, VT.getVectorNumElements());
}

MVT SITargetLowering::getScalarShiftAmountTy(const DataLayout &, EVT VT) const {
  // TODO: Should i16 be used always if legal? For now it would force VALU
  // shifts.
  return (VT == MVT::i16) ? MVT::i16 : MVT::i32;
}

LLT SITargetLowering::getPreferredShiftAmountTy(LLT Ty) const {
  return (Ty.getScalarSizeInBits() <= 16 && Subtarget->has16BitInsts())
             ? Ty.changeElementSize(16)
             : Ty.changeElementSize(32);
}

// Answering this is somewhat tricky and depends on the specific device which
// have different rates for fma or all f64 operations.
//
// v_fma_f64 and v_mul_f64 always take the same number of cycles as each other
// regardless of which device (although the number of cycles differs between
// devices), so it is always profitable for f64.
//
// v_fma_f32 takes 4 or 16 cycles depending on the device, so it is profitable
// only on full rate devices. Normally, we should prefer selecting v_mad_f32
// which we can always do even without fused FP ops since it returns the same
// result as the separate operations and since it is always full
// rate. Therefore, we lie and report that it is not faster for f32. v_mad_f32
// however does not support denormals, so we do report fma as faster if we have
// a fast fma device and require denormals.
//
bool SITargetLowering::isFMAFasterThanFMulAndFAdd(const MachineFunction &MF,
                                                  EVT VT) const {
  VT = VT.getScalarType();

  switch (VT.getSimpleVT().SimpleTy) {
  case MVT::f32: {
    // If mad is not available this depends only on if f32 fma is full rate.
    if (!Subtarget->hasMadMacF32Insts())
      return Subtarget->hasFastFMAF32();

    // Otherwise f32 mad is always full rate and returns the same result as
    // the separate operations so should be preferred over fma.
    // However does not support denormals.
    if (hasFP32Denormals(MF))
      return Subtarget->hasFastFMAF32() || Subtarget->hasDLInsts();

    // If the subtarget has v_fmac_f32, that's just as good as v_mac_f32.
    return Subtarget->hasFastFMAF32() && Subtarget->hasDLInsts();
  }
  case MVT::f64:
    return true;
  case MVT::f16:
    return Subtarget->has16BitInsts() && hasFP64FP16Denormals(MF);
  default:
    break;
  }

  return false;
}

bool SITargetLowering::isFMAFasterThanFMulAndFAdd(const MachineFunction &MF,
                                                  LLT Ty) const {
  switch (Ty.getScalarSizeInBits()) {
  case 16:
    return isFMAFasterThanFMulAndFAdd(MF, MVT::f16);
  case 32:
    return isFMAFasterThanFMulAndFAdd(MF, MVT::f32);
  case 64:
    return isFMAFasterThanFMulAndFAdd(MF, MVT::f64);
  default:
    break;
  }

  return false;
}

bool SITargetLowering::isFMADLegal(const MachineInstr &MI, LLT Ty) const {
  if (!Ty.isScalar())
    return false;

  if (Ty.getScalarSizeInBits() == 16)
    return Subtarget->hasMadF16() && !hasFP64FP16Denormals(*MI.getMF());
  if (Ty.getScalarSizeInBits() == 32)
    return Subtarget->hasMadMacF32Insts() && !hasFP32Denormals(*MI.getMF());

  return false;
}

bool SITargetLowering::isFMADLegal(const SelectionDAG &DAG,
                                   const SDNode *N) const {
  // TODO: Check future ftz flag
  // v_mad_f32/v_mac_f32 do not support denormals.
  EVT VT = N->getValueType(0);
  if (VT == MVT::f32)
    return Subtarget->hasMadMacF32Insts() &&
           !hasFP32Denormals(DAG.getMachineFunction());
  if (VT == MVT::f16) {
    return Subtarget->hasMadF16() &&
           !hasFP64FP16Denormals(DAG.getMachineFunction());
  }

  return false;
}

//===----------------------------------------------------------------------===//
// Custom DAG Lowering Operations
//===----------------------------------------------------------------------===//

// Work around LegalizeDAG doing the wrong thing and fully scalarizing if the
// wider vector type is legal.
SDValue SITargetLowering::splitUnaryVectorOp(SDValue Op,
                                             SelectionDAG &DAG) const {
  unsigned Opc = Op.getOpcode();
  EVT VT = Op.getValueType();
  assert(VT == MVT::v4f16 || VT == MVT::v4i16);

  SDValue Lo, Hi;
  std::tie(Lo, Hi) = DAG.SplitVectorOperand(Op.getNode(), 0);

  SDLoc SL(Op);
  SDValue OpLo = DAG.getNode(Opc, SL, Lo.getValueType(), Lo,
                             Op->getFlags());
  SDValue OpHi = DAG.getNode(Opc, SL, Hi.getValueType(), Hi,
                             Op->getFlags());

  return DAG.getNode(ISD::CONCAT_VECTORS, SDLoc(Op), VT, OpLo, OpHi);
}

// Work around LegalizeDAG doing the wrong thing and fully scalarizing if the
// wider vector type is legal.
SDValue SITargetLowering::splitBinaryVectorOp(SDValue Op,
                                              SelectionDAG &DAG) const {
  unsigned Opc = Op.getOpcode();
  EVT VT = Op.getValueType();
  assert(VT == MVT::v4i16 || VT == MVT::v4f16 || VT == MVT::v4f32 ||
         VT == MVT::v8i16 || VT == MVT::v8f16 || VT == MVT::v16i16 ||
         VT == MVT::v16f16 || VT == MVT::v8f32 || VT == MVT::v16f32 ||
         VT == MVT::v32f32);

  SDValue Lo0, Hi0;
  std::tie(Lo0, Hi0) = DAG.SplitVectorOperand(Op.getNode(), 0);
  SDValue Lo1, Hi1;
  std::tie(Lo1, Hi1) = DAG.SplitVectorOperand(Op.getNode(), 1);

  SDLoc SL(Op);

  SDValue OpLo = DAG.getNode(Opc, SL, Lo0.getValueType(), Lo0, Lo1,
                             Op->getFlags());
  SDValue OpHi = DAG.getNode(Opc, SL, Hi0.getValueType(), Hi0, Hi1,
                             Op->getFlags());

  return DAG.getNode(ISD::CONCAT_VECTORS, SDLoc(Op), VT, OpLo, OpHi);
}

SDValue SITargetLowering::splitTernaryVectorOp(SDValue Op,
                                              SelectionDAG &DAG) const {
  unsigned Opc = Op.getOpcode();
  EVT VT = Op.getValueType();
  assert(VT == MVT::v4i16 || VT == MVT::v4f16 || VT == MVT::v8i16 ||
         VT == MVT::v8f16 || VT == MVT::v4f32 || VT == MVT::v16i16 ||
         VT == MVT::v16f16 || VT == MVT::v8f32 || VT == MVT::v16f32 ||
         VT == MVT::v32f32);

  SDValue Lo0, Hi0;
  SDValue Op0 = Op.getOperand(0);
  std::tie(Lo0, Hi0) = Op0.getValueType().isVector()
                         ? DAG.SplitVectorOperand(Op.getNode(), 0)
                         : std::make_pair(Op0, Op0);
  SDValue Lo1, Hi1;
  std::tie(Lo1, Hi1) = DAG.SplitVectorOperand(Op.getNode(), 1);
  SDValue Lo2, Hi2;
  std::tie(Lo2, Hi2) = DAG.SplitVectorOperand(Op.getNode(), 2);

  SDLoc SL(Op);
  auto ResVT = DAG.GetSplitDestVTs(VT);

  SDValue OpLo = DAG.getNode(Opc, SL, ResVT.first, Lo0, Lo1, Lo2,
                             Op->getFlags());
  SDValue OpHi = DAG.getNode(Opc, SL, ResVT.second, Hi0, Hi1, Hi2,
                             Op->getFlags());

  return DAG.getNode(ISD::CONCAT_VECTORS, SDLoc(Op), VT, OpLo, OpHi);
}


SDValue SITargetLowering::LowerOperation(SDValue Op, SelectionDAG &DAG) const {
  switch (Op.getOpcode()) {
  default: return AMDGPUTargetLowering::LowerOperation(Op, DAG);
  case ISD::BRCOND: return LowerBRCOND(Op, DAG);
  case ISD::RETURNADDR: return LowerRETURNADDR(Op, DAG);
  case ISD::LOAD: {
    SDValue Result = LowerLOAD(Op, DAG);
    assert((!Result.getNode() ||
            Result.getNode()->getNumValues() == 2) &&
           "Load should return a value and a chain");
    return Result;
  }

  case ISD::FSIN:
  case ISD::FCOS:
    return LowerTrig(Op, DAG);
  case ISD::SELECT: return LowerSELECT(Op, DAG);
  case ISD::FDIV: return LowerFDIV(Op, DAG);
  case ISD::ATOMIC_CMP_SWAP: return LowerATOMIC_CMP_SWAP(Op, DAG);
  case ISD::STORE: return LowerSTORE(Op, DAG);
  case ISD::GlobalAddress: {
    MachineFunction &MF = DAG.getMachineFunction();
    SIMachineFunctionInfo *MFI = MF.getInfo<SIMachineFunctionInfo>();
    return LowerGlobalAddress(MFI, Op, DAG);
  }
  case ISD::INTRINSIC_WO_CHAIN: return LowerINTRINSIC_WO_CHAIN(Op, DAG);
  case ISD::INTRINSIC_W_CHAIN: return LowerINTRINSIC_W_CHAIN(Op, DAG);
  case ISD::INTRINSIC_VOID: return LowerINTRINSIC_VOID(Op, DAG);
  case ISD::ADDRSPACECAST: return lowerADDRSPACECAST(Op, DAG);
  case ISD::INSERT_SUBVECTOR:
    return lowerINSERT_SUBVECTOR(Op, DAG);
  case ISD::INSERT_VECTOR_ELT:
    return lowerINSERT_VECTOR_ELT(Op, DAG);
  case ISD::EXTRACT_VECTOR_ELT:
    return lowerEXTRACT_VECTOR_ELT(Op, DAG);
  case ISD::VECTOR_SHUFFLE:
    return lowerVECTOR_SHUFFLE(Op, DAG);
  case ISD::SCALAR_TO_VECTOR:
    return lowerSCALAR_TO_VECTOR(Op, DAG);
  case ISD::BUILD_VECTOR:
    return lowerBUILD_VECTOR(Op, DAG);
  case ISD::FP_ROUND:
    return lowerFP_ROUND(Op, DAG);
  case ISD::FPTRUNC_ROUND: {
    unsigned Opc;
    SDLoc DL(Op);

    if (Op.getOperand(0)->getValueType(0) != MVT::f32)
      return SDValue();

    // Get the rounding mode from the last operand
    int RoundMode = cast<ConstantSDNode>(Op.getOperand(1))->getZExtValue();
    if (RoundMode == (int)RoundingMode::TowardPositive)
      Opc = AMDGPUISD::FPTRUNC_ROUND_UPWARD;
    else if (RoundMode == (int)RoundingMode::TowardNegative)
      Opc = AMDGPUISD::FPTRUNC_ROUND_DOWNWARD;
    else
      return SDValue();

    return DAG.getNode(Opc, DL, Op.getNode()->getVTList(), Op->getOperand(0));
  }
  case ISD::TRAP:
    return lowerTRAP(Op, DAG);
  case ISD::DEBUGTRAP:
    return lowerDEBUGTRAP(Op, DAG);
  case ISD::FABS:
  case ISD::FNEG:
  case ISD::FCANONICALIZE:
  case ISD::BSWAP:
    return splitUnaryVectorOp(Op, DAG);
  case ISD::FMINNUM:
  case ISD::FMAXNUM:
    return lowerFMINNUM_FMAXNUM(Op, DAG);
  case ISD::FMA:
    return splitTernaryVectorOp(Op, DAG);
  case ISD::FP_TO_SINT:
  case ISD::FP_TO_UINT:
    return LowerFP_TO_INT(Op, DAG);
  case ISD::SHL:
  case ISD::SRA:
  case ISD::SRL:
  case ISD::ADD:
  case ISD::SUB:
  case ISD::MUL:
  case ISD::SMIN:
  case ISD::SMAX:
  case ISD::UMIN:
  case ISD::UMAX:
  case ISD::FADD:
  case ISD::FMUL:
  case ISD::FMINNUM_IEEE:
  case ISD::FMAXNUM_IEEE:
  case ISD::UADDSAT:
  case ISD::USUBSAT:
  case ISD::SADDSAT:
  case ISD::SSUBSAT:
    return splitBinaryVectorOp(Op, DAG);
  case ISD::SMULO:
  case ISD::UMULO:
    return lowerXMULO(Op, DAG);
  case ISD::SMUL_LOHI:
  case ISD::UMUL_LOHI:
    return lowerXMUL_LOHI(Op, DAG);
  case ISD::DYNAMIC_STACKALLOC:
    return LowerDYNAMIC_STACKALLOC(Op, DAG);
  }
  return SDValue();
}

// Used for D16: Casts the result of an instruction into the right vector,
// packs values if loads return unpacked values.
static SDValue adjustLoadValueTypeImpl(SDValue Result, EVT LoadVT,
                                       const SDLoc &DL,
                                       SelectionDAG &DAG, bool Unpacked) {
  if (!LoadVT.isVector())
    return Result;

  // Cast back to the original packed type or to a larger type that is a
  // multiple of 32 bit for D16. Widening the return type is a required for
  // legalization.
  EVT FittingLoadVT = LoadVT;
  if ((LoadVT.getVectorNumElements() % 2) == 1) {
    FittingLoadVT =
        EVT::getVectorVT(*DAG.getContext(), LoadVT.getVectorElementType(),
                         LoadVT.getVectorNumElements() + 1);
  }

  if (Unpacked) { // From v2i32/v4i32 back to v2f16/v4f16.
    // Truncate to v2i16/v4i16.
    EVT IntLoadVT = FittingLoadVT.changeTypeToInteger();

    // Workaround legalizer not scalarizing truncate after vector op
    // legalization but not creating intermediate vector trunc.
    SmallVector<SDValue, 4> Elts;
    DAG.ExtractVectorElements(Result, Elts);
    for (SDValue &Elt : Elts)
      Elt = DAG.getNode(ISD::TRUNCATE, DL, MVT::i16, Elt);

    // Pad illegal v1i16/v3fi6 to v4i16
    if ((LoadVT.getVectorNumElements() % 2) == 1)
      Elts.push_back(DAG.getUNDEF(MVT::i16));

    Result = DAG.getBuildVector(IntLoadVT, DL, Elts);

    // Bitcast to original type (v2f16/v4f16).
    return DAG.getNode(ISD::BITCAST, DL, FittingLoadVT, Result);
  }

  // Cast back to the original packed type.
  return DAG.getNode(ISD::BITCAST, DL, FittingLoadVT, Result);
}

SDValue SITargetLowering::adjustLoadValueType(unsigned Opcode,
                                              MemSDNode *M,
                                              SelectionDAG &DAG,
                                              ArrayRef<SDValue> Ops,
                                              bool IsIntrinsic) const {
  SDLoc DL(M);

  bool Unpacked = Subtarget->hasUnpackedD16VMem();
  EVT LoadVT = M->getValueType(0);

  EVT EquivLoadVT = LoadVT;
  if (LoadVT.isVector()) {
    if (Unpacked) {
      EquivLoadVT = EVT::getVectorVT(*DAG.getContext(), MVT::i32,
                                     LoadVT.getVectorNumElements());
    } else if ((LoadVT.getVectorNumElements() % 2) == 1) {
      // Widen v3f16 to legal type
      EquivLoadVT =
          EVT::getVectorVT(*DAG.getContext(), LoadVT.getVectorElementType(),
                           LoadVT.getVectorNumElements() + 1);
    }
  }

  // Change from v4f16/v2f16 to EquivLoadVT.
  SDVTList VTList = DAG.getVTList(EquivLoadVT, MVT::Other);

  SDValue Load
    = DAG.getMemIntrinsicNode(
      IsIntrinsic ? (unsigned)ISD::INTRINSIC_W_CHAIN : Opcode, DL,
      VTList, Ops, M->getMemoryVT(),
      M->getMemOperand());

  SDValue Adjusted = adjustLoadValueTypeImpl(Load, LoadVT, DL, DAG, Unpacked);

  return DAG.getMergeValues({ Adjusted, Load.getValue(1) }, DL);
}

SDValue SITargetLowering::lowerIntrinsicLoad(MemSDNode *M, bool IsFormat,
                                             SelectionDAG &DAG,
                                             ArrayRef<SDValue> Ops) const {
  SDLoc DL(M);
  EVT LoadVT = M->getValueType(0);
  EVT EltType = LoadVT.getScalarType();
  EVT IntVT = LoadVT.changeTypeToInteger();

  bool IsD16 = IsFormat && (EltType.getSizeInBits() == 16);

  unsigned Opc =
      IsFormat ? AMDGPUISD::BUFFER_LOAD_FORMAT : AMDGPUISD::BUFFER_LOAD;

  if (IsD16) {
    return adjustLoadValueType(AMDGPUISD::BUFFER_LOAD_FORMAT_D16, M, DAG, Ops);
  }

  // Handle BUFFER_LOAD_BYTE/UBYTE/SHORT/USHORT overloaded intrinsics
  if (!IsD16 && !LoadVT.isVector() && EltType.getSizeInBits() < 32)
    return handleByteShortBufferLoads(DAG, LoadVT, DL, Ops, M);

  if (isTypeLegal(LoadVT)) {
    return getMemIntrinsicNode(Opc, DL, M->getVTList(), Ops, IntVT,
                               M->getMemOperand(), DAG);
  }

  EVT CastVT = getEquivalentMemType(*DAG.getContext(), LoadVT);
  SDVTList VTList = DAG.getVTList(CastVT, MVT::Other);
  SDValue MemNode = getMemIntrinsicNode(Opc, DL, VTList, Ops, CastVT,
                                        M->getMemOperand(), DAG);
  return DAG.getMergeValues(
      {DAG.getNode(ISD::BITCAST, DL, LoadVT, MemNode), MemNode.getValue(1)},
      DL);
}

static SDValue lowerICMPIntrinsic(const SITargetLowering &TLI,
                                  SDNode *N, SelectionDAG &DAG) {
  EVT VT = N->getValueType(0);
  const auto *CD = cast<ConstantSDNode>(N->getOperand(3));
  unsigned CondCode = CD->getZExtValue();
  if (!ICmpInst::isIntPredicate(static_cast<ICmpInst::Predicate>(CondCode)))
    return DAG.getUNDEF(VT);

  ICmpInst::Predicate IcInput = static_cast<ICmpInst::Predicate>(CondCode);

  SDValue LHS = N->getOperand(1);
  SDValue RHS = N->getOperand(2);

  SDLoc DL(N);

  EVT CmpVT = LHS.getValueType();
  if (CmpVT == MVT::i16 && !TLI.isTypeLegal(MVT::i16)) {
    unsigned PromoteOp = ICmpInst::isSigned(IcInput) ?
      ISD::SIGN_EXTEND : ISD::ZERO_EXTEND;
    LHS = DAG.getNode(PromoteOp, DL, MVT::i32, LHS);
    RHS = DAG.getNode(PromoteOp, DL, MVT::i32, RHS);
  }

  ISD::CondCode CCOpcode = getICmpCondCode(IcInput);

  unsigned WavefrontSize = TLI.getSubtarget()->getWavefrontSize();
  EVT CCVT = EVT::getIntegerVT(*DAG.getContext(), WavefrontSize);

  SDValue SetCC = DAG.getNode(AMDGPUISD::SETCC, DL, CCVT, LHS, RHS,
                              DAG.getCondCode(CCOpcode));
  if (VT.bitsEq(CCVT))
    return SetCC;
  return DAG.getZExtOrTrunc(SetCC, DL, VT);
}

static SDValue lowerFCMPIntrinsic(const SITargetLowering &TLI,
                                  SDNode *N, SelectionDAG &DAG) {
  EVT VT = N->getValueType(0);
  const auto *CD = cast<ConstantSDNode>(N->getOperand(3));

  unsigned CondCode = CD->getZExtValue();
  if (!FCmpInst::isFPPredicate(static_cast<FCmpInst::Predicate>(CondCode)))
    return DAG.getUNDEF(VT);

  SDValue Src0 = N->getOperand(1);
  SDValue Src1 = N->getOperand(2);
  EVT CmpVT = Src0.getValueType();
  SDLoc SL(N);

  if (CmpVT == MVT::f16 && !TLI.isTypeLegal(CmpVT)) {
    Src0 = DAG.getNode(ISD::FP_EXTEND, SL, MVT::f32, Src0);
    Src1 = DAG.getNode(ISD::FP_EXTEND, SL, MVT::f32, Src1);
  }

  FCmpInst::Predicate IcInput = static_cast<FCmpInst::Predicate>(CondCode);
  ISD::CondCode CCOpcode = getFCmpCondCode(IcInput);
  unsigned WavefrontSize = TLI.getSubtarget()->getWavefrontSize();
  EVT CCVT = EVT::getIntegerVT(*DAG.getContext(), WavefrontSize);
  SDValue SetCC = DAG.getNode(AMDGPUISD::SETCC, SL, CCVT, Src0,
                              Src1, DAG.getCondCode(CCOpcode));
  if (VT.bitsEq(CCVT))
    return SetCC;
  return DAG.getZExtOrTrunc(SetCC, SL, VT);
}

static SDValue lowerBALLOTIntrinsic(const SITargetLowering &TLI, SDNode *N,
                                    SelectionDAG &DAG) {
  EVT VT = N->getValueType(0);
  SDValue Src = N->getOperand(1);
  SDLoc SL(N);

  if (Src.getOpcode() == ISD::SETCC) {
    // (ballot (ISD::SETCC ...)) -> (AMDGPUISD::SETCC ...)
    return DAG.getNode(AMDGPUISD::SETCC, SL, VT, Src.getOperand(0),
                       Src.getOperand(1), Src.getOperand(2));
  }
  if (const ConstantSDNode *Arg = dyn_cast<ConstantSDNode>(Src)) {
    // (ballot 0) -> 0
    if (Arg->isZero())
      return DAG.getConstant(0, SL, VT);

    // (ballot 1) -> EXEC/EXEC_LO
    if (Arg->isOne()) {
      Register Exec;
      if (VT.getScalarSizeInBits() == 32)
        Exec = AMDGPU::EXEC_LO;
      else if (VT.getScalarSizeInBits() == 64)
        Exec = AMDGPU::EXEC;
      else
        return SDValue();

      return DAG.getCopyFromReg(DAG.getEntryNode(), SL, Exec, VT);
    }
  }

  // (ballot (i1 $src)) -> (AMDGPUISD::SETCC (i32 (zext $src)) (i32 0)
  // ISD::SETNE)
  return DAG.getNode(
      AMDGPUISD::SETCC, SL, VT, DAG.getZExtOrTrunc(Src, SL, MVT::i32),
      DAG.getConstant(0, SL, MVT::i32), DAG.getCondCode(ISD::SETNE));
}

void SITargetLowering::ReplaceNodeResults(SDNode *N,
                                          SmallVectorImpl<SDValue> &Results,
                                          SelectionDAG &DAG) const {
  switch (N->getOpcode()) {
  case ISD::INSERT_VECTOR_ELT: {
    if (SDValue Res = lowerINSERT_VECTOR_ELT(SDValue(N, 0), DAG))
      Results.push_back(Res);
    return;
  }
  case ISD::EXTRACT_VECTOR_ELT: {
    if (SDValue Res = lowerEXTRACT_VECTOR_ELT(SDValue(N, 0), DAG))
      Results.push_back(Res);
    return;
  }
  case ISD::INTRINSIC_WO_CHAIN: {
    unsigned IID = cast<ConstantSDNode>(N->getOperand(0))->getZExtValue();
    switch (IID) {
    case Intrinsic::amdgcn_cvt_pkrtz: {
      SDValue Src0 = N->getOperand(1);
      SDValue Src1 = N->getOperand(2);
      SDLoc SL(N);
      SDValue Cvt = DAG.getNode(AMDGPUISD::CVT_PKRTZ_F16_F32, SL, MVT::i32,
                                Src0, Src1);
      Results.push_back(DAG.getNode(ISD::BITCAST, SL, MVT::v2f16, Cvt));
      return;
    }
    case Intrinsic::amdgcn_cvt_pknorm_i16:
    case Intrinsic::amdgcn_cvt_pknorm_u16:
    case Intrinsic::amdgcn_cvt_pk_i16:
    case Intrinsic::amdgcn_cvt_pk_u16: {
      SDValue Src0 = N->getOperand(1);
      SDValue Src1 = N->getOperand(2);
      SDLoc SL(N);
      unsigned Opcode;

      if (IID == Intrinsic::amdgcn_cvt_pknorm_i16)
        Opcode = AMDGPUISD::CVT_PKNORM_I16_F32;
      else if (IID == Intrinsic::amdgcn_cvt_pknorm_u16)
        Opcode = AMDGPUISD::CVT_PKNORM_U16_F32;
      else if (IID == Intrinsic::amdgcn_cvt_pk_i16)
        Opcode = AMDGPUISD::CVT_PK_I16_I32;
      else
        Opcode = AMDGPUISD::CVT_PK_U16_U32;

      EVT VT = N->getValueType(0);
      if (isTypeLegal(VT))
        Results.push_back(DAG.getNode(Opcode, SL, VT, Src0, Src1));
      else {
        SDValue Cvt = DAG.getNode(Opcode, SL, MVT::i32, Src0, Src1);
        Results.push_back(DAG.getNode(ISD::BITCAST, SL, MVT::v2i16, Cvt));
      }
      return;
    }
    }
    break;
  }
  case ISD::INTRINSIC_W_CHAIN: {
    if (SDValue Res = LowerINTRINSIC_W_CHAIN(SDValue(N, 0), DAG)) {
      if (Res.getOpcode() == ISD::MERGE_VALUES) {
        // FIXME: Hacky
        for (unsigned I = 0; I < Res.getNumOperands(); I++) {
          Results.push_back(Res.getOperand(I));
        }
      } else {
        Results.push_back(Res);
        Results.push_back(Res.getValue(1));
      }
      return;
    }

    break;
  }
  case ISD::SELECT: {
    SDLoc SL(N);
    EVT VT = N->getValueType(0);
    EVT NewVT = getEquivalentMemType(*DAG.getContext(), VT);
    SDValue LHS = DAG.getNode(ISD::BITCAST, SL, NewVT, N->getOperand(1));
    SDValue RHS = DAG.getNode(ISD::BITCAST, SL, NewVT, N->getOperand(2));

    EVT SelectVT = NewVT;
    if (NewVT.bitsLT(MVT::i32)) {
      LHS = DAG.getNode(ISD::ANY_EXTEND, SL, MVT::i32, LHS);
      RHS = DAG.getNode(ISD::ANY_EXTEND, SL, MVT::i32, RHS);
      SelectVT = MVT::i32;
    }

    SDValue NewSelect = DAG.getNode(ISD::SELECT, SL, SelectVT,
                                    N->getOperand(0), LHS, RHS);

    if (NewVT != SelectVT)
      NewSelect = DAG.getNode(ISD::TRUNCATE, SL, NewVT, NewSelect);
    Results.push_back(DAG.getNode(ISD::BITCAST, SL, VT, NewSelect));
    return;
  }
  case ISD::FNEG: {
    if (N->getValueType(0) != MVT::v2f16)
      break;

    SDLoc SL(N);
    SDValue BC = DAG.getNode(ISD::BITCAST, SL, MVT::i32, N->getOperand(0));

    SDValue Op = DAG.getNode(ISD::XOR, SL, MVT::i32,
                             BC,
                             DAG.getConstant(0x80008000, SL, MVT::i32));
    Results.push_back(DAG.getNode(ISD::BITCAST, SL, MVT::v2f16, Op));
    return;
  }
  case ISD::FABS: {
    if (N->getValueType(0) != MVT::v2f16)
      break;

    SDLoc SL(N);
    SDValue BC = DAG.getNode(ISD::BITCAST, SL, MVT::i32, N->getOperand(0));

    SDValue Op = DAG.getNode(ISD::AND, SL, MVT::i32,
                             BC,
                             DAG.getConstant(0x7fff7fff, SL, MVT::i32));
    Results.push_back(DAG.getNode(ISD::BITCAST, SL, MVT::v2f16, Op));
    return;
  }
  default:
    break;
  }
}

/// Helper function for LowerBRCOND
static SDNode *findUser(SDValue Value, unsigned Opcode) {

  SDNode *Parent = Value.getNode();
  for (SDNode::use_iterator I = Parent->use_begin(), E = Parent->use_end();
       I != E; ++I) {

    if (I.getUse().get() != Value)
      continue;

    if (I->getOpcode() == Opcode)
      return *I;
  }
  return nullptr;
}

unsigned SITargetLowering::isCFIntrinsic(const SDNode *Intr) const {
  if (Intr->getOpcode() == ISD::INTRINSIC_W_CHAIN) {
    switch (cast<ConstantSDNode>(Intr->getOperand(1))->getZExtValue()) {
    case Intrinsic::amdgcn_if:
      return AMDGPUISD::IF;
    case Intrinsic::amdgcn_else:
      return AMDGPUISD::ELSE;
    case Intrinsic::amdgcn_loop:
      return AMDGPUISD::LOOP;
    case Intrinsic::amdgcn_end_cf:
      llvm_unreachable("should not occur");
    default:
      return 0;
    }
  }

  // break, if_break, else_break are all only used as inputs to loop, not
  // directly as branch conditions.
  return 0;
}

bool SITargetLowering::shouldEmitFixup(const GlobalValue *GV) const {
  const Triple &TT = getTargetMachine().getTargetTriple();
  return (GV->getAddressSpace() == AMDGPUAS::CONSTANT_ADDRESS ||
          GV->getAddressSpace() == AMDGPUAS::CONSTANT_ADDRESS_32BIT) &&
         AMDGPU::shouldEmitConstantsToTextSection(TT);
}

bool SITargetLowering::shouldEmitGOTReloc(const GlobalValue *GV) const {
  // FIXME: Either avoid relying on address space here or change the default
  // address space for functions to avoid the explicit check.
  return (GV->getValueType()->isFunctionTy() ||
          !isNonGlobalAddrSpace(GV->getAddressSpace())) &&
         !shouldEmitFixup(GV) &&
         !getTargetMachine().shouldAssumeDSOLocal(*GV->getParent(), GV);
}

bool SITargetLowering::shouldEmitPCReloc(const GlobalValue *GV) const {
  return !shouldEmitFixup(GV) && !shouldEmitGOTReloc(GV);
}

bool SITargetLowering::shouldUseLDSConstAddress(const GlobalValue *GV) const {
  if (!GV->hasExternalLinkage())
    return true;

  const auto OS = getTargetMachine().getTargetTriple().getOS();
  return OS == Triple::AMDHSA || OS == Triple::AMDPAL;
}

/// This transforms the control flow intrinsics to get the branch destination as
/// last parameter, also switches branch target with BR if the need arise
SDValue SITargetLowering::LowerBRCOND(SDValue BRCOND,
                                      SelectionDAG &DAG) const {
  SDLoc DL(BRCOND);

  SDNode *Intr = BRCOND.getOperand(1).getNode();
  SDValue Target = BRCOND.getOperand(2);
  SDNode *BR = nullptr;
  SDNode *SetCC = nullptr;

  if (Intr->getOpcode() == ISD::SETCC) {
    // As long as we negate the condition everything is fine
    SetCC = Intr;
    Intr = SetCC->getOperand(0).getNode();

  } else {
    // Get the target from BR if we don't negate the condition
    BR = findUser(BRCOND, ISD::BR);
    assert(BR && "brcond missing unconditional branch user");
    Target = BR->getOperand(1);
  }

  unsigned CFNode = isCFIntrinsic(Intr);
  if (CFNode == 0) {
    // This is a uniform branch so we don't need to legalize.
    return BRCOND;
  }

  bool HaveChain = Intr->getOpcode() == ISD::INTRINSIC_VOID ||
                   Intr->getOpcode() == ISD::INTRINSIC_W_CHAIN;

  assert(!SetCC ||
        (SetCC->getConstantOperandVal(1) == 1 &&
         cast<CondCodeSDNode>(SetCC->getOperand(2).getNode())->get() ==
                                                             ISD::SETNE));

  // operands of the new intrinsic call
  SmallVector<SDValue, 4> Ops;
  if (HaveChain)
    Ops.push_back(BRCOND.getOperand(0));

  Ops.append(Intr->op_begin() + (HaveChain ?  2 : 1), Intr->op_end());
  Ops.push_back(Target);

  ArrayRef<EVT> Res(Intr->value_begin() + 1, Intr->value_end());

  // build the new intrinsic call
  SDNode *Result = DAG.getNode(CFNode, DL, DAG.getVTList(Res), Ops).getNode();

  if (!HaveChain) {
    SDValue Ops[] =  {
      SDValue(Result, 0),
      BRCOND.getOperand(0)
    };

    Result = DAG.getMergeValues(Ops, DL).getNode();
  }

  if (BR) {
    // Give the branch instruction our target
    SDValue Ops[] = {
      BR->getOperand(0),
      BRCOND.getOperand(2)
    };
    SDValue NewBR = DAG.getNode(ISD::BR, DL, BR->getVTList(), Ops);
    DAG.ReplaceAllUsesWith(BR, NewBR.getNode());
  }

  SDValue Chain = SDValue(Result, Result->getNumValues() - 1);

  // Copy the intrinsic results to registers
  for (unsigned i = 1, e = Intr->getNumValues() - 1; i != e; ++i) {
    SDNode *CopyToReg = findUser(SDValue(Intr, i), ISD::CopyToReg);
    if (!CopyToReg)
      continue;

    Chain = DAG.getCopyToReg(
      Chain, DL,
      CopyToReg->getOperand(1),
      SDValue(Result, i - 1),
      SDValue());

    DAG.ReplaceAllUsesWith(SDValue(CopyToReg, 0), CopyToReg->getOperand(0));
  }

  // Remove the old intrinsic from the chain
  DAG.ReplaceAllUsesOfValueWith(
    SDValue(Intr, Intr->getNumValues() - 1),
    Intr->getOperand(0));

  return Chain;
}

SDValue SITargetLowering::LowerRETURNADDR(SDValue Op,
                                          SelectionDAG &DAG) const {
  MVT VT = Op.getSimpleValueType();
  SDLoc DL(Op);
  // Checking the depth
  if (cast<ConstantSDNode>(Op.getOperand(0))->getZExtValue() != 0)
    return DAG.getConstant(0, DL, VT);

  MachineFunction &MF = DAG.getMachineFunction();
  const SIMachineFunctionInfo *Info = MF.getInfo<SIMachineFunctionInfo>();
  // Check for kernel and shader functions
  if (Info->isEntryFunction())
    return DAG.getConstant(0, DL, VT);

  MachineFrameInfo &MFI = MF.getFrameInfo();
  // There is a call to @llvm.returnaddress in this function
  MFI.setReturnAddressIsTaken(true);

  const SIRegisterInfo *TRI = getSubtarget()->getRegisterInfo();
  // Get the return address reg and mark it as an implicit live-in
  Register Reg = MF.addLiveIn(TRI->getReturnAddressReg(MF), getRegClassFor(VT, Op.getNode()->isDivergent()));

  return DAG.getCopyFromReg(DAG.getEntryNode(), DL, Reg, VT);
}

SDValue SITargetLowering::getFPExtOrFPRound(SelectionDAG &DAG,
                                            SDValue Op,
                                            const SDLoc &DL,
                                            EVT VT) const {
  return Op.getValueType().bitsLE(VT) ?
      DAG.getNode(ISD::FP_EXTEND, DL, VT, Op) :
    DAG.getNode(ISD::FP_ROUND, DL, VT, Op,
                DAG.getTargetConstant(0, DL, MVT::i32));
}

SDValue SITargetLowering::lowerFP_ROUND(SDValue Op, SelectionDAG &DAG) const {
  assert(Op.getValueType() == MVT::f16 &&
         "Do not know how to custom lower FP_ROUND for non-f16 type");

  SDValue Src = Op.getOperand(0);
  EVT SrcVT = Src.getValueType();
  if (SrcVT != MVT::f64)
    return Op;

  SDLoc DL(Op);

  SDValue FpToFp16 = DAG.getNode(ISD::FP_TO_FP16, DL, MVT::i32, Src);
  SDValue Trunc = DAG.getNode(ISD::TRUNCATE, DL, MVT::i16, FpToFp16);
  return DAG.getNode(ISD::BITCAST, DL, MVT::f16, Trunc);
}

SDValue SITargetLowering::lowerFMINNUM_FMAXNUM(SDValue Op,
                                               SelectionDAG &DAG) const {
  EVT VT = Op.getValueType();
  const MachineFunction &MF = DAG.getMachineFunction();
  const SIMachineFunctionInfo *Info = MF.getInfo<SIMachineFunctionInfo>();
  bool IsIEEEMode = Info->getMode().IEEE;

  // FIXME: Assert during selection that this is only selected for
  // ieee_mode. Currently a combine can produce the ieee version for non-ieee
  // mode functions, but this happens to be OK since it's only done in cases
  // where there is known no sNaN.
  if (IsIEEEMode)
    return expandFMINNUM_FMAXNUM(Op.getNode(), DAG);

  if (VT == MVT::v4f16 || VT == MVT::v8f16 || VT == MVT::v16f16)
    return splitBinaryVectorOp(Op, DAG);
  return Op;
}

SDValue SITargetLowering::lowerXMULO(SDValue Op, SelectionDAG &DAG) const {
  EVT VT = Op.getValueType();
  SDLoc SL(Op);
  SDValue LHS = Op.getOperand(0);
  SDValue RHS = Op.getOperand(1);
  bool isSigned = Op.getOpcode() == ISD::SMULO;

  if (ConstantSDNode *RHSC = isConstOrConstSplat(RHS)) {
    const APInt &C = RHSC->getAPIntValue();
    // mulo(X, 1 << S) -> { X << S, (X << S) >> S != X }
    if (C.isPowerOf2()) {
      // smulo(x, signed_min) is same as umulo(x, signed_min).
      bool UseArithShift = isSigned && !C.isMinSignedValue();
      SDValue ShiftAmt = DAG.getConstant(C.logBase2(), SL, MVT::i32);
      SDValue Result = DAG.getNode(ISD::SHL, SL, VT, LHS, ShiftAmt);
      SDValue Overflow = DAG.getSetCC(SL, MVT::i1,
          DAG.getNode(UseArithShift ? ISD::SRA : ISD::SRL,
                      SL, VT, Result, ShiftAmt),
          LHS, ISD::SETNE);
      return DAG.getMergeValues({ Result, Overflow }, SL);
    }
  }

  SDValue Result = DAG.getNode(ISD::MUL, SL, VT, LHS, RHS);
  SDValue Top = DAG.getNode(isSigned ? ISD::MULHS : ISD::MULHU,
                            SL, VT, LHS, RHS);

  SDValue Sign = isSigned
    ? DAG.getNode(ISD::SRA, SL, VT, Result,
                  DAG.getConstant(VT.getScalarSizeInBits() - 1, SL, MVT::i32))
    : DAG.getConstant(0, SL, VT);
  SDValue Overflow = DAG.getSetCC(SL, MVT::i1, Top, Sign, ISD::SETNE);

  return DAG.getMergeValues({ Result, Overflow }, SL);
}

SDValue SITargetLowering::lowerXMUL_LOHI(SDValue Op, SelectionDAG &DAG) const {
  if (Op->isDivergent()) {
    // Select to V_MAD_[IU]64_[IU]32.
    return Op;
  }
  if (Subtarget->hasSMulHi()) {
    // Expand to S_MUL_I32 + S_MUL_HI_[IU]32.
    return SDValue();
  }
  // The multiply is uniform but we would have to use V_MUL_HI_[IU]32 to
  // calculate the high part, so we might as well do the whole thing with
  // V_MAD_[IU]64_[IU]32.
  return Op;
}

SDValue SITargetLowering::lowerTRAP(SDValue Op, SelectionDAG &DAG) const {
  if (!Subtarget->isTrapHandlerEnabled() ||
      Subtarget->getTrapHandlerAbi() != GCNSubtarget::TrapHandlerAbi::AMDHSA)
    return lowerTrapEndpgm(Op, DAG);

  if (Optional<uint8_t> HsaAbiVer = AMDGPU::getHsaAbiVersion(Subtarget)) {
    switch (*HsaAbiVer) {
    case ELF::ELFABIVERSION_AMDGPU_HSA_V2:
    case ELF::ELFABIVERSION_AMDGPU_HSA_V3:
      return lowerTrapHsaQueuePtr(Op, DAG);
    case ELF::ELFABIVERSION_AMDGPU_HSA_V4:
    case ELF::ELFABIVERSION_AMDGPU_HSA_V5:
      return Subtarget->supportsGetDoorbellID() ?
          lowerTrapHsa(Op, DAG) : lowerTrapHsaQueuePtr(Op, DAG);
    }
  }

  llvm_unreachable("Unknown trap handler");
}

SDValue SITargetLowering::lowerTrapEndpgm(
    SDValue Op, SelectionDAG &DAG) const {
  SDLoc SL(Op);
  SDValue Chain = Op.getOperand(0);
  return DAG.getNode(AMDGPUISD::ENDPGM, SL, MVT::Other, Chain);
}

SDValue SITargetLowering::loadImplicitKernelArgument(SelectionDAG &DAG, MVT VT,
    const SDLoc &DL, Align Alignment, ImplicitParameter Param) const {
  MachineFunction &MF = DAG.getMachineFunction();
  uint64_t Offset = getImplicitParameterOffset(MF, Param);
  SDValue Ptr = lowerKernArgParameterPtr(DAG, DL, DAG.getEntryNode(), Offset);
  MachinePointerInfo PtrInfo(AMDGPUAS::CONSTANT_ADDRESS);
  return DAG.getLoad(VT, DL, DAG.getEntryNode(), Ptr, PtrInfo, Alignment,
                     MachineMemOperand::MODereferenceable |
                         MachineMemOperand::MOInvariant);
}

SDValue SITargetLowering::lowerTrapHsaQueuePtr(
    SDValue Op, SelectionDAG &DAG) const {
  SDLoc SL(Op);
  SDValue Chain = Op.getOperand(0);

  SDValue QueuePtr;
  // For code object version 5, QueuePtr is passed through implicit kernarg.
  if (AMDGPU::getAmdhsaCodeObjectVersion() == 5) {
    QueuePtr =
        loadImplicitKernelArgument(DAG, MVT::i64, SL, Align(8), QUEUE_PTR);
  } else {
    MachineFunction &MF = DAG.getMachineFunction();
    SIMachineFunctionInfo *Info = MF.getInfo<SIMachineFunctionInfo>();
    Register UserSGPR = Info->getQueuePtrUserSGPR();

    if (UserSGPR == AMDGPU::NoRegister) {
      // We probably are in a function incorrectly marked with
      // amdgpu-no-queue-ptr. This is undefined. We don't want to delete the
      // trap, so just use a null pointer.
      QueuePtr = DAG.getConstant(0, SL, MVT::i64);
    } else {
      QueuePtr = CreateLiveInRegister(DAG, &AMDGPU::SReg_64RegClass, UserSGPR,
                                      MVT::i64);
    }
  }

  SDValue SGPR01 = DAG.getRegister(AMDGPU::SGPR0_SGPR1, MVT::i64);
  SDValue ToReg = DAG.getCopyToReg(Chain, SL, SGPR01,
                                   QueuePtr, SDValue());

  uint64_t TrapID = static_cast<uint64_t>(GCNSubtarget::TrapID::LLVMAMDHSATrap);
  SDValue Ops[] = {
    ToReg,
    DAG.getTargetConstant(TrapID, SL, MVT::i16),
    SGPR01,
    ToReg.getValue(1)
  };
  return DAG.getNode(AMDGPUISD::TRAP, SL, MVT::Other, Ops);
}

SDValue SITargetLowering::lowerTrapHsa(
    SDValue Op, SelectionDAG &DAG) const {
  SDLoc SL(Op);
  SDValue Chain = Op.getOperand(0);

  uint64_t TrapID = static_cast<uint64_t>(GCNSubtarget::TrapID::LLVMAMDHSATrap);
  SDValue Ops[] = {
    Chain,
    DAG.getTargetConstant(TrapID, SL, MVT::i16)
  };
  return DAG.getNode(AMDGPUISD::TRAP, SL, MVT::Other, Ops);
}

SDValue SITargetLowering::lowerDEBUGTRAP(SDValue Op, SelectionDAG &DAG) const {
  SDLoc SL(Op);
  SDValue Chain = Op.getOperand(0);
  MachineFunction &MF = DAG.getMachineFunction();

  if (!Subtarget->isTrapHandlerEnabled() ||
      Subtarget->getTrapHandlerAbi() != GCNSubtarget::TrapHandlerAbi::AMDHSA) {
    DiagnosticInfoUnsupported NoTrap(MF.getFunction(),
                                     "debugtrap handler not supported",
                                     Op.getDebugLoc(),
                                     DS_Warning);
    LLVMContext &Ctx = MF.getFunction().getContext();
    Ctx.diagnose(NoTrap);
    return Chain;
  }

  uint64_t TrapID = static_cast<uint64_t>(GCNSubtarget::TrapID::LLVMAMDHSADebugTrap);
  SDValue Ops[] = {
    Chain,
    DAG.getTargetConstant(TrapID, SL, MVT::i16)
  };
  return DAG.getNode(AMDGPUISD::TRAP, SL, MVT::Other, Ops);
}

SDValue SITargetLowering::getSegmentAperture(unsigned AS, const SDLoc &DL,
                                             SelectionDAG &DAG) const {
  // FIXME: Use inline constants (src_{shared, private}_base) instead.
  if (Subtarget->hasApertureRegs()) {
    unsigned Offset = AS == AMDGPUAS::LOCAL_ADDRESS ?
        AMDGPU::Hwreg::OFFSET_SRC_SHARED_BASE :
        AMDGPU::Hwreg::OFFSET_SRC_PRIVATE_BASE;
    unsigned WidthM1 = AS == AMDGPUAS::LOCAL_ADDRESS ?
        AMDGPU::Hwreg::WIDTH_M1_SRC_SHARED_BASE :
        AMDGPU::Hwreg::WIDTH_M1_SRC_PRIVATE_BASE;
    unsigned Encoding =
        AMDGPU::Hwreg::ID_MEM_BASES << AMDGPU::Hwreg::ID_SHIFT_ |
        Offset << AMDGPU::Hwreg::OFFSET_SHIFT_ |
        WidthM1 << AMDGPU::Hwreg::WIDTH_M1_SHIFT_;

    SDValue EncodingImm = DAG.getTargetConstant(Encoding, DL, MVT::i16);
    SDValue ApertureReg = SDValue(
        DAG.getMachineNode(AMDGPU::S_GETREG_B32, DL, MVT::i32, EncodingImm), 0);
    SDValue ShiftAmount = DAG.getTargetConstant(WidthM1 + 1, DL, MVT::i32);
    return DAG.getNode(ISD::SHL, DL, MVT::i32, ApertureReg, ShiftAmount);
  }

  // For code object version 5, private_base and shared_base are passed through
  // implicit kernargs.
  if (AMDGPU::getAmdhsaCodeObjectVersion() == 5) {
    ImplicitParameter Param =
        (AS == AMDGPUAS::LOCAL_ADDRESS) ? SHARED_BASE : PRIVATE_BASE;
    return loadImplicitKernelArgument(DAG, MVT::i32, DL, Align(4), Param);
  }

  MachineFunction &MF = DAG.getMachineFunction();
  SIMachineFunctionInfo *Info = MF.getInfo<SIMachineFunctionInfo>();
  Register UserSGPR = Info->getQueuePtrUserSGPR();
  if (UserSGPR == AMDGPU::NoRegister) {
    // We probably are in a function incorrectly marked with
    // amdgpu-no-queue-ptr. This is undefined.
    return DAG.getUNDEF(MVT::i32);
  }

  SDValue QueuePtr = CreateLiveInRegister(
    DAG, &AMDGPU::SReg_64RegClass, UserSGPR, MVT::i64);

  // Offset into amd_queue_t for group_segment_aperture_base_hi /
  // private_segment_aperture_base_hi.
  uint32_t StructOffset = (AS == AMDGPUAS::LOCAL_ADDRESS) ? 0x40 : 0x44;

  SDValue Ptr =
      DAG.getObjectPtrOffset(DL, QueuePtr, TypeSize::Fixed(StructOffset));

  // TODO: Use custom target PseudoSourceValue.
  // TODO: We should use the value from the IR intrinsic call, but it might not
  // be available and how do we get it?
  MachinePointerInfo PtrInfo(AMDGPUAS::CONSTANT_ADDRESS);
  return DAG.getLoad(MVT::i32, DL, QueuePtr.getValue(1), Ptr, PtrInfo,
                     commonAlignment(Align(64), StructOffset),
                     MachineMemOperand::MODereferenceable |
                         MachineMemOperand::MOInvariant);
}

/// Return true if the value is a known valid address, such that a null check is
/// not necessary.
static bool isKnownNonNull(SDValue Val, SelectionDAG &DAG,
                           const AMDGPUTargetMachine &TM, unsigned AddrSpace) {
  if (isa<FrameIndexSDNode>(Val) || isa<GlobalAddressSDNode>(Val) ||
      isa<BasicBlockSDNode>(Val))
    return true;

  if (auto *ConstVal = dyn_cast<ConstantSDNode>(Val))
    return ConstVal->getSExtValue() != TM.getNullPointerValue(AddrSpace);

  // TODO: Search through arithmetic, handle arguments and loads
  // marked nonnull.
  return false;
}

SDValue SITargetLowering::lowerADDRSPACECAST(SDValue Op,
                                             SelectionDAG &DAG) const {
  SDLoc SL(Op);
  const AddrSpaceCastSDNode *ASC = cast<AddrSpaceCastSDNode>(Op);

  SDValue Src = ASC->getOperand(0);
  SDValue FlatNullPtr = DAG.getConstant(0, SL, MVT::i64);
  unsigned SrcAS = ASC->getSrcAddressSpace();

  const AMDGPUTargetMachine &TM =
    static_cast<const AMDGPUTargetMachine &>(getTargetMachine());

  // flat -> local/private
  if (SrcAS == AMDGPUAS::FLAT_ADDRESS) {
    unsigned DestAS = ASC->getDestAddressSpace();

    if (DestAS == AMDGPUAS::LOCAL_ADDRESS ||
        DestAS == AMDGPUAS::PRIVATE_ADDRESS) {
      SDValue Ptr = DAG.getNode(ISD::TRUNCATE, SL, MVT::i32, Src);

      if (isKnownNonNull(Src, DAG, TM, SrcAS))
        return Ptr;

      unsigned NullVal = TM.getNullPointerValue(DestAS);
      SDValue SegmentNullPtr = DAG.getConstant(NullVal, SL, MVT::i32);
      SDValue NonNull = DAG.getSetCC(SL, MVT::i1, Src, FlatNullPtr, ISD::SETNE);

      return DAG.getNode(ISD::SELECT, SL, MVT::i32, NonNull, Ptr,
                         SegmentNullPtr);
    }
  }

  // local/private -> flat
  if (ASC->getDestAddressSpace() == AMDGPUAS::FLAT_ADDRESS) {
    if (SrcAS == AMDGPUAS::LOCAL_ADDRESS ||
        SrcAS == AMDGPUAS::PRIVATE_ADDRESS) {

      SDValue Aperture = getSegmentAperture(ASC->getSrcAddressSpace(), SL, DAG);
      SDValue CvtPtr =
          DAG.getNode(ISD::BUILD_VECTOR, SL, MVT::v2i32, Src, Aperture);
      CvtPtr = DAG.getNode(ISD::BITCAST, SL, MVT::i64, CvtPtr);

      if (isKnownNonNull(Src, DAG, TM, SrcAS))
        return CvtPtr;

      unsigned NullVal = TM.getNullPointerValue(SrcAS);
      SDValue SegmentNullPtr = DAG.getConstant(NullVal, SL, MVT::i32);

      SDValue NonNull
        = DAG.getSetCC(SL, MVT::i1, Src, SegmentNullPtr, ISD::SETNE);

      return DAG.getNode(ISD::SELECT, SL, MVT::i64, NonNull, CvtPtr,
                         FlatNullPtr);
    }
  }

  if (SrcAS == AMDGPUAS::CONSTANT_ADDRESS_32BIT &&
      Op.getValueType() == MVT::i64) {
    const SIMachineFunctionInfo *Info =
        DAG.getMachineFunction().getInfo<SIMachineFunctionInfo>();
    SDValue Hi = DAG.getConstant(Info->get32BitAddressHighBits(), SL, MVT::i32);
    SDValue Vec = DAG.getNode(ISD::BUILD_VECTOR, SL, MVT::v2i32, Src, Hi);
    return DAG.getNode(ISD::BITCAST, SL, MVT::i64, Vec);
  }

  if (ASC->getDestAddressSpace() == AMDGPUAS::CONSTANT_ADDRESS_32BIT &&
      Src.getValueType() == MVT::i64)
    return DAG.getNode(ISD::TRUNCATE, SL, MVT::i32, Src);

  // global <-> flat are no-ops and never emitted.

  const MachineFunction &MF = DAG.getMachineFunction();
  DiagnosticInfoUnsupported InvalidAddrSpaceCast(
    MF.getFunction(), "invalid addrspacecast", SL.getDebugLoc());
  DAG.getContext()->diagnose(InvalidAddrSpaceCast);

  return DAG.getUNDEF(ASC->getValueType(0));
}

// This lowers an INSERT_SUBVECTOR by extracting the individual elements from
// the small vector and inserting them into the big vector. That is better than
// the default expansion of doing it via a stack slot. Even though the use of
// the stack slot would be optimized away afterwards, the stack slot itself
// remains.
SDValue SITargetLowering::lowerINSERT_SUBVECTOR(SDValue Op,
                                                SelectionDAG &DAG) const {
  SDValue Vec = Op.getOperand(0);
  SDValue Ins = Op.getOperand(1);
  SDValue Idx = Op.getOperand(2);
  EVT VecVT = Vec.getValueType();
  EVT InsVT = Ins.getValueType();
  EVT EltVT = VecVT.getVectorElementType();
  unsigned InsNumElts = InsVT.getVectorNumElements();
  unsigned IdxVal = cast<ConstantSDNode>(Idx)->getZExtValue();
  SDLoc SL(Op);

  for (unsigned I = 0; I != InsNumElts; ++I) {
    SDValue Elt = DAG.getNode(ISD::EXTRACT_VECTOR_ELT, SL, EltVT, Ins,
                              DAG.getConstant(I, SL, MVT::i32));
    Vec = DAG.getNode(ISD::INSERT_VECTOR_ELT, SL, VecVT, Vec, Elt,
                      DAG.getConstant(IdxVal + I, SL, MVT::i32));
  }
  return Vec;
}

SDValue SITargetLowering::lowerINSERT_VECTOR_ELT(SDValue Op,
                                                 SelectionDAG &DAG) const {
  SDValue Vec = Op.getOperand(0);
  SDValue InsVal = Op.getOperand(1);
  SDValue Idx = Op.getOperand(2);
  EVT VecVT = Vec.getValueType();
  EVT EltVT = VecVT.getVectorElementType();
  unsigned VecSize = VecVT.getSizeInBits();
  unsigned EltSize = EltVT.getSizeInBits();
  SDLoc SL(Op);

  // Specially handle the case of v4i16 with static indexing.
  unsigned NumElts = VecVT.getVectorNumElements();
  auto KIdx = dyn_cast<ConstantSDNode>(Idx);
  if (NumElts == 4 && EltSize == 16 && KIdx) {
    SDValue BCVec = DAG.getNode(ISD::BITCAST, SL, MVT::v2i32, Vec);

    SDValue LoHalf = DAG.getNode(ISD::EXTRACT_VECTOR_ELT, SL, MVT::i32, BCVec,
                                 DAG.getConstant(0, SL, MVT::i32));
    SDValue HiHalf = DAG.getNode(ISD::EXTRACT_VECTOR_ELT, SL, MVT::i32, BCVec,
                                 DAG.getConstant(1, SL, MVT::i32));

    SDValue LoVec = DAG.getNode(ISD::BITCAST, SL, MVT::v2i16, LoHalf);
    SDValue HiVec = DAG.getNode(ISD::BITCAST, SL, MVT::v2i16, HiHalf);

    unsigned Idx = KIdx->getZExtValue();
    bool InsertLo = Idx < 2;
    SDValue InsHalf = DAG.getNode(ISD::INSERT_VECTOR_ELT, SL, MVT::v2i16,
      InsertLo ? LoVec : HiVec,
      DAG.getNode(ISD::BITCAST, SL, MVT::i16, InsVal),
      DAG.getConstant(InsertLo ? Idx : (Idx - 2), SL, MVT::i32));

    InsHalf = DAG.getNode(ISD::BITCAST, SL, MVT::i32, InsHalf);

    SDValue Concat = InsertLo ?
      DAG.getBuildVector(MVT::v2i32, SL, { InsHalf, HiHalf }) :
      DAG.getBuildVector(MVT::v2i32, SL, { LoHalf, InsHalf });

    return DAG.getNode(ISD::BITCAST, SL, VecVT, Concat);
  }

  // Static indexing does not lower to stack access, and hence there is no need
  // for special custom lowering to avoid stack access.
  if (isa<ConstantSDNode>(Idx))
    return SDValue();

  // Avoid stack access for dynamic indexing by custom lowering to
  // v_bfi_b32 (v_bfm_b32 16, (shl idx, 16)), val, vec

  assert(VecSize <= 64 && "Expected target vector size to be <= 64 bits");

  MVT IntVT = MVT::getIntegerVT(VecSize);

  // Convert vector index to bit-index and get the required bit mask.
  assert(isPowerOf2_32(EltSize));
  SDValue ScaleFactor = DAG.getConstant(Log2_32(EltSize), SL, MVT::i32);
  SDValue ScaledIdx = DAG.getNode(ISD::SHL, SL, MVT::i32, Idx, ScaleFactor);
  SDValue BFM = DAG.getNode(ISD::SHL, SL, IntVT,
                            DAG.getConstant(0xffff, SL, IntVT),
                            ScaledIdx);

  // 1. Create a congruent vector with the target value in each element.
  SDValue ExtVal = DAG.getNode(ISD::BITCAST, SL, IntVT,
                               DAG.getSplatBuildVector(VecVT, SL, InsVal));

  // 2. Mask off all other indicies except the required index within (1).
  SDValue LHS = DAG.getNode(ISD::AND, SL, IntVT, BFM, ExtVal);

  // 3. Mask off the required index within the target vector.
  SDValue BCVec = DAG.getNode(ISD::BITCAST, SL, IntVT, Vec);
  SDValue RHS = DAG.getNode(ISD::AND, SL, IntVT,
                            DAG.getNOT(SL, BFM, IntVT), BCVec);

  // 4. Get (2) and (3) ORed into the target vector.
  SDValue BFI = DAG.getNode(ISD::OR, SL, IntVT, LHS, RHS);

  return DAG.getNode(ISD::BITCAST, SL, VecVT, BFI);
}

SDValue SITargetLowering::lowerEXTRACT_VECTOR_ELT(SDValue Op,
                                                  SelectionDAG &DAG) const {
  SDLoc SL(Op);

  EVT ResultVT = Op.getValueType();
  SDValue Vec = Op.getOperand(0);
  SDValue Idx = Op.getOperand(1);
  EVT VecVT = Vec.getValueType();
  unsigned VecSize = VecVT.getSizeInBits();
  EVT EltVT = VecVT.getVectorElementType();

  DAGCombinerInfo DCI(DAG, AfterLegalizeVectorOps, true, nullptr);

  // Make sure we do any optimizations that will make it easier to fold
  // source modifiers before obscuring it with bit operations.

  // XXX - Why doesn't this get called when vector_shuffle is expanded?
  if (SDValue Combined = performExtractVectorEltCombine(Op.getNode(), DCI))
    return Combined;

  if (VecSize == 128 || VecSize == 256) {
    SDValue Lo, Hi;
    EVT LoVT, HiVT;
    std::tie(LoVT, HiVT) = DAG.GetSplitDestVTs(VecVT);

    if (VecSize == 128) {
      SDValue V2 = DAG.getBitcast(MVT::v2i64, Vec);
      Lo = DAG.getBitcast(LoVT,
                          DAG.getNode(ISD::EXTRACT_VECTOR_ELT, SL, MVT::i64, V2,
                                      DAG.getConstant(0, SL, MVT::i32)));
      Hi = DAG.getBitcast(HiVT,
                          DAG.getNode(ISD::EXTRACT_VECTOR_ELT, SL, MVT::i64, V2,
                                      DAG.getConstant(1, SL, MVT::i32)));
    } else {
      assert(VecSize == 256);

      SDValue V2 = DAG.getBitcast(MVT::v4i64, Vec);
      SDValue Parts[4];
      for (unsigned P = 0; P < 4; ++P) {
        Parts[P] = DAG.getNode(ISD::EXTRACT_VECTOR_ELT, SL, MVT::i64, V2,
                               DAG.getConstant(P, SL, MVT::i32));
      }

      Lo = DAG.getBitcast(LoVT, DAG.getNode(ISD::BUILD_VECTOR, SL, MVT::v2i64,
                                            Parts[0], Parts[1]));
      Hi = DAG.getBitcast(HiVT, DAG.getNode(ISD::BUILD_VECTOR, SL, MVT::v2i64,
                                            Parts[2], Parts[3]));
    }

    EVT IdxVT = Idx.getValueType();
    unsigned NElem = VecVT.getVectorNumElements();
    assert(isPowerOf2_32(NElem));
    SDValue IdxMask = DAG.getConstant(NElem / 2 - 1, SL, IdxVT);
    SDValue NewIdx = DAG.getNode(ISD::AND, SL, IdxVT, Idx, IdxMask);
    SDValue Half = DAG.getSelectCC(SL, Idx, IdxMask, Hi, Lo, ISD::SETUGT);
    return DAG.getNode(ISD::EXTRACT_VECTOR_ELT, SL, EltVT, Half, NewIdx);
  }

  assert(VecSize <= 64);

  MVT IntVT = MVT::getIntegerVT(VecSize);

  // If Vec is just a SCALAR_TO_VECTOR, then use the scalar integer directly.
  SDValue VecBC = peekThroughBitcasts(Vec);
  if (VecBC.getOpcode() == ISD::SCALAR_TO_VECTOR) {
    SDValue Src = VecBC.getOperand(0);
    Src = DAG.getBitcast(Src.getValueType().changeTypeToInteger(), Src);
    Vec = DAG.getAnyExtOrTrunc(Src, SL, IntVT);
  }

  unsigned EltSize = EltVT.getSizeInBits();
  assert(isPowerOf2_32(EltSize));

  SDValue ScaleFactor = DAG.getConstant(Log2_32(EltSize), SL, MVT::i32);

  // Convert vector index to bit-index (* EltSize)
  SDValue ScaledIdx = DAG.getNode(ISD::SHL, SL, MVT::i32, Idx, ScaleFactor);

  SDValue BC = DAG.getNode(ISD::BITCAST, SL, IntVT, Vec);
  SDValue Elt = DAG.getNode(ISD::SRL, SL, IntVT, BC, ScaledIdx);

  if (ResultVT == MVT::f16) {
    SDValue Result = DAG.getNode(ISD::TRUNCATE, SL, MVT::i16, Elt);
    return DAG.getNode(ISD::BITCAST, SL, ResultVT, Result);
  }

  return DAG.getAnyExtOrTrunc(Elt, SL, ResultVT);
}

static bool elementPairIsContiguous(ArrayRef<int> Mask, int Elt) {
  assert(Elt % 2 == 0);
  return Mask[Elt + 1] == Mask[Elt] + 1 && (Mask[Elt] % 2 == 0);
}

SDValue SITargetLowering::lowerVECTOR_SHUFFLE(SDValue Op,
                                              SelectionDAG &DAG) const {
  SDLoc SL(Op);
  EVT ResultVT = Op.getValueType();
  ShuffleVectorSDNode *SVN = cast<ShuffleVectorSDNode>(Op);

  EVT PackVT = ResultVT.isInteger() ? MVT::v2i16 : MVT::v2f16;
  EVT EltVT = PackVT.getVectorElementType();
  int SrcNumElts = Op.getOperand(0).getValueType().getVectorNumElements();

  // vector_shuffle <0,1,6,7> lhs, rhs
  // -> concat_vectors (extract_subvector lhs, 0), (extract_subvector rhs, 2)
  //
  // vector_shuffle <6,7,2,3> lhs, rhs
  // -> concat_vectors (extract_subvector rhs, 2), (extract_subvector lhs, 2)
  //
  // vector_shuffle <6,7,0,1> lhs, rhs
  // -> concat_vectors (extract_subvector rhs, 2), (extract_subvector lhs, 0)

  // Avoid scalarizing when both halves are reading from consecutive elements.
  SmallVector<SDValue, 4> Pieces;
  for (int I = 0, N = ResultVT.getVectorNumElements(); I != N; I += 2) {
    if (elementPairIsContiguous(SVN->getMask(), I)) {
      const int Idx = SVN->getMaskElt(I);
      int VecIdx = Idx < SrcNumElts ? 0 : 1;
      int EltIdx = Idx < SrcNumElts ? Idx : Idx - SrcNumElts;
      SDValue SubVec = DAG.getNode(ISD::EXTRACT_SUBVECTOR, SL,
                                    PackVT, SVN->getOperand(VecIdx),
                                    DAG.getConstant(EltIdx, SL, MVT::i32));
      Pieces.push_back(SubVec);
    } else {
      const int Idx0 = SVN->getMaskElt(I);
      const int Idx1 = SVN->getMaskElt(I + 1);
      int VecIdx0 = Idx0 < SrcNumElts ? 0 : 1;
      int VecIdx1 = Idx1 < SrcNumElts ? 0 : 1;
      int EltIdx0 = Idx0 < SrcNumElts ? Idx0 : Idx0 - SrcNumElts;
      int EltIdx1 = Idx1 < SrcNumElts ? Idx1 : Idx1 - SrcNumElts;

      SDValue Vec0 = SVN->getOperand(VecIdx0);
      SDValue Elt0 = DAG.getNode(ISD::EXTRACT_VECTOR_ELT, SL, EltVT,
                                 Vec0, DAG.getConstant(EltIdx0, SL, MVT::i32));

      SDValue Vec1 = SVN->getOperand(VecIdx1);
      SDValue Elt1 = DAG.getNode(ISD::EXTRACT_VECTOR_ELT, SL, EltVT,
                                 Vec1, DAG.getConstant(EltIdx1, SL, MVT::i32));
      Pieces.push_back(DAG.getBuildVector(PackVT, SL, { Elt0, Elt1 }));
    }
  }

  return DAG.getNode(ISD::CONCAT_VECTORS, SL, ResultVT, Pieces);
}

SDValue SITargetLowering::lowerSCALAR_TO_VECTOR(SDValue Op,
                                                SelectionDAG &DAG) const {
  SDValue SVal = Op.getOperand(0);
  EVT ResultVT = Op.getValueType();
  EVT SValVT = SVal.getValueType();
  SDValue UndefVal = DAG.getUNDEF(SValVT);
  SDLoc SL(Op);

  SmallVector<SDValue, 8> VElts;
  VElts.push_back(SVal);
  for (int I = 1, E = ResultVT.getVectorNumElements(); I < E; ++I)
    VElts.push_back(UndefVal);

  return DAG.getBuildVector(ResultVT, SL, VElts);
}

SDValue SITargetLowering::lowerBUILD_VECTOR(SDValue Op,
                                            SelectionDAG &DAG) const {
  SDLoc SL(Op);
  EVT VT = Op.getValueType();

  if (VT == MVT::v4i16 || VT == MVT::v4f16 ||
      VT == MVT::v8i16 || VT == MVT::v8f16) {
    EVT HalfVT = MVT::getVectorVT(VT.getVectorElementType().getSimpleVT(),
                                  VT.getVectorNumElements() / 2);
    MVT HalfIntVT = MVT::getIntegerVT(HalfVT.getSizeInBits());

    // Turn into pair of packed build_vectors.
    // TODO: Special case for constants that can be materialized with s_mov_b64.
    SmallVector<SDValue, 4> LoOps, HiOps;
    for (unsigned I = 0, E = VT.getVectorNumElements() / 2; I != E; ++I) {
      LoOps.push_back(Op.getOperand(I));
      HiOps.push_back(Op.getOperand(I + E));
    }
    SDValue Lo = DAG.getBuildVector(HalfVT, SL, LoOps);
    SDValue Hi = DAG.getBuildVector(HalfVT, SL, HiOps);

    SDValue CastLo = DAG.getNode(ISD::BITCAST, SL, HalfIntVT, Lo);
    SDValue CastHi = DAG.getNode(ISD::BITCAST, SL, HalfIntVT, Hi);

    SDValue Blend = DAG.getBuildVector(MVT::getVectorVT(HalfIntVT, 2), SL,
                                       { CastLo, CastHi });
    return DAG.getNode(ISD::BITCAST, SL, VT, Blend);
  }

  if (VT == MVT::v16i16 || VT == MVT::v16f16) {
    EVT QuarterVT = MVT::getVectorVT(VT.getVectorElementType().getSimpleVT(),
                                     VT.getVectorNumElements() / 4);
    MVT QuarterIntVT = MVT::getIntegerVT(QuarterVT.getSizeInBits());

    SmallVector<SDValue, 4> Parts[4];
    for (unsigned I = 0, E = VT.getVectorNumElements() / 4; I != E; ++I) {
      for (unsigned P = 0; P < 4; ++P)
        Parts[P].push_back(Op.getOperand(I + P * E));
    }
    SDValue Casts[4];
    for (unsigned P = 0; P < 4; ++P) {
      SDValue Vec = DAG.getBuildVector(QuarterVT, SL, Parts[P]);
      Casts[P] = DAG.getNode(ISD::BITCAST, SL, QuarterIntVT, Vec);
    }

    SDValue Blend =
        DAG.getBuildVector(MVT::getVectorVT(QuarterIntVT, 4), SL, Casts);
    return DAG.getNode(ISD::BITCAST, SL, VT, Blend);
  }

  assert(VT == MVT::v2f16 || VT == MVT::v2i16);
  assert(!Subtarget->hasVOP3PInsts() && "this should be legal");

  SDValue Lo = Op.getOperand(0);
  SDValue Hi = Op.getOperand(1);

  // Avoid adding defined bits with the zero_extend.
  if (Hi.isUndef()) {
    Lo = DAG.getNode(ISD::BITCAST, SL, MVT::i16, Lo);
    SDValue ExtLo = DAG.getNode(ISD::ANY_EXTEND, SL, MVT::i32, Lo);
    return DAG.getNode(ISD::BITCAST, SL, VT, ExtLo);
  }

  Hi = DAG.getNode(ISD::BITCAST, SL, MVT::i16, Hi);
  Hi = DAG.getNode(ISD::ZERO_EXTEND, SL, MVT::i32, Hi);

  SDValue ShlHi = DAG.getNode(ISD::SHL, SL, MVT::i32, Hi,
                              DAG.getConstant(16, SL, MVT::i32));
  if (Lo.isUndef())
    return DAG.getNode(ISD::BITCAST, SL, VT, ShlHi);

  Lo = DAG.getNode(ISD::BITCAST, SL, MVT::i16, Lo);
  Lo = DAG.getNode(ISD::ZERO_EXTEND, SL, MVT::i32, Lo);

  SDValue Or = DAG.getNode(ISD::OR, SL, MVT::i32, Lo, ShlHi);
  return DAG.getNode(ISD::BITCAST, SL, VT, Or);
}

bool
SITargetLowering::isOffsetFoldingLegal(const GlobalAddressSDNode *GA) const {
  // We can fold offsets for anything that doesn't require a GOT relocation.
  return (GA->getAddressSpace() == AMDGPUAS::GLOBAL_ADDRESS ||
          GA->getAddressSpace() == AMDGPUAS::CONSTANT_ADDRESS ||
          GA->getAddressSpace() == AMDGPUAS::CONSTANT_ADDRESS_32BIT) &&
         !shouldEmitGOTReloc(GA->getGlobal());
}

static SDValue
buildPCRelGlobalAddress(SelectionDAG &DAG, const GlobalValue *GV,
                        const SDLoc &DL, int64_t Offset, EVT PtrVT,
                        unsigned GAFlags = SIInstrInfo::MO_NONE) {
  assert(isInt<32>(Offset + 4) && "32-bit offset is expected!");
  // In order to support pc-relative addressing, the PC_ADD_REL_OFFSET SDNode is
  // lowered to the following code sequence:
  //
  // For constant address space:
  //   s_getpc_b64 s[0:1]
  //   s_add_u32 s0, s0, $symbol
  //   s_addc_u32 s1, s1, 0
  //
  //   s_getpc_b64 returns the address of the s_add_u32 instruction and then
  //   a fixup or relocation is emitted to replace $symbol with a literal
  //   constant, which is a pc-relative offset from the encoding of the $symbol
  //   operand to the global variable.
  //
  // For global address space:
  //   s_getpc_b64 s[0:1]
  //   s_add_u32 s0, s0, $symbol@{gotpc}rel32@lo
  //   s_addc_u32 s1, s1, $symbol@{gotpc}rel32@hi
  //
  //   s_getpc_b64 returns the address of the s_add_u32 instruction and then
  //   fixups or relocations are emitted to replace $symbol@*@lo and
  //   $symbol@*@hi with lower 32 bits and higher 32 bits of a literal constant,
  //   which is a 64-bit pc-relative offset from the encoding of the $symbol
  //   operand to the global variable.
  //
  // What we want here is an offset from the value returned by s_getpc
  // (which is the address of the s_add_u32 instruction) to the global
  // variable, but since the encoding of $symbol starts 4 bytes after the start
  // of the s_add_u32 instruction, we end up with an offset that is 4 bytes too
  // small. This requires us to add 4 to the global variable offset in order to
  // compute the correct address. Similarly for the s_addc_u32 instruction, the
  // encoding of $symbol starts 12 bytes after the start of the s_add_u32
  // instruction.
  SDValue PtrLo =
      DAG.getTargetGlobalAddress(GV, DL, MVT::i32, Offset + 4, GAFlags);
  SDValue PtrHi;
  if (GAFlags == SIInstrInfo::MO_NONE) {
    PtrHi = DAG.getTargetConstant(0, DL, MVT::i32);
  } else {
    PtrHi =
        DAG.getTargetGlobalAddress(GV, DL, MVT::i32, Offset + 12, GAFlags + 1);
  }
  return DAG.getNode(AMDGPUISD::PC_ADD_REL_OFFSET, DL, PtrVT, PtrLo, PtrHi);
}

SDValue SITargetLowering::LowerGlobalAddress(AMDGPUMachineFunction *MFI,
                                             SDValue Op,
                                             SelectionDAG &DAG) const {
  GlobalAddressSDNode *GSD = cast<GlobalAddressSDNode>(Op);
  SDLoc DL(GSD);
  EVT PtrVT = Op.getValueType();

  const GlobalValue *GV = GSD->getGlobal();
  if ((GSD->getAddressSpace() == AMDGPUAS::LOCAL_ADDRESS &&
       shouldUseLDSConstAddress(GV)) ||
      GSD->getAddressSpace() == AMDGPUAS::REGION_ADDRESS ||
      GSD->getAddressSpace() == AMDGPUAS::PRIVATE_ADDRESS) {
    if (GSD->getAddressSpace() == AMDGPUAS::LOCAL_ADDRESS &&
        GV->hasExternalLinkage()) {
      Type *Ty = GV->getValueType();
      // HIP uses an unsized array `extern __shared__ T s[]` or similar
      // zero-sized type in other languages to declare the dynamic shared
      // memory which size is not known at the compile time. They will be
      // allocated by the runtime and placed directly after the static
      // allocated ones. They all share the same offset.
      if (DAG.getDataLayout().getTypeAllocSize(Ty).isZero()) {
        assert(PtrVT == MVT::i32 && "32-bit pointer is expected.");
        // Adjust alignment for that dynamic shared memory array.
        MFI->setDynLDSAlign(DAG.getDataLayout(), *cast<GlobalVariable>(GV));
        return SDValue(
            DAG.getMachineNode(AMDGPU::GET_GROUPSTATICSIZE, DL, PtrVT), 0);
      }
    }
    return AMDGPUTargetLowering::LowerGlobalAddress(MFI, Op, DAG);
  }

  if (GSD->getAddressSpace() == AMDGPUAS::LOCAL_ADDRESS) {
    SDValue GA = DAG.getTargetGlobalAddress(GV, DL, MVT::i32, GSD->getOffset(),
                                            SIInstrInfo::MO_ABS32_LO);
    return DAG.getNode(AMDGPUISD::LDS, DL, MVT::i32, GA);
  }

  if (shouldEmitFixup(GV))
    return buildPCRelGlobalAddress(DAG, GV, DL, GSD->getOffset(), PtrVT);
  else if (shouldEmitPCReloc(GV))
    return buildPCRelGlobalAddress(DAG, GV, DL, GSD->getOffset(), PtrVT,
                                   SIInstrInfo::MO_REL32);

  SDValue GOTAddr = buildPCRelGlobalAddress(DAG, GV, DL, 0, PtrVT,
                                            SIInstrInfo::MO_GOTPCREL32);

  Type *Ty = PtrVT.getTypeForEVT(*DAG.getContext());
  PointerType *PtrTy = PointerType::get(Ty, AMDGPUAS::CONSTANT_ADDRESS);
  const DataLayout &DataLayout = DAG.getDataLayout();
  Align Alignment = DataLayout.getABITypeAlign(PtrTy);
  MachinePointerInfo PtrInfo
    = MachinePointerInfo::getGOT(DAG.getMachineFunction());

  return DAG.getLoad(PtrVT, DL, DAG.getEntryNode(), GOTAddr, PtrInfo, Alignment,
                     MachineMemOperand::MODereferenceable |
                         MachineMemOperand::MOInvariant);
}

SDValue SITargetLowering::copyToM0(SelectionDAG &DAG, SDValue Chain,
                                   const SDLoc &DL, SDValue V) const {
  // We can't use S_MOV_B32 directly, because there is no way to specify m0 as
  // the destination register.
  //
  // We can't use CopyToReg, because MachineCSE won't combine COPY instructions,
  // so we will end up with redundant moves to m0.
  //
  // We use a pseudo to ensure we emit s_mov_b32 with m0 as the direct result.

  // A Null SDValue creates a glue result.
  SDNode *M0 = DAG.getMachineNode(AMDGPU::SI_INIT_M0, DL, MVT::Other, MVT::Glue,
                                  V, Chain);
  return SDValue(M0, 0);
}

SDValue SITargetLowering::lowerImplicitZextParam(SelectionDAG &DAG,
                                                 SDValue Op,
                                                 MVT VT,
                                                 unsigned Offset) const {
  SDLoc SL(Op);
  SDValue Param = lowerKernargMemParameter(
      DAG, MVT::i32, MVT::i32, SL, DAG.getEntryNode(), Offset, Align(4), false);
  // The local size values will have the hi 16-bits as zero.
  return DAG.getNode(ISD::AssertZext, SL, MVT::i32, Param,
                     DAG.getValueType(VT));
}

static SDValue emitNonHSAIntrinsicError(SelectionDAG &DAG, const SDLoc &DL,
                                        EVT VT) {
  DiagnosticInfoUnsupported BadIntrin(DAG.getMachineFunction().getFunction(),
                                      "non-hsa intrinsic with hsa target",
                                      DL.getDebugLoc());
  DAG.getContext()->diagnose(BadIntrin);
  return DAG.getUNDEF(VT);
}

static SDValue emitRemovedIntrinsicError(SelectionDAG &DAG, const SDLoc &DL,
                                         EVT VT) {
  DiagnosticInfoUnsupported BadIntrin(DAG.getMachineFunction().getFunction(),
                                      "intrinsic not supported on subtarget",
                                      DL.getDebugLoc());
  DAG.getContext()->diagnose(BadIntrin);
  return DAG.getUNDEF(VT);
}

static SDValue getBuildDwordsVector(SelectionDAG &DAG, SDLoc DL,
                                    ArrayRef<SDValue> Elts) {
  assert(!Elts.empty());
  MVT Type;
  unsigned NumElts = Elts.size();

  if (NumElts <= 8) {
    Type = MVT::getVectorVT(MVT::f32, NumElts);
  } else {
    assert(Elts.size() <= 16);
    Type = MVT::v16f32;
    NumElts = 16;
  }

  SmallVector<SDValue, 16> VecElts(NumElts);
  for (unsigned i = 0; i < Elts.size(); ++i) {
    SDValue Elt = Elts[i];
    if (Elt.getValueType() != MVT::f32)
      Elt = DAG.getBitcast(MVT::f32, Elt);
    VecElts[i] = Elt;
  }
  for (unsigned i = Elts.size(); i < NumElts; ++i)
    VecElts[i] = DAG.getUNDEF(MVT::f32);

  if (NumElts == 1)
    return VecElts[0];
  return DAG.getBuildVector(Type, DL, VecElts);
}

static SDValue padEltsToUndef(SelectionDAG &DAG, const SDLoc &DL, EVT CastVT,
                              SDValue Src, int ExtraElts) {
  EVT SrcVT = Src.getValueType();

  SmallVector<SDValue, 8> Elts;

  if (SrcVT.isVector())
    DAG.ExtractVectorElements(Src, Elts);
  else
    Elts.push_back(Src);

  SDValue Undef = DAG.getUNDEF(SrcVT.getScalarType());
  while (ExtraElts--)
    Elts.push_back(Undef);

  return DAG.getBuildVector(CastVT, DL, Elts);
}

// Re-construct the required return value for a image load intrinsic.
// This is more complicated due to the optional use TexFailCtrl which means the required
// return type is an aggregate
static SDValue constructRetValue(SelectionDAG &DAG,
                                 MachineSDNode *Result,
                                 ArrayRef<EVT> ResultTypes,
                                 bool IsTexFail, bool Unpacked, bool IsD16,
                                 int DMaskPop, int NumVDataDwords,
                                 const SDLoc &DL) {
  // Determine the required return type. This is the same regardless of IsTexFail flag
  EVT ReqRetVT = ResultTypes[0];
  int ReqRetNumElts = ReqRetVT.isVector() ? ReqRetVT.getVectorNumElements() : 1;
  int NumDataDwords = (!IsD16 || (IsD16 && Unpacked)) ?
    ReqRetNumElts : (ReqRetNumElts + 1) / 2;

  int MaskPopDwords = (!IsD16 || (IsD16 && Unpacked)) ?
    DMaskPop : (DMaskPop + 1) / 2;

  MVT DataDwordVT = NumDataDwords == 1 ?
    MVT::i32 : MVT::getVectorVT(MVT::i32, NumDataDwords);

  MVT MaskPopVT = MaskPopDwords == 1 ?
    MVT::i32 : MVT::getVectorVT(MVT::i32, MaskPopDwords);

  SDValue Data(Result, 0);
  SDValue TexFail;

  if (DMaskPop > 0 && Data.getValueType() != MaskPopVT) {
    SDValue ZeroIdx = DAG.getConstant(0, DL, MVT::i32);
    if (MaskPopVT.isVector()) {
      Data = DAG.getNode(ISD::EXTRACT_SUBVECTOR, DL, MaskPopVT,
                         SDValue(Result, 0), ZeroIdx);
    } else {
      Data = DAG.getNode(ISD::EXTRACT_VECTOR_ELT, DL, MaskPopVT,
                         SDValue(Result, 0), ZeroIdx);
    }
  }

  if (DataDwordVT.isVector())
    Data = padEltsToUndef(DAG, DL, DataDwordVT, Data,
                          NumDataDwords - MaskPopDwords);

  if (IsD16)
    Data = adjustLoadValueTypeImpl(Data, ReqRetVT, DL, DAG, Unpacked);

  EVT LegalReqRetVT = ReqRetVT;
  if (!ReqRetVT.isVector()) {
    if (!Data.getValueType().isInteger())
      Data = DAG.getNode(ISD::BITCAST, DL,
                         Data.getValueType().changeTypeToInteger(), Data);
    Data = DAG.getNode(ISD::TRUNCATE, DL, ReqRetVT.changeTypeToInteger(), Data);
  } else {
    // We need to widen the return vector to a legal type
    if ((ReqRetVT.getVectorNumElements() % 2) == 1 &&
        ReqRetVT.getVectorElementType().getSizeInBits() == 16) {
      LegalReqRetVT =
          EVT::getVectorVT(*DAG.getContext(), ReqRetVT.getVectorElementType(),
                           ReqRetVT.getVectorNumElements() + 1);
    }
  }
  Data = DAG.getNode(ISD::BITCAST, DL, LegalReqRetVT, Data);

  if (IsTexFail) {
    TexFail =
        DAG.getNode(ISD::EXTRACT_VECTOR_ELT, DL, MVT::i32, SDValue(Result, 0),
                    DAG.getConstant(MaskPopDwords, DL, MVT::i32));

    return DAG.getMergeValues({Data, TexFail, SDValue(Result, 1)}, DL);
  }

  if (Result->getNumValues() == 1)
    return Data;

  return DAG.getMergeValues({Data, SDValue(Result, 1)}, DL);
}

static bool parseTexFail(SDValue TexFailCtrl, SelectionDAG &DAG, SDValue *TFE,
                         SDValue *LWE, bool &IsTexFail) {
  auto TexFailCtrlConst = cast<ConstantSDNode>(TexFailCtrl.getNode());

  uint64_t Value = TexFailCtrlConst->getZExtValue();
  if (Value) {
    IsTexFail = true;
  }

  SDLoc DL(TexFailCtrlConst);
  *TFE = DAG.getTargetConstant((Value & 0x1) ? 1 : 0, DL, MVT::i32);
  Value &= ~(uint64_t)0x1;
  *LWE = DAG.getTargetConstant((Value & 0x2) ? 1 : 0, DL, MVT::i32);
  Value &= ~(uint64_t)0x2;

  return Value == 0;
}

static void packImage16bitOpsToDwords(SelectionDAG &DAG, SDValue Op,
                                      MVT PackVectorVT,
                                      SmallVectorImpl<SDValue> &PackedAddrs,
                                      unsigned DimIdx, unsigned EndIdx,
                                      unsigned NumGradients) {
  SDLoc DL(Op);
  for (unsigned I = DimIdx; I < EndIdx; I++) {
    SDValue Addr = Op.getOperand(I);

    // Gradients are packed with undef for each coordinate.
    // In <hi 16 bit>,<lo 16 bit> notation, the registers look like this:
    // 1D: undef,dx/dh; undef,dx/dv
    // 2D: dy/dh,dx/dh; dy/dv,dx/dv
    // 3D: dy/dh,dx/dh; undef,dz/dh; dy/dv,dx/dv; undef,dz/dv
    if (((I + 1) >= EndIdx) ||
        ((NumGradients / 2) % 2 == 1 && (I == DimIdx + (NumGradients / 2) - 1 ||
                                         I == DimIdx + NumGradients - 1))) {
      if (Addr.getValueType() != MVT::i16)
        Addr = DAG.getBitcast(MVT::i16, Addr);
      Addr = DAG.getNode(ISD::ANY_EXTEND, DL, MVT::i32, Addr);
    } else {
      Addr = DAG.getBuildVector(PackVectorVT, DL, {Addr, Op.getOperand(I + 1)});
      I++;
    }
    Addr = DAG.getBitcast(MVT::f32, Addr);
    PackedAddrs.push_back(Addr);
  }
}

SDValue SITargetLowering::lowerImage(SDValue Op,
                                     const AMDGPU::ImageDimIntrinsicInfo *Intr,
                                     SelectionDAG &DAG, bool WithChain) const {
  SDLoc DL(Op);
  MachineFunction &MF = DAG.getMachineFunction();
  const GCNSubtarget* ST = &MF.getSubtarget<GCNSubtarget>();
  const AMDGPU::MIMGBaseOpcodeInfo *BaseOpcode =
      AMDGPU::getMIMGBaseOpcodeInfo(Intr->BaseOpcode);
  const AMDGPU::MIMGDimInfo *DimInfo = AMDGPU::getMIMGDimInfo(Intr->Dim);
  unsigned IntrOpcode = Intr->BaseOpcode;
  bool IsGFX10Plus = AMDGPU::isGFX10Plus(*Subtarget);
  bool IsGFX11Plus = AMDGPU::isGFX11Plus(*Subtarget);

  SmallVector<EVT, 3> ResultTypes(Op->values());
  SmallVector<EVT, 3> OrigResultTypes(Op->values());
  bool IsD16 = false;
  bool IsG16 = false;
  bool IsA16 = false;
  SDValue VData;
  int NumVDataDwords;
  bool AdjustRetType = false;

  // Offset of intrinsic arguments
  const unsigned ArgOffset = WithChain ? 2 : 1;

  unsigned DMask;
  unsigned DMaskLanes = 0;

  if (BaseOpcode->Atomic) {
    VData = Op.getOperand(2);

    bool Is64Bit = VData.getValueType() == MVT::i64;
    if (BaseOpcode->AtomicX2) {
      SDValue VData2 = Op.getOperand(3);
      VData = DAG.getBuildVector(Is64Bit ? MVT::v2i64 : MVT::v2i32, DL,
                                 {VData, VData2});
      if (Is64Bit)
        VData = DAG.getBitcast(MVT::v4i32, VData);

      ResultTypes[0] = Is64Bit ? MVT::v2i64 : MVT::v2i32;
      DMask = Is64Bit ? 0xf : 0x3;
      NumVDataDwords = Is64Bit ? 4 : 2;
    } else {
      DMask = Is64Bit ? 0x3 : 0x1;
      NumVDataDwords = Is64Bit ? 2 : 1;
    }
  } else {
    auto *DMaskConst =
        cast<ConstantSDNode>(Op.getOperand(ArgOffset + Intr->DMaskIndex));
    DMask = DMaskConst->getZExtValue();
    DMaskLanes = BaseOpcode->Gather4 ? 4 : countPopulation(DMask);

    if (BaseOpcode->Store) {
      VData = Op.getOperand(2);

      MVT StoreVT = VData.getSimpleValueType();
      if (StoreVT.getScalarType() == MVT::f16) {
        if (!Subtarget->hasD16Images() || !BaseOpcode->HasD16)
          return Op; // D16 is unsupported for this instruction

        IsD16 = true;
        VData = handleD16VData(VData, DAG, true);
      }

      NumVDataDwords = (VData.getValueType().getSizeInBits() + 31) / 32;
    } else {
      // Work out the num dwords based on the dmask popcount and underlying type
      // and whether packing is supported.
      MVT LoadVT = ResultTypes[0].getSimpleVT();
      if (LoadVT.getScalarType() == MVT::f16) {
        if (!Subtarget->hasD16Images() || !BaseOpcode->HasD16)
          return Op; // D16 is unsupported for this instruction

        IsD16 = true;
      }

      // Confirm that the return type is large enough for the dmask specified
      if ((LoadVT.isVector() && LoadVT.getVectorNumElements() < DMaskLanes) ||
          (!LoadVT.isVector() && DMaskLanes > 1))
          return Op;

      // The sq block of gfx8 and gfx9 do not estimate register use correctly
      // for d16 image_gather4, image_gather4_l, and image_gather4_lz
      // instructions.
      if (IsD16 && !Subtarget->hasUnpackedD16VMem() &&
          !(BaseOpcode->Gather4 && Subtarget->hasImageGather4D16Bug()))
        NumVDataDwords = (DMaskLanes + 1) / 2;
      else
        NumVDataDwords = DMaskLanes;

      AdjustRetType = true;
    }
  }

  unsigned VAddrEnd = ArgOffset + Intr->VAddrEnd;
  SmallVector<SDValue, 4> VAddrs;

  // Check for 16 bit addresses or derivatives and pack if true.
  MVT VAddrVT =
      Op.getOperand(ArgOffset + Intr->GradientStart).getSimpleValueType();
  MVT VAddrScalarVT = VAddrVT.getScalarType();
  MVT GradPackVectorVT = VAddrScalarVT == MVT::f16 ? MVT::v2f16 : MVT::v2i16;
  IsG16 = VAddrScalarVT == MVT::f16 || VAddrScalarVT == MVT::i16;

  VAddrVT = Op.getOperand(ArgOffset + Intr->CoordStart).getSimpleValueType();
  VAddrScalarVT = VAddrVT.getScalarType();
  MVT AddrPackVectorVT = VAddrScalarVT == MVT::f16 ? MVT::v2f16 : MVT::v2i16;
  IsA16 = VAddrScalarVT == MVT::f16 || VAddrScalarVT == MVT::i16;

  // Push back extra arguments.
  for (unsigned I = Intr->VAddrStart; I < Intr->GradientStart; I++) {
    if (IsA16 && (Op.getOperand(ArgOffset + I).getValueType() == MVT::f16)) {
      assert(I == Intr->BiasIndex && "Got unexpected 16-bit extra argument");
      // Special handling of bias when A16 is on. Bias is of type half but
      // occupies full 32-bit.
      SDValue Bias = DAG.getBuildVector(
          MVT::v2f16, DL,
          {Op.getOperand(ArgOffset + I), DAG.getUNDEF(MVT::f16)});
      VAddrs.push_back(Bias);
    } else {
      assert((!IsA16 || Intr->NumBiasArgs == 0 || I != Intr->BiasIndex) &&
             "Bias needs to be converted to 16 bit in A16 mode");
      VAddrs.push_back(Op.getOperand(ArgOffset + I));
    }
  }

  if (BaseOpcode->Gradients && !ST->hasG16() && (IsA16 != IsG16)) {
    // 16 bit gradients are supported, but are tied to the A16 control
    // so both gradients and addresses must be 16 bit
    LLVM_DEBUG(
        dbgs() << "Failed to lower image intrinsic: 16 bit addresses "
                  "require 16 bit args for both gradients and addresses");
    return Op;
  }

  if (IsA16) {
    if (!ST->hasA16()) {
      LLVM_DEBUG(dbgs() << "Failed to lower image intrinsic: Target does not "
                           "support 16 bit addresses\n");
      return Op;
    }
  }

  // We've dealt with incorrect input so we know that if IsA16, IsG16
  // are set then we have to compress/pack operands (either address,
  // gradient or both)
  // In the case where a16 and gradients are tied (no G16 support) then we
  // have already verified that both IsA16 and IsG16 are true
  if (BaseOpcode->Gradients && IsG16 && ST->hasG16()) {
    // Activate g16
    const AMDGPU::MIMGG16MappingInfo *G16MappingInfo =
        AMDGPU::getMIMGG16MappingInfo(Intr->BaseOpcode);
    IntrOpcode = G16MappingInfo->G16; // set new opcode to variant with _g16
  }

  // Add gradients (packed or unpacked)
  if (IsG16) {
    // Pack the gradients
    // const int PackEndIdx = IsA16 ? VAddrEnd : (ArgOffset + Intr->CoordStart);
    packImage16bitOpsToDwords(DAG, Op, GradPackVectorVT, VAddrs,
                              ArgOffset + Intr->GradientStart,
                              ArgOffset + Intr->CoordStart, Intr->NumGradients);
  } else {
    for (unsigned I = ArgOffset + Intr->GradientStart;
         I < ArgOffset + Intr->CoordStart; I++)
      VAddrs.push_back(Op.getOperand(I));
  }

  // Add addresses (packed or unpacked)
  if (IsA16) {
    packImage16bitOpsToDwords(DAG, Op, AddrPackVectorVT, VAddrs,
                              ArgOffset + Intr->CoordStart, VAddrEnd,
                              0 /* No gradients */);
  } else {
    // Add uncompressed address
    for (unsigned I = ArgOffset + Intr->CoordStart; I < VAddrEnd; I++)
      VAddrs.push_back(Op.getOperand(I));
  }

  // If the register allocator cannot place the address registers contiguously
  // without introducing moves, then using the non-sequential address encoding
  // is always preferable, since it saves VALU instructions and is usually a
  // wash in terms of code size or even better.
  //
  // However, we currently have no way of hinting to the register allocator that
  // MIMG addresses should be placed contiguously when it is possible to do so,
  // so force non-NSA for the common 2-address case as a heuristic.
  //
  // SIShrinkInstructions will convert NSA encodings to non-NSA after register
  // allocation when possible.
  //
  // TODO: we can actually allow partial NSA where the final register is a
  // contiguous set of the remaining addresses.
  // This could help where there are more addresses than supported.
  bool UseNSA = ST->hasFeature(AMDGPU::FeatureNSAEncoding) &&
                VAddrs.size() >= 3 &&
                VAddrs.size() <= (unsigned)ST->getNSAMaxSize();
  SDValue VAddr;
  if (!UseNSA)
    VAddr = getBuildDwordsVector(DAG, DL, VAddrs);

  SDValue True = DAG.getTargetConstant(1, DL, MVT::i1);
  SDValue False = DAG.getTargetConstant(0, DL, MVT::i1);
  SDValue Unorm;
  if (!BaseOpcode->Sampler) {
    Unorm = True;
  } else {
    auto UnormConst =
        cast<ConstantSDNode>(Op.getOperand(ArgOffset + Intr->UnormIndex));

    Unorm = UnormConst->getZExtValue() ? True : False;
  }

  SDValue TFE;
  SDValue LWE;
  SDValue TexFail = Op.getOperand(ArgOffset + Intr->TexFailCtrlIndex);
  bool IsTexFail = false;
  if (!parseTexFail(TexFail, DAG, &TFE, &LWE, IsTexFail))
    return Op;

  if (IsTexFail) {
    if (!DMaskLanes) {
      // Expecting to get an error flag since TFC is on - and dmask is 0
      // Force dmask to be at least 1 otherwise the instruction will fail
      DMask = 0x1;
      DMaskLanes = 1;
      NumVDataDwords = 1;
    }
    NumVDataDwords += 1;
    AdjustRetType = true;
  }

  // Has something earlier tagged that the return type needs adjusting
  // This happens if the instruction is a load or has set TexFailCtrl flags
  if (AdjustRetType) {
    // NumVDataDwords reflects the true number of dwords required in the return type
    if (DMaskLanes == 0 && !BaseOpcode->Store) {
      // This is a no-op load. This can be eliminated
      SDValue Undef = DAG.getUNDEF(Op.getValueType());
      if (isa<MemSDNode>(Op))
        return DAG.getMergeValues({Undef, Op.getOperand(0)}, DL);
      return Undef;
    }

    EVT NewVT = NumVDataDwords > 1 ?
                  EVT::getVectorVT(*DAG.getContext(), MVT::i32, NumVDataDwords)
                : MVT::i32;

    ResultTypes[0] = NewVT;
    if (ResultTypes.size() == 3) {
      // Original result was aggregate type used for TexFailCtrl results
      // The actual instruction returns as a vector type which has now been
      // created. Remove the aggregate result.
      ResultTypes.erase(&ResultTypes[1]);
    }
  }

  unsigned CPol = cast<ConstantSDNode>(
      Op.getOperand(ArgOffset + Intr->CachePolicyIndex))->getZExtValue();
  if (BaseOpcode->Atomic)
    CPol |= AMDGPU::CPol::GLC; // TODO no-return optimization
  if (CPol & ~AMDGPU::CPol::ALL)
    return Op;

  SmallVector<SDValue, 26> Ops;
  if (BaseOpcode->Store || BaseOpcode->Atomic)
    Ops.push_back(VData); // vdata
  if (UseNSA)
    append_range(Ops, VAddrs);
  else
    Ops.push_back(VAddr);
  Ops.push_back(Op.getOperand(ArgOffset + Intr->RsrcIndex));
  if (BaseOpcode->Sampler)
    Ops.push_back(Op.getOperand(ArgOffset + Intr->SampIndex));
  Ops.push_back(DAG.getTargetConstant(DMask, DL, MVT::i32));
  if (IsGFX10Plus)
    Ops.push_back(DAG.getTargetConstant(DimInfo->Encoding, DL, MVT::i32));
  Ops.push_back(Unorm);
  Ops.push_back(DAG.getTargetConstant(CPol, DL, MVT::i32));
  Ops.push_back(IsA16 &&  // r128, a16 for gfx9
                ST->hasFeature(AMDGPU::FeatureR128A16) ? True : False);
  if (IsGFX10Plus)
    Ops.push_back(IsA16 ? True : False);
  if (!Subtarget->hasGFX90AInsts()) {
    Ops.push_back(TFE); //tfe
  } else if (cast<ConstantSDNode>(TFE)->getZExtValue()) {
    report_fatal_error("TFE is not supported on this GPU");
  }
  Ops.push_back(LWE); // lwe
  if (!IsGFX10Plus)
    Ops.push_back(DimInfo->DA ? True : False);
  if (BaseOpcode->HasD16)
    Ops.push_back(IsD16 ? True : False);
  if (isa<MemSDNode>(Op))
    Ops.push_back(Op.getOperand(0)); // chain

  int NumVAddrDwords =
      UseNSA ? VAddrs.size() : VAddr.getValueType().getSizeInBits() / 32;
  int Opcode = -1;

  if (IsGFX11Plus) {
    Opcode = AMDGPU::getMIMGOpcode(IntrOpcode,
                                   UseNSA ? AMDGPU::MIMGEncGfx11NSA
                                          : AMDGPU::MIMGEncGfx11Default,
                                   NumVDataDwords, NumVAddrDwords);
  } else if (IsGFX10Plus) {
    Opcode = AMDGPU::getMIMGOpcode(IntrOpcode,
                                   UseNSA ? AMDGPU::MIMGEncGfx10NSA
                                          : AMDGPU::MIMGEncGfx10Default,
                                   NumVDataDwords, NumVAddrDwords);
  } else {
    if (Subtarget->hasGFX90AInsts()) {
      Opcode = AMDGPU::getMIMGOpcode(IntrOpcode, AMDGPU::MIMGEncGfx90a,
                                     NumVDataDwords, NumVAddrDwords);
      if (Opcode == -1)
        report_fatal_error(
            "requested image instruction is not supported on this GPU");
    }
    if (Opcode == -1 &&
        Subtarget->getGeneration() >= AMDGPUSubtarget::VOLCANIC_ISLANDS)
      Opcode = AMDGPU::getMIMGOpcode(IntrOpcode, AMDGPU::MIMGEncGfx8,
                                     NumVDataDwords, NumVAddrDwords);
    if (Opcode == -1)
      Opcode = AMDGPU::getMIMGOpcode(IntrOpcode, AMDGPU::MIMGEncGfx6,
                                     NumVDataDwords, NumVAddrDwords);
  }
  assert(Opcode != -1);

  MachineSDNode *NewNode = DAG.getMachineNode(Opcode, DL, ResultTypes, Ops);
  if (auto MemOp = dyn_cast<MemSDNode>(Op)) {
    MachineMemOperand *MemRef = MemOp->getMemOperand();
    DAG.setNodeMemRefs(NewNode, {MemRef});
  }

  if (BaseOpcode->AtomicX2) {
    SmallVector<SDValue, 1> Elt;
    DAG.ExtractVectorElements(SDValue(NewNode, 0), Elt, 0, 1);
    return DAG.getMergeValues({Elt[0], SDValue(NewNode, 1)}, DL);
  }
  if (BaseOpcode->Store)
    return SDValue(NewNode, 0);
  return constructRetValue(DAG, NewNode,
                           OrigResultTypes, IsTexFail,
                           Subtarget->hasUnpackedD16VMem(), IsD16,
                           DMaskLanes, NumVDataDwords, DL);
}

SDValue SITargetLowering::lowerSBuffer(EVT VT, SDLoc DL, SDValue Rsrc,
                                       SDValue Offset, SDValue CachePolicy,
                                       SelectionDAG &DAG) const {
  MachineFunction &MF = DAG.getMachineFunction();

  const DataLayout &DataLayout = DAG.getDataLayout();
  Align Alignment =
      DataLayout.getABITypeAlign(VT.getTypeForEVT(*DAG.getContext()));

  MachineMemOperand *MMO = MF.getMachineMemOperand(
      MachinePointerInfo(),
      MachineMemOperand::MOLoad | MachineMemOperand::MODereferenceable |
          MachineMemOperand::MOInvariant,
      VT.getStoreSize(), Alignment);

  if (!Offset->isDivergent()) {
    SDValue Ops[] = {
        Rsrc,
        Offset, // Offset
        CachePolicy
    };

    // Widen vec3 load to vec4.
    if (VT.isVector() && VT.getVectorNumElements() == 3) {
      EVT WidenedVT =
          EVT::getVectorVT(*DAG.getContext(), VT.getVectorElementType(), 4);
      auto WidenedOp = DAG.getMemIntrinsicNode(
          AMDGPUISD::SBUFFER_LOAD, DL, DAG.getVTList(WidenedVT), Ops, WidenedVT,
          MF.getMachineMemOperand(MMO, 0, WidenedVT.getStoreSize()));
      auto Subvector = DAG.getNode(ISD::EXTRACT_SUBVECTOR, DL, VT, WidenedOp,
                                   DAG.getVectorIdxConstant(0, DL));
      return Subvector;
    }

    return DAG.getMemIntrinsicNode(AMDGPUISD::SBUFFER_LOAD, DL,
                                   DAG.getVTList(VT), Ops, VT, MMO);
  }

  // We have a divergent offset. Emit a MUBUF buffer load instead. We can
  // assume that the buffer is unswizzled.
  SmallVector<SDValue, 4> Loads;
  unsigned NumLoads = 1;
  MVT LoadVT = VT.getSimpleVT();
  unsigned NumElts = LoadVT.isVector() ? LoadVT.getVectorNumElements() : 1;
  assert((LoadVT.getScalarType() == MVT::i32 ||
          LoadVT.getScalarType() == MVT::f32));

  if (NumElts == 8 || NumElts == 16) {
    NumLoads = NumElts / 4;
    LoadVT = MVT::getVectorVT(LoadVT.getScalarType(), 4);
  }

  SDVTList VTList = DAG.getVTList({LoadVT, MVT::Glue});
  SDValue Ops[] = {
      DAG.getEntryNode(),                               // Chain
      Rsrc,                                             // rsrc
      DAG.getConstant(0, DL, MVT::i32),                 // vindex
      {},                                               // voffset
      {},                                               // soffset
      {},                                               // offset
      CachePolicy,                                      // cachepolicy
      DAG.getTargetConstant(0, DL, MVT::i1),            // idxen
  };

  // Use the alignment to ensure that the required offsets will fit into the
  // immediate offsets.
  setBufferOffsets(Offset, DAG, &Ops[3],
                   NumLoads > 1 ? Align(16 * NumLoads) : Align(4));

  uint64_t InstOffset = cast<ConstantSDNode>(Ops[5])->getZExtValue();
  for (unsigned i = 0; i < NumLoads; ++i) {
    Ops[5] = DAG.getTargetConstant(InstOffset + 16 * i, DL, MVT::i32);
    Loads.push_back(getMemIntrinsicNode(AMDGPUISD::BUFFER_LOAD, DL, VTList, Ops,
                                        LoadVT, MMO, DAG));
  }

  if (NumElts == 8 || NumElts == 16)
    return DAG.getNode(ISD::CONCAT_VECTORS, DL, VT, Loads);

  return Loads[0];
}

SDValue SITargetLowering::lowerWorkitemID(SelectionDAG &DAG, SDValue Op,
                                          unsigned Dim,
                                          const ArgDescriptor &Arg) const {
  SDLoc SL(Op);
  MachineFunction &MF = DAG.getMachineFunction();
  unsigned MaxID = Subtarget->getMaxWorkitemID(MF.getFunction(), Dim);
  if (MaxID == 0)
    return DAG.getConstant(0, SL, MVT::i32);

  SDValue Val = loadInputValue(DAG, &AMDGPU::VGPR_32RegClass, MVT::i32,
                               SDLoc(DAG.getEntryNode()), Arg);

  // Don't bother inserting AssertZext for packed IDs since we're emitting the
  // masking operations anyway.
  //
  // TODO: We could assert the top bit is 0 for the source copy.
  if (Arg.isMasked())
    return Val;

  // Preserve the known bits after expansion to a copy.
  EVT SmallVT =
      EVT::getIntegerVT(*DAG.getContext(), 32 - countLeadingZeros(MaxID));
  return DAG.getNode(ISD::AssertZext, SL, MVT::i32, Val,
                     DAG.getValueType(SmallVT));
}

SDValue SITargetLowering::LowerINTRINSIC_WO_CHAIN(SDValue Op,
                                                  SelectionDAG &DAG) const {
  MachineFunction &MF = DAG.getMachineFunction();
  auto MFI = MF.getInfo<SIMachineFunctionInfo>();

  EVT VT = Op.getValueType();
  SDLoc DL(Op);
  unsigned IntrinsicID = cast<ConstantSDNode>(Op.getOperand(0))->getZExtValue();

  // TODO: Should this propagate fast-math-flags?

  switch (IntrinsicID) {
  case Intrinsic::amdgcn_implicit_buffer_ptr: {
    if (getSubtarget()->isAmdHsaOrMesa(MF.getFunction()))
      return emitNonHSAIntrinsicError(DAG, DL, VT);
    return getPreloadedValue(DAG, *MFI, VT,
                             AMDGPUFunctionArgInfo::IMPLICIT_BUFFER_PTR);
  }
  case Intrinsic::amdgcn_dispatch_ptr:
  case Intrinsic::amdgcn_queue_ptr: {
    if (!Subtarget->isAmdHsaOrMesa(MF.getFunction())) {
      DiagnosticInfoUnsupported BadIntrin(
          MF.getFunction(), "unsupported hsa intrinsic without hsa target",
          DL.getDebugLoc());
      DAG.getContext()->diagnose(BadIntrin);
      return DAG.getUNDEF(VT);
    }

    auto RegID = IntrinsicID == Intrinsic::amdgcn_dispatch_ptr ?
      AMDGPUFunctionArgInfo::DISPATCH_PTR : AMDGPUFunctionArgInfo::QUEUE_PTR;
    return getPreloadedValue(DAG, *MFI, VT, RegID);
  }
  case Intrinsic::amdgcn_implicitarg_ptr: {
    if (MFI->isEntryFunction())
      return getImplicitArgPtr(DAG, DL);
    return getPreloadedValue(DAG, *MFI, VT,
                             AMDGPUFunctionArgInfo::IMPLICIT_ARG_PTR);
  }
  case Intrinsic::amdgcn_kernarg_segment_ptr: {
    if (!AMDGPU::isKernel(MF.getFunction().getCallingConv())) {
      // This only makes sense to call in a kernel, so just lower to null.
      return DAG.getConstant(0, DL, VT);
    }

    return getPreloadedValue(DAG, *MFI, VT,
                             AMDGPUFunctionArgInfo::KERNARG_SEGMENT_PTR);
  }
  case Intrinsic::amdgcn_dispatch_id: {
    return getPreloadedValue(DAG, *MFI, VT, AMDGPUFunctionArgInfo::DISPATCH_ID);
  }
  case Intrinsic::amdgcn_rcp:
    return DAG.getNode(AMDGPUISD::RCP, DL, VT, Op.getOperand(1));
  case Intrinsic::amdgcn_rsq:
    return DAG.getNode(AMDGPUISD::RSQ, DL, VT, Op.getOperand(1));
  case Intrinsic::amdgcn_rsq_legacy:
    if (Subtarget->getGeneration() >= AMDGPUSubtarget::VOLCANIC_ISLANDS)
      return emitRemovedIntrinsicError(DAG, DL, VT);
    return SDValue();
  case Intrinsic::amdgcn_rcp_legacy:
    if (Subtarget->getGeneration() >= AMDGPUSubtarget::VOLCANIC_ISLANDS)
      return emitRemovedIntrinsicError(DAG, DL, VT);
    return DAG.getNode(AMDGPUISD::RCP_LEGACY, DL, VT, Op.getOperand(1));
  case Intrinsic::amdgcn_rsq_clamp: {
    if (Subtarget->getGeneration() < AMDGPUSubtarget::VOLCANIC_ISLANDS)
      return DAG.getNode(AMDGPUISD::RSQ_CLAMP, DL, VT, Op.getOperand(1));

    Type *Type = VT.getTypeForEVT(*DAG.getContext());
    APFloat Max = APFloat::getLargest(Type->getFltSemantics());
    APFloat Min = APFloat::getLargest(Type->getFltSemantics(), true);

    SDValue Rsq = DAG.getNode(AMDGPUISD::RSQ, DL, VT, Op.getOperand(1));
    SDValue Tmp = DAG.getNode(ISD::FMINNUM, DL, VT, Rsq,
                              DAG.getConstantFP(Max, DL, VT));
    return DAG.getNode(ISD::FMAXNUM, DL, VT, Tmp,
                       DAG.getConstantFP(Min, DL, VT));
  }
  case Intrinsic::r600_read_ngroups_x:
    if (Subtarget->isAmdHsaOS())
      return emitNonHSAIntrinsicError(DAG, DL, VT);

    return lowerKernargMemParameter(DAG, VT, VT, DL, DAG.getEntryNode(),
                                    SI::KernelInputOffsets::NGROUPS_X, Align(4),
                                    false);
  case Intrinsic::r600_read_ngroups_y:
    if (Subtarget->isAmdHsaOS())
      return emitNonHSAIntrinsicError(DAG, DL, VT);

    return lowerKernargMemParameter(DAG, VT, VT, DL, DAG.getEntryNode(),
                                    SI::KernelInputOffsets::NGROUPS_Y, Align(4),
                                    false);
  case Intrinsic::r600_read_ngroups_z:
    if (Subtarget->isAmdHsaOS())
      return emitNonHSAIntrinsicError(DAG, DL, VT);

    return lowerKernargMemParameter(DAG, VT, VT, DL, DAG.getEntryNode(),
                                    SI::KernelInputOffsets::NGROUPS_Z, Align(4),
                                    false);
  case Intrinsic::r600_read_global_size_x:
    if (Subtarget->isAmdHsaOS())
      return emitNonHSAIntrinsicError(DAG, DL, VT);

    return lowerKernargMemParameter(DAG, VT, VT, DL, DAG.getEntryNode(),
                                    SI::KernelInputOffsets::GLOBAL_SIZE_X,
                                    Align(4), false);
  case Intrinsic::r600_read_global_size_y:
    if (Subtarget->isAmdHsaOS())
      return emitNonHSAIntrinsicError(DAG, DL, VT);

    return lowerKernargMemParameter(DAG, VT, VT, DL, DAG.getEntryNode(),
                                    SI::KernelInputOffsets::GLOBAL_SIZE_Y,
                                    Align(4), false);
  case Intrinsic::r600_read_global_size_z:
    if (Subtarget->isAmdHsaOS())
      return emitNonHSAIntrinsicError(DAG, DL, VT);

    return lowerKernargMemParameter(DAG, VT, VT, DL, DAG.getEntryNode(),
                                    SI::KernelInputOffsets::GLOBAL_SIZE_Z,
                                    Align(4), false);
  case Intrinsic::r600_read_local_size_x:
    if (Subtarget->isAmdHsaOS())
      return emitNonHSAIntrinsicError(DAG, DL, VT);

    return lowerImplicitZextParam(DAG, Op, MVT::i16,
                                  SI::KernelInputOffsets::LOCAL_SIZE_X);
  case Intrinsic::r600_read_local_size_y:
    if (Subtarget->isAmdHsaOS())
      return emitNonHSAIntrinsicError(DAG, DL, VT);

    return lowerImplicitZextParam(DAG, Op, MVT::i16,
                                  SI::KernelInputOffsets::LOCAL_SIZE_Y);
  case Intrinsic::r600_read_local_size_z:
    if (Subtarget->isAmdHsaOS())
      return emitNonHSAIntrinsicError(DAG, DL, VT);

    return lowerImplicitZextParam(DAG, Op, MVT::i16,
                                  SI::KernelInputOffsets::LOCAL_SIZE_Z);
  case Intrinsic::amdgcn_workgroup_id_x:
    return getPreloadedValue(DAG, *MFI, VT,
                             AMDGPUFunctionArgInfo::WORKGROUP_ID_X);
  case Intrinsic::amdgcn_workgroup_id_y:
    return getPreloadedValue(DAG, *MFI, VT,
                             AMDGPUFunctionArgInfo::WORKGROUP_ID_Y);
  case Intrinsic::amdgcn_workgroup_id_z:
    return getPreloadedValue(DAG, *MFI, VT,
                             AMDGPUFunctionArgInfo::WORKGROUP_ID_Z);
  case Intrinsic::amdgcn_workitem_id_x:
    return lowerWorkitemID(DAG, Op, 0, MFI->getArgInfo().WorkItemIDX);
  case Intrinsic::amdgcn_workitem_id_y:
    return lowerWorkitemID(DAG, Op, 1, MFI->getArgInfo().WorkItemIDY);
  case Intrinsic::amdgcn_workitem_id_z:
    return lowerWorkitemID(DAG, Op, 2, MFI->getArgInfo().WorkItemIDZ);
  case Intrinsic::amdgcn_wavefrontsize:
    return DAG.getConstant(MF.getSubtarget<GCNSubtarget>().getWavefrontSize(),
                           SDLoc(Op), MVT::i32);
  case Intrinsic::amdgcn_s_buffer_load: {
    unsigned CPol = cast<ConstantSDNode>(Op.getOperand(3))->getZExtValue();
    if (CPol & ~AMDGPU::CPol::ALL)
      return Op;
    return lowerSBuffer(VT, DL, Op.getOperand(1), Op.getOperand(2), Op.getOperand(3),
                        DAG);
  }
  case Intrinsic::amdgcn_fdiv_fast:
    return lowerFDIV_FAST(Op, DAG);
  case Intrinsic::amdgcn_sin:
    return DAG.getNode(AMDGPUISD::SIN_HW, DL, VT, Op.getOperand(1));

  case Intrinsic::amdgcn_cos:
    return DAG.getNode(AMDGPUISD::COS_HW, DL, VT, Op.getOperand(1));

  case Intrinsic::amdgcn_mul_u24:
    return DAG.getNode(AMDGPUISD::MUL_U24, DL, VT, Op.getOperand(1), Op.getOperand(2));
  case Intrinsic::amdgcn_mul_i24:
    return DAG.getNode(AMDGPUISD::MUL_I24, DL, VT, Op.getOperand(1), Op.getOperand(2));

  case Intrinsic::amdgcn_log_clamp: {
    if (Subtarget->getGeneration() < AMDGPUSubtarget::VOLCANIC_ISLANDS)
      return SDValue();

    return emitRemovedIntrinsicError(DAG, DL, VT);
  }
  case Intrinsic::amdgcn_ldexp:
    return DAG.getNode(AMDGPUISD::LDEXP, DL, VT,
                       Op.getOperand(1), Op.getOperand(2));

  case Intrinsic::amdgcn_fract:
    return DAG.getNode(AMDGPUISD::FRACT, DL, VT, Op.getOperand(1));

  case Intrinsic::amdgcn_class:
    return DAG.getNode(AMDGPUISD::FP_CLASS, DL, VT,
                       Op.getOperand(1), Op.getOperand(2));
  case Intrinsic::amdgcn_div_fmas:
    return DAG.getNode(AMDGPUISD::DIV_FMAS, DL, VT,
                       Op.getOperand(1), Op.getOperand(2), Op.getOperand(3),
                       Op.getOperand(4));

  case Intrinsic::amdgcn_div_fixup:
    return DAG.getNode(AMDGPUISD::DIV_FIXUP, DL, VT,
                       Op.getOperand(1), Op.getOperand(2), Op.getOperand(3));

  case Intrinsic::amdgcn_div_scale: {
    const ConstantSDNode *Param = cast<ConstantSDNode>(Op.getOperand(3));

    // Translate to the operands expected by the machine instruction. The
    // first parameter must be the same as the first instruction.
    SDValue Numerator = Op.getOperand(1);
    SDValue Denominator = Op.getOperand(2);

    // Note this order is opposite of the machine instruction's operations,
    // which is s0.f = Quotient, s1.f = Denominator, s2.f = Numerator. The
    // intrinsic has the numerator as the first operand to match a normal
    // division operation.

    SDValue Src0 = Param->isAllOnes() ? Numerator : Denominator;

    return DAG.getNode(AMDGPUISD::DIV_SCALE, DL, Op->getVTList(), Src0,
                       Denominator, Numerator);
  }
  case Intrinsic::amdgcn_icmp: {
    // There is a Pat that handles this variant, so return it as-is.
    if (Op.getOperand(1).getValueType() == MVT::i1 &&
        Op.getConstantOperandVal(2) == 0 &&
        Op.getConstantOperandVal(3) == ICmpInst::Predicate::ICMP_NE)
      return Op;
    return lowerICMPIntrinsic(*this, Op.getNode(), DAG);
  }
  case Intrinsic::amdgcn_fcmp: {
    return lowerFCMPIntrinsic(*this, Op.getNode(), DAG);
  }
  case Intrinsic::amdgcn_ballot:
    return lowerBALLOTIntrinsic(*this, Op.getNode(), DAG);
  case Intrinsic::amdgcn_fmed3:
    return DAG.getNode(AMDGPUISD::FMED3, DL, VT,
                       Op.getOperand(1), Op.getOperand(2), Op.getOperand(3));
  case Intrinsic::amdgcn_fdot2:
    return DAG.getNode(AMDGPUISD::FDOT2, DL, VT,
                       Op.getOperand(1), Op.getOperand(2), Op.getOperand(3),
                       Op.getOperand(4));
  case Intrinsic::amdgcn_fmul_legacy:
    return DAG.getNode(AMDGPUISD::FMUL_LEGACY, DL, VT,
                       Op.getOperand(1), Op.getOperand(2));
  case Intrinsic::amdgcn_sffbh:
    return DAG.getNode(AMDGPUISD::FFBH_I32, DL, VT, Op.getOperand(1));
  case Intrinsic::amdgcn_sbfe:
    return DAG.getNode(AMDGPUISD::BFE_I32, DL, VT,
                       Op.getOperand(1), Op.getOperand(2), Op.getOperand(3));
  case Intrinsic::amdgcn_ubfe:
    return DAG.getNode(AMDGPUISD::BFE_U32, DL, VT,
                       Op.getOperand(1), Op.getOperand(2), Op.getOperand(3));
  case Intrinsic::amdgcn_cvt_pkrtz:
  case Intrinsic::amdgcn_cvt_pknorm_i16:
  case Intrinsic::amdgcn_cvt_pknorm_u16:
  case Intrinsic::amdgcn_cvt_pk_i16:
  case Intrinsic::amdgcn_cvt_pk_u16: {
    // FIXME: Stop adding cast if v2f16/v2i16 are legal.
    EVT VT = Op.getValueType();
    unsigned Opcode;

    if (IntrinsicID == Intrinsic::amdgcn_cvt_pkrtz)
      Opcode = AMDGPUISD::CVT_PKRTZ_F16_F32;
    else if (IntrinsicID == Intrinsic::amdgcn_cvt_pknorm_i16)
      Opcode = AMDGPUISD::CVT_PKNORM_I16_F32;
    else if (IntrinsicID == Intrinsic::amdgcn_cvt_pknorm_u16)
      Opcode = AMDGPUISD::CVT_PKNORM_U16_F32;
    else if (IntrinsicID == Intrinsic::amdgcn_cvt_pk_i16)
      Opcode = AMDGPUISD::CVT_PK_I16_I32;
    else
      Opcode = AMDGPUISD::CVT_PK_U16_U32;

    if (isTypeLegal(VT))
      return DAG.getNode(Opcode, DL, VT, Op.getOperand(1), Op.getOperand(2));

    SDValue Node = DAG.getNode(Opcode, DL, MVT::i32,
                               Op.getOperand(1), Op.getOperand(2));
    return DAG.getNode(ISD::BITCAST, DL, VT, Node);
  }
  case Intrinsic::amdgcn_fmad_ftz:
    return DAG.getNode(AMDGPUISD::FMAD_FTZ, DL, VT, Op.getOperand(1),
                       Op.getOperand(2), Op.getOperand(3));

  case Intrinsic::amdgcn_if_break:
    return SDValue(DAG.getMachineNode(AMDGPU::SI_IF_BREAK, DL, VT,
                                      Op->getOperand(1), Op->getOperand(2)), 0);

  case Intrinsic::amdgcn_groupstaticsize: {
    Triple::OSType OS = getTargetMachine().getTargetTriple().getOS();
    if (OS == Triple::AMDHSA || OS == Triple::AMDPAL)
      return Op;

    const Module *M = MF.getFunction().getParent();
    const GlobalValue *GV =
        M->getNamedValue(Intrinsic::getName(Intrinsic::amdgcn_groupstaticsize));
    SDValue GA = DAG.getTargetGlobalAddress(GV, DL, MVT::i32, 0,
                                            SIInstrInfo::MO_ABS32_LO);
    return {DAG.getMachineNode(AMDGPU::S_MOV_B32, DL, MVT::i32, GA), 0};
  }
  case Intrinsic::amdgcn_is_shared:
  case Intrinsic::amdgcn_is_private: {
    SDLoc SL(Op);
    unsigned AS = (IntrinsicID == Intrinsic::amdgcn_is_shared) ?
      AMDGPUAS::LOCAL_ADDRESS : AMDGPUAS::PRIVATE_ADDRESS;
    SDValue Aperture = getSegmentAperture(AS, SL, DAG);
    SDValue SrcVec = DAG.getNode(ISD::BITCAST, DL, MVT::v2i32,
                                 Op.getOperand(1));

    SDValue SrcHi = DAG.getNode(ISD::EXTRACT_VECTOR_ELT, SL, MVT::i32, SrcVec,
                                DAG.getConstant(1, SL, MVT::i32));
    return DAG.getSetCC(SL, MVT::i1, SrcHi, Aperture, ISD::SETEQ);
  }
  case Intrinsic::amdgcn_perm:
    return DAG.getNode(AMDGPUISD::PERM, DL, MVT::i32, Op.getOperand(1),
                       Op.getOperand(2), Op.getOperand(3));
  case Intrinsic::amdgcn_reloc_constant: {
    Module *M = const_cast<Module *>(MF.getFunction().getParent());
    const MDNode *Metadata = cast<MDNodeSDNode>(Op.getOperand(1))->getMD();
    auto SymbolName = cast<MDString>(Metadata->getOperand(0))->getString();
    auto RelocSymbol = cast<GlobalVariable>(
        M->getOrInsertGlobal(SymbolName, Type::getInt32Ty(M->getContext())));
    SDValue GA = DAG.getTargetGlobalAddress(RelocSymbol, DL, MVT::i32, 0,
                                            SIInstrInfo::MO_ABS32_LO);
    return {DAG.getMachineNode(AMDGPU::S_MOV_B32, DL, MVT::i32, GA), 0};
  }
  default:
    if (const AMDGPU::ImageDimIntrinsicInfo *ImageDimIntr =
            AMDGPU::getImageDimIntrinsicInfo(IntrinsicID))
      return lowerImage(Op, ImageDimIntr, DAG, false);

    return Op;
  }
}

/// Update \p MMO based on the offset inputs to an intrinsic.
static void updateBufferMMO(MachineMemOperand *MMO, SDValue VOffset,
                            SDValue SOffset, SDValue Offset,
                            SDValue VIndex = SDValue()) {
  if (!isa<ConstantSDNode>(VOffset) || !isa<ConstantSDNode>(SOffset) ||
      !isa<ConstantSDNode>(Offset)) {
    // The combined offset is not known to be constant, so we cannot represent
    // it in the MMO. Give up.
    MMO->setValue((Value *)nullptr);
    return;
  }

  if (VIndex && (!isa<ConstantSDNode>(VIndex) ||
                 !cast<ConstantSDNode>(VIndex)->isZero())) {
    // The strided index component of the address is not known to be zero, so we
    // cannot represent it in the MMO. Give up.
    MMO->setValue((Value *)nullptr);
    return;
  }

  MMO->setOffset(cast<ConstantSDNode>(VOffset)->getSExtValue() +
                 cast<ConstantSDNode>(SOffset)->getSExtValue() +
                 cast<ConstantSDNode>(Offset)->getSExtValue());
}

SDValue SITargetLowering::lowerRawBufferAtomicIntrin(SDValue Op,
                                                     SelectionDAG &DAG,
                                                     unsigned NewOpcode) const {
  SDLoc DL(Op);

  SDValue VData = Op.getOperand(2);
  auto Offsets = splitBufferOffsets(Op.getOperand(4), DAG);
  SDValue Ops[] = {
    Op.getOperand(0), // Chain
    VData,            // vdata
    Op.getOperand(3), // rsrc
    DAG.getConstant(0, DL, MVT::i32), // vindex
    Offsets.first,    // voffset
    Op.getOperand(5), // soffset
    Offsets.second,   // offset
    Op.getOperand(6), // cachepolicy
    DAG.getTargetConstant(0, DL, MVT::i1), // idxen
  };

  auto *M = cast<MemSDNode>(Op);
  updateBufferMMO(M->getMemOperand(), Ops[4], Ops[5], Ops[6]);

  EVT MemVT = VData.getValueType();
  return DAG.getMemIntrinsicNode(NewOpcode, DL, Op->getVTList(), Ops, MemVT,
                                 M->getMemOperand());
}

// Return a value to use for the idxen operand by examining the vindex operand.
static unsigned getIdxEn(SDValue VIndex) {
  if (auto VIndexC = dyn_cast<ConstantSDNode>(VIndex))
    // No need to set idxen if vindex is known to be zero.
    return VIndexC->getZExtValue() != 0;
  return 1;
}

SDValue
SITargetLowering::lowerStructBufferAtomicIntrin(SDValue Op, SelectionDAG &DAG,
                                                unsigned NewOpcode) const {
  SDLoc DL(Op);

  SDValue VData = Op.getOperand(2);
  auto Offsets = splitBufferOffsets(Op.getOperand(5), DAG);
  SDValue Ops[] = {
    Op.getOperand(0), // Chain
    VData,            // vdata
    Op.getOperand(3), // rsrc
    Op.getOperand(4), // vindex
    Offsets.first,    // voffset
    Op.getOperand(6), // soffset
    Offsets.second,   // offset
    Op.getOperand(7), // cachepolicy
    DAG.getTargetConstant(1, DL, MVT::i1), // idxen
  };

  auto *M = cast<MemSDNode>(Op);
  updateBufferMMO(M->getMemOperand(), Ops[4], Ops[5], Ops[6], Ops[3]);

  EVT MemVT = VData.getValueType();
  return DAG.getMemIntrinsicNode(NewOpcode, DL, Op->getVTList(), Ops, MemVT,
                                 M->getMemOperand());
}

SDValue SITargetLowering::LowerINTRINSIC_W_CHAIN(SDValue Op,
                                                 SelectionDAG &DAG) const {
  unsigned IntrID = cast<ConstantSDNode>(Op.getOperand(1))->getZExtValue();
  SDLoc DL(Op);

  switch (IntrID) {
  case Intrinsic::amdgcn_ds_ordered_add:
  case Intrinsic::amdgcn_ds_ordered_swap: {
    MemSDNode *M = cast<MemSDNode>(Op);
    SDValue Chain = M->getOperand(0);
    SDValue M0 = M->getOperand(2);
    SDValue Value = M->getOperand(3);
    unsigned IndexOperand = M->getConstantOperandVal(7);
    unsigned WaveRelease = M->getConstantOperandVal(8);
    unsigned WaveDone = M->getConstantOperandVal(9);

    unsigned OrderedCountIndex = IndexOperand & 0x3f;
    IndexOperand &= ~0x3f;
    unsigned CountDw = 0;

    if (Subtarget->getGeneration() >= AMDGPUSubtarget::GFX10) {
      CountDw = (IndexOperand >> 24) & 0xf;
      IndexOperand &= ~(0xf << 24);

      if (CountDw < 1 || CountDw > 4) {
        report_fatal_error(
            "ds_ordered_count: dword count must be between 1 and 4");
      }
    }

    if (IndexOperand)
      report_fatal_error("ds_ordered_count: bad index operand");

    if (WaveDone && !WaveRelease)
      report_fatal_error("ds_ordered_count: wave_done requires wave_release");

    unsigned Instruction = IntrID == Intrinsic::amdgcn_ds_ordered_add ? 0 : 1;
    unsigned ShaderType =
        SIInstrInfo::getDSShaderTypeValue(DAG.getMachineFunction());
    unsigned Offset0 = OrderedCountIndex << 2;
    unsigned Offset1 = WaveRelease | (WaveDone << 1) | (Instruction << 4);

    if (Subtarget->getGeneration() >= AMDGPUSubtarget::GFX10)
      Offset1 |= (CountDw - 1) << 6;

    if (Subtarget->getGeneration() < AMDGPUSubtarget::GFX11)
      Offset1 |= ShaderType << 2;

    unsigned Offset = Offset0 | (Offset1 << 8);

    SDValue Ops[] = {
      Chain,
      Value,
      DAG.getTargetConstant(Offset, DL, MVT::i16),
      copyToM0(DAG, Chain, DL, M0).getValue(1), // Glue
    };
    return DAG.getMemIntrinsicNode(AMDGPUISD::DS_ORDERED_COUNT, DL,
                                   M->getVTList(), Ops, M->getMemoryVT(),
                                   M->getMemOperand());
  }
  case Intrinsic::amdgcn_ds_fadd: {
    MemSDNode *M = cast<MemSDNode>(Op);
    unsigned Opc;
    switch (IntrID) {
    case Intrinsic::amdgcn_ds_fadd:
      Opc = ISD::ATOMIC_LOAD_FADD;
      break;
    }

    return DAG.getAtomic(Opc, SDLoc(Op), M->getMemoryVT(),
                         M->getOperand(0), M->getOperand(2), M->getOperand(3),
                         M->getMemOperand());
  }
  case Intrinsic::amdgcn_atomic_inc:
  case Intrinsic::amdgcn_atomic_dec:
  case Intrinsic::amdgcn_ds_fmin:
  case Intrinsic::amdgcn_ds_fmax: {
    MemSDNode *M = cast<MemSDNode>(Op);
    unsigned Opc;
    switch (IntrID) {
    case Intrinsic::amdgcn_atomic_inc:
      Opc = AMDGPUISD::ATOMIC_INC;
      break;
    case Intrinsic::amdgcn_atomic_dec:
      Opc = AMDGPUISD::ATOMIC_DEC;
      break;
    case Intrinsic::amdgcn_ds_fmin:
      Opc = AMDGPUISD::ATOMIC_LOAD_FMIN;
      break;
    case Intrinsic::amdgcn_ds_fmax:
      Opc = AMDGPUISD::ATOMIC_LOAD_FMAX;
      break;
    default:
      llvm_unreachable("Unknown intrinsic!");
    }
    SDValue Ops[] = {
      M->getOperand(0), // Chain
      M->getOperand(2), // Ptr
      M->getOperand(3)  // Value
    };

    return DAG.getMemIntrinsicNode(Opc, SDLoc(Op), M->getVTList(), Ops,
                                   M->getMemoryVT(), M->getMemOperand());
  }
  case Intrinsic::amdgcn_buffer_load:
  case Intrinsic::amdgcn_buffer_load_format: {
    unsigned Glc = cast<ConstantSDNode>(Op.getOperand(5))->getZExtValue();
    unsigned Slc = cast<ConstantSDNode>(Op.getOperand(6))->getZExtValue();
    unsigned IdxEn = getIdxEn(Op.getOperand(3));
    SDValue Ops[] = {
      Op.getOperand(0), // Chain
      Op.getOperand(2), // rsrc
      Op.getOperand(3), // vindex
      SDValue(),        // voffset -- will be set by setBufferOffsets
      SDValue(),        // soffset -- will be set by setBufferOffsets
      SDValue(),        // offset -- will be set by setBufferOffsets
      DAG.getTargetConstant(Glc | (Slc << 1), DL, MVT::i32), // cachepolicy
      DAG.getTargetConstant(IdxEn, DL, MVT::i1), // idxen
    };
    setBufferOffsets(Op.getOperand(4), DAG, &Ops[3]);

    unsigned Opc = (IntrID == Intrinsic::amdgcn_buffer_load) ?
        AMDGPUISD::BUFFER_LOAD : AMDGPUISD::BUFFER_LOAD_FORMAT;

    EVT VT = Op.getValueType();
    EVT IntVT = VT.changeTypeToInteger();
    auto *M = cast<MemSDNode>(Op);
    updateBufferMMO(M->getMemOperand(), Ops[3], Ops[4], Ops[5], Ops[2]);
    EVT LoadVT = Op.getValueType();

    if (LoadVT.getScalarType() == MVT::f16)
      return adjustLoadValueType(AMDGPUISD::BUFFER_LOAD_FORMAT_D16,
                                 M, DAG, Ops);

    // Handle BUFFER_LOAD_BYTE/UBYTE/SHORT/USHORT overloaded intrinsics
    if (LoadVT.getScalarType() == MVT::i8 ||
        LoadVT.getScalarType() == MVT::i16)
      return handleByteShortBufferLoads(DAG, LoadVT, DL, Ops, M);

    return getMemIntrinsicNode(Opc, DL, Op->getVTList(), Ops, IntVT,
                               M->getMemOperand(), DAG);
  }
  case Intrinsic::amdgcn_raw_buffer_load:
  case Intrinsic::amdgcn_raw_buffer_load_format: {
    const bool IsFormat = IntrID == Intrinsic::amdgcn_raw_buffer_load_format;

    auto Offsets = splitBufferOffsets(Op.getOperand(3), DAG);
    SDValue Ops[] = {
      Op.getOperand(0), // Chain
      Op.getOperand(2), // rsrc
      DAG.getConstant(0, DL, MVT::i32), // vindex
      Offsets.first,    // voffset
      Op.getOperand(4), // soffset
      Offsets.second,   // offset
      Op.getOperand(5), // cachepolicy, swizzled buffer
      DAG.getTargetConstant(0, DL, MVT::i1), // idxen
    };

    auto *M = cast<MemSDNode>(Op);
    updateBufferMMO(M->getMemOperand(), Ops[3], Ops[4], Ops[5]);
    return lowerIntrinsicLoad(M, IsFormat, DAG, Ops);
  }
  case Intrinsic::amdgcn_struct_buffer_load:
  case Intrinsic::amdgcn_struct_buffer_load_format: {
    const bool IsFormat = IntrID == Intrinsic::amdgcn_struct_buffer_load_format;

    auto Offsets = splitBufferOffsets(Op.getOperand(4), DAG);
    SDValue Ops[] = {
      Op.getOperand(0), // Chain
      Op.getOperand(2), // rsrc
      Op.getOperand(3), // vindex
      Offsets.first,    // voffset
      Op.getOperand(5), // soffset
      Offsets.second,   // offset
      Op.getOperand(6), // cachepolicy, swizzled buffer
      DAG.getTargetConstant(1, DL, MVT::i1), // idxen
    };

    auto *M = cast<MemSDNode>(Op);
    updateBufferMMO(M->getMemOperand(), Ops[3], Ops[4], Ops[5], Ops[2]);
    return lowerIntrinsicLoad(cast<MemSDNode>(Op), IsFormat, DAG, Ops);
  }
  case Intrinsic::amdgcn_tbuffer_load: {
    MemSDNode *M = cast<MemSDNode>(Op);
    EVT LoadVT = Op.getValueType();

    unsigned Dfmt = cast<ConstantSDNode>(Op.getOperand(7))->getZExtValue();
    unsigned Nfmt = cast<ConstantSDNode>(Op.getOperand(8))->getZExtValue();
    unsigned Glc = cast<ConstantSDNode>(Op.getOperand(9))->getZExtValue();
    unsigned Slc = cast<ConstantSDNode>(Op.getOperand(10))->getZExtValue();
    unsigned IdxEn = getIdxEn(Op.getOperand(3));
    SDValue Ops[] = {
      Op.getOperand(0),  // Chain
      Op.getOperand(2),  // rsrc
      Op.getOperand(3),  // vindex
      Op.getOperand(4),  // voffset
      Op.getOperand(5),  // soffset
      Op.getOperand(6),  // offset
      DAG.getTargetConstant(Dfmt | (Nfmt << 4), DL, MVT::i32), // format
      DAG.getTargetConstant(Glc | (Slc << 1), DL, MVT::i32), // cachepolicy
      DAG.getTargetConstant(IdxEn, DL, MVT::i1) // idxen
    };

    if (LoadVT.getScalarType() == MVT::f16)
      return adjustLoadValueType(AMDGPUISD::TBUFFER_LOAD_FORMAT_D16,
                                 M, DAG, Ops);
    return getMemIntrinsicNode(AMDGPUISD::TBUFFER_LOAD_FORMAT, DL,
                               Op->getVTList(), Ops, LoadVT, M->getMemOperand(),
                               DAG);
  }
  case Intrinsic::amdgcn_raw_tbuffer_load: {
    MemSDNode *M = cast<MemSDNode>(Op);
    EVT LoadVT = Op.getValueType();
    auto Offsets = splitBufferOffsets(Op.getOperand(3), DAG);

    SDValue Ops[] = {
      Op.getOperand(0),  // Chain
      Op.getOperand(2),  // rsrc
      DAG.getConstant(0, DL, MVT::i32), // vindex
      Offsets.first,     // voffset
      Op.getOperand(4),  // soffset
      Offsets.second,    // offset
      Op.getOperand(5),  // format
      Op.getOperand(6),  // cachepolicy, swizzled buffer
      DAG.getTargetConstant(0, DL, MVT::i1), // idxen
    };

    if (LoadVT.getScalarType() == MVT::f16)
      return adjustLoadValueType(AMDGPUISD::TBUFFER_LOAD_FORMAT_D16,
                                 M, DAG, Ops);
    return getMemIntrinsicNode(AMDGPUISD::TBUFFER_LOAD_FORMAT, DL,
                               Op->getVTList(), Ops, LoadVT, M->getMemOperand(),
                               DAG);
  }
  case Intrinsic::amdgcn_struct_tbuffer_load: {
    MemSDNode *M = cast<MemSDNode>(Op);
    EVT LoadVT = Op.getValueType();
    auto Offsets = splitBufferOffsets(Op.getOperand(4), DAG);

    SDValue Ops[] = {
      Op.getOperand(0),  // Chain
      Op.getOperand(2),  // rsrc
      Op.getOperand(3),  // vindex
      Offsets.first,     // voffset
      Op.getOperand(5),  // soffset
      Offsets.second,    // offset
      Op.getOperand(6),  // format
      Op.getOperand(7),  // cachepolicy, swizzled buffer
      DAG.getTargetConstant(1, DL, MVT::i1), // idxen
    };

    if (LoadVT.getScalarType() == MVT::f16)
      return adjustLoadValueType(AMDGPUISD::TBUFFER_LOAD_FORMAT_D16,
                                 M, DAG, Ops);
    return getMemIntrinsicNode(AMDGPUISD::TBUFFER_LOAD_FORMAT, DL,
                               Op->getVTList(), Ops, LoadVT, M->getMemOperand(),
                               DAG);
  }
  case Intrinsic::amdgcn_buffer_atomic_swap:
  case Intrinsic::amdgcn_buffer_atomic_add:
  case Intrinsic::amdgcn_buffer_atomic_sub:
  case Intrinsic::amdgcn_buffer_atomic_csub:
  case Intrinsic::amdgcn_buffer_atomic_smin:
  case Intrinsic::amdgcn_buffer_atomic_umin:
  case Intrinsic::amdgcn_buffer_atomic_smax:
  case Intrinsic::amdgcn_buffer_atomic_umax:
  case Intrinsic::amdgcn_buffer_atomic_and:
  case Intrinsic::amdgcn_buffer_atomic_or:
  case Intrinsic::amdgcn_buffer_atomic_xor:
  case Intrinsic::amdgcn_buffer_atomic_fadd: {
    unsigned Slc = cast<ConstantSDNode>(Op.getOperand(6))->getZExtValue();
    unsigned IdxEn = getIdxEn(Op.getOperand(4));
    SDValue Ops[] = {
      Op.getOperand(0), // Chain
      Op.getOperand(2), // vdata
      Op.getOperand(3), // rsrc
      Op.getOperand(4), // vindex
      SDValue(),        // voffset -- will be set by setBufferOffsets
      SDValue(),        // soffset -- will be set by setBufferOffsets
      SDValue(),        // offset -- will be set by setBufferOffsets
      DAG.getTargetConstant(Slc << 1, DL, MVT::i32), // cachepolicy
      DAG.getTargetConstant(IdxEn, DL, MVT::i1), // idxen
    };
    setBufferOffsets(Op.getOperand(5), DAG, &Ops[4]);

    EVT VT = Op.getValueType();

    auto *M = cast<MemSDNode>(Op);
    updateBufferMMO(M->getMemOperand(), Ops[4], Ops[5], Ops[6], Ops[3]);
    unsigned Opcode = 0;

    switch (IntrID) {
    case Intrinsic::amdgcn_buffer_atomic_swap:
      Opcode = AMDGPUISD::BUFFER_ATOMIC_SWAP;
      break;
    case Intrinsic::amdgcn_buffer_atomic_add:
      Opcode = AMDGPUISD::BUFFER_ATOMIC_ADD;
      break;
    case Intrinsic::amdgcn_buffer_atomic_sub:
      Opcode = AMDGPUISD::BUFFER_ATOMIC_SUB;
      break;
    case Intrinsic::amdgcn_buffer_atomic_csub:
      Opcode = AMDGPUISD::BUFFER_ATOMIC_CSUB;
      break;
    case Intrinsic::amdgcn_buffer_atomic_smin:
      Opcode = AMDGPUISD::BUFFER_ATOMIC_SMIN;
      break;
    case Intrinsic::amdgcn_buffer_atomic_umin:
      Opcode = AMDGPUISD::BUFFER_ATOMIC_UMIN;
      break;
    case Intrinsic::amdgcn_buffer_atomic_smax:
      Opcode = AMDGPUISD::BUFFER_ATOMIC_SMAX;
      break;
    case Intrinsic::amdgcn_buffer_atomic_umax:
      Opcode = AMDGPUISD::BUFFER_ATOMIC_UMAX;
      break;
    case Intrinsic::amdgcn_buffer_atomic_and:
      Opcode = AMDGPUISD::BUFFER_ATOMIC_AND;
      break;
    case Intrinsic::amdgcn_buffer_atomic_or:
      Opcode = AMDGPUISD::BUFFER_ATOMIC_OR;
      break;
    case Intrinsic::amdgcn_buffer_atomic_xor:
      Opcode = AMDGPUISD::BUFFER_ATOMIC_XOR;
      break;
    case Intrinsic::amdgcn_buffer_atomic_fadd:
      if (!Op.getValue(0).use_empty() && !hasAtomicFaddRtnForTy(Op)) {
        DiagnosticInfoUnsupported
          NoFpRet(DAG.getMachineFunction().getFunction(),
                  "return versions of fp atomics not supported",
                  DL.getDebugLoc(), DS_Error);
        DAG.getContext()->diagnose(NoFpRet);
        return SDValue();
      }
      Opcode = AMDGPUISD::BUFFER_ATOMIC_FADD;
      break;
    default:
      llvm_unreachable("unhandled atomic opcode");
    }

    return DAG.getMemIntrinsicNode(Opcode, DL, Op->getVTList(), Ops, VT,
                                   M->getMemOperand());
  }
  case Intrinsic::amdgcn_raw_buffer_atomic_fadd:
    return lowerRawBufferAtomicIntrin(Op, DAG, AMDGPUISD::BUFFER_ATOMIC_FADD);
  case Intrinsic::amdgcn_struct_buffer_atomic_fadd:
    return lowerStructBufferAtomicIntrin(Op, DAG, AMDGPUISD::BUFFER_ATOMIC_FADD);
  case Intrinsic::amdgcn_raw_buffer_atomic_fmin:
    return lowerRawBufferAtomicIntrin(Op, DAG, AMDGPUISD::BUFFER_ATOMIC_FMIN);
  case Intrinsic::amdgcn_struct_buffer_atomic_fmin:
    return lowerStructBufferAtomicIntrin(Op, DAG, AMDGPUISD::BUFFER_ATOMIC_FMIN);
  case Intrinsic::amdgcn_raw_buffer_atomic_fmax:
    return lowerRawBufferAtomicIntrin(Op, DAG, AMDGPUISD::BUFFER_ATOMIC_FMAX);
  case Intrinsic::amdgcn_struct_buffer_atomic_fmax:
    return lowerStructBufferAtomicIntrin(Op, DAG, AMDGPUISD::BUFFER_ATOMIC_FMAX);
  case Intrinsic::amdgcn_raw_buffer_atomic_swap:
    return lowerRawBufferAtomicIntrin(Op, DAG, AMDGPUISD::BUFFER_ATOMIC_SWAP);
  case Intrinsic::amdgcn_raw_buffer_atomic_add:
    return lowerRawBufferAtomicIntrin(Op, DAG, AMDGPUISD::BUFFER_ATOMIC_ADD);
  case Intrinsic::amdgcn_raw_buffer_atomic_sub:
    return lowerRawBufferAtomicIntrin(Op, DAG, AMDGPUISD::BUFFER_ATOMIC_SUB);
  case Intrinsic::amdgcn_raw_buffer_atomic_smin:
    return lowerRawBufferAtomicIntrin(Op, DAG, AMDGPUISD::BUFFER_ATOMIC_SMIN);
  case Intrinsic::amdgcn_raw_buffer_atomic_umin:
    return lowerRawBufferAtomicIntrin(Op, DAG, AMDGPUISD::BUFFER_ATOMIC_UMIN);
  case Intrinsic::amdgcn_raw_buffer_atomic_smax:
    return lowerRawBufferAtomicIntrin(Op, DAG, AMDGPUISD::BUFFER_ATOMIC_SMAX);
  case Intrinsic::amdgcn_raw_buffer_atomic_umax:
    return lowerRawBufferAtomicIntrin(Op, DAG, AMDGPUISD::BUFFER_ATOMIC_UMAX);
  case Intrinsic::amdgcn_raw_buffer_atomic_and:
    return lowerRawBufferAtomicIntrin(Op, DAG, AMDGPUISD::BUFFER_ATOMIC_AND);
  case Intrinsic::amdgcn_raw_buffer_atomic_or:
    return lowerRawBufferAtomicIntrin(Op, DAG, AMDGPUISD::BUFFER_ATOMIC_OR);
  case Intrinsic::amdgcn_raw_buffer_atomic_xor:
    return lowerRawBufferAtomicIntrin(Op, DAG, AMDGPUISD::BUFFER_ATOMIC_XOR);
  case Intrinsic::amdgcn_raw_buffer_atomic_inc:
    return lowerRawBufferAtomicIntrin(Op, DAG, AMDGPUISD::BUFFER_ATOMIC_INC);
  case Intrinsic::amdgcn_raw_buffer_atomic_dec:
    return lowerRawBufferAtomicIntrin(Op, DAG, AMDGPUISD::BUFFER_ATOMIC_DEC);
  case Intrinsic::amdgcn_struct_buffer_atomic_swap:
    return lowerStructBufferAtomicIntrin(Op, DAG,
                                         AMDGPUISD::BUFFER_ATOMIC_SWAP);
  case Intrinsic::amdgcn_struct_buffer_atomic_add:
    return lowerStructBufferAtomicIntrin(Op, DAG, AMDGPUISD::BUFFER_ATOMIC_ADD);
  case Intrinsic::amdgcn_struct_buffer_atomic_sub:
    return lowerStructBufferAtomicIntrin(Op, DAG, AMDGPUISD::BUFFER_ATOMIC_SUB);
  case Intrinsic::amdgcn_struct_buffer_atomic_smin:
    return lowerStructBufferAtomicIntrin(Op, DAG,
                                         AMDGPUISD::BUFFER_ATOMIC_SMIN);
  case Intrinsic::amdgcn_struct_buffer_atomic_umin:
    return lowerStructBufferAtomicIntrin(Op, DAG,
                                         AMDGPUISD::BUFFER_ATOMIC_UMIN);
  case Intrinsic::amdgcn_struct_buffer_atomic_smax:
    return lowerStructBufferAtomicIntrin(Op, DAG,
                                         AMDGPUISD::BUFFER_ATOMIC_SMAX);
  case Intrinsic::amdgcn_struct_buffer_atomic_umax:
    return lowerStructBufferAtomicIntrin(Op, DAG,
                                         AMDGPUISD::BUFFER_ATOMIC_UMAX);
  case Intrinsic::amdgcn_struct_buffer_atomic_and:
    return lowerStructBufferAtomicIntrin(Op, DAG, AMDGPUISD::BUFFER_ATOMIC_AND);
  case Intrinsic::amdgcn_struct_buffer_atomic_or:
    return lowerStructBufferAtomicIntrin(Op, DAG, AMDGPUISD::BUFFER_ATOMIC_OR);
  case Intrinsic::amdgcn_struct_buffer_atomic_xor:
    return lowerStructBufferAtomicIntrin(Op, DAG, AMDGPUISD::BUFFER_ATOMIC_XOR);
  case Intrinsic::amdgcn_struct_buffer_atomic_inc:
    return lowerStructBufferAtomicIntrin(Op, DAG, AMDGPUISD::BUFFER_ATOMIC_INC);
  case Intrinsic::amdgcn_struct_buffer_atomic_dec:
    return lowerStructBufferAtomicIntrin(Op, DAG, AMDGPUISD::BUFFER_ATOMIC_DEC);

  case Intrinsic::amdgcn_buffer_atomic_cmpswap: {
    unsigned Slc = cast<ConstantSDNode>(Op.getOperand(7))->getZExtValue();
    unsigned IdxEn = getIdxEn(Op.getOperand(5));
    SDValue Ops[] = {
      Op.getOperand(0), // Chain
      Op.getOperand(2), // src
      Op.getOperand(3), // cmp
      Op.getOperand(4), // rsrc
      Op.getOperand(5), // vindex
      SDValue(),        // voffset -- will be set by setBufferOffsets
      SDValue(),        // soffset -- will be set by setBufferOffsets
      SDValue(),        // offset -- will be set by setBufferOffsets
      DAG.getTargetConstant(Slc << 1, DL, MVT::i32), // cachepolicy
      DAG.getTargetConstant(IdxEn, DL, MVT::i1), // idxen
    };
    setBufferOffsets(Op.getOperand(6), DAG, &Ops[5]);

    EVT VT = Op.getValueType();
    auto *M = cast<MemSDNode>(Op);
    updateBufferMMO(M->getMemOperand(), Ops[5], Ops[6], Ops[7], Ops[4]);

    return DAG.getMemIntrinsicNode(AMDGPUISD::BUFFER_ATOMIC_CMPSWAP, DL,
                                   Op->getVTList(), Ops, VT, M->getMemOperand());
  }
  case Intrinsic::amdgcn_raw_buffer_atomic_cmpswap: {
    auto Offsets = splitBufferOffsets(Op.getOperand(5), DAG);
    SDValue Ops[] = {
      Op.getOperand(0), // Chain
      Op.getOperand(2), // src
      Op.getOperand(3), // cmp
      Op.getOperand(4), // rsrc
      DAG.getConstant(0, DL, MVT::i32), // vindex
      Offsets.first,    // voffset
      Op.getOperand(6), // soffset
      Offsets.second,   // offset
      Op.getOperand(7), // cachepolicy
      DAG.getTargetConstant(0, DL, MVT::i1), // idxen
    };
    EVT VT = Op.getValueType();
    auto *M = cast<MemSDNode>(Op);
    updateBufferMMO(M->getMemOperand(), Ops[5], Ops[6], Ops[7]);

    return DAG.getMemIntrinsicNode(AMDGPUISD::BUFFER_ATOMIC_CMPSWAP, DL,
                                   Op->getVTList(), Ops, VT, M->getMemOperand());
  }
  case Intrinsic::amdgcn_struct_buffer_atomic_cmpswap: {
    auto Offsets = splitBufferOffsets(Op.getOperand(6), DAG);
    SDValue Ops[] = {
      Op.getOperand(0), // Chain
      Op.getOperand(2), // src
      Op.getOperand(3), // cmp
      Op.getOperand(4), // rsrc
      Op.getOperand(5), // vindex
      Offsets.first,    // voffset
      Op.getOperand(7), // soffset
      Offsets.second,   // offset
      Op.getOperand(8), // cachepolicy
      DAG.getTargetConstant(1, DL, MVT::i1), // idxen
    };
    EVT VT = Op.getValueType();
    auto *M = cast<MemSDNode>(Op);
    updateBufferMMO(M->getMemOperand(), Ops[5], Ops[6], Ops[7], Ops[4]);

    return DAG.getMemIntrinsicNode(AMDGPUISD::BUFFER_ATOMIC_CMPSWAP, DL,
                                   Op->getVTList(), Ops, VT, M->getMemOperand());
  }
  case Intrinsic::amdgcn_image_bvh_intersect_ray: {
    MemSDNode *M = cast<MemSDNode>(Op);
    SDValue NodePtr = M->getOperand(2);
    SDValue RayExtent = M->getOperand(3);
    SDValue RayOrigin = M->getOperand(4);
    SDValue RayDir = M->getOperand(5);
    SDValue RayInvDir = M->getOperand(6);
    SDValue TDescr = M->getOperand(7);

    assert(NodePtr.getValueType() == MVT::i32 ||
           NodePtr.getValueType() == MVT::i64);
    assert(RayDir.getValueType() == MVT::v3f16 ||
           RayDir.getValueType() == MVT::v3f32);

    if (!Subtarget->hasGFX10_AEncoding()) {
      emitRemovedIntrinsicError(DAG, DL, Op.getValueType());
      return SDValue();
    }

    const bool IsGFX11Plus = AMDGPU::isGFX11Plus(*Subtarget);
    const bool IsA16 = RayDir.getValueType().getVectorElementType() == MVT::f16;
    const bool Is64 = NodePtr.getValueType() == MVT::i64;
    const unsigned NumVDataDwords = 4;
    const unsigned NumVAddrDwords = IsA16 ? (Is64 ? 9 : 8) : (Is64 ? 12 : 11);
    const unsigned NumVAddrs = IsGFX11Plus ? (IsA16 ? 4 : 5) : NumVAddrDwords;
    const bool UseNSA =
        Subtarget->hasNSAEncoding() && NumVAddrs <= Subtarget->getNSAMaxSize();
    const unsigned BaseOpcodes[2][2] = {
        {AMDGPU::IMAGE_BVH_INTERSECT_RAY, AMDGPU::IMAGE_BVH_INTERSECT_RAY_a16},
        {AMDGPU::IMAGE_BVH64_INTERSECT_RAY,
         AMDGPU::IMAGE_BVH64_INTERSECT_RAY_a16}};
    int Opcode;
    if (UseNSA) {
      Opcode = AMDGPU::getMIMGOpcode(BaseOpcodes[Is64][IsA16],
                                     IsGFX11Plus ? AMDGPU::MIMGEncGfx11NSA
                                                 : AMDGPU::MIMGEncGfx10NSA,
                                     NumVDataDwords, NumVAddrDwords);
    } else {
      Opcode =
          AMDGPU::getMIMGOpcode(BaseOpcodes[Is64][IsA16],
                                IsGFX11Plus ? AMDGPU::MIMGEncGfx11Default
                                            : AMDGPU::MIMGEncGfx10Default,
                                NumVDataDwords, PowerOf2Ceil(NumVAddrDwords));
    }
    assert(Opcode != -1);

    SmallVector<SDValue, 16> Ops;

    auto packLanes = [&DAG, &Ops, &DL] (SDValue Op, bool IsAligned) {
      SmallVector<SDValue, 3> Lanes;
      DAG.ExtractVectorElements(Op, Lanes, 0, 3);
      if (Lanes[0].getValueSizeInBits() == 32) {
        for (unsigned I = 0; I < 3; ++I)
          Ops.push_back(DAG.getBitcast(MVT::i32, Lanes[I]));
      } else {
        if (IsAligned) {
          Ops.push_back(
            DAG.getBitcast(MVT::i32,
                           DAG.getBuildVector(MVT::v2f16, DL,
                                              { Lanes[0], Lanes[1] })));
          Ops.push_back(Lanes[2]);
        } else {
          SDValue Elt0 = Ops.pop_back_val();
          Ops.push_back(
            DAG.getBitcast(MVT::i32,
                           DAG.getBuildVector(MVT::v2f16, DL,
                                              { Elt0, Lanes[0] })));
          Ops.push_back(
            DAG.getBitcast(MVT::i32,
                           DAG.getBuildVector(MVT::v2f16, DL,
                                              { Lanes[1], Lanes[2] })));
        }
      }
    };

    if (UseNSA && IsGFX11Plus) {
      Ops.push_back(NodePtr);
      Ops.push_back(DAG.getBitcast(MVT::i32, RayExtent));
      Ops.push_back(RayOrigin);
      if (IsA16) {
        SmallVector<SDValue, 3> DirLanes, InvDirLanes, MergedLanes;
        DAG.ExtractVectorElements(RayDir, DirLanes, 0, 3);
        DAG.ExtractVectorElements(RayInvDir, InvDirLanes, 0, 3);
        for (unsigned I = 0; I < 3; ++I) {
          MergedLanes.push_back(DAG.getBitcast(
              MVT::i32, DAG.getBuildVector(MVT::v2f16, DL,
                                           {DirLanes[I], InvDirLanes[I]})));
        }
        Ops.push_back(DAG.getBuildVector(MVT::v3i32, DL, MergedLanes));
      } else {
        Ops.push_back(RayDir);
        Ops.push_back(RayInvDir);
      }
    } else {
      if (Is64)
        DAG.ExtractVectorElements(DAG.getBitcast(MVT::v2i32, NodePtr), Ops, 0,
                                  2);
      else
        Ops.push_back(NodePtr);

      Ops.push_back(DAG.getBitcast(MVT::i32, RayExtent));
      packLanes(RayOrigin, true);
      packLanes(RayDir, true);
      packLanes(RayInvDir, false);
    }

    if (!UseNSA) {
      // Build a single vector containing all the operands so far prepared.
      if (NumVAddrDwords > 8) {
        SDValue Undef = DAG.getUNDEF(MVT::i32);
        Ops.append(16 - Ops.size(), Undef);
      }
      assert(Ops.size() == 8 || Ops.size() == 16);
      SDValue MergedOps = DAG.getBuildVector(
          Ops.size() == 16 ? MVT::v16i32 : MVT::v8i32, DL, Ops);
      Ops.clear();
      Ops.push_back(MergedOps);
    }

    Ops.push_back(TDescr);
    if (IsA16)
      Ops.push_back(DAG.getTargetConstant(1, DL, MVT::i1));
    Ops.push_back(M->getChain());

    auto *NewNode = DAG.getMachineNode(Opcode, DL, M->getVTList(), Ops);
    MachineMemOperand *MemRef = M->getMemOperand();
    DAG.setNodeMemRefs(NewNode, {MemRef});
    return SDValue(NewNode, 0);
  }
  case Intrinsic::amdgcn_global_atomic_fadd:
    if (!Op.getValue(0).use_empty() && !Subtarget->hasGFX90AInsts()) {
      DiagnosticInfoUnsupported
        NoFpRet(DAG.getMachineFunction().getFunction(),
                "return versions of fp atomics not supported",
                DL.getDebugLoc(), DS_Error);
      DAG.getContext()->diagnose(NoFpRet);
      return SDValue();
    }
    LLVM_FALLTHROUGH;
  case Intrinsic::amdgcn_global_atomic_fmin:
  case Intrinsic::amdgcn_global_atomic_fmax:
  case Intrinsic::amdgcn_flat_atomic_fadd:
  case Intrinsic::amdgcn_flat_atomic_fmin:
  case Intrinsic::amdgcn_flat_atomic_fmax: {
    MemSDNode *M = cast<MemSDNode>(Op);
    SDValue Ops[] = {
      M->getOperand(0), // Chain
      M->getOperand(2), // Ptr
      M->getOperand(3)  // Value
    };
    unsigned Opcode = 0;
    switch (IntrID) {
    case Intrinsic::amdgcn_global_atomic_fadd:
    case Intrinsic::amdgcn_flat_atomic_fadd: {
      EVT VT = Op.getOperand(3).getValueType();
      return DAG.getAtomic(ISD::ATOMIC_LOAD_FADD, DL, VT,
                           DAG.getVTList(VT, MVT::Other), Ops,
                           M->getMemOperand());
    }
    case Intrinsic::amdgcn_global_atomic_fmin:
    case Intrinsic::amdgcn_flat_atomic_fmin: {
      Opcode = AMDGPUISD::ATOMIC_LOAD_FMIN;
      break;
    }
    case Intrinsic::amdgcn_global_atomic_fmax:
    case Intrinsic::amdgcn_flat_atomic_fmax: {
      Opcode = AMDGPUISD::ATOMIC_LOAD_FMAX;
      break;
    }
    default:
      llvm_unreachable("unhandled atomic opcode");
    }
    return DAG.getMemIntrinsicNode(Opcode, SDLoc(Op),
                                   M->getVTList(), Ops, M->getMemoryVT(),
                                   M->getMemOperand());
  }
  default:

    if (const AMDGPU::ImageDimIntrinsicInfo *ImageDimIntr =
            AMDGPU::getImageDimIntrinsicInfo(IntrID))
      return lowerImage(Op, ImageDimIntr, DAG, true);

    return SDValue();
  }
}

// Call DAG.getMemIntrinsicNode for a load, but first widen a dwordx3 type to
// dwordx4 if on SI.
SDValue SITargetLowering::getMemIntrinsicNode(unsigned Opcode, const SDLoc &DL,
                                              SDVTList VTList,
                                              ArrayRef<SDValue> Ops, EVT MemVT,
                                              MachineMemOperand *MMO,
                                              SelectionDAG &DAG) const {
  EVT VT = VTList.VTs[0];
  EVT WidenedVT = VT;
  EVT WidenedMemVT = MemVT;
  if (!Subtarget->hasDwordx3LoadStores() &&
      (WidenedVT == MVT::v3i32 || WidenedVT == MVT::v3f32)) {
    WidenedVT = EVT::getVectorVT(*DAG.getContext(),
                                 WidenedVT.getVectorElementType(), 4);
    WidenedMemVT = EVT::getVectorVT(*DAG.getContext(),
                                    WidenedMemVT.getVectorElementType(), 4);
    MMO = DAG.getMachineFunction().getMachineMemOperand(MMO, 0, 16);
  }

  assert(VTList.NumVTs == 2);
  SDVTList WidenedVTList = DAG.getVTList(WidenedVT, VTList.VTs[1]);

  auto NewOp = DAG.getMemIntrinsicNode(Opcode, DL, WidenedVTList, Ops,
                                       WidenedMemVT, MMO);
  if (WidenedVT != VT) {
    auto Extract = DAG.getNode(ISD::EXTRACT_SUBVECTOR, DL, VT, NewOp,
                               DAG.getVectorIdxConstant(0, DL));
    NewOp = DAG.getMergeValues({ Extract, SDValue(NewOp.getNode(), 1) }, DL);
  }
  return NewOp;
}

SDValue SITargetLowering::handleD16VData(SDValue VData, SelectionDAG &DAG,
                                         bool ImageStore) const {
  EVT StoreVT = VData.getValueType();

  // No change for f16 and legal vector D16 types.
  if (!StoreVT.isVector())
    return VData;

  SDLoc DL(VData);
  unsigned NumElements = StoreVT.getVectorNumElements();

  if (Subtarget->hasUnpackedD16VMem()) {
    // We need to unpack the packed data to store.
    EVT IntStoreVT = StoreVT.changeTypeToInteger();
    SDValue IntVData = DAG.getNode(ISD::BITCAST, DL, IntStoreVT, VData);

    EVT EquivStoreVT =
        EVT::getVectorVT(*DAG.getContext(), MVT::i32, NumElements);
    SDValue ZExt = DAG.getNode(ISD::ZERO_EXTEND, DL, EquivStoreVT, IntVData);
    return DAG.UnrollVectorOp(ZExt.getNode());
  }

  // The sq block of gfx8.1 does not estimate register use correctly for d16
  // image store instructions. The data operand is computed as if it were not a
  // d16 image instruction.
  if (ImageStore && Subtarget->hasImageStoreD16Bug()) {
    // Bitcast to i16
    EVT IntStoreVT = StoreVT.changeTypeToInteger();
    SDValue IntVData = DAG.getNode(ISD::BITCAST, DL, IntStoreVT, VData);

    // Decompose into scalars
    SmallVector<SDValue, 4> Elts;
    DAG.ExtractVectorElements(IntVData, Elts);

    // Group pairs of i16 into v2i16 and bitcast to i32
    SmallVector<SDValue, 4> PackedElts;
    for (unsigned I = 0; I < Elts.size() / 2; I += 1) {
      SDValue Pair =
          DAG.getBuildVector(MVT::v2i16, DL, {Elts[I * 2], Elts[I * 2 + 1]});
      SDValue IntPair = DAG.getNode(ISD::BITCAST, DL, MVT::i32, Pair);
      PackedElts.push_back(IntPair);
    }
    if ((NumElements % 2) == 1) {
      // Handle v3i16
      unsigned I = Elts.size() / 2;
      SDValue Pair = DAG.getBuildVector(MVT::v2i16, DL,
                                        {Elts[I * 2], DAG.getUNDEF(MVT::i16)});
      SDValue IntPair = DAG.getNode(ISD::BITCAST, DL, MVT::i32, Pair);
      PackedElts.push_back(IntPair);
    }

    // Pad using UNDEF
    PackedElts.resize(Elts.size(), DAG.getUNDEF(MVT::i32));

    // Build final vector
    EVT VecVT =
        EVT::getVectorVT(*DAG.getContext(), MVT::i32, PackedElts.size());
    return DAG.getBuildVector(VecVT, DL, PackedElts);
  }

  if (NumElements == 3) {
    EVT IntStoreVT =
        EVT::getIntegerVT(*DAG.getContext(), StoreVT.getStoreSizeInBits());
    SDValue IntVData = DAG.getNode(ISD::BITCAST, DL, IntStoreVT, VData);

    EVT WidenedStoreVT = EVT::getVectorVT(
        *DAG.getContext(), StoreVT.getVectorElementType(), NumElements + 1);
    EVT WidenedIntVT = EVT::getIntegerVT(*DAG.getContext(),
                                         WidenedStoreVT.getStoreSizeInBits());
    SDValue ZExt = DAG.getNode(ISD::ZERO_EXTEND, DL, WidenedIntVT, IntVData);
    return DAG.getNode(ISD::BITCAST, DL, WidenedStoreVT, ZExt);
  }

  assert(isTypeLegal(StoreVT));
  return VData;
}

SDValue SITargetLowering::LowerINTRINSIC_VOID(SDValue Op,
                                              SelectionDAG &DAG) const {
  SDLoc DL(Op);
  SDValue Chain = Op.getOperand(0);
  unsigned IntrinsicID = cast<ConstantSDNode>(Op.getOperand(1))->getZExtValue();
  MachineFunction &MF = DAG.getMachineFunction();

  switch (IntrinsicID) {
  case Intrinsic::amdgcn_exp_compr: {
    if (!Subtarget->hasCompressedExport()) {
      DiagnosticInfoUnsupported BadIntrin(
          DAG.getMachineFunction().getFunction(),
          "intrinsic not supported on subtarget", DL.getDebugLoc());
      DAG.getContext()->diagnose(BadIntrin);
    }
    SDValue Src0 = Op.getOperand(4);
    SDValue Src1 = Op.getOperand(5);
    // Hack around illegal type on SI by directly selecting it.
    if (isTypeLegal(Src0.getValueType()))
      return SDValue();

    const ConstantSDNode *Done = cast<ConstantSDNode>(Op.getOperand(6));
    SDValue Undef = DAG.getUNDEF(MVT::f32);
    const SDValue Ops[] = {
      Op.getOperand(2), // tgt
      DAG.getNode(ISD::BITCAST, DL, MVT::f32, Src0), // src0
      DAG.getNode(ISD::BITCAST, DL, MVT::f32, Src1), // src1
      Undef, // src2
      Undef, // src3
      Op.getOperand(7), // vm
      DAG.getTargetConstant(1, DL, MVT::i1), // compr
      Op.getOperand(3), // en
      Op.getOperand(0) // Chain
    };

    unsigned Opc = Done->isZero() ? AMDGPU::EXP : AMDGPU::EXP_DONE;
    return SDValue(DAG.getMachineNode(Opc, DL, Op->getVTList(), Ops), 0);
  }
  case Intrinsic::amdgcn_s_barrier: {
    if (getTargetMachine().getOptLevel() > CodeGenOpt::None) {
      const GCNSubtarget &ST = MF.getSubtarget<GCNSubtarget>();
      unsigned WGSize = ST.getFlatWorkGroupSizes(MF.getFunction()).second;
      if (WGSize <= ST.getWavefrontSize())
        return SDValue(DAG.getMachineNode(AMDGPU::WAVE_BARRIER, DL, MVT::Other,
                                          Op.getOperand(0)), 0);
    }
    return SDValue();
  };
  case Intrinsic::amdgcn_tbuffer_store: {
    SDValue VData = Op.getOperand(2);
    bool IsD16 = (VData.getValueType().getScalarType() == MVT::f16);
    if (IsD16)
      VData = handleD16VData(VData, DAG);
    unsigned Dfmt = cast<ConstantSDNode>(Op.getOperand(8))->getZExtValue();
    unsigned Nfmt = cast<ConstantSDNode>(Op.getOperand(9))->getZExtValue();
    unsigned Glc = cast<ConstantSDNode>(Op.getOperand(10))->getZExtValue();
    unsigned Slc = cast<ConstantSDNode>(Op.getOperand(11))->getZExtValue();
    unsigned IdxEn = getIdxEn(Op.getOperand(4));
    SDValue Ops[] = {
      Chain,
      VData,             // vdata
      Op.getOperand(3),  // rsrc
      Op.getOperand(4),  // vindex
      Op.getOperand(5),  // voffset
      Op.getOperand(6),  // soffset
      Op.getOperand(7),  // offset
      DAG.getTargetConstant(Dfmt | (Nfmt << 4), DL, MVT::i32), // format
      DAG.getTargetConstant(Glc | (Slc << 1), DL, MVT::i32), // cachepolicy
      DAG.getTargetConstant(IdxEn, DL, MVT::i1), // idxen
    };
    unsigned Opc = IsD16 ? AMDGPUISD::TBUFFER_STORE_FORMAT_D16 :
                           AMDGPUISD::TBUFFER_STORE_FORMAT;
    MemSDNode *M = cast<MemSDNode>(Op);
    return DAG.getMemIntrinsicNode(Opc, DL, Op->getVTList(), Ops,
                                   M->getMemoryVT(), M->getMemOperand());
  }

  case Intrinsic::amdgcn_struct_tbuffer_store: {
    SDValue VData = Op.getOperand(2);
    bool IsD16 = (VData.getValueType().getScalarType() == MVT::f16);
    if (IsD16)
      VData = handleD16VData(VData, DAG);
    auto Offsets = splitBufferOffsets(Op.getOperand(5), DAG);
    SDValue Ops[] = {
      Chain,
      VData,             // vdata
      Op.getOperand(3),  // rsrc
      Op.getOperand(4),  // vindex
      Offsets.first,     // voffset
      Op.getOperand(6),  // soffset
      Offsets.second,    // offset
      Op.getOperand(7),  // format
      Op.getOperand(8),  // cachepolicy, swizzled buffer
      DAG.getTargetConstant(1, DL, MVT::i1), // idxen
    };
    unsigned Opc = IsD16 ? AMDGPUISD::TBUFFER_STORE_FORMAT_D16 :
                           AMDGPUISD::TBUFFER_STORE_FORMAT;
    MemSDNode *M = cast<MemSDNode>(Op);
    return DAG.getMemIntrinsicNode(Opc, DL, Op->getVTList(), Ops,
                                   M->getMemoryVT(), M->getMemOperand());
  }

  case Intrinsic::amdgcn_raw_tbuffer_store: {
    SDValue VData = Op.getOperand(2);
    bool IsD16 = (VData.getValueType().getScalarType() == MVT::f16);
    if (IsD16)
      VData = handleD16VData(VData, DAG);
    auto Offsets = splitBufferOffsets(Op.getOperand(4), DAG);
    SDValue Ops[] = {
      Chain,
      VData,             // vdata
      Op.getOperand(3),  // rsrc
      DAG.getConstant(0, DL, MVT::i32), // vindex
      Offsets.first,     // voffset
      Op.getOperand(5),  // soffset
      Offsets.second,    // offset
      Op.getOperand(6),  // format
      Op.getOperand(7),  // cachepolicy, swizzled buffer
      DAG.getTargetConstant(0, DL, MVT::i1), // idxen
    };
    unsigned Opc = IsD16 ? AMDGPUISD::TBUFFER_STORE_FORMAT_D16 :
                           AMDGPUISD::TBUFFER_STORE_FORMAT;
    MemSDNode *M = cast<MemSDNode>(Op);
    return DAG.getMemIntrinsicNode(Opc, DL, Op->getVTList(), Ops,
                                   M->getMemoryVT(), M->getMemOperand());
  }

  case Intrinsic::amdgcn_buffer_store:
  case Intrinsic::amdgcn_buffer_store_format: {
    SDValue VData = Op.getOperand(2);
    bool IsD16 = (VData.getValueType().getScalarType() == MVT::f16);
    if (IsD16)
      VData = handleD16VData(VData, DAG);
    unsigned Glc = cast<ConstantSDNode>(Op.getOperand(6))->getZExtValue();
    unsigned Slc = cast<ConstantSDNode>(Op.getOperand(7))->getZExtValue();
    unsigned IdxEn = getIdxEn(Op.getOperand(4));
    SDValue Ops[] = {
      Chain,
      VData,
      Op.getOperand(3), // rsrc
      Op.getOperand(4), // vindex
      SDValue(), // voffset -- will be set by setBufferOffsets
      SDValue(), // soffset -- will be set by setBufferOffsets
      SDValue(), // offset -- will be set by setBufferOffsets
      DAG.getTargetConstant(Glc | (Slc << 1), DL, MVT::i32), // cachepolicy
      DAG.getTargetConstant(IdxEn, DL, MVT::i1), // idxen
    };
    setBufferOffsets(Op.getOperand(5), DAG, &Ops[4]);

    unsigned Opc = IntrinsicID == Intrinsic::amdgcn_buffer_store ?
                   AMDGPUISD::BUFFER_STORE : AMDGPUISD::BUFFER_STORE_FORMAT;
    Opc = IsD16 ? AMDGPUISD::BUFFER_STORE_FORMAT_D16 : Opc;
    MemSDNode *M = cast<MemSDNode>(Op);
    updateBufferMMO(M->getMemOperand(), Ops[4], Ops[5], Ops[6], Ops[3]);

    // Handle BUFFER_STORE_BYTE/SHORT overloaded intrinsics
    EVT VDataType = VData.getValueType().getScalarType();
    if (VDataType == MVT::i8 || VDataType == MVT::i16)
      return handleByteShortBufferStores(DAG, VDataType, DL, Ops, M);

    return DAG.getMemIntrinsicNode(Opc, DL, Op->getVTList(), Ops,
                                   M->getMemoryVT(), M->getMemOperand());
  }

  case Intrinsic::amdgcn_raw_buffer_store:
  case Intrinsic::amdgcn_raw_buffer_store_format: {
    const bool IsFormat =
        IntrinsicID == Intrinsic::amdgcn_raw_buffer_store_format;

    SDValue VData = Op.getOperand(2);
    EVT VDataVT = VData.getValueType();
    EVT EltType = VDataVT.getScalarType();
    bool IsD16 = IsFormat && (EltType.getSizeInBits() == 16);
    if (IsD16) {
      VData = handleD16VData(VData, DAG);
      VDataVT = VData.getValueType();
    }

    if (!isTypeLegal(VDataVT)) {
      VData =
          DAG.getNode(ISD::BITCAST, DL,
                      getEquivalentMemType(*DAG.getContext(), VDataVT), VData);
    }

    auto Offsets = splitBufferOffsets(Op.getOperand(4), DAG);
    SDValue Ops[] = {
      Chain,
      VData,
      Op.getOperand(3), // rsrc
      DAG.getConstant(0, DL, MVT::i32), // vindex
      Offsets.first,    // voffset
      Op.getOperand(5), // soffset
      Offsets.second,   // offset
      Op.getOperand(6), // cachepolicy, swizzled buffer
      DAG.getTargetConstant(0, DL, MVT::i1), // idxen
    };
    unsigned Opc =
        IsFormat ? AMDGPUISD::BUFFER_STORE_FORMAT : AMDGPUISD::BUFFER_STORE;
    Opc = IsD16 ? AMDGPUISD::BUFFER_STORE_FORMAT_D16 : Opc;
    MemSDNode *M = cast<MemSDNode>(Op);
    updateBufferMMO(M->getMemOperand(), Ops[4], Ops[5], Ops[6]);

    // Handle BUFFER_STORE_BYTE/SHORT overloaded intrinsics
    if (!IsD16 && !VDataVT.isVector() && EltType.getSizeInBits() < 32)
      return handleByteShortBufferStores(DAG, VDataVT, DL, Ops, M);

    return DAG.getMemIntrinsicNode(Opc, DL, Op->getVTList(), Ops,
                                   M->getMemoryVT(), M->getMemOperand());
  }

  case Intrinsic::amdgcn_struct_buffer_store:
  case Intrinsic::amdgcn_struct_buffer_store_format: {
    const bool IsFormat =
        IntrinsicID == Intrinsic::amdgcn_struct_buffer_store_format;

    SDValue VData = Op.getOperand(2);
    EVT VDataVT = VData.getValueType();
    EVT EltType = VDataVT.getScalarType();
    bool IsD16 = IsFormat && (EltType.getSizeInBits() == 16);

    if (IsD16) {
      VData = handleD16VData(VData, DAG);
      VDataVT = VData.getValueType();
    }

    if (!isTypeLegal(VDataVT)) {
      VData =
          DAG.getNode(ISD::BITCAST, DL,
                      getEquivalentMemType(*DAG.getContext(), VDataVT), VData);
    }

    auto Offsets = splitBufferOffsets(Op.getOperand(5), DAG);
    SDValue Ops[] = {
      Chain,
      VData,
      Op.getOperand(3), // rsrc
      Op.getOperand(4), // vindex
      Offsets.first,    // voffset
      Op.getOperand(6), // soffset
      Offsets.second,   // offset
      Op.getOperand(7), // cachepolicy, swizzled buffer
      DAG.getTargetConstant(1, DL, MVT::i1), // idxen
    };
    unsigned Opc = IntrinsicID == Intrinsic::amdgcn_struct_buffer_store ?
                   AMDGPUISD::BUFFER_STORE : AMDGPUISD::BUFFER_STORE_FORMAT;
    Opc = IsD16 ? AMDGPUISD::BUFFER_STORE_FORMAT_D16 : Opc;
    MemSDNode *M = cast<MemSDNode>(Op);
    updateBufferMMO(M->getMemOperand(), Ops[4], Ops[5], Ops[6], Ops[3]);

    // Handle BUFFER_STORE_BYTE/SHORT overloaded intrinsics
    EVT VDataType = VData.getValueType().getScalarType();
    if (!IsD16 && !VDataVT.isVector() && EltType.getSizeInBits() < 32)
      return handleByteShortBufferStores(DAG, VDataType, DL, Ops, M);

    return DAG.getMemIntrinsicNode(Opc, DL, Op->getVTList(), Ops,
                                   M->getMemoryVT(), M->getMemOperand());
  }
  case Intrinsic::amdgcn_raw_buffer_load_lds:
  case Intrinsic::amdgcn_struct_buffer_load_lds: {
    unsigned Opc;
    bool HasVIndex = IntrinsicID == Intrinsic::amdgcn_struct_buffer_load_lds;
    unsigned OpOffset = HasVIndex ? 1 : 0;
    SDValue VOffset = Op.getOperand(5 + OpOffset);
    auto CVOffset = dyn_cast<ConstantSDNode>(VOffset);
    bool HasVOffset = !CVOffset || !CVOffset->isZero();
    unsigned Size = Op->getConstantOperandVal(4);

    switch (Size) {
    default:
      return SDValue();
    case 1:
      Opc = HasVIndex ? HasVOffset ? AMDGPU::BUFFER_LOAD_UBYTE_LDS_BOTHEN
                                   : AMDGPU::BUFFER_LOAD_UBYTE_LDS_IDXEN
                      : HasVOffset ? AMDGPU::BUFFER_LOAD_UBYTE_LDS_OFFEN
                                   : AMDGPU::BUFFER_LOAD_UBYTE_LDS_OFFSET;
      break;
    case 2:
      Opc = HasVIndex ? HasVOffset ? AMDGPU::BUFFER_LOAD_USHORT_LDS_BOTHEN
                                   : AMDGPU::BUFFER_LOAD_USHORT_LDS_IDXEN
                      : HasVOffset ? AMDGPU::BUFFER_LOAD_USHORT_LDS_OFFEN
                                   : AMDGPU::BUFFER_LOAD_USHORT_LDS_OFFSET;
      break;
    case 4:
      Opc = HasVIndex ? HasVOffset ? AMDGPU::BUFFER_LOAD_DWORD_LDS_BOTHEN
                                   : AMDGPU::BUFFER_LOAD_DWORD_LDS_IDXEN
                      : HasVOffset ? AMDGPU::BUFFER_LOAD_DWORD_LDS_OFFEN
                                   : AMDGPU::BUFFER_LOAD_DWORD_LDS_OFFSET;
      break;
    }

    SDValue M0Val = copyToM0(DAG, Chain, DL, Op.getOperand(3));

    SmallVector<SDValue, 8> Ops;

    if (HasVIndex && HasVOffset)
      Ops.push_back(DAG.getBuildVector(MVT::v2i32, DL,
                                       { Op.getOperand(5), // VIndex
                                         VOffset }));
    else if (HasVIndex)
      Ops.push_back(Op.getOperand(5));
    else if (HasVOffset)
      Ops.push_back(VOffset);

    Ops.push_back(Op.getOperand(2));           // rsrc
    Ops.push_back(Op.getOperand(6 + OpOffset)); // soffset
    Ops.push_back(Op.getOperand(7 + OpOffset)); // imm offset
    unsigned Aux = Op.getConstantOperandVal(8 + OpOffset);
    Ops.push_back(
      DAG.getTargetConstant(Aux & AMDGPU::CPol::ALL, DL, MVT::i8)); // cpol
    Ops.push_back(
      DAG.getTargetConstant((Aux >> 3) & 1, DL, MVT::i8));          // swz
    Ops.push_back(M0Val.getValue(0)); // Chain
    Ops.push_back(M0Val.getValue(1)); // Glue

    auto *M = cast<MemSDNode>(Op);
    MachineMemOperand *LoadMMO = M->getMemOperand();
    MachinePointerInfo LoadPtrI = LoadMMO->getPointerInfo();
    LoadPtrI.Offset = Op->getConstantOperandVal(7 + OpOffset);
    MachinePointerInfo StorePtrI = LoadPtrI;
    StorePtrI.V = nullptr;
    StorePtrI.AddrSpace = AMDGPUAS::LOCAL_ADDRESS;

    auto F = LoadMMO->getFlags() &
             ~(MachineMemOperand::MOStore | MachineMemOperand::MOLoad);
    LoadMMO = MF.getMachineMemOperand(LoadPtrI, F | MachineMemOperand::MOLoad,
                                      Size, LoadMMO->getBaseAlign());

    MachineMemOperand *StoreMMO =
        MF.getMachineMemOperand(StorePtrI, F | MachineMemOperand::MOStore,
                                sizeof(int32_t), LoadMMO->getBaseAlign());

    auto Load = DAG.getMachineNode(Opc, DL, M->getVTList(), Ops);
    DAG.setNodeMemRefs(Load, {LoadMMO, StoreMMO});

    return SDValue(Load, 0);
  }
  case Intrinsic::amdgcn_global_load_lds: {
    unsigned Opc;
    unsigned Size = Op->getConstantOperandVal(4);
    switch (Size) {
    default:
      return SDValue();
    case 1:
      Opc = AMDGPU::GLOBAL_LOAD_LDS_UBYTE;
      break;
    case 2:
      Opc = AMDGPU::GLOBAL_LOAD_LDS_USHORT;
      break;
    case 4:
      Opc = AMDGPU::GLOBAL_LOAD_LDS_DWORD;
      break;
    }

    auto *M = cast<MemSDNode>(Op);
    SDValue M0Val = copyToM0(DAG, Chain, DL, Op.getOperand(3));

    SmallVector<SDValue, 6> Ops;

    SDValue Addr = Op.getOperand(2); // Global ptr
    SDValue VOffset;
    // Try to split SAddr and VOffset. Global and LDS pointers share the same
    // immediate offset, so we cannot use a regular SelectGlobalSAddr().
    if (Addr->isDivergent() && Addr.getOpcode() == ISD::ADD) {
      SDValue LHS = Addr.getOperand(0);
      SDValue RHS = Addr.getOperand(1);

      if (LHS->isDivergent())
        std::swap(LHS, RHS);

      if (!LHS->isDivergent() && RHS.getOpcode() == ISD::ZERO_EXTEND &&
          RHS.getOperand(0).getValueType() == MVT::i32) {
        // add (i64 sgpr), (zero_extend (i32 vgpr))
        Addr = LHS;
        VOffset = RHS.getOperand(0);
      }
    }

    Ops.push_back(Addr);
    if (!Addr->isDivergent()) {
      Opc = AMDGPU::getGlobalSaddrOp(Opc);
      if (!VOffset)
        VOffset = SDValue(
            DAG.getMachineNode(AMDGPU::V_MOV_B32_e32, DL, MVT::i32,
                               DAG.getTargetConstant(0, DL, MVT::i32)), 0);
      Ops.push_back(VOffset);
    }

    Ops.push_back(Op.getOperand(5));  // Offset
    Ops.push_back(Op.getOperand(6));  // CPol
    Ops.push_back(M0Val.getValue(0)); // Chain
    Ops.push_back(M0Val.getValue(1)); // Glue

    MachineMemOperand *LoadMMO = M->getMemOperand();
    MachinePointerInfo LoadPtrI = LoadMMO->getPointerInfo();
    LoadPtrI.Offset = Op->getConstantOperandVal(5);
    MachinePointerInfo StorePtrI = LoadPtrI;
    LoadPtrI.AddrSpace = AMDGPUAS::GLOBAL_ADDRESS;
    StorePtrI.AddrSpace = AMDGPUAS::LOCAL_ADDRESS;
    auto F = LoadMMO->getFlags() &
             ~(MachineMemOperand::MOStore | MachineMemOperand::MOLoad);
    LoadMMO = MF.getMachineMemOperand(LoadPtrI, F | MachineMemOperand::MOLoad,
                                      Size, LoadMMO->getBaseAlign());
    MachineMemOperand *StoreMMO =
        MF.getMachineMemOperand(StorePtrI, F | MachineMemOperand::MOStore,
                                sizeof(int32_t), Align(4));

    auto Load = DAG.getMachineNode(Opc, DL, Op->getVTList(), Ops);
    DAG.setNodeMemRefs(Load, {LoadMMO, StoreMMO});

    return SDValue(Load, 0);
  }
  case Intrinsic::amdgcn_end_cf:
    return SDValue(DAG.getMachineNode(AMDGPU::SI_END_CF, DL, MVT::Other,
                                      Op->getOperand(2), Chain), 0);

  default: {
    if (const AMDGPU::ImageDimIntrinsicInfo *ImageDimIntr =
            AMDGPU::getImageDimIntrinsicInfo(IntrinsicID))
      return lowerImage(Op, ImageDimIntr, DAG, true);

    return Op;
  }
  }
}

// The raw.(t)buffer and struct.(t)buffer intrinsics have two offset args:
// offset (the offset that is included in bounds checking and swizzling, to be
// split between the instruction's voffset and immoffset fields) and soffset
// (the offset that is excluded from bounds checking and swizzling, to go in
// the instruction's soffset field).  This function takes the first kind of
// offset and figures out how to split it between voffset and immoffset.
std::pair<SDValue, SDValue> SITargetLowering::splitBufferOffsets(
    SDValue Offset, SelectionDAG &DAG) const {
  SDLoc DL(Offset);
  const unsigned MaxImm = 4095;
  SDValue N0 = Offset;
  ConstantSDNode *C1 = nullptr;

  if ((C1 = dyn_cast<ConstantSDNode>(N0)))
    N0 = SDValue();
  else if (DAG.isBaseWithConstantOffset(N0)) {
    C1 = cast<ConstantSDNode>(N0.getOperand(1));
    N0 = N0.getOperand(0);
  }

  if (C1) {
    unsigned ImmOffset = C1->getZExtValue();
    // If the immediate value is too big for the immoffset field, put the value
    // and -4096 into the immoffset field so that the value that is copied/added
    // for the voffset field is a multiple of 4096, and it stands more chance
    // of being CSEd with the copy/add for another similar load/store.
    // However, do not do that rounding down to a multiple of 4096 if that is a
    // negative number, as it appears to be illegal to have a negative offset
    // in the vgpr, even if adding the immediate offset makes it positive.
    unsigned Overflow = ImmOffset & ~MaxImm;
    ImmOffset -= Overflow;
    if ((int32_t)Overflow < 0) {
      Overflow += ImmOffset;
      ImmOffset = 0;
    }
    C1 = cast<ConstantSDNode>(DAG.getTargetConstant(ImmOffset, DL, MVT::i32));
    if (Overflow) {
      auto OverflowVal = DAG.getConstant(Overflow, DL, MVT::i32);
      if (!N0)
        N0 = OverflowVal;
      else {
        SDValue Ops[] = { N0, OverflowVal };
        N0 = DAG.getNode(ISD::ADD, DL, MVT::i32, Ops);
      }
    }
  }
  if (!N0)
    N0 = DAG.getConstant(0, DL, MVT::i32);
  if (!C1)
    C1 = cast<ConstantSDNode>(DAG.getTargetConstant(0, DL, MVT::i32));
  return {N0, SDValue(C1, 0)};
}

// Analyze a combined offset from an amdgcn_buffer_ intrinsic and store the
// three offsets (voffset, soffset and instoffset) into the SDValue[3] array
// pointed to by Offsets.
void SITargetLowering::setBufferOffsets(SDValue CombinedOffset,
                                        SelectionDAG &DAG, SDValue *Offsets,
                                        Align Alignment) const {
  SDLoc DL(CombinedOffset);
  if (auto C = dyn_cast<ConstantSDNode>(CombinedOffset)) {
    uint32_t Imm = C->getZExtValue();
    uint32_t SOffset, ImmOffset;
    if (AMDGPU::splitMUBUFOffset(Imm, SOffset, ImmOffset, Subtarget,
                                 Alignment)) {
      Offsets[0] = DAG.getConstant(0, DL, MVT::i32);
      Offsets[1] = DAG.getConstant(SOffset, DL, MVT::i32);
      Offsets[2] = DAG.getTargetConstant(ImmOffset, DL, MVT::i32);
      return;
    }
  }
  if (DAG.isBaseWithConstantOffset(CombinedOffset)) {
    SDValue N0 = CombinedOffset.getOperand(0);
    SDValue N1 = CombinedOffset.getOperand(1);
    uint32_t SOffset, ImmOffset;
    int Offset = cast<ConstantSDNode>(N1)->getSExtValue();
    if (Offset >= 0 && AMDGPU::splitMUBUFOffset(Offset, SOffset, ImmOffset,
                                                Subtarget, Alignment)) {
      Offsets[0] = N0;
      Offsets[1] = DAG.getConstant(SOffset, DL, MVT::i32);
      Offsets[2] = DAG.getTargetConstant(ImmOffset, DL, MVT::i32);
      return;
    }
  }
  Offsets[0] = CombinedOffset;
  Offsets[1] = DAG.getConstant(0, DL, MVT::i32);
  Offsets[2] = DAG.getTargetConstant(0, DL, MVT::i32);
}

// Handle 8 bit and 16 bit buffer loads
SDValue SITargetLowering::handleByteShortBufferLoads(SelectionDAG &DAG,
                                                     EVT LoadVT, SDLoc DL,
                                                     ArrayRef<SDValue> Ops,
                                                     MemSDNode *M) const {
  EVT IntVT = LoadVT.changeTypeToInteger();
  unsigned Opc = (LoadVT.getScalarType() == MVT::i8) ?
         AMDGPUISD::BUFFER_LOAD_UBYTE : AMDGPUISD::BUFFER_LOAD_USHORT;

  SDVTList ResList = DAG.getVTList(MVT::i32, MVT::Other);
  SDValue BufferLoad = DAG.getMemIntrinsicNode(Opc, DL, ResList,
                                               Ops, IntVT,
                                               M->getMemOperand());
  SDValue LoadVal = DAG.getNode(ISD::TRUNCATE, DL, IntVT, BufferLoad);
  LoadVal = DAG.getNode(ISD::BITCAST, DL, LoadVT, LoadVal);

  return DAG.getMergeValues({LoadVal, BufferLoad.getValue(1)}, DL);
}

// Handle 8 bit and 16 bit buffer stores
SDValue SITargetLowering::handleByteShortBufferStores(SelectionDAG &DAG,
                                                      EVT VDataType, SDLoc DL,
                                                      SDValue Ops[],
                                                      MemSDNode *M) const {
  if (VDataType == MVT::f16)
    Ops[1] = DAG.getNode(ISD::BITCAST, DL, MVT::i16, Ops[1]);

  SDValue BufferStoreExt = DAG.getNode(ISD::ANY_EXTEND, DL, MVT::i32, Ops[1]);
  Ops[1] = BufferStoreExt;
  unsigned Opc = (VDataType == MVT::i8) ? AMDGPUISD::BUFFER_STORE_BYTE :
                                 AMDGPUISD::BUFFER_STORE_SHORT;
  ArrayRef<SDValue> OpsRef = makeArrayRef(&Ops[0], 9);
  return DAG.getMemIntrinsicNode(Opc, DL, M->getVTList(), OpsRef, VDataType,
                                     M->getMemOperand());
}

static SDValue getLoadExtOrTrunc(SelectionDAG &DAG,
                                 ISD::LoadExtType ExtType, SDValue Op,
                                 const SDLoc &SL, EVT VT) {
  if (VT.bitsLT(Op.getValueType()))
    return DAG.getNode(ISD::TRUNCATE, SL, VT, Op);

  switch (ExtType) {
  case ISD::SEXTLOAD:
    return DAG.getNode(ISD::SIGN_EXTEND, SL, VT, Op);
  case ISD::ZEXTLOAD:
    return DAG.getNode(ISD::ZERO_EXTEND, SL, VT, Op);
  case ISD::EXTLOAD:
    return DAG.getNode(ISD::ANY_EXTEND, SL, VT, Op);
  case ISD::NON_EXTLOAD:
    return Op;
  }

  llvm_unreachable("invalid ext type");
}

SDValue SITargetLowering::widenLoad(LoadSDNode *Ld, DAGCombinerInfo &DCI) const {
  SelectionDAG &DAG = DCI.DAG;
  if (Ld->getAlign() < Align(4) || Ld->isDivergent())
    return SDValue();

  // FIXME: Constant loads should all be marked invariant.
  unsigned AS = Ld->getAddressSpace();
  if (AS != AMDGPUAS::CONSTANT_ADDRESS &&
      AS != AMDGPUAS::CONSTANT_ADDRESS_32BIT &&
      (AS != AMDGPUAS::GLOBAL_ADDRESS || !Ld->isInvariant()))
    return SDValue();

  // Don't do this early, since it may interfere with adjacent load merging for
  // illegal types. We can avoid losing alignment information for exotic types
  // pre-legalize.
  EVT MemVT = Ld->getMemoryVT();
  if ((MemVT.isSimple() && !DCI.isAfterLegalizeDAG()) ||
      MemVT.getSizeInBits() >= 32)
    return SDValue();

  SDLoc SL(Ld);

  assert((!MemVT.isVector() || Ld->getExtensionType() == ISD::NON_EXTLOAD) &&
         "unexpected vector extload");

  // TODO: Drop only high part of range.
  SDValue Ptr = Ld->getBasePtr();
  SDValue NewLoad = DAG.getLoad(
      ISD::UNINDEXED, ISD::NON_EXTLOAD, MVT::i32, SL, Ld->getChain(), Ptr,
      Ld->getOffset(), Ld->getPointerInfo(), MVT::i32, Ld->getAlign(),
      Ld->getMemOperand()->getFlags(), Ld->getAAInfo(),
      nullptr); // Drop ranges

  EVT TruncVT = EVT::getIntegerVT(*DAG.getContext(), MemVT.getSizeInBits());
  if (MemVT.isFloatingPoint()) {
    assert(Ld->getExtensionType() == ISD::NON_EXTLOAD &&
           "unexpected fp extload");
    TruncVT = MemVT.changeTypeToInteger();
  }

  SDValue Cvt = NewLoad;
  if (Ld->getExtensionType() == ISD::SEXTLOAD) {
    Cvt = DAG.getNode(ISD::SIGN_EXTEND_INREG, SL, MVT::i32, NewLoad,
                      DAG.getValueType(TruncVT));
  } else if (Ld->getExtensionType() == ISD::ZEXTLOAD ||
             Ld->getExtensionType() == ISD::NON_EXTLOAD) {
    Cvt = DAG.getZeroExtendInReg(NewLoad, SL, TruncVT);
  } else {
    assert(Ld->getExtensionType() == ISD::EXTLOAD);
  }

  EVT VT = Ld->getValueType(0);
  EVT IntVT = EVT::getIntegerVT(*DAG.getContext(), VT.getSizeInBits());

  DCI.AddToWorklist(Cvt.getNode());

  // We may need to handle exotic cases, such as i16->i64 extloads, so insert
  // the appropriate extension from the 32-bit load.
  Cvt = getLoadExtOrTrunc(DAG, Ld->getExtensionType(), Cvt, SL, IntVT);
  DCI.AddToWorklist(Cvt.getNode());

  // Handle conversion back to floating point if necessary.
  Cvt = DAG.getNode(ISD::BITCAST, SL, VT, Cvt);

  return DAG.getMergeValues({ Cvt, NewLoad.getValue(1) }, SL);
}

SDValue SITargetLowering::LowerLOAD(SDValue Op, SelectionDAG &DAG) const {
  SDLoc DL(Op);
  LoadSDNode *Load = cast<LoadSDNode>(Op);
  ISD::LoadExtType ExtType = Load->getExtensionType();
  EVT MemVT = Load->getMemoryVT();

  if (ExtType == ISD::NON_EXTLOAD && MemVT.getSizeInBits() < 32) {
    if (MemVT == MVT::i16 && isTypeLegal(MVT::i16))
      return SDValue();

    // FIXME: Copied from PPC
    // First, load into 32 bits, then truncate to 1 bit.

    SDValue Chain = Load->getChain();
    SDValue BasePtr = Load->getBasePtr();
    MachineMemOperand *MMO = Load->getMemOperand();

    EVT RealMemVT = (MemVT == MVT::i1) ? MVT::i8 : MVT::i16;

    SDValue NewLD = DAG.getExtLoad(ISD::EXTLOAD, DL, MVT::i32, Chain,
                                   BasePtr, RealMemVT, MMO);

    if (!MemVT.isVector()) {
      SDValue Ops[] = {
        DAG.getNode(ISD::TRUNCATE, DL, MemVT, NewLD),
        NewLD.getValue(1)
      };

      return DAG.getMergeValues(Ops, DL);
    }

    SmallVector<SDValue, 3> Elts;
    for (unsigned I = 0, N = MemVT.getVectorNumElements(); I != N; ++I) {
      SDValue Elt = DAG.getNode(ISD::SRL, DL, MVT::i32, NewLD,
                                DAG.getConstant(I, DL, MVT::i32));

      Elts.push_back(DAG.getNode(ISD::TRUNCATE, DL, MVT::i1, Elt));
    }

    SDValue Ops[] = {
      DAG.getBuildVector(MemVT, DL, Elts),
      NewLD.getValue(1)
    };

    return DAG.getMergeValues(Ops, DL);
  }

  if (!MemVT.isVector())
    return SDValue();

  assert(Op.getValueType().getVectorElementType() == MVT::i32 &&
         "Custom lowering for non-i32 vectors hasn't been implemented.");

  Align Alignment = Load->getAlign();
  unsigned AS = Load->getAddressSpace();
  if (Subtarget->hasLDSMisalignedBug() && AS == AMDGPUAS::FLAT_ADDRESS &&
      Alignment.value() < MemVT.getStoreSize() && MemVT.getSizeInBits() > 32) {
    return SplitVectorLoad(Op, DAG);
  }

  MachineFunction &MF = DAG.getMachineFunction();
  SIMachineFunctionInfo *MFI = MF.getInfo<SIMachineFunctionInfo>();
  // If there is a possibility that flat instruction access scratch memory
  // then we need to use the same legalization rules we use for private.
  if (AS == AMDGPUAS::FLAT_ADDRESS &&
      !Subtarget->hasMultiDwordFlatScratchAddressing())
    AS = MFI->hasFlatScratchInit() ?
         AMDGPUAS::PRIVATE_ADDRESS : AMDGPUAS::GLOBAL_ADDRESS;

  unsigned NumElements = MemVT.getVectorNumElements();

  if (AS == AMDGPUAS::CONSTANT_ADDRESS ||
      AS == AMDGPUAS::CONSTANT_ADDRESS_32BIT) {
    if (!Op->isDivergent() && Alignment >= Align(4) && NumElements < 32) {
      if (MemVT.isPow2VectorType())
        return SDValue();
      return WidenOrSplitVectorLoad(Op, DAG);
    }
    // Non-uniform loads will be selected to MUBUF instructions, so they
    // have the same legalization requirements as global and private
    // loads.
    //
  }

  if (AS == AMDGPUAS::CONSTANT_ADDRESS ||
      AS == AMDGPUAS::CONSTANT_ADDRESS_32BIT ||
      AS == AMDGPUAS::GLOBAL_ADDRESS) {
    if (Subtarget->getScalarizeGlobalBehavior() && !Op->isDivergent() &&
        Load->isSimple() && isMemOpHasNoClobberedMemOperand(Load) &&
        Alignment >= Align(4) && NumElements < 32) {
      if (MemVT.isPow2VectorType())
        return SDValue();
      return WidenOrSplitVectorLoad(Op, DAG);
    }
    // Non-uniform loads will be selected to MUBUF instructions, so they
    // have the same legalization requirements as global and private
    // loads.
    //
  }
  if (AS == AMDGPUAS::CONSTANT_ADDRESS ||
      AS == AMDGPUAS::CONSTANT_ADDRESS_32BIT ||
      AS == AMDGPUAS::GLOBAL_ADDRESS ||
      AS == AMDGPUAS::FLAT_ADDRESS) {
    if (NumElements > 4)
      return SplitVectorLoad(Op, DAG);
    // v3 loads not supported on SI.
    if (NumElements == 3 && !Subtarget->hasDwordx3LoadStores())
      return WidenOrSplitVectorLoad(Op, DAG);

    // v3 and v4 loads are supported for private and global memory.
    return SDValue();
  }
  if (AS == AMDGPUAS::PRIVATE_ADDRESS) {
    // Depending on the setting of the private_element_size field in the
    // resource descriptor, we can only make private accesses up to a certain
    // size.
    switch (Subtarget->getMaxPrivateElementSize()) {
    case 4: {
      SDValue Ops[2];
      std::tie(Ops[0], Ops[1]) = scalarizeVectorLoad(Load, DAG);
      return DAG.getMergeValues(Ops, DL);
    }
    case 8:
      if (NumElements > 2)
        return SplitVectorLoad(Op, DAG);
      return SDValue();
    case 16:
      // Same as global/flat
      if (NumElements > 4)
        return SplitVectorLoad(Op, DAG);
      // v3 loads not supported on SI.
      if (NumElements == 3 && !Subtarget->hasDwordx3LoadStores())
        return WidenOrSplitVectorLoad(Op, DAG);

      return SDValue();
    default:
      llvm_unreachable("unsupported private_element_size");
    }
  } else if (AS == AMDGPUAS::LOCAL_ADDRESS || AS == AMDGPUAS::REGION_ADDRESS) {
    bool Fast = false;
    auto Flags = Load->getMemOperand()->getFlags();
    if (allowsMisalignedMemoryAccessesImpl(MemVT.getSizeInBits(), AS,
                                           Load->getAlign(), Flags, &Fast) &&
        Fast)
      return SDValue();

    if (MemVT.isVector())
      return SplitVectorLoad(Op, DAG);
  }

  if (!allowsMemoryAccessForAlignment(*DAG.getContext(), DAG.getDataLayout(),
                                      MemVT, *Load->getMemOperand())) {
    SDValue Ops[2];
    std::tie(Ops[0], Ops[1]) = expandUnalignedLoad(Load, DAG);
    return DAG.getMergeValues(Ops, DL);
  }

  return SDValue();
}

SDValue SITargetLowering::LowerSELECT(SDValue Op, SelectionDAG &DAG) const {
  EVT VT = Op.getValueType();
  if (VT.getSizeInBits() == 128 || VT.getSizeInBits() == 256)
    return splitTernaryVectorOp(Op, DAG);

  assert(VT.getSizeInBits() == 64);

  SDLoc DL(Op);
  SDValue Cond = Op.getOperand(0);

  SDValue Zero = DAG.getConstant(0, DL, MVT::i32);
  SDValue One = DAG.getConstant(1, DL, MVT::i32);

  SDValue LHS = DAG.getNode(ISD::BITCAST, DL, MVT::v2i32, Op.getOperand(1));
  SDValue RHS = DAG.getNode(ISD::BITCAST, DL, MVT::v2i32, Op.getOperand(2));

  SDValue Lo0 = DAG.getNode(ISD::EXTRACT_VECTOR_ELT, DL, MVT::i32, LHS, Zero);
  SDValue Lo1 = DAG.getNode(ISD::EXTRACT_VECTOR_ELT, DL, MVT::i32, RHS, Zero);

  SDValue Lo = DAG.getSelect(DL, MVT::i32, Cond, Lo0, Lo1);

  SDValue Hi0 = DAG.getNode(ISD::EXTRACT_VECTOR_ELT, DL, MVT::i32, LHS, One);
  SDValue Hi1 = DAG.getNode(ISD::EXTRACT_VECTOR_ELT, DL, MVT::i32, RHS, One);

  SDValue Hi = DAG.getSelect(DL, MVT::i32, Cond, Hi0, Hi1);

  SDValue Res = DAG.getBuildVector(MVT::v2i32, DL, {Lo, Hi});
  return DAG.getNode(ISD::BITCAST, DL, VT, Res);
}

// Catch division cases where we can use shortcuts with rcp and rsq
// instructions.
SDValue SITargetLowering::lowerFastUnsafeFDIV(SDValue Op,
                                              SelectionDAG &DAG) const {
  SDLoc SL(Op);
  SDValue LHS = Op.getOperand(0);
  SDValue RHS = Op.getOperand(1);
  EVT VT = Op.getValueType();
  const SDNodeFlags Flags = Op->getFlags();

  bool AllowInaccurateRcp = Flags.hasApproximateFuncs();

  // Without !fpmath accuracy information, we can't do more because we don't
  // know exactly whether rcp is accurate enough to meet !fpmath requirement.
  if (!AllowInaccurateRcp)
    return SDValue();

  if (const ConstantFPSDNode *CLHS = dyn_cast<ConstantFPSDNode>(LHS)) {
    if (CLHS->isExactlyValue(1.0)) {
      // v_rcp_f32 and v_rsq_f32 do not support denormals, and according to
      // the CI documentation has a worst case error of 1 ulp.
      // OpenCL requires <= 2.5 ulp for 1.0 / x, so it should always be OK to
      // use it as long as we aren't trying to use denormals.
      //
      // v_rcp_f16 and v_rsq_f16 DO support denormals.

      // 1.0 / sqrt(x) -> rsq(x)

      // XXX - Is UnsafeFPMath sufficient to do this for f64? The maximum ULP
      // error seems really high at 2^29 ULP.
      if (RHS.getOpcode() == ISD::FSQRT)
        return DAG.getNode(AMDGPUISD::RSQ, SL, VT, RHS.getOperand(0));

      // 1.0 / x -> rcp(x)
      return DAG.getNode(AMDGPUISD::RCP, SL, VT, RHS);
    }

    // Same as for 1.0, but expand the sign out of the constant.
    if (CLHS->isExactlyValue(-1.0)) {
      // -1.0 / x -> rcp (fneg x)
      SDValue FNegRHS = DAG.getNode(ISD::FNEG, SL, VT, RHS);
      return DAG.getNode(AMDGPUISD::RCP, SL, VT, FNegRHS);
    }
  }

  // Turn into multiply by the reciprocal.
  // x / y -> x * (1.0 / y)
  SDValue Recip = DAG.getNode(AMDGPUISD::RCP, SL, VT, RHS);
  return DAG.getNode(ISD::FMUL, SL, VT, LHS, Recip, Flags);
}

SDValue SITargetLowering::lowerFastUnsafeFDIV64(SDValue Op,
                                                SelectionDAG &DAG) const {
  SDLoc SL(Op);
  SDValue X = Op.getOperand(0);
  SDValue Y = Op.getOperand(1);
  EVT VT = Op.getValueType();
  const SDNodeFlags Flags = Op->getFlags();

  bool AllowInaccurateDiv = Flags.hasApproximateFuncs() ||
                            DAG.getTarget().Options.UnsafeFPMath;
  if (!AllowInaccurateDiv)
    return SDValue();

  SDValue NegY = DAG.getNode(ISD::FNEG, SL, VT, Y);
  SDValue One = DAG.getConstantFP(1.0, SL, VT);

  SDValue R = DAG.getNode(AMDGPUISD::RCP, SL, VT, Y);
  SDValue Tmp0 = DAG.getNode(ISD::FMA, SL, VT, NegY, R, One);

  R = DAG.getNode(ISD::FMA, SL, VT, Tmp0, R, R);
  SDValue Tmp1 = DAG.getNode(ISD::FMA, SL, VT, NegY, R, One);
  R = DAG.getNode(ISD::FMA, SL, VT, Tmp1, R, R);
  SDValue Ret = DAG.getNode(ISD::FMUL, SL, VT, X, R);
  SDValue Tmp2 = DAG.getNode(ISD::FMA, SL, VT, NegY, Ret, X);
  return DAG.getNode(ISD::FMA, SL, VT, Tmp2, R, Ret);
}

static SDValue getFPBinOp(SelectionDAG &DAG, unsigned Opcode, const SDLoc &SL,
                          EVT VT, SDValue A, SDValue B, SDValue GlueChain,
                          SDNodeFlags Flags) {
  if (GlueChain->getNumValues() <= 1) {
    return DAG.getNode(Opcode, SL, VT, A, B, Flags);
  }

  assert(GlueChain->getNumValues() == 3);

  SDVTList VTList = DAG.getVTList(VT, MVT::Other, MVT::Glue);
  switch (Opcode) {
  default: llvm_unreachable("no chain equivalent for opcode");
  case ISD::FMUL:
    Opcode = AMDGPUISD::FMUL_W_CHAIN;
    break;
  }

  return DAG.getNode(Opcode, SL, VTList,
                     {GlueChain.getValue(1), A, B, GlueChain.getValue(2)},
                     Flags);
}

static SDValue getFPTernOp(SelectionDAG &DAG, unsigned Opcode, const SDLoc &SL,
                           EVT VT, SDValue A, SDValue B, SDValue C,
                           SDValue GlueChain, SDNodeFlags Flags) {
  if (GlueChain->getNumValues() <= 1) {
    return DAG.getNode(Opcode, SL, VT, {A, B, C}, Flags);
  }

  assert(GlueChain->getNumValues() == 3);

  SDVTList VTList = DAG.getVTList(VT, MVT::Other, MVT::Glue);
  switch (Opcode) {
  default: llvm_unreachable("no chain equivalent for opcode");
  case ISD::FMA:
    Opcode = AMDGPUISD::FMA_W_CHAIN;
    break;
  }

  return DAG.getNode(Opcode, SL, VTList,
                     {GlueChain.getValue(1), A, B, C, GlueChain.getValue(2)},
                     Flags);
}

SDValue SITargetLowering::LowerFDIV16(SDValue Op, SelectionDAG &DAG) const {
  if (SDValue FastLowered = lowerFastUnsafeFDIV(Op, DAG))
    return FastLowered;

  SDLoc SL(Op);
  SDValue Src0 = Op.getOperand(0);
  SDValue Src1 = Op.getOperand(1);

  SDValue CvtSrc0 = DAG.getNode(ISD::FP_EXTEND, SL, MVT::f32, Src0);
  SDValue CvtSrc1 = DAG.getNode(ISD::FP_EXTEND, SL, MVT::f32, Src1);

  SDValue RcpSrc1 = DAG.getNode(AMDGPUISD::RCP, SL, MVT::f32, CvtSrc1);
  SDValue Quot = DAG.getNode(ISD::FMUL, SL, MVT::f32, CvtSrc0, RcpSrc1);

  SDValue FPRoundFlag = DAG.getTargetConstant(0, SL, MVT::i32);
  SDValue BestQuot = DAG.getNode(ISD::FP_ROUND, SL, MVT::f16, Quot, FPRoundFlag);

  return DAG.getNode(AMDGPUISD::DIV_FIXUP, SL, MVT::f16, BestQuot, Src1, Src0);
}

// Faster 2.5 ULP division that does not support denormals.
SDValue SITargetLowering::lowerFDIV_FAST(SDValue Op, SelectionDAG &DAG) const {
  SDLoc SL(Op);
  SDValue LHS = Op.getOperand(1);
  SDValue RHS = Op.getOperand(2);

  SDValue r1 = DAG.getNode(ISD::FABS, SL, MVT::f32, RHS);

  const APFloat K0Val(BitsToFloat(0x6f800000));
  const SDValue K0 = DAG.getConstantFP(K0Val, SL, MVT::f32);

  const APFloat K1Val(BitsToFloat(0x2f800000));
  const SDValue K1 = DAG.getConstantFP(K1Val, SL, MVT::f32);

  const SDValue One = DAG.getConstantFP(1.0, SL, MVT::f32);

  EVT SetCCVT =
    getSetCCResultType(DAG.getDataLayout(), *DAG.getContext(), MVT::f32);

  SDValue r2 = DAG.getSetCC(SL, SetCCVT, r1, K0, ISD::SETOGT);

  SDValue r3 = DAG.getNode(ISD::SELECT, SL, MVT::f32, r2, K1, One);

  // TODO: Should this propagate fast-math-flags?
  r1 = DAG.getNode(ISD::FMUL, SL, MVT::f32, RHS, r3);

  // rcp does not support denormals.
  SDValue r0 = DAG.getNode(AMDGPUISD::RCP, SL, MVT::f32, r1);

  SDValue Mul = DAG.getNode(ISD::FMUL, SL, MVT::f32, LHS, r0);

  return DAG.getNode(ISD::FMUL, SL, MVT::f32, r3, Mul);
}

// Returns immediate value for setting the F32 denorm mode when using the
// S_DENORM_MODE instruction.
static SDValue getSPDenormModeValue(int SPDenormMode, SelectionDAG &DAG,
                                    const SDLoc &SL, const GCNSubtarget *ST) {
  assert(ST->hasDenormModeInst() && "Requires S_DENORM_MODE");
  int DPDenormModeDefault = hasFP64FP16Denormals(DAG.getMachineFunction())
                                ? FP_DENORM_FLUSH_NONE
                                : FP_DENORM_FLUSH_IN_FLUSH_OUT;

  int Mode = SPDenormMode | (DPDenormModeDefault << 2);
  return DAG.getTargetConstant(Mode, SL, MVT::i32);
}

SDValue SITargetLowering::LowerFDIV32(SDValue Op, SelectionDAG &DAG) const {
  if (SDValue FastLowered = lowerFastUnsafeFDIV(Op, DAG))
    return FastLowered;

  // The selection matcher assumes anything with a chain selecting to a
  // mayRaiseFPException machine instruction. Since we're introducing a chain
  // here, we need to explicitly report nofpexcept for the regular fdiv
  // lowering.
  SDNodeFlags Flags = Op->getFlags();
  Flags.setNoFPExcept(true);

  SDLoc SL(Op);
  SDValue LHS = Op.getOperand(0);
  SDValue RHS = Op.getOperand(1);

  const SDValue One = DAG.getConstantFP(1.0, SL, MVT::f32);

  SDVTList ScaleVT = DAG.getVTList(MVT::f32, MVT::i1);

  SDValue DenominatorScaled = DAG.getNode(AMDGPUISD::DIV_SCALE, SL, ScaleVT,
                                          {RHS, RHS, LHS}, Flags);
  SDValue NumeratorScaled = DAG.getNode(AMDGPUISD::DIV_SCALE, SL, ScaleVT,
                                        {LHS, RHS, LHS}, Flags);

  // Denominator is scaled to not be denormal, so using rcp is ok.
  SDValue ApproxRcp = DAG.getNode(AMDGPUISD::RCP, SL, MVT::f32,
                                  DenominatorScaled, Flags);
  SDValue NegDivScale0 = DAG.getNode(ISD::FNEG, SL, MVT::f32,
                                     DenominatorScaled, Flags);

  const unsigned Denorm32Reg = AMDGPU::Hwreg::ID_MODE |
                               (4 << AMDGPU::Hwreg::OFFSET_SHIFT_) |
                               (1 << AMDGPU::Hwreg::WIDTH_M1_SHIFT_);
  const SDValue BitField = DAG.getTargetConstant(Denorm32Reg, SL, MVT::i32);

  const bool HasFP32Denormals = hasFP32Denormals(DAG.getMachineFunction());

  if (!HasFP32Denormals) {
    // Note we can't use the STRICT_FMA/STRICT_FMUL for the non-strict FDIV
    // lowering. The chain dependence is insufficient, and we need glue. We do
    // not need the glue variants in a strictfp function.

    SDVTList BindParamVTs = DAG.getVTList(MVT::Other, MVT::Glue);

    SDNode *EnableDenorm;
    if (Subtarget->hasDenormModeInst()) {
      const SDValue EnableDenormValue =
          getSPDenormModeValue(FP_DENORM_FLUSH_NONE, DAG, SL, Subtarget);

      EnableDenorm = DAG.getNode(AMDGPUISD::DENORM_MODE, SL, BindParamVTs,
                                 DAG.getEntryNode(), EnableDenormValue).getNode();
    } else {
      const SDValue EnableDenormValue = DAG.getConstant(FP_DENORM_FLUSH_NONE,
                                                        SL, MVT::i32);
      EnableDenorm =
          DAG.getMachineNode(AMDGPU::S_SETREG_B32, SL, BindParamVTs,
                             {EnableDenormValue, BitField, DAG.getEntryNode()});
    }

    SDValue Ops[3] = {
      NegDivScale0,
      SDValue(EnableDenorm, 0),
      SDValue(EnableDenorm, 1)
    };

    NegDivScale0 = DAG.getMergeValues(Ops, SL);
  }

  SDValue Fma0 = getFPTernOp(DAG, ISD::FMA, SL, MVT::f32, NegDivScale0,
                             ApproxRcp, One, NegDivScale0, Flags);

  SDValue Fma1 = getFPTernOp(DAG, ISD::FMA, SL, MVT::f32, Fma0, ApproxRcp,
                             ApproxRcp, Fma0, Flags);

  SDValue Mul = getFPBinOp(DAG, ISD::FMUL, SL, MVT::f32, NumeratorScaled,
                           Fma1, Fma1, Flags);

  SDValue Fma2 = getFPTernOp(DAG, ISD::FMA, SL, MVT::f32, NegDivScale0, Mul,
                             NumeratorScaled, Mul, Flags);

  SDValue Fma3 = getFPTernOp(DAG, ISD::FMA, SL, MVT::f32,
                             Fma2, Fma1, Mul, Fma2, Flags);

  SDValue Fma4 = getFPTernOp(DAG, ISD::FMA, SL, MVT::f32, NegDivScale0, Fma3,
                             NumeratorScaled, Fma3, Flags);

  if (!HasFP32Denormals) {
    SDNode *DisableDenorm;
    if (Subtarget->hasDenormModeInst()) {
      const SDValue DisableDenormValue =
          getSPDenormModeValue(FP_DENORM_FLUSH_IN_FLUSH_OUT, DAG, SL, Subtarget);

      DisableDenorm = DAG.getNode(AMDGPUISD::DENORM_MODE, SL, MVT::Other,
                                  Fma4.getValue(1), DisableDenormValue,
                                  Fma4.getValue(2)).getNode();
    } else {
      const SDValue DisableDenormValue =
          DAG.getConstant(FP_DENORM_FLUSH_IN_FLUSH_OUT, SL, MVT::i32);

      DisableDenorm = DAG.getMachineNode(
          AMDGPU::S_SETREG_B32, SL, MVT::Other,
          {DisableDenormValue, BitField, Fma4.getValue(1), Fma4.getValue(2)});
    }

    SDValue OutputChain = DAG.getNode(ISD::TokenFactor, SL, MVT::Other,
                                      SDValue(DisableDenorm, 0), DAG.getRoot());
    DAG.setRoot(OutputChain);
  }

  SDValue Scale = NumeratorScaled.getValue(1);
  SDValue Fmas = DAG.getNode(AMDGPUISD::DIV_FMAS, SL, MVT::f32,
                             {Fma4, Fma1, Fma3, Scale}, Flags);

  return DAG.getNode(AMDGPUISD::DIV_FIXUP, SL, MVT::f32, Fmas, RHS, LHS, Flags);
}

SDValue SITargetLowering::LowerFDIV64(SDValue Op, SelectionDAG &DAG) const {
  if (SDValue FastLowered = lowerFastUnsafeFDIV64(Op, DAG))
    return FastLowered;

  SDLoc SL(Op);
  SDValue X = Op.getOperand(0);
  SDValue Y = Op.getOperand(1);

  const SDValue One = DAG.getConstantFP(1.0, SL, MVT::f64);

  SDVTList ScaleVT = DAG.getVTList(MVT::f64, MVT::i1);

  SDValue DivScale0 = DAG.getNode(AMDGPUISD::DIV_SCALE, SL, ScaleVT, Y, Y, X);

  SDValue NegDivScale0 = DAG.getNode(ISD::FNEG, SL, MVT::f64, DivScale0);

  SDValue Rcp = DAG.getNode(AMDGPUISD::RCP, SL, MVT::f64, DivScale0);

  SDValue Fma0 = DAG.getNode(ISD::FMA, SL, MVT::f64, NegDivScale0, Rcp, One);

  SDValue Fma1 = DAG.getNode(ISD::FMA, SL, MVT::f64, Rcp, Fma0, Rcp);

  SDValue Fma2 = DAG.getNode(ISD::FMA, SL, MVT::f64, NegDivScale0, Fma1, One);

  SDValue DivScale1 = DAG.getNode(AMDGPUISD::DIV_SCALE, SL, ScaleVT, X, Y, X);

  SDValue Fma3 = DAG.getNode(ISD::FMA, SL, MVT::f64, Fma1, Fma2, Fma1);
  SDValue Mul = DAG.getNode(ISD::FMUL, SL, MVT::f64, DivScale1, Fma3);

  SDValue Fma4 = DAG.getNode(ISD::FMA, SL, MVT::f64,
                             NegDivScale0, Mul, DivScale1);

  SDValue Scale;

  if (!Subtarget->hasUsableDivScaleConditionOutput()) {
    // Workaround a hardware bug on SI where the condition output from div_scale
    // is not usable.

    const SDValue Hi = DAG.getConstant(1, SL, MVT::i32);

    // Figure out if the scale to use for div_fmas.
    SDValue NumBC = DAG.getNode(ISD::BITCAST, SL, MVT::v2i32, X);
    SDValue DenBC = DAG.getNode(ISD::BITCAST, SL, MVT::v2i32, Y);
    SDValue Scale0BC = DAG.getNode(ISD::BITCAST, SL, MVT::v2i32, DivScale0);
    SDValue Scale1BC = DAG.getNode(ISD::BITCAST, SL, MVT::v2i32, DivScale1);

    SDValue NumHi = DAG.getNode(ISD::EXTRACT_VECTOR_ELT, SL, MVT::i32, NumBC, Hi);
    SDValue DenHi = DAG.getNode(ISD::EXTRACT_VECTOR_ELT, SL, MVT::i32, DenBC, Hi);

    SDValue Scale0Hi
      = DAG.getNode(ISD::EXTRACT_VECTOR_ELT, SL, MVT::i32, Scale0BC, Hi);
    SDValue Scale1Hi
      = DAG.getNode(ISD::EXTRACT_VECTOR_ELT, SL, MVT::i32, Scale1BC, Hi);

    SDValue CmpDen = DAG.getSetCC(SL, MVT::i1, DenHi, Scale0Hi, ISD::SETEQ);
    SDValue CmpNum = DAG.getSetCC(SL, MVT::i1, NumHi, Scale1Hi, ISD::SETEQ);
    Scale = DAG.getNode(ISD::XOR, SL, MVT::i1, CmpNum, CmpDen);
  } else {
    Scale = DivScale1.getValue(1);
  }

  SDValue Fmas = DAG.getNode(AMDGPUISD::DIV_FMAS, SL, MVT::f64,
                             Fma4, Fma3, Mul, Scale);

  return DAG.getNode(AMDGPUISD::DIV_FIXUP, SL, MVT::f64, Fmas, Y, X);
}

SDValue SITargetLowering::LowerFDIV(SDValue Op, SelectionDAG &DAG) const {
  EVT VT = Op.getValueType();

  if (VT == MVT::f32)
    return LowerFDIV32(Op, DAG);

  if (VT == MVT::f64)
    return LowerFDIV64(Op, DAG);

  if (VT == MVT::f16)
    return LowerFDIV16(Op, DAG);

  llvm_unreachable("Unexpected type for fdiv");
}

SDValue SITargetLowering::LowerSTORE(SDValue Op, SelectionDAG &DAG) const {
  SDLoc DL(Op);
  StoreSDNode *Store = cast<StoreSDNode>(Op);
  EVT VT = Store->getMemoryVT();

  if (VT == MVT::i1) {
    return DAG.getTruncStore(Store->getChain(), DL,
       DAG.getSExtOrTrunc(Store->getValue(), DL, MVT::i32),
       Store->getBasePtr(), MVT::i1, Store->getMemOperand());
  }

  assert(VT.isVector() &&
         Store->getValue().getValueType().getScalarType() == MVT::i32);

  unsigned AS = Store->getAddressSpace();
  if (Subtarget->hasLDSMisalignedBug() &&
      AS == AMDGPUAS::FLAT_ADDRESS &&
      Store->getAlign().value() < VT.getStoreSize() && VT.getSizeInBits() > 32) {
    return SplitVectorStore(Op, DAG);
  }

  MachineFunction &MF = DAG.getMachineFunction();
  SIMachineFunctionInfo *MFI = MF.getInfo<SIMachineFunctionInfo>();
  // If there is a possibility that flat instruction access scratch memory
  // then we need to use the same legalization rules we use for private.
  if (AS == AMDGPUAS::FLAT_ADDRESS &&
      !Subtarget->hasMultiDwordFlatScratchAddressing())
    AS = MFI->hasFlatScratchInit() ?
         AMDGPUAS::PRIVATE_ADDRESS : AMDGPUAS::GLOBAL_ADDRESS;

  unsigned NumElements = VT.getVectorNumElements();
  if (AS == AMDGPUAS::GLOBAL_ADDRESS ||
      AS == AMDGPUAS::FLAT_ADDRESS) {
    if (NumElements > 4)
      return SplitVectorStore(Op, DAG);
    // v3 stores not supported on SI.
    if (NumElements == 3 && !Subtarget->hasDwordx3LoadStores())
      return SplitVectorStore(Op, DAG);

    if (!allowsMemoryAccessForAlignment(*DAG.getContext(), DAG.getDataLayout(),
                                        VT, *Store->getMemOperand()))
      return expandUnalignedStore(Store, DAG);

    return SDValue();
  } else if (AS == AMDGPUAS::PRIVATE_ADDRESS) {
    switch (Subtarget->getMaxPrivateElementSize()) {
    case 4:
      return scalarizeVectorStore(Store, DAG);
    case 8:
      if (NumElements > 2)
        return SplitVectorStore(Op, DAG);
      return SDValue();
    case 16:
      if (NumElements > 4 ||
          (NumElements == 3 && !Subtarget->enableFlatScratch()))
        return SplitVectorStore(Op, DAG);
      return SDValue();
    default:
      llvm_unreachable("unsupported private_element_size");
    }
  } else if (AS == AMDGPUAS::LOCAL_ADDRESS || AS == AMDGPUAS::REGION_ADDRESS) {
    bool Fast = false;
    auto Flags = Store->getMemOperand()->getFlags();
    if (allowsMisalignedMemoryAccessesImpl(VT.getSizeInBits(), AS,
                                           Store->getAlign(), Flags, &Fast) &&
        Fast)
      return SDValue();

    if (VT.isVector())
      return SplitVectorStore(Op, DAG);

    return expandUnalignedStore(Store, DAG);
  }

  // Probably an invalid store. If so we'll end up emitting a selection error.
  return SDValue();
}

SDValue SITargetLowering::LowerTrig(SDValue Op, SelectionDAG &DAG) const {
  SDLoc DL(Op);
  EVT VT = Op.getValueType();
  SDValue Arg = Op.getOperand(0);
  SDValue TrigVal;

  // Propagate fast-math flags so that the multiply we introduce can be folded
  // if Arg is already the result of a multiply by constant.
  auto Flags = Op->getFlags();

  SDValue OneOver2Pi = DAG.getConstantFP(0.5 * numbers::inv_pi, DL, VT);

  if (Subtarget->hasTrigReducedRange()) {
    SDValue MulVal = DAG.getNode(ISD::FMUL, DL, VT, Arg, OneOver2Pi, Flags);
    TrigVal = DAG.getNode(AMDGPUISD::FRACT, DL, VT, MulVal, Flags);
  } else {
    TrigVal = DAG.getNode(ISD::FMUL, DL, VT, Arg, OneOver2Pi, Flags);
  }

  switch (Op.getOpcode()) {
  case ISD::FCOS:
    return DAG.getNode(AMDGPUISD::COS_HW, SDLoc(Op), VT, TrigVal, Flags);
  case ISD::FSIN:
    return DAG.getNode(AMDGPUISD::SIN_HW, SDLoc(Op), VT, TrigVal, Flags);
  default:
    llvm_unreachable("Wrong trig opcode");
  }
}

SDValue SITargetLowering::LowerATOMIC_CMP_SWAP(SDValue Op, SelectionDAG &DAG) const {
  AtomicSDNode *AtomicNode = cast<AtomicSDNode>(Op);
  assert(AtomicNode->isCompareAndSwap());
  unsigned AS = AtomicNode->getAddressSpace();

  // No custom lowering required for local address space
  if (!AMDGPU::isFlatGlobalAddrSpace(AS))
    return Op;

  // Non-local address space requires custom lowering for atomic compare
  // and swap; cmp and swap should be in a v2i32 or v2i64 in case of _X2
  SDLoc DL(Op);
  SDValue ChainIn = Op.getOperand(0);
  SDValue Addr = Op.getOperand(1);
  SDValue Old = Op.getOperand(2);
  SDValue New = Op.getOperand(3);
  EVT VT = Op.getValueType();
  MVT SimpleVT = VT.getSimpleVT();
  MVT VecType = MVT::getVectorVT(SimpleVT, 2);

  SDValue NewOld = DAG.getBuildVector(VecType, DL, {New, Old});
  SDValue Ops[] = { ChainIn, Addr, NewOld };

  return DAG.getMemIntrinsicNode(AMDGPUISD::ATOMIC_CMP_SWAP, DL, Op->getVTList(),
                                 Ops, VT, AtomicNode->getMemOperand());
}

//===----------------------------------------------------------------------===//
// Custom DAG optimizations
//===----------------------------------------------------------------------===//

SDValue SITargetLowering::performUCharToFloatCombine(SDNode *N,
                                                     DAGCombinerInfo &DCI) const {
  EVT VT = N->getValueType(0);
  EVT ScalarVT = VT.getScalarType();
  if (ScalarVT != MVT::f32 && ScalarVT != MVT::f16)
    return SDValue();

  SelectionDAG &DAG = DCI.DAG;
  SDLoc DL(N);

  SDValue Src = N->getOperand(0);
  EVT SrcVT = Src.getValueType();

  // TODO: We could try to match extracting the higher bytes, which would be
  // easier if i8 vectors weren't promoted to i32 vectors, particularly after
  // types are legalized. v4i8 -> v4f32 is probably the only case to worry
  // about in practice.
  if (DCI.isAfterLegalizeDAG() && SrcVT == MVT::i32) {
    if (DAG.MaskedValueIsZero(Src, APInt::getHighBitsSet(32, 24))) {
      SDValue Cvt = DAG.getNode(AMDGPUISD::CVT_F32_UBYTE0, DL, MVT::f32, Src);
      DCI.AddToWorklist(Cvt.getNode());

      // For the f16 case, fold to a cast to f32 and then cast back to f16.
      if (ScalarVT != MVT::f32) {
        Cvt = DAG.getNode(ISD::FP_ROUND, DL, VT, Cvt,
                          DAG.getTargetConstant(0, DL, MVT::i32));
      }
      return Cvt;
    }
  }

  return SDValue();
}

// (shl (add x, c1), c2) -> add (shl x, c2), (shl c1, c2)

// This is a variant of
// (mul (add x, c1), c2) -> add (mul x, c2), (mul c1, c2),
//
// The normal DAG combiner will do this, but only if the add has one use since
// that would increase the number of instructions.
//
// This prevents us from seeing a constant offset that can be folded into a
// memory instruction's addressing mode. If we know the resulting add offset of
// a pointer can be folded into an addressing offset, we can replace the pointer
// operand with the add of new constant offset. This eliminates one of the uses,
// and may allow the remaining use to also be simplified.
//
SDValue SITargetLowering::performSHLPtrCombine(SDNode *N,
                                               unsigned AddrSpace,
                                               EVT MemVT,
                                               DAGCombinerInfo &DCI) const {
  SDValue N0 = N->getOperand(0);
  SDValue N1 = N->getOperand(1);

  // We only do this to handle cases where it's profitable when there are
  // multiple uses of the add, so defer to the standard combine.
  if ((N0.getOpcode() != ISD::ADD && N0.getOpcode() != ISD::OR) ||
      N0->hasOneUse())
    return SDValue();

  const ConstantSDNode *CN1 = dyn_cast<ConstantSDNode>(N1);
  if (!CN1)
    return SDValue();

  const ConstantSDNode *CAdd = dyn_cast<ConstantSDNode>(N0.getOperand(1));
  if (!CAdd)
    return SDValue();

  // If the resulting offset is too large, we can't fold it into the addressing
  // mode offset.
  APInt Offset = CAdd->getAPIntValue() << CN1->getAPIntValue();
  Type *Ty = MemVT.getTypeForEVT(*DCI.DAG.getContext());

  AddrMode AM;
  AM.HasBaseReg = true;
  AM.BaseOffs = Offset.getSExtValue();
  if (!isLegalAddressingMode(DCI.DAG.getDataLayout(), AM, Ty, AddrSpace))
    return SDValue();

  SelectionDAG &DAG = DCI.DAG;
  SDLoc SL(N);
  EVT VT = N->getValueType(0);

  SDValue ShlX = DAG.getNode(ISD::SHL, SL, VT, N0.getOperand(0), N1);
  SDValue COffset = DAG.getConstant(Offset, SL, VT);

  SDNodeFlags Flags;
  Flags.setNoUnsignedWrap(N->getFlags().hasNoUnsignedWrap() &&
                          (N0.getOpcode() == ISD::OR ||
                           N0->getFlags().hasNoUnsignedWrap()));

  return DAG.getNode(ISD::ADD, SL, VT, ShlX, COffset, Flags);
}

/// MemSDNode::getBasePtr() does not work for intrinsics, which needs to offset
/// by the chain and intrinsic ID. Theoretically we would also need to check the
/// specific intrinsic, but they all place the pointer operand first.
static unsigned getBasePtrIndex(const MemSDNode *N) {
  switch (N->getOpcode()) {
  case ISD::STORE:
  case ISD::INTRINSIC_W_CHAIN:
  case ISD::INTRINSIC_VOID:
    return 2;
  default:
    return 1;
  }
}

SDValue SITargetLowering::performMemSDNodeCombine(MemSDNode *N,
                                                  DAGCombinerInfo &DCI) const {
  SelectionDAG &DAG = DCI.DAG;
  SDLoc SL(N);

  unsigned PtrIdx = getBasePtrIndex(N);
  SDValue Ptr = N->getOperand(PtrIdx);

  // TODO: We could also do this for multiplies.
  if (Ptr.getOpcode() == ISD::SHL) {
    SDValue NewPtr = performSHLPtrCombine(Ptr.getNode(),  N->getAddressSpace(),
                                          N->getMemoryVT(), DCI);
    if (NewPtr) {
      SmallVector<SDValue, 8> NewOps(N->op_begin(), N->op_end());

      NewOps[PtrIdx] = NewPtr;
      return SDValue(DAG.UpdateNodeOperands(N, NewOps), 0);
    }
  }

  return SDValue();
}

static bool bitOpWithConstantIsReducible(unsigned Opc, uint32_t Val) {
  return (Opc == ISD::AND && (Val == 0 || Val == 0xffffffff)) ||
         (Opc == ISD::OR && (Val == 0xffffffff || Val == 0)) ||
         (Opc == ISD::XOR && Val == 0);
}

// Break up 64-bit bit operation of a constant into two 32-bit and/or/xor. This
// will typically happen anyway for a VALU 64-bit and. This exposes other 32-bit
// integer combine opportunities since most 64-bit operations are decomposed
// this way.  TODO: We won't want this for SALU especially if it is an inline
// immediate.
SDValue SITargetLowering::splitBinaryBitConstantOp(
  DAGCombinerInfo &DCI,
  const SDLoc &SL,
  unsigned Opc, SDValue LHS,
  const ConstantSDNode *CRHS) const {
  uint64_t Val = CRHS->getZExtValue();
  uint32_t ValLo = Lo_32(Val);
  uint32_t ValHi = Hi_32(Val);
  const SIInstrInfo *TII = getSubtarget()->getInstrInfo();

    if ((bitOpWithConstantIsReducible(Opc, ValLo) ||
         bitOpWithConstantIsReducible(Opc, ValHi)) ||
        (CRHS->hasOneUse() && !TII->isInlineConstant(CRHS->getAPIntValue()))) {
    // If we need to materialize a 64-bit immediate, it will be split up later
    // anyway. Avoid creating the harder to understand 64-bit immediate
    // materialization.
    return splitBinaryBitConstantOpImpl(DCI, SL, Opc, LHS, ValLo, ValHi);
  }

  return SDValue();
}

// Returns true if argument is a boolean value which is not serialized into
// memory or argument and does not require v_cndmask_b32 to be deserialized.
static bool isBoolSGPR(SDValue V) {
  if (V.getValueType() != MVT::i1)
    return false;
  switch (V.getOpcode()) {
  default:
    break;
  case ISD::SETCC:
  case AMDGPUISD::FP_CLASS:
    return true;
  case ISD::AND:
  case ISD::OR:
  case ISD::XOR:
    return isBoolSGPR(V.getOperand(0)) && isBoolSGPR(V.getOperand(1));
  }
  return false;
}

// If a constant has all zeroes or all ones within each byte return it.
// Otherwise return 0.
static uint32_t getConstantPermuteMask(uint32_t C) {
  // 0xff for any zero byte in the mask
  uint32_t ZeroByteMask = 0;
  if (!(C & 0x000000ff)) ZeroByteMask |= 0x000000ff;
  if (!(C & 0x0000ff00)) ZeroByteMask |= 0x0000ff00;
  if (!(C & 0x00ff0000)) ZeroByteMask |= 0x00ff0000;
  if (!(C & 0xff000000)) ZeroByteMask |= 0xff000000;
  uint32_t NonZeroByteMask = ~ZeroByteMask; // 0xff for any non-zero byte
  if ((NonZeroByteMask & C) != NonZeroByteMask)
    return 0; // Partial bytes selected.
  return C;
}

// Check if a node selects whole bytes from its operand 0 starting at a byte
// boundary while masking the rest. Returns select mask as in the v_perm_b32
// or -1 if not succeeded.
// Note byte select encoding:
// value 0-3 selects corresponding source byte;
// value 0xc selects zero;
// value 0xff selects 0xff.
static uint32_t getPermuteMask(SelectionDAG &DAG, SDValue V) {
  assert(V.getValueSizeInBits() == 32);

  if (V.getNumOperands() != 2)
    return ~0;

  ConstantSDNode *N1 = dyn_cast<ConstantSDNode>(V.getOperand(1));
  if (!N1)
    return ~0;

  uint32_t C = N1->getZExtValue();

  switch (V.getOpcode()) {
  default:
    break;
  case ISD::AND:
    if (uint32_t ConstMask = getConstantPermuteMask(C)) {
      return (0x03020100 & ConstMask) | (0x0c0c0c0c & ~ConstMask);
    }
    break;

  case ISD::OR:
    if (uint32_t ConstMask = getConstantPermuteMask(C)) {
      return (0x03020100 & ~ConstMask) | ConstMask;
    }
    break;

  case ISD::SHL:
    if (C % 8)
      return ~0;

    return uint32_t((0x030201000c0c0c0cull << C) >> 32);

  case ISD::SRL:
    if (C % 8)
      return ~0;

    return uint32_t(0x0c0c0c0c03020100ull >> C);
  }

  return ~0;
}

SDValue SITargetLowering::performAndCombine(SDNode *N,
                                            DAGCombinerInfo &DCI) const {
  if (DCI.isBeforeLegalize())
    return SDValue();

  SelectionDAG &DAG = DCI.DAG;
  EVT VT = N->getValueType(0);
  SDValue LHS = N->getOperand(0);
  SDValue RHS = N->getOperand(1);


  const ConstantSDNode *CRHS = dyn_cast<ConstantSDNode>(RHS);
  if (VT == MVT::i64 && CRHS) {
    if (SDValue Split
        = splitBinaryBitConstantOp(DCI, SDLoc(N), ISD::AND, LHS, CRHS))
      return Split;
  }

  if (CRHS && VT == MVT::i32) {
    // and (srl x, c), mask => shl (bfe x, nb + c, mask >> nb), nb
    // nb = number of trailing zeroes in mask
    // It can be optimized out using SDWA for GFX8+ in the SDWA peephole pass,
    // given that we are selecting 8 or 16 bit fields starting at byte boundary.
    uint64_t Mask = CRHS->getZExtValue();
    unsigned Bits = countPopulation(Mask);
    if (getSubtarget()->hasSDWA() && LHS->getOpcode() == ISD::SRL &&
        (Bits == 8 || Bits == 16) && isShiftedMask_64(Mask) && !(Mask & 1)) {
      if (auto *CShift = dyn_cast<ConstantSDNode>(LHS->getOperand(1))) {
        unsigned Shift = CShift->getZExtValue();
        unsigned NB = CRHS->getAPIntValue().countTrailingZeros();
        unsigned Offset = NB + Shift;
        if ((Offset & (Bits - 1)) == 0) { // Starts at a byte or word boundary.
          SDLoc SL(N);
          SDValue BFE = DAG.getNode(AMDGPUISD::BFE_U32, SL, MVT::i32,
                                    LHS->getOperand(0),
                                    DAG.getConstant(Offset, SL, MVT::i32),
                                    DAG.getConstant(Bits, SL, MVT::i32));
          EVT NarrowVT = EVT::getIntegerVT(*DAG.getContext(), Bits);
          SDValue Ext = DAG.getNode(ISD::AssertZext, SL, VT, BFE,
                                    DAG.getValueType(NarrowVT));
          SDValue Shl = DAG.getNode(ISD::SHL, SDLoc(LHS), VT, Ext,
                                    DAG.getConstant(NB, SDLoc(CRHS), MVT::i32));
          return Shl;
        }
      }
    }

    // and (perm x, y, c1), c2 -> perm x, y, permute_mask(c1, c2)
    if (LHS.hasOneUse() && LHS.getOpcode() == AMDGPUISD::PERM &&
        isa<ConstantSDNode>(LHS.getOperand(2))) {
      uint32_t Sel = getConstantPermuteMask(Mask);
      if (!Sel)
        return SDValue();

      // Select 0xc for all zero bytes
      Sel = (LHS.getConstantOperandVal(2) & Sel) | (~Sel & 0x0c0c0c0c);
      SDLoc DL(N);
      return DAG.getNode(AMDGPUISD::PERM, DL, MVT::i32, LHS.getOperand(0),
                         LHS.getOperand(1), DAG.getConstant(Sel, DL, MVT::i32));
    }
  }

  // (and (fcmp ord x, x), (fcmp une (fabs x), inf)) ->
  // fp_class x, ~(s_nan | q_nan | n_infinity | p_infinity)
  if (LHS.getOpcode() == ISD::SETCC && RHS.getOpcode() == ISD::SETCC) {
    ISD::CondCode LCC = cast<CondCodeSDNode>(LHS.getOperand(2))->get();
    ISD::CondCode RCC = cast<CondCodeSDNode>(RHS.getOperand(2))->get();

    SDValue X = LHS.getOperand(0);
    SDValue Y = RHS.getOperand(0);
    if (Y.getOpcode() != ISD::FABS || Y.getOperand(0) != X)
      return SDValue();

    if (LCC == ISD::SETO) {
      if (X != LHS.getOperand(1))
        return SDValue();

      if (RCC == ISD::SETUNE) {
        const ConstantFPSDNode *C1 = dyn_cast<ConstantFPSDNode>(RHS.getOperand(1));
        if (!C1 || !C1->isInfinity() || C1->isNegative())
          return SDValue();

        const uint32_t Mask = SIInstrFlags::N_NORMAL |
                              SIInstrFlags::N_SUBNORMAL |
                              SIInstrFlags::N_ZERO |
                              SIInstrFlags::P_ZERO |
                              SIInstrFlags::P_SUBNORMAL |
                              SIInstrFlags::P_NORMAL;

        static_assert(((~(SIInstrFlags::S_NAN |
                          SIInstrFlags::Q_NAN |
                          SIInstrFlags::N_INFINITY |
                          SIInstrFlags::P_INFINITY)) & 0x3ff) == Mask,
                      "mask not equal");

        SDLoc DL(N);
        return DAG.getNode(AMDGPUISD::FP_CLASS, DL, MVT::i1,
                           X, DAG.getConstant(Mask, DL, MVT::i32));
      }
    }
  }

  if (RHS.getOpcode() == ISD::SETCC && LHS.getOpcode() == AMDGPUISD::FP_CLASS)
    std::swap(LHS, RHS);

  if (LHS.getOpcode() == ISD::SETCC && RHS.getOpcode() == AMDGPUISD::FP_CLASS &&
      RHS.hasOneUse()) {
    ISD::CondCode LCC = cast<CondCodeSDNode>(LHS.getOperand(2))->get();
    // and (fcmp seto), (fp_class x, mask) -> fp_class x, mask & ~(p_nan | n_nan)
    // and (fcmp setuo), (fp_class x, mask) -> fp_class x, mask & (p_nan | n_nan)
    const ConstantSDNode *Mask = dyn_cast<ConstantSDNode>(RHS.getOperand(1));
    if ((LCC == ISD::SETO || LCC == ISD::SETUO) && Mask &&
        (RHS.getOperand(0) == LHS.getOperand(0) &&
         LHS.getOperand(0) == LHS.getOperand(1))) {
      const unsigned OrdMask = SIInstrFlags::S_NAN | SIInstrFlags::Q_NAN;
      unsigned NewMask = LCC == ISD::SETO ?
        Mask->getZExtValue() & ~OrdMask :
        Mask->getZExtValue() & OrdMask;

      SDLoc DL(N);
      return DAG.getNode(AMDGPUISD::FP_CLASS, DL, MVT::i1, RHS.getOperand(0),
                         DAG.getConstant(NewMask, DL, MVT::i32));
    }
  }

  if (VT == MVT::i32 &&
      (RHS.getOpcode() == ISD::SIGN_EXTEND || LHS.getOpcode() == ISD::SIGN_EXTEND)) {
    // and x, (sext cc from i1) => select cc, x, 0
    if (RHS.getOpcode() != ISD::SIGN_EXTEND)
      std::swap(LHS, RHS);
    if (isBoolSGPR(RHS.getOperand(0)))
      return DAG.getSelect(SDLoc(N), MVT::i32, RHS.getOperand(0),
                           LHS, DAG.getConstant(0, SDLoc(N), MVT::i32));
  }

  // and (op x, c1), (op y, c2) -> perm x, y, permute_mask(c1, c2)
  const SIInstrInfo *TII = getSubtarget()->getInstrInfo();
  if (VT == MVT::i32 && LHS.hasOneUse() && RHS.hasOneUse() &&
      N->isDivergent() && TII->pseudoToMCOpcode(AMDGPU::V_PERM_B32_e64) != -1) {
    uint32_t LHSMask = getPermuteMask(DAG, LHS);
    uint32_t RHSMask = getPermuteMask(DAG, RHS);
    if (LHSMask != ~0u && RHSMask != ~0u) {
      // Canonicalize the expression in an attempt to have fewer unique masks
      // and therefore fewer registers used to hold the masks.
      if (LHSMask > RHSMask) {
        std::swap(LHSMask, RHSMask);
        std::swap(LHS, RHS);
      }

      // Select 0xc for each lane used from source operand. Zero has 0xc mask
      // set, 0xff have 0xff in the mask, actual lanes are in the 0-3 range.
      uint32_t LHSUsedLanes = ~(LHSMask & 0x0c0c0c0c) & 0x0c0c0c0c;
      uint32_t RHSUsedLanes = ~(RHSMask & 0x0c0c0c0c) & 0x0c0c0c0c;

      // Check of we need to combine values from two sources within a byte.
      if (!(LHSUsedLanes & RHSUsedLanes) &&
          // If we select high and lower word keep it for SDWA.
          // TODO: teach SDWA to work with v_perm_b32 and remove the check.
          !(LHSUsedLanes == 0x0c0c0000 && RHSUsedLanes == 0x00000c0c)) {
        // Each byte in each mask is either selector mask 0-3, or has higher
        // bits set in either of masks, which can be 0xff for 0xff or 0x0c for
        // zero. If 0x0c is in either mask it shall always be 0x0c. Otherwise
        // mask which is not 0xff wins. By anding both masks we have a correct
        // result except that 0x0c shall be corrected to give 0x0c only.
        uint32_t Mask = LHSMask & RHSMask;
        for (unsigned I = 0; I < 32; I += 8) {
          uint32_t ByteSel = 0xff << I;
          if ((LHSMask & ByteSel) == 0x0c || (RHSMask & ByteSel) == 0x0c)
            Mask &= (0x0c << I) & 0xffffffff;
        }

        // Add 4 to each active LHS lane. It will not affect any existing 0xff
        // or 0x0c.
        uint32_t Sel = Mask | (LHSUsedLanes & 0x04040404);
        SDLoc DL(N);

        return DAG.getNode(AMDGPUISD::PERM, DL, MVT::i32,
                           LHS.getOperand(0), RHS.getOperand(0),
                           DAG.getConstant(Sel, DL, MVT::i32));
      }
    }
  }

  return SDValue();
}

SDValue SITargetLowering::performOrCombine(SDNode *N,
                                           DAGCombinerInfo &DCI) const {
  SelectionDAG &DAG = DCI.DAG;
  SDValue LHS = N->getOperand(0);
  SDValue RHS = N->getOperand(1);

  EVT VT = N->getValueType(0);
  if (VT == MVT::i1) {
    // or (fp_class x, c1), (fp_class x, c2) -> fp_class x, (c1 | c2)
    if (LHS.getOpcode() == AMDGPUISD::FP_CLASS &&
        RHS.getOpcode() == AMDGPUISD::FP_CLASS) {
      SDValue Src = LHS.getOperand(0);
      if (Src != RHS.getOperand(0))
        return SDValue();

      const ConstantSDNode *CLHS = dyn_cast<ConstantSDNode>(LHS.getOperand(1));
      const ConstantSDNode *CRHS = dyn_cast<ConstantSDNode>(RHS.getOperand(1));
      if (!CLHS || !CRHS)
        return SDValue();

      // Only 10 bits are used.
      static const uint32_t MaxMask = 0x3ff;

      uint32_t NewMask = (CLHS->getZExtValue() | CRHS->getZExtValue()) & MaxMask;
      SDLoc DL(N);
      return DAG.getNode(AMDGPUISD::FP_CLASS, DL, MVT::i1,
                         Src, DAG.getConstant(NewMask, DL, MVT::i32));
    }

    return SDValue();
  }

  // or (perm x, y, c1), c2 -> perm x, y, permute_mask(c1, c2)
  if (isa<ConstantSDNode>(RHS) && LHS.hasOneUse() &&
      LHS.getOpcode() == AMDGPUISD::PERM &&
      isa<ConstantSDNode>(LHS.getOperand(2))) {
    uint32_t Sel = getConstantPermuteMask(N->getConstantOperandVal(1));
    if (!Sel)
      return SDValue();

    Sel |= LHS.getConstantOperandVal(2);
    SDLoc DL(N);
    return DAG.getNode(AMDGPUISD::PERM, DL, MVT::i32, LHS.getOperand(0),
                       LHS.getOperand(1), DAG.getConstant(Sel, DL, MVT::i32));
  }

  // or (op x, c1), (op y, c2) -> perm x, y, permute_mask(c1, c2)
  const SIInstrInfo *TII = getSubtarget()->getInstrInfo();
  if (VT == MVT::i32 && LHS.hasOneUse() && RHS.hasOneUse() &&
      N->isDivergent() && TII->pseudoToMCOpcode(AMDGPU::V_PERM_B32_e64) != -1) {
    uint32_t LHSMask = getPermuteMask(DAG, LHS);
    uint32_t RHSMask = getPermuteMask(DAG, RHS);
    if (LHSMask != ~0u && RHSMask != ~0u) {
      // Canonicalize the expression in an attempt to have fewer unique masks
      // and therefore fewer registers used to hold the masks.
      if (LHSMask > RHSMask) {
        std::swap(LHSMask, RHSMask);
        std::swap(LHS, RHS);
      }

      // Select 0xc for each lane used from source operand. Zero has 0xc mask
      // set, 0xff have 0xff in the mask, actual lanes are in the 0-3 range.
      uint32_t LHSUsedLanes = ~(LHSMask & 0x0c0c0c0c) & 0x0c0c0c0c;
      uint32_t RHSUsedLanes = ~(RHSMask & 0x0c0c0c0c) & 0x0c0c0c0c;

      // Check of we need to combine values from two sources within a byte.
      if (!(LHSUsedLanes & RHSUsedLanes) &&
          // If we select high and lower word keep it for SDWA.
          // TODO: teach SDWA to work with v_perm_b32 and remove the check.
          !(LHSUsedLanes == 0x0c0c0000 && RHSUsedLanes == 0x00000c0c)) {
        // Kill zero bytes selected by other mask. Zero value is 0xc.
        LHSMask &= ~RHSUsedLanes;
        RHSMask &= ~LHSUsedLanes;
        // Add 4 to each active LHS lane
        LHSMask |= LHSUsedLanes & 0x04040404;
        // Combine masks
        uint32_t Sel = LHSMask | RHSMask;
        SDLoc DL(N);

        return DAG.getNode(AMDGPUISD::PERM, DL, MVT::i32,
                           LHS.getOperand(0), RHS.getOperand(0),
                           DAG.getConstant(Sel, DL, MVT::i32));
      }
    }
  }

  if (VT != MVT::i64 || DCI.isBeforeLegalizeOps())
    return SDValue();

  // TODO: This could be a generic combine with a predicate for extracting the
  // high half of an integer being free.

  // (or i64:x, (zero_extend i32:y)) ->
  //   i64 (bitcast (v2i32 build_vector (or i32:y, lo_32(x)), hi_32(x)))
  if (LHS.getOpcode() == ISD::ZERO_EXTEND &&
      RHS.getOpcode() != ISD::ZERO_EXTEND)
    std::swap(LHS, RHS);

  if (RHS.getOpcode() == ISD::ZERO_EXTEND) {
    SDValue ExtSrc = RHS.getOperand(0);
    EVT SrcVT = ExtSrc.getValueType();
    if (SrcVT == MVT::i32) {
      SDLoc SL(N);
      SDValue LowLHS, HiBits;
      std::tie(LowLHS, HiBits) = split64BitValue(LHS, DAG);
      SDValue LowOr = DAG.getNode(ISD::OR, SL, MVT::i32, LowLHS, ExtSrc);

      DCI.AddToWorklist(LowOr.getNode());
      DCI.AddToWorklist(HiBits.getNode());

      SDValue Vec = DAG.getNode(ISD::BUILD_VECTOR, SL, MVT::v2i32,
                                LowOr, HiBits);
      return DAG.getNode(ISD::BITCAST, SL, MVT::i64, Vec);
    }
  }

  const ConstantSDNode *CRHS = dyn_cast<ConstantSDNode>(N->getOperand(1));
  if (CRHS) {
    if (SDValue Split
          = splitBinaryBitConstantOp(DCI, SDLoc(N), ISD::OR,
                                     N->getOperand(0), CRHS))
      return Split;
  }

  return SDValue();
}

SDValue SITargetLowering::performXorCombine(SDNode *N,
                                            DAGCombinerInfo &DCI) const {
  if (SDValue RV = reassociateScalarOps(N, DCI.DAG))
    return RV;

  EVT VT = N->getValueType(0);
  if (VT != MVT::i64)
    return SDValue();

  SDValue LHS = N->getOperand(0);
  SDValue RHS = N->getOperand(1);

  const ConstantSDNode *CRHS = dyn_cast<ConstantSDNode>(RHS);
  if (CRHS) {
    if (SDValue Split
          = splitBinaryBitConstantOp(DCI, SDLoc(N), ISD::XOR, LHS, CRHS))
      return Split;
  }

  return SDValue();
}

SDValue SITargetLowering::performZeroExtendCombine(SDNode *N,
                                                   DAGCombinerInfo &DCI) const {
  if (!Subtarget->has16BitInsts() ||
      DCI.getDAGCombineLevel() < AfterLegalizeDAG)
    return SDValue();

  EVT VT = N->getValueType(0);
  if (VT != MVT::i32)
    return SDValue();

  SDValue Src = N->getOperand(0);
  if (Src.getValueType() != MVT::i16)
    return SDValue();

  return SDValue();
}

SDValue SITargetLowering::performSignExtendInRegCombine(SDNode *N,
                                                        DAGCombinerInfo &DCI)
                                                        const {
  SDValue Src = N->getOperand(0);
  auto *VTSign = cast<VTSDNode>(N->getOperand(1));

  if (((Src.getOpcode() == AMDGPUISD::BUFFER_LOAD_UBYTE &&
      VTSign->getVT() == MVT::i8) ||
      (Src.getOpcode() == AMDGPUISD::BUFFER_LOAD_USHORT &&
      VTSign->getVT() == MVT::i16)) &&
      Src.hasOneUse()) {
    auto *M = cast<MemSDNode>(Src);
    SDValue Ops[] = {
      Src.getOperand(0), // Chain
      Src.getOperand(1), // rsrc
      Src.getOperand(2), // vindex
      Src.getOperand(3), // voffset
      Src.getOperand(4), // soffset
      Src.getOperand(5), // offset
      Src.getOperand(6),
      Src.getOperand(7)
    };
    // replace with BUFFER_LOAD_BYTE/SHORT
    SDVTList ResList = DCI.DAG.getVTList(MVT::i32,
                                         Src.getOperand(0).getValueType());
    unsigned Opc = (Src.getOpcode() == AMDGPUISD::BUFFER_LOAD_UBYTE) ?
                   AMDGPUISD::BUFFER_LOAD_BYTE : AMDGPUISD::BUFFER_LOAD_SHORT;
    SDValue BufferLoadSignExt = DCI.DAG.getMemIntrinsicNode(Opc, SDLoc(N),
                                                          ResList,
                                                          Ops, M->getMemoryVT(),
                                                          M->getMemOperand());
    return DCI.DAG.getMergeValues({BufferLoadSignExt,
                                  BufferLoadSignExt.getValue(1)}, SDLoc(N));
  }
  return SDValue();
}

SDValue SITargetLowering::performClassCombine(SDNode *N,
                                              DAGCombinerInfo &DCI) const {
  SelectionDAG &DAG = DCI.DAG;
  SDValue Mask = N->getOperand(1);

  // fp_class x, 0 -> false
  if (const ConstantSDNode *CMask = dyn_cast<ConstantSDNode>(Mask)) {
    if (CMask->isZero())
      return DAG.getConstant(0, SDLoc(N), MVT::i1);
  }

  if (N->getOperand(0).isUndef())
    return DAG.getUNDEF(MVT::i1);

  return SDValue();
}

SDValue SITargetLowering::performRcpCombine(SDNode *N,
                                            DAGCombinerInfo &DCI) const {
  EVT VT = N->getValueType(0);
  SDValue N0 = N->getOperand(0);

  if (N0.isUndef())
    return N0;

  if (VT == MVT::f32 && (N0.getOpcode() == ISD::UINT_TO_FP ||
                         N0.getOpcode() == ISD::SINT_TO_FP)) {
    return DCI.DAG.getNode(AMDGPUISD::RCP_IFLAG, SDLoc(N), VT, N0,
                           N->getFlags());
  }

  if ((VT == MVT::f32 || VT == MVT::f16) && N0.getOpcode() == ISD::FSQRT) {
    return DCI.DAG.getNode(AMDGPUISD::RSQ, SDLoc(N), VT,
                           N0.getOperand(0), N->getFlags());
  }

  return AMDGPUTargetLowering::performRcpCombine(N, DCI);
}

bool SITargetLowering::isCanonicalized(SelectionDAG &DAG, SDValue Op,
                                       unsigned MaxDepth) const {
  unsigned Opcode = Op.getOpcode();
  if (Opcode == ISD::FCANONICALIZE)
    return true;

  if (auto *CFP = dyn_cast<ConstantFPSDNode>(Op)) {
    auto F = CFP->getValueAPF();
    if (F.isNaN() && F.isSignaling())
      return false;
    return !F.isDenormal() || denormalsEnabledForType(DAG, Op.getValueType());
  }

  // If source is a result of another standard FP operation it is already in
  // canonical form.
  if (MaxDepth == 0)
    return false;

  switch (Opcode) {
  // These will flush denorms if required.
  case ISD::FADD:
  case ISD::FSUB:
  case ISD::FMUL:
  case ISD::FCEIL:
  case ISD::FFLOOR:
  case ISD::FMA:
  case ISD::FMAD:
  case ISD::FSQRT:
  case ISD::FDIV:
  case ISD::FREM:
  case ISD::FP_ROUND:
  case ISD::FP_EXTEND:
  case AMDGPUISD::FMUL_LEGACY:
  case AMDGPUISD::FMAD_FTZ:
  case AMDGPUISD::RCP:
  case AMDGPUISD::RSQ:
  case AMDGPUISD::RSQ_CLAMP:
  case AMDGPUISD::RCP_LEGACY:
  case AMDGPUISD::RCP_IFLAG:
  case AMDGPUISD::DIV_SCALE:
  case AMDGPUISD::DIV_FMAS:
  case AMDGPUISD::DIV_FIXUP:
  case AMDGPUISD::FRACT:
  case AMDGPUISD::LDEXP:
  case AMDGPUISD::CVT_PKRTZ_F16_F32:
  case AMDGPUISD::CVT_F32_UBYTE0:
  case AMDGPUISD::CVT_F32_UBYTE1:
  case AMDGPUISD::CVT_F32_UBYTE2:
  case AMDGPUISD::CVT_F32_UBYTE3:
    return true;

  // It can/will be lowered or combined as a bit operation.
  // Need to check their input recursively to handle.
  case ISD::FNEG:
  case ISD::FABS:
  case ISD::FCOPYSIGN:
    return isCanonicalized(DAG, Op.getOperand(0), MaxDepth - 1);

  case ISD::FSIN:
  case ISD::FCOS:
  case ISD::FSINCOS:
    return Op.getValueType().getScalarType() != MVT::f16;

  case ISD::FMINNUM:
  case ISD::FMAXNUM:
  case ISD::FMINNUM_IEEE:
  case ISD::FMAXNUM_IEEE:
  case AMDGPUISD::CLAMP:
  case AMDGPUISD::FMED3:
  case AMDGPUISD::FMAX3:
  case AMDGPUISD::FMIN3: {
    // FIXME: Shouldn't treat the generic operations different based these.
    // However, we aren't really required to flush the result from
    // minnum/maxnum..

    // snans will be quieted, so we only need to worry about denormals.
    if (Subtarget->supportsMinMaxDenormModes() ||
        denormalsEnabledForType(DAG, Op.getValueType()))
      return true;

    // Flushing may be required.
    // In pre-GFX9 targets V_MIN_F32 and others do not flush denorms. For such
    // targets need to check their input recursively.

    // FIXME: Does this apply with clamp? It's implemented with max.
    for (unsigned I = 0, E = Op.getNumOperands(); I != E; ++I) {
      if (!isCanonicalized(DAG, Op.getOperand(I), MaxDepth - 1))
        return false;
    }

    return true;
  }
  case ISD::SELECT: {
    return isCanonicalized(DAG, Op.getOperand(1), MaxDepth - 1) &&
           isCanonicalized(DAG, Op.getOperand(2), MaxDepth - 1);
  }
  case ISD::BUILD_VECTOR: {
    for (unsigned i = 0, e = Op.getNumOperands(); i != e; ++i) {
      SDValue SrcOp = Op.getOperand(i);
      if (!isCanonicalized(DAG, SrcOp, MaxDepth - 1))
        return false;
    }

    return true;
  }
  case ISD::EXTRACT_VECTOR_ELT:
  case ISD::EXTRACT_SUBVECTOR: {
    return isCanonicalized(DAG, Op.getOperand(0), MaxDepth - 1);
  }
  case ISD::INSERT_VECTOR_ELT: {
    return isCanonicalized(DAG, Op.getOperand(0), MaxDepth - 1) &&
           isCanonicalized(DAG, Op.getOperand(1), MaxDepth - 1);
  }
  case ISD::UNDEF:
    // Could be anything.
    return false;

  case ISD::BITCAST:
    return isCanonicalized(DAG, Op.getOperand(0), MaxDepth - 1);
  case ISD::TRUNCATE: {
    // Hack round the mess we make when legalizing extract_vector_elt
    if (Op.getValueType() == MVT::i16) {
      SDValue TruncSrc = Op.getOperand(0);
      if (TruncSrc.getValueType() == MVT::i32 &&
          TruncSrc.getOpcode() == ISD::BITCAST &&
          TruncSrc.getOperand(0).getValueType() == MVT::v2f16) {
        return isCanonicalized(DAG, TruncSrc.getOperand(0), MaxDepth - 1);
      }
    }
    return false;
  }
  case ISD::INTRINSIC_WO_CHAIN: {
    unsigned IntrinsicID
      = cast<ConstantSDNode>(Op.getOperand(0))->getZExtValue();
    // TODO: Handle more intrinsics
    switch (IntrinsicID) {
    case Intrinsic::amdgcn_cvt_pkrtz:
    case Intrinsic::amdgcn_cubeid:
    case Intrinsic::amdgcn_frexp_mant:
    case Intrinsic::amdgcn_fdot2:
    case Intrinsic::amdgcn_rcp:
    case Intrinsic::amdgcn_rsq:
    case Intrinsic::amdgcn_rsq_clamp:
    case Intrinsic::amdgcn_rcp_legacy:
    case Intrinsic::amdgcn_rsq_legacy:
    case Intrinsic::amdgcn_trig_preop:
      return true;
    default:
      break;
    }

    LLVM_FALLTHROUGH;
  }
  default:
    return denormalsEnabledForType(DAG, Op.getValueType()) &&
           DAG.isKnownNeverSNaN(Op);
  }

  llvm_unreachable("invalid operation");
}

bool SITargetLowering::isCanonicalized(Register Reg, MachineFunction &MF,
                                       unsigned MaxDepth) const {
  MachineRegisterInfo &MRI = MF.getRegInfo();
  MachineInstr *MI = MRI.getVRegDef(Reg);
  unsigned Opcode = MI->getOpcode();

  if (Opcode == AMDGPU::G_FCANONICALIZE)
    return true;

  Optional<FPValueAndVReg> FCR;
  // Constant splat (can be padded with undef) or scalar constant.
  if (mi_match(Reg, MRI, MIPatternMatch::m_GFCstOrSplat(FCR))) {
    if (FCR->Value.isSignaling())
      return false;
    return !FCR->Value.isDenormal() ||
           denormalsEnabledForType(MRI.getType(FCR->VReg), MF);
  }

  if (MaxDepth == 0)
    return false;

  switch (Opcode) {
  case AMDGPU::G_FMINNUM_IEEE:
  case AMDGPU::G_FMAXNUM_IEEE: {
    if (Subtarget->supportsMinMaxDenormModes() ||
        denormalsEnabledForType(MRI.getType(Reg), MF))
      return true;
    for (const MachineOperand &MO : llvm::drop_begin(MI->operands()))
      if (!isCanonicalized(MO.getReg(), MF, MaxDepth - 1))
        return false;
    return true;
  }
  default:
    return denormalsEnabledForType(MRI.getType(Reg), MF) &&
           isKnownNeverSNaN(Reg, MRI);
  }

  llvm_unreachable("invalid operation");
}

// Constant fold canonicalize.
SDValue SITargetLowering::getCanonicalConstantFP(
  SelectionDAG &DAG, const SDLoc &SL, EVT VT, const APFloat &C) const {
  // Flush denormals to 0 if not enabled.
  if (C.isDenormal() && !denormalsEnabledForType(DAG, VT))
    return DAG.getConstantFP(0.0, SL, VT);

  if (C.isNaN()) {
    APFloat CanonicalQNaN = APFloat::getQNaN(C.getSemantics());
    if (C.isSignaling()) {
      // Quiet a signaling NaN.
      // FIXME: Is this supposed to preserve payload bits?
      return DAG.getConstantFP(CanonicalQNaN, SL, VT);
    }

    // Make sure it is the canonical NaN bitpattern.
    //
    // TODO: Can we use -1 as the canonical NaN value since it's an inline
    // immediate?
    if (C.bitcastToAPInt() != CanonicalQNaN.bitcastToAPInt())
      return DAG.getConstantFP(CanonicalQNaN, SL, VT);
  }

  // Already canonical.
  return DAG.getConstantFP(C, SL, VT);
}

static bool vectorEltWillFoldAway(SDValue Op) {
  return Op.isUndef() || isa<ConstantFPSDNode>(Op);
}

SDValue SITargetLowering::performFCanonicalizeCombine(
  SDNode *N,
  DAGCombinerInfo &DCI) const {
  SelectionDAG &DAG = DCI.DAG;
  SDValue N0 = N->getOperand(0);
  EVT VT = N->getValueType(0);

  // fcanonicalize undef -> qnan
  if (N0.isUndef()) {
    APFloat QNaN = APFloat::getQNaN(SelectionDAG::EVTToAPFloatSemantics(VT));
    return DAG.getConstantFP(QNaN, SDLoc(N), VT);
  }

  if (ConstantFPSDNode *CFP = isConstOrConstSplatFP(N0)) {
    EVT VT = N->getValueType(0);
    return getCanonicalConstantFP(DAG, SDLoc(N), VT, CFP->getValueAPF());
  }

  // fcanonicalize (build_vector x, k) -> build_vector (fcanonicalize x),
  //                                                   (fcanonicalize k)
  //
  // fcanonicalize (build_vector x, undef) -> build_vector (fcanonicalize x), 0

  // TODO: This could be better with wider vectors that will be split to v2f16,
  // and to consider uses since there aren't that many packed operations.
  if (N0.getOpcode() == ISD::BUILD_VECTOR && VT == MVT::v2f16 &&
      isTypeLegal(MVT::v2f16)) {
    SDLoc SL(N);
    SDValue NewElts[2];
    SDValue Lo = N0.getOperand(0);
    SDValue Hi = N0.getOperand(1);
    EVT EltVT = Lo.getValueType();

    if (vectorEltWillFoldAway(Lo) || vectorEltWillFoldAway(Hi)) {
      for (unsigned I = 0; I != 2; ++I) {
        SDValue Op = N0.getOperand(I);
        if (ConstantFPSDNode *CFP = dyn_cast<ConstantFPSDNode>(Op)) {
          NewElts[I] = getCanonicalConstantFP(DAG, SL, EltVT,
                                              CFP->getValueAPF());
        } else if (Op.isUndef()) {
          // Handled below based on what the other operand is.
          NewElts[I] = Op;
        } else {
          NewElts[I] = DAG.getNode(ISD::FCANONICALIZE, SL, EltVT, Op);
        }
      }

      // If one half is undef, and one is constant, prefer a splat vector rather
      // than the normal qNaN. If it's a register, prefer 0.0 since that's
      // cheaper to use and may be free with a packed operation.
      if (NewElts[0].isUndef()) {
        if (isa<ConstantFPSDNode>(NewElts[1]))
          NewElts[0] = isa<ConstantFPSDNode>(NewElts[1]) ?
            NewElts[1]: DAG.getConstantFP(0.0f, SL, EltVT);
      }

      if (NewElts[1].isUndef()) {
        NewElts[1] = isa<ConstantFPSDNode>(NewElts[0]) ?
          NewElts[0] : DAG.getConstantFP(0.0f, SL, EltVT);
      }

      return DAG.getBuildVector(VT, SL, NewElts);
    }
  }

  unsigned SrcOpc = N0.getOpcode();

  // If it's free to do so, push canonicalizes further up the source, which may
  // find a canonical source.
  //
  // TODO: More opcodes. Note this is unsafe for the the _ieee minnum/maxnum for
  // sNaNs.
  if (SrcOpc == ISD::FMINNUM || SrcOpc == ISD::FMAXNUM) {
    auto *CRHS = dyn_cast<ConstantFPSDNode>(N0.getOperand(1));
    if (CRHS && N0.hasOneUse()) {
      SDLoc SL(N);
      SDValue Canon0 = DAG.getNode(ISD::FCANONICALIZE, SL, VT,
                                   N0.getOperand(0));
      SDValue Canon1 = getCanonicalConstantFP(DAG, SL, VT, CRHS->getValueAPF());
      DCI.AddToWorklist(Canon0.getNode());

      return DAG.getNode(N0.getOpcode(), SL, VT, Canon0, Canon1);
    }
  }

  return isCanonicalized(DAG, N0) ? N0 : SDValue();
}

static unsigned minMaxOpcToMin3Max3Opc(unsigned Opc) {
  switch (Opc) {
  case ISD::FMAXNUM:
  case ISD::FMAXNUM_IEEE:
    return AMDGPUISD::FMAX3;
  case ISD::SMAX:
    return AMDGPUISD::SMAX3;
  case ISD::UMAX:
    return AMDGPUISD::UMAX3;
  case ISD::FMINNUM:
  case ISD::FMINNUM_IEEE:
    return AMDGPUISD::FMIN3;
  case ISD::SMIN:
    return AMDGPUISD::SMIN3;
  case ISD::UMIN:
    return AMDGPUISD::UMIN3;
  default:
    llvm_unreachable("Not a min/max opcode");
  }
}

SDValue SITargetLowering::performIntMed3ImmCombine(
  SelectionDAG &DAG, const SDLoc &SL,
  SDValue Op0, SDValue Op1, bool Signed) const {
  ConstantSDNode *K1 = dyn_cast<ConstantSDNode>(Op1);
  if (!K1)
    return SDValue();

  ConstantSDNode *K0 = dyn_cast<ConstantSDNode>(Op0.getOperand(1));
  if (!K0)
    return SDValue();

  if (Signed) {
    if (K0->getAPIntValue().sge(K1->getAPIntValue()))
      return SDValue();
  } else {
    if (K0->getAPIntValue().uge(K1->getAPIntValue()))
      return SDValue();
  }

  EVT VT = K0->getValueType(0);
  unsigned Med3Opc = Signed ? AMDGPUISD::SMED3 : AMDGPUISD::UMED3;
  if (VT == MVT::i32 || (VT == MVT::i16 && Subtarget->hasMed3_16())) {
    return DAG.getNode(Med3Opc, SL, VT,
                       Op0.getOperand(0), SDValue(K0, 0), SDValue(K1, 0));
  }

  // If there isn't a 16-bit med3 operation, convert to 32-bit.
  if (VT == MVT::i16) {
    MVT NVT = MVT::i32;
    unsigned ExtOp = Signed ? ISD::SIGN_EXTEND : ISD::ZERO_EXTEND;

    SDValue Tmp1 = DAG.getNode(ExtOp, SL, NVT, Op0->getOperand(0));
    SDValue Tmp2 = DAG.getNode(ExtOp, SL, NVT, Op0->getOperand(1));
    SDValue Tmp3 = DAG.getNode(ExtOp, SL, NVT, Op1);

    SDValue Med3 = DAG.getNode(Med3Opc, SL, NVT, Tmp1, Tmp2, Tmp3);
    return DAG.getNode(ISD::TRUNCATE, SL, VT, Med3);
  }

  return SDValue();
}

static ConstantFPSDNode *getSplatConstantFP(SDValue Op) {
  if (ConstantFPSDNode *C = dyn_cast<ConstantFPSDNode>(Op))
    return C;

  if (BuildVectorSDNode *BV = dyn_cast<BuildVectorSDNode>(Op)) {
    if (ConstantFPSDNode *C = BV->getConstantFPSplatNode())
      return C;
  }

  return nullptr;
}

SDValue SITargetLowering::performFPMed3ImmCombine(SelectionDAG &DAG,
                                                  const SDLoc &SL,
                                                  SDValue Op0,
                                                  SDValue Op1) const {
  ConstantFPSDNode *K1 = getSplatConstantFP(Op1);
  if (!K1)
    return SDValue();

  ConstantFPSDNode *K0 = getSplatConstantFP(Op0.getOperand(1));
  if (!K0)
    return SDValue();

  // Ordered >= (although NaN inputs should have folded away by now).
  if (K0->getValueAPF() > K1->getValueAPF())
    return SDValue();

  const MachineFunction &MF = DAG.getMachineFunction();
  const SIMachineFunctionInfo *Info = MF.getInfo<SIMachineFunctionInfo>();

  // TODO: Check IEEE bit enabled?
  EVT VT = Op0.getValueType();
  if (Info->getMode().DX10Clamp) {
    // If dx10_clamp is enabled, NaNs clamp to 0.0. This is the same as the
    // hardware fmed3 behavior converting to a min.
    // FIXME: Should this be allowing -0.0?
    if (K1->isExactlyValue(1.0) && K0->isExactlyValue(0.0))
      return DAG.getNode(AMDGPUISD::CLAMP, SL, VT, Op0.getOperand(0));
  }

  // med3 for f16 is only available on gfx9+, and not available for v2f16.
  if (VT == MVT::f32 || (VT == MVT::f16 && Subtarget->hasMed3_16())) {
    // This isn't safe with signaling NaNs because in IEEE mode, min/max on a
    // signaling NaN gives a quiet NaN. The quiet NaN input to the min would
    // then give the other result, which is different from med3 with a NaN
    // input.
    SDValue Var = Op0.getOperand(0);
    if (!DAG.isKnownNeverSNaN(Var))
      return SDValue();

    const SIInstrInfo *TII = getSubtarget()->getInstrInfo();

    if ((!K0->hasOneUse() ||
         TII->isInlineConstant(K0->getValueAPF().bitcastToAPInt())) &&
        (!K1->hasOneUse() ||
         TII->isInlineConstant(K1->getValueAPF().bitcastToAPInt()))) {
      return DAG.getNode(AMDGPUISD::FMED3, SL, K0->getValueType(0),
                         Var, SDValue(K0, 0), SDValue(K1, 0));
    }
  }

  return SDValue();
}

SDValue SITargetLowering::performMinMaxCombine(SDNode *N,
                                               DAGCombinerInfo &DCI) const {
  SelectionDAG &DAG = DCI.DAG;

  EVT VT = N->getValueType(0);
  unsigned Opc = N->getOpcode();
  SDValue Op0 = N->getOperand(0);
  SDValue Op1 = N->getOperand(1);

  // Only do this if the inner op has one use since this will just increases
  // register pressure for no benefit.

  if (Opc != AMDGPUISD::FMIN_LEGACY && Opc != AMDGPUISD::FMAX_LEGACY &&
      !VT.isVector() &&
      (VT == MVT::i32 || VT == MVT::f32 ||
       ((VT == MVT::f16 || VT == MVT::i16) && Subtarget->hasMin3Max3_16()))) {
    // max(max(a, b), c) -> max3(a, b, c)
    // min(min(a, b), c) -> min3(a, b, c)
    if (Op0.getOpcode() == Opc && Op0.hasOneUse()) {
      SDLoc DL(N);
      return DAG.getNode(minMaxOpcToMin3Max3Opc(Opc),
                         DL,
                         N->getValueType(0),
                         Op0.getOperand(0),
                         Op0.getOperand(1),
                         Op1);
    }

    // Try commuted.
    // max(a, max(b, c)) -> max3(a, b, c)
    // min(a, min(b, c)) -> min3(a, b, c)
    if (Op1.getOpcode() == Opc && Op1.hasOneUse()) {
      SDLoc DL(N);
      return DAG.getNode(minMaxOpcToMin3Max3Opc(Opc),
                         DL,
                         N->getValueType(0),
                         Op0,
                         Op1.getOperand(0),
                         Op1.getOperand(1));
    }
  }

  // min(max(x, K0), K1), K0 < K1 -> med3(x, K0, K1)
  if (Opc == ISD::SMIN && Op0.getOpcode() == ISD::SMAX && Op0.hasOneUse()) {
    if (SDValue Med3 = performIntMed3ImmCombine(DAG, SDLoc(N), Op0, Op1, true))
      return Med3;
  }

  if (Opc == ISD::UMIN && Op0.getOpcode() == ISD::UMAX && Op0.hasOneUse()) {
    if (SDValue Med3 = performIntMed3ImmCombine(DAG, SDLoc(N), Op0, Op1, false))
      return Med3;
  }

  // fminnum(fmaxnum(x, K0), K1), K0 < K1 && !is_snan(x) -> fmed3(x, K0, K1)
  if (((Opc == ISD::FMINNUM && Op0.getOpcode() == ISD::FMAXNUM) ||
       (Opc == ISD::FMINNUM_IEEE && Op0.getOpcode() == ISD::FMAXNUM_IEEE) ||
       (Opc == AMDGPUISD::FMIN_LEGACY &&
        Op0.getOpcode() == AMDGPUISD::FMAX_LEGACY)) &&
      (VT == MVT::f32 || VT == MVT::f64 ||
       (VT == MVT::f16 && Subtarget->has16BitInsts()) ||
       (VT == MVT::v2f16 && Subtarget->hasVOP3PInsts())) &&
      Op0.hasOneUse()) {
    if (SDValue Res = performFPMed3ImmCombine(DAG, SDLoc(N), Op0, Op1))
      return Res;
  }

  return SDValue();
}

static bool isClampZeroToOne(SDValue A, SDValue B) {
  if (ConstantFPSDNode *CA = dyn_cast<ConstantFPSDNode>(A)) {
    if (ConstantFPSDNode *CB = dyn_cast<ConstantFPSDNode>(B)) {
      // FIXME: Should this be allowing -0.0?
      return (CA->isExactlyValue(0.0) && CB->isExactlyValue(1.0)) ||
             (CA->isExactlyValue(1.0) && CB->isExactlyValue(0.0));
    }
  }

  return false;
}

// FIXME: Should only worry about snans for version with chain.
SDValue SITargetLowering::performFMed3Combine(SDNode *N,
                                              DAGCombinerInfo &DCI) const {
  EVT VT = N->getValueType(0);
  // v_med3_f32 and v_max_f32 behave identically wrt denorms, exceptions and
  // NaNs. With a NaN input, the order of the operands may change the result.

  SelectionDAG &DAG = DCI.DAG;
  SDLoc SL(N);

  SDValue Src0 = N->getOperand(0);
  SDValue Src1 = N->getOperand(1);
  SDValue Src2 = N->getOperand(2);

  if (isClampZeroToOne(Src0, Src1)) {
    // const_a, const_b, x -> clamp is safe in all cases including signaling
    // nans.
    // FIXME: Should this be allowing -0.0?
    return DAG.getNode(AMDGPUISD::CLAMP, SL, VT, Src2);
  }

  const MachineFunction &MF = DAG.getMachineFunction();
  const SIMachineFunctionInfo *Info = MF.getInfo<SIMachineFunctionInfo>();

  // FIXME: dx10_clamp behavior assumed in instcombine. Should we really bother
  // handling no dx10-clamp?
  if (Info->getMode().DX10Clamp) {
    // If NaNs is clamped to 0, we are free to reorder the inputs.

    if (isa<ConstantFPSDNode>(Src0) && !isa<ConstantFPSDNode>(Src1))
      std::swap(Src0, Src1);

    if (isa<ConstantFPSDNode>(Src1) && !isa<ConstantFPSDNode>(Src2))
      std::swap(Src1, Src2);

    if (isa<ConstantFPSDNode>(Src0) && !isa<ConstantFPSDNode>(Src1))
      std::swap(Src0, Src1);

    if (isClampZeroToOne(Src1, Src2))
      return DAG.getNode(AMDGPUISD::CLAMP, SL, VT, Src0);
  }

  return SDValue();
}

SDValue SITargetLowering::performCvtPkRTZCombine(SDNode *N,
                                                 DAGCombinerInfo &DCI) const {
  SDValue Src0 = N->getOperand(0);
  SDValue Src1 = N->getOperand(1);
  if (Src0.isUndef() && Src1.isUndef())
    return DCI.DAG.getUNDEF(N->getValueType(0));
  return SDValue();
}

// Check if EXTRACT_VECTOR_ELT/INSERT_VECTOR_ELT (<n x e>, var-idx) should be
// expanded into a set of cmp/select instructions.
bool SITargetLowering::shouldExpandVectorDynExt(unsigned EltSize,
                                                unsigned NumElem,
                                                bool IsDivergentIdx,
                                                const GCNSubtarget *Subtarget) {
  if (UseDivergentRegisterIndexing)
    return false;

  unsigned VecSize = EltSize * NumElem;

  // Sub-dword vectors of size 2 dword or less have better implementation.
  if (VecSize <= 64 && EltSize < 32)
    return false;

  // Always expand the rest of sub-dword instructions, otherwise it will be
  // lowered via memory.
  if (EltSize < 32)
    return true;

  // Always do this if var-idx is divergent, otherwise it will become a loop.
  if (IsDivergentIdx)
    return true;

  // Large vectors would yield too many compares and v_cndmask_b32 instructions.
  unsigned NumInsts = NumElem /* Number of compares */ +
                      ((EltSize + 31) / 32) * NumElem /* Number of cndmasks */;

  // On some architectures (GFX9) movrel is not available and it's better
  // to expand.
  if (!Subtarget->hasMovrel())
    return NumInsts <= 16;

  // If movrel is available, use it instead of expanding for vector of 8
  // elements.
  return NumInsts <= 15;
}

bool SITargetLowering::shouldExpandVectorDynExt(SDNode *N) const {
  SDValue Idx = N->getOperand(N->getNumOperands() - 1);
  if (isa<ConstantSDNode>(Idx))
    return false;

  SDValue Vec = N->getOperand(0);
  EVT VecVT = Vec.getValueType();
  EVT EltVT = VecVT.getVectorElementType();
  unsigned EltSize = EltVT.getSizeInBits();
  unsigned NumElem = VecVT.getVectorNumElements();

  return SITargetLowering::shouldExpandVectorDynExt(
      EltSize, NumElem, Idx->isDivergent(), getSubtarget());
}

SDValue SITargetLowering::performExtractVectorEltCombine(
  SDNode *N, DAGCombinerInfo &DCI) const {
  SDValue Vec = N->getOperand(0);
  SelectionDAG &DAG = DCI.DAG;

  EVT VecVT = Vec.getValueType();
  EVT EltVT = VecVT.getVectorElementType();

  if ((Vec.getOpcode() == ISD::FNEG ||
       Vec.getOpcode() == ISD::FABS) && allUsesHaveSourceMods(N)) {
    SDLoc SL(N);
    EVT EltVT = N->getValueType(0);
    SDValue Idx = N->getOperand(1);
    SDValue Elt = DAG.getNode(ISD::EXTRACT_VECTOR_ELT, SL, EltVT,
                              Vec.getOperand(0), Idx);
    return DAG.getNode(Vec.getOpcode(), SL, EltVT, Elt);
  }

  // ScalarRes = EXTRACT_VECTOR_ELT ((vector-BINOP Vec1, Vec2), Idx)
  //    =>
  // Vec1Elt = EXTRACT_VECTOR_ELT(Vec1, Idx)
  // Vec2Elt = EXTRACT_VECTOR_ELT(Vec2, Idx)
  // ScalarRes = scalar-BINOP Vec1Elt, Vec2Elt
  if (Vec.hasOneUse() && DCI.isBeforeLegalize()) {
    SDLoc SL(N);
    EVT EltVT = N->getValueType(0);
    SDValue Idx = N->getOperand(1);
    unsigned Opc = Vec.getOpcode();

    switch(Opc) {
    default:
      break;
      // TODO: Support other binary operations.
    case ISD::FADD:
    case ISD::FSUB:
    case ISD::FMUL:
    case ISD::ADD:
    case ISD::UMIN:
    case ISD::UMAX:
    case ISD::SMIN:
    case ISD::SMAX:
    case ISD::FMAXNUM:
    case ISD::FMINNUM:
    case ISD::FMAXNUM_IEEE:
    case ISD::FMINNUM_IEEE: {
      SDValue Elt0 = DAG.getNode(ISD::EXTRACT_VECTOR_ELT, SL, EltVT,
                                 Vec.getOperand(0), Idx);
      SDValue Elt1 = DAG.getNode(ISD::EXTRACT_VECTOR_ELT, SL, EltVT,
                                 Vec.getOperand(1), Idx);

      DCI.AddToWorklist(Elt0.getNode());
      DCI.AddToWorklist(Elt1.getNode());
      return DAG.getNode(Opc, SL, EltVT, Elt0, Elt1, Vec->getFlags());
    }
    }
  }

  unsigned VecSize = VecVT.getSizeInBits();
  unsigned EltSize = EltVT.getSizeInBits();

  // EXTRACT_VECTOR_ELT (<n x e>, var-idx) => n x select (e, const-idx)
  if (shouldExpandVectorDynExt(N)) {
    SDLoc SL(N);
    SDValue Idx = N->getOperand(1);
    SDValue V;
    for (unsigned I = 0, E = VecVT.getVectorNumElements(); I < E; ++I) {
      SDValue IC = DAG.getVectorIdxConstant(I, SL);
      SDValue Elt = DAG.getNode(ISD::EXTRACT_VECTOR_ELT, SL, EltVT, Vec, IC);
      if (I == 0)
        V = Elt;
      else
        V = DAG.getSelectCC(SL, Idx, IC, Elt, V, ISD::SETEQ);
    }
    return V;
  }

  if (!DCI.isBeforeLegalize())
    return SDValue();

  // Try to turn sub-dword accesses of vectors into accesses of the same 32-bit
  // elements. This exposes more load reduction opportunities by replacing
  // multiple small extract_vector_elements with a single 32-bit extract.
  auto *Idx = dyn_cast<ConstantSDNode>(N->getOperand(1));
  if (isa<MemSDNode>(Vec) &&
      EltSize <= 16 &&
      EltVT.isByteSized() &&
      VecSize > 32 &&
      VecSize % 32 == 0 &&
      Idx) {
    EVT NewVT = getEquivalentMemType(*DAG.getContext(), VecVT);

    unsigned BitIndex = Idx->getZExtValue() * EltSize;
    unsigned EltIdx = BitIndex / 32;
    unsigned LeftoverBitIdx = BitIndex % 32;
    SDLoc SL(N);

    SDValue Cast = DAG.getNode(ISD::BITCAST, SL, NewVT, Vec);
    DCI.AddToWorklist(Cast.getNode());

    SDValue Elt = DAG.getNode(ISD::EXTRACT_VECTOR_ELT, SL, MVT::i32, Cast,
                              DAG.getConstant(EltIdx, SL, MVT::i32));
    DCI.AddToWorklist(Elt.getNode());
    SDValue Srl = DAG.getNode(ISD::SRL, SL, MVT::i32, Elt,
                              DAG.getConstant(LeftoverBitIdx, SL, MVT::i32));
    DCI.AddToWorklist(Srl.getNode());

    SDValue Trunc = DAG.getNode(ISD::TRUNCATE, SL, EltVT.changeTypeToInteger(), Srl);
    DCI.AddToWorklist(Trunc.getNode());
    return DAG.getNode(ISD::BITCAST, SL, EltVT, Trunc);
  }

  return SDValue();
}

SDValue
SITargetLowering::performInsertVectorEltCombine(SDNode *N,
                                                DAGCombinerInfo &DCI) const {
  SDValue Vec = N->getOperand(0);
  SDValue Idx = N->getOperand(2);
  EVT VecVT = Vec.getValueType();
  EVT EltVT = VecVT.getVectorElementType();

  // INSERT_VECTOR_ELT (<n x e>, var-idx)
  // => BUILD_VECTOR n x select (e, const-idx)
  if (!shouldExpandVectorDynExt(N))
    return SDValue();

  SelectionDAG &DAG = DCI.DAG;
  SDLoc SL(N);
  SDValue Ins = N->getOperand(1);
  EVT IdxVT = Idx.getValueType();

  SmallVector<SDValue, 16> Ops;
  for (unsigned I = 0, E = VecVT.getVectorNumElements(); I < E; ++I) {
    SDValue IC = DAG.getConstant(I, SL, IdxVT);
    SDValue Elt = DAG.getNode(ISD::EXTRACT_VECTOR_ELT, SL, EltVT, Vec, IC);
    SDValue V = DAG.getSelectCC(SL, Idx, IC, Ins, Elt, ISD::SETEQ);
    Ops.push_back(V);
  }

  return DAG.getBuildVector(VecVT, SL, Ops);
}

unsigned SITargetLowering::getFusedOpcode(const SelectionDAG &DAG,
                                          const SDNode *N0,
                                          const SDNode *N1) const {
  EVT VT = N0->getValueType(0);

  // Only do this if we are not trying to support denormals. v_mad_f32 does not
  // support denormals ever.
  if (((VT == MVT::f32 && !hasFP32Denormals(DAG.getMachineFunction())) ||
       (VT == MVT::f16 && !hasFP64FP16Denormals(DAG.getMachineFunction()) &&
        getSubtarget()->hasMadF16())) &&
       isOperationLegal(ISD::FMAD, VT))
    return ISD::FMAD;

  const TargetOptions &Options = DAG.getTarget().Options;
  if ((Options.AllowFPOpFusion == FPOpFusion::Fast || Options.UnsafeFPMath ||
       (N0->getFlags().hasAllowContract() &&
        N1->getFlags().hasAllowContract())) &&
      isFMAFasterThanFMulAndFAdd(DAG.getMachineFunction(), VT)) {
    return ISD::FMA;
  }

  return 0;
}

// For a reassociatable opcode perform:
// op x, (op y, z) -> op (op x, z), y, if x and z are uniform
SDValue SITargetLowering::reassociateScalarOps(SDNode *N,
                                               SelectionDAG &DAG) const {
  EVT VT = N->getValueType(0);
  if (VT != MVT::i32 && VT != MVT::i64)
    return SDValue();

  if (DAG.isBaseWithConstantOffset(SDValue(N, 0)))
    return SDValue();

  unsigned Opc = N->getOpcode();
  SDValue Op0 = N->getOperand(0);
  SDValue Op1 = N->getOperand(1);

  if (!(Op0->isDivergent() ^ Op1->isDivergent()))
    return SDValue();

  if (Op0->isDivergent())
    std::swap(Op0, Op1);

  if (Op1.getOpcode() != Opc || !Op1.hasOneUse())
    return SDValue();

  SDValue Op2 = Op1.getOperand(1);
  Op1 = Op1.getOperand(0);
  if (!(Op1->isDivergent() ^ Op2->isDivergent()))
    return SDValue();

  if (Op1->isDivergent())
    std::swap(Op1, Op2);

  SDLoc SL(N);
  SDValue Add1 = DAG.getNode(Opc, SL, VT, Op0, Op1);
  return DAG.getNode(Opc, SL, VT, Add1, Op2);
}

static SDValue getMad64_32(SelectionDAG &DAG, const SDLoc &SL,
                           EVT VT,
                           SDValue N0, SDValue N1, SDValue N2,
                           bool Signed) {
  unsigned MadOpc = Signed ? AMDGPUISD::MAD_I64_I32 : AMDGPUISD::MAD_U64_U32;
  SDVTList VTs = DAG.getVTList(MVT::i64, MVT::i1);
  SDValue Mad = DAG.getNode(MadOpc, SL, VTs, N0, N1, N2);
  return DAG.getNode(ISD::TRUNCATE, SL, VT, Mad);
}

// Fold (add (mul x, y), z) --> (mad_[iu]64_[iu]32 x, y, z) plus high
// multiplies, if any.
//
// Full 64-bit multiplies that feed into an addition are lowered here instead
// of using the generic expansion. The generic expansion ends up with
// a tree of ADD nodes that prevents us from using the "add" part of the
// MAD instruction. The expansion produced here results in a chain of ADDs
// instead of a tree.
SDValue SITargetLowering::tryFoldToMad64_32(SDNode *N,
                                            DAGCombinerInfo &DCI) const {
  assert(N->getOpcode() == ISD::ADD);

  SelectionDAG &DAG = DCI.DAG;
  EVT VT = N->getValueType(0);
  SDLoc SL(N);
  SDValue LHS = N->getOperand(0);
  SDValue RHS = N->getOperand(1);

  if (VT.isVector())
    return SDValue();

  // S_MUL_HI_[IU]32 was added in gfx9, which allows us to keep the overall
  // result in scalar registers for uniform values.
  if (!N->isDivergent() && Subtarget->hasSMulHi())
    return SDValue();

  unsigned NumBits = VT.getScalarSizeInBits();
  if (NumBits <= 32 || NumBits > 64)
    return SDValue();

  if (LHS.getOpcode() != ISD::MUL) {
    assert(RHS.getOpcode() == ISD::MUL);
    std::swap(LHS, RHS);
  }

  // Avoid the fold if it would unduly increase the number of multiplies due to
  // multiple uses, except on hardware with full-rate multiply-add (which is
  // part of full-rate 64-bit ops).
  if (!Subtarget->hasFullRate64Ops()) {
    unsigned NumUsers = 0;
    for (SDNode *Use : LHS->uses()) {
      // There is a use that does not feed into addition, so the multiply can't
      // be removed. We prefer MUL + ADD + ADDC over MAD + MUL.
      if (Use->getOpcode() != ISD::ADD)
        return SDValue();

      // We prefer 2xMAD over MUL + 2xADD + 2xADDC (code density), and prefer
      // MUL + 3xADD + 3xADDC over 3xMAD.
      ++NumUsers;
      if (NumUsers >= 3)
        return SDValue();
    }
  }

  SDValue MulLHS = LHS.getOperand(0);
  SDValue MulRHS = LHS.getOperand(1);
  SDValue AddRHS = RHS;

  // Always check whether operands are small unsigned values, since that
  // knowledge is useful in more cases. Check for small signed values only if
  // doing so can unlock a shorter code sequence.
  bool MulLHSUnsigned32 = numBitsUnsigned(MulLHS, DAG) <= 32;
  bool MulRHSUnsigned32 = numBitsUnsigned(MulRHS, DAG) <= 32;

  bool MulSignedLo = false;
  if (!MulLHSUnsigned32 || !MulRHSUnsigned32) {
    MulSignedLo = numBitsSigned(MulLHS, DAG) <= 32 &&
                  numBitsSigned(MulRHS, DAG) <= 32;
  }

  // The operands and final result all have the same number of bits. If
  // operands need to be extended, they can be extended with garbage. The
  // resulting garbage in the high bits of the mad_[iu]64_[iu]32 result is
  // truncated away in the end.
  if (VT != MVT::i64) {
    MulLHS = DAG.getNode(ISD::ANY_EXTEND, SL, MVT::i64, MulLHS);
    MulRHS = DAG.getNode(ISD::ANY_EXTEND, SL, MVT::i64, MulRHS);
    AddRHS = DAG.getNode(ISD::ANY_EXTEND, SL, MVT::i64, AddRHS);
  }

  // The basic code generated is conceptually straightforward. Pseudo code:
  //
  //   accum = mad_64_32 lhs.lo, rhs.lo, accum
  //   accum.hi = add (mul lhs.hi, rhs.lo), accum.hi
  //   accum.hi = add (mul lhs.lo, rhs.hi), accum.hi
  //
  // The second and third lines are optional, depending on whether the factors
  // are {sign,zero}-extended or not.
  //
  // The actual DAG is noisier than the pseudo code, but only due to
  // instructions that disassemble values into low and high parts, and
  // assemble the final result.
  SDValue Zero = DAG.getConstant(0, SL, MVT::i32);
  SDValue One = DAG.getConstant(1, SL, MVT::i32);

  auto MulLHSLo = DAG.getNode(ISD::TRUNCATE, SL, MVT::i32, MulLHS);
  auto MulRHSLo = DAG.getNode(ISD::TRUNCATE, SL, MVT::i32, MulRHS);
  SDValue Accum =
      getMad64_32(DAG, SL, MVT::i64, MulLHSLo, MulRHSLo, AddRHS, MulSignedLo);

  if (!MulSignedLo && (!MulLHSUnsigned32 || !MulRHSUnsigned32)) {
    auto AccumLo = DAG.getNode(ISD::EXTRACT_ELEMENT, SL, MVT::i32, Accum, Zero);
    auto AccumHi = DAG.getNode(ISD::EXTRACT_ELEMENT, SL, MVT::i32, Accum, One);

    if (!MulLHSUnsigned32) {
      auto MulLHSHi =
          DAG.getNode(ISD::EXTRACT_ELEMENT, SL, MVT::i32, MulLHS, One);
      SDValue MulHi = DAG.getNode(ISD::MUL, SL, MVT::i32, MulLHSHi, MulRHSLo);
      AccumHi = DAG.getNode(ISD::ADD, SL, MVT::i32, MulHi, AccumHi);
    }

    if (!MulRHSUnsigned32) {
      auto MulRHSHi =
          DAG.getNode(ISD::EXTRACT_ELEMENT, SL, MVT::i32, MulRHS, One);
      SDValue MulHi = DAG.getNode(ISD::MUL, SL, MVT::i32, MulLHSLo, MulRHSHi);
      AccumHi = DAG.getNode(ISD::ADD, SL, MVT::i32, MulHi, AccumHi);
    }

    Accum = DAG.getBuildVector(MVT::v2i32, SL, {AccumLo, AccumHi});
    Accum = DAG.getBitcast(MVT::i64, Accum);
  }

  if (VT != MVT::i64)
    Accum = DAG.getNode(ISD::TRUNCATE, SL, VT, Accum);
  return Accum;
}

SDValue SITargetLowering::performAddCombine(SDNode *N,
                                            DAGCombinerInfo &DCI) const {
  SelectionDAG &DAG = DCI.DAG;
  EVT VT = N->getValueType(0);
  SDLoc SL(N);
  SDValue LHS = N->getOperand(0);
  SDValue RHS = N->getOperand(1);

  if (LHS.getOpcode() == ISD::MUL || RHS.getOpcode() == ISD::MUL) {
    if (Subtarget->hasMad64_32()) {
      if (SDValue Folded = tryFoldToMad64_32(N, DCI))
        return Folded;
    }

    return SDValue();
  }

  if (SDValue V = reassociateScalarOps(N, DAG)) {
    return V;
  }

  if (VT != MVT::i32 || !DCI.isAfterLegalizeDAG())
    return SDValue();

  // add x, zext (setcc) => addcarry x, 0, setcc
  // add x, sext (setcc) => subcarry x, 0, setcc
  unsigned Opc = LHS.getOpcode();
  if (Opc == ISD::ZERO_EXTEND || Opc == ISD::SIGN_EXTEND ||
      Opc == ISD::ANY_EXTEND || Opc == ISD::ADDCARRY)
    std::swap(RHS, LHS);

  Opc = RHS.getOpcode();
  switch (Opc) {
  default: break;
  case ISD::ZERO_EXTEND:
  case ISD::SIGN_EXTEND:
  case ISD::ANY_EXTEND: {
    auto Cond = RHS.getOperand(0);
    // If this won't be a real VOPC output, we would still need to insert an
    // extra instruction anyway.
    if (!isBoolSGPR(Cond))
      break;
    SDVTList VTList = DAG.getVTList(MVT::i32, MVT::i1);
    SDValue Args[] = { LHS, DAG.getConstant(0, SL, MVT::i32), Cond };
    Opc = (Opc == ISD::SIGN_EXTEND) ? ISD::SUBCARRY : ISD::ADDCARRY;
    return DAG.getNode(Opc, SL, VTList, Args);
  }
  case ISD::ADDCARRY: {
    // add x, (addcarry y, 0, cc) => addcarry x, y, cc
    auto C = dyn_cast<ConstantSDNode>(RHS.getOperand(1));
    if (!C || C->getZExtValue() != 0) break;
    SDValue Args[] = { LHS, RHS.getOperand(0), RHS.getOperand(2) };
    return DAG.getNode(ISD::ADDCARRY, SDLoc(N), RHS->getVTList(), Args);
  }
  }
  return SDValue();
}

SDValue SITargetLowering::performSubCombine(SDNode *N,
                                            DAGCombinerInfo &DCI) const {
  SelectionDAG &DAG = DCI.DAG;
  EVT VT = N->getValueType(0);

  if (VT != MVT::i32)
    return SDValue();

  SDLoc SL(N);
  SDValue LHS = N->getOperand(0);
  SDValue RHS = N->getOperand(1);

  // sub x, zext (setcc) => subcarry x, 0, setcc
  // sub x, sext (setcc) => addcarry x, 0, setcc
  unsigned Opc = RHS.getOpcode();
  switch (Opc) {
  default: break;
  case ISD::ZERO_EXTEND:
  case ISD::SIGN_EXTEND:
  case ISD::ANY_EXTEND: {
    auto Cond = RHS.getOperand(0);
    // If this won't be a real VOPC output, we would still need to insert an
    // extra instruction anyway.
    if (!isBoolSGPR(Cond))
      break;
    SDVTList VTList = DAG.getVTList(MVT::i32, MVT::i1);
    SDValue Args[] = { LHS, DAG.getConstant(0, SL, MVT::i32), Cond };
    Opc = (Opc == ISD::SIGN_EXTEND) ? ISD::ADDCARRY : ISD::SUBCARRY;
    return DAG.getNode(Opc, SL, VTList, Args);
  }
  }

  if (LHS.getOpcode() == ISD::SUBCARRY) {
    // sub (subcarry x, 0, cc), y => subcarry x, y, cc
    auto C = dyn_cast<ConstantSDNode>(LHS.getOperand(1));
    if (!C || !C->isZero())
      return SDValue();
    SDValue Args[] = { LHS.getOperand(0), RHS, LHS.getOperand(2) };
    return DAG.getNode(ISD::SUBCARRY, SDLoc(N), LHS->getVTList(), Args);
  }
  return SDValue();
}

SDValue SITargetLowering::performAddCarrySubCarryCombine(SDNode *N,
  DAGCombinerInfo &DCI) const {

  if (N->getValueType(0) != MVT::i32)
    return SDValue();

  auto C = dyn_cast<ConstantSDNode>(N->getOperand(1));
  if (!C || C->getZExtValue() != 0)
    return SDValue();

  SelectionDAG &DAG = DCI.DAG;
  SDValue LHS = N->getOperand(0);

  // addcarry (add x, y), 0, cc => addcarry x, y, cc
  // subcarry (sub x, y), 0, cc => subcarry x, y, cc
  unsigned LHSOpc = LHS.getOpcode();
  unsigned Opc = N->getOpcode();
  if ((LHSOpc == ISD::ADD && Opc == ISD::ADDCARRY) ||
      (LHSOpc == ISD::SUB && Opc == ISD::SUBCARRY)) {
    SDValue Args[] = { LHS.getOperand(0), LHS.getOperand(1), N->getOperand(2) };
    return DAG.getNode(Opc, SDLoc(N), N->getVTList(), Args);
  }
  return SDValue();
}

SDValue SITargetLowering::performFAddCombine(SDNode *N,
                                             DAGCombinerInfo &DCI) const {
  if (DCI.getDAGCombineLevel() < AfterLegalizeDAG)
    return SDValue();

  SelectionDAG &DAG = DCI.DAG;
  EVT VT = N->getValueType(0);

  SDLoc SL(N);
  SDValue LHS = N->getOperand(0);
  SDValue RHS = N->getOperand(1);

  // These should really be instruction patterns, but writing patterns with
  // source modifiers is a pain.

  // fadd (fadd (a, a), b) -> mad 2.0, a, b
  if (LHS.getOpcode() == ISD::FADD) {
    SDValue A = LHS.getOperand(0);
    if (A == LHS.getOperand(1)) {
      unsigned FusedOp = getFusedOpcode(DAG, N, LHS.getNode());
      if (FusedOp != 0) {
        const SDValue Two = DAG.getConstantFP(2.0, SL, VT);
        return DAG.getNode(FusedOp, SL, VT, A, Two, RHS);
      }
    }
  }

  // fadd (b, fadd (a, a)) -> mad 2.0, a, b
  if (RHS.getOpcode() == ISD::FADD) {
    SDValue A = RHS.getOperand(0);
    if (A == RHS.getOperand(1)) {
      unsigned FusedOp = getFusedOpcode(DAG, N, RHS.getNode());
      if (FusedOp != 0) {
        const SDValue Two = DAG.getConstantFP(2.0, SL, VT);
        return DAG.getNode(FusedOp, SL, VT, A, Two, LHS);
      }
    }
  }

  return SDValue();
}

SDValue SITargetLowering::performFSubCombine(SDNode *N,
                                             DAGCombinerInfo &DCI) const {
  if (DCI.getDAGCombineLevel() < AfterLegalizeDAG)
    return SDValue();

  SelectionDAG &DAG = DCI.DAG;
  SDLoc SL(N);
  EVT VT = N->getValueType(0);
  assert(!VT.isVector());

  // Try to get the fneg to fold into the source modifier. This undoes generic
  // DAG combines and folds them into the mad.
  //
  // Only do this if we are not trying to support denormals. v_mad_f32 does
  // not support denormals ever.
  SDValue LHS = N->getOperand(0);
  SDValue RHS = N->getOperand(1);
  if (LHS.getOpcode() == ISD::FADD) {
    // (fsub (fadd a, a), c) -> mad 2.0, a, (fneg c)
    SDValue A = LHS.getOperand(0);
    if (A == LHS.getOperand(1)) {
      unsigned FusedOp = getFusedOpcode(DAG, N, LHS.getNode());
      if (FusedOp != 0){
        const SDValue Two = DAG.getConstantFP(2.0, SL, VT);
        SDValue NegRHS = DAG.getNode(ISD::FNEG, SL, VT, RHS);

        return DAG.getNode(FusedOp, SL, VT, A, Two, NegRHS);
      }
    }
  }

  if (RHS.getOpcode() == ISD::FADD) {
    // (fsub c, (fadd a, a)) -> mad -2.0, a, c

    SDValue A = RHS.getOperand(0);
    if (A == RHS.getOperand(1)) {
      unsigned FusedOp = getFusedOpcode(DAG, N, RHS.getNode());
      if (FusedOp != 0){
        const SDValue NegTwo = DAG.getConstantFP(-2.0, SL, VT);
        return DAG.getNode(FusedOp, SL, VT, A, NegTwo, LHS);
      }
    }
  }

  return SDValue();
}

SDValue SITargetLowering::performFMACombine(SDNode *N,
                                            DAGCombinerInfo &DCI) const {
  SelectionDAG &DAG = DCI.DAG;
  EVT VT = N->getValueType(0);
  SDLoc SL(N);

  if (!Subtarget->hasDot7Insts() || VT != MVT::f32)
    return SDValue();

  // FMA((F32)S0.x, (F32)S1. x, FMA((F32)S0.y, (F32)S1.y, (F32)z)) ->
  //   FDOT2((V2F16)S0, (V2F16)S1, (F32)z))
  SDValue Op1 = N->getOperand(0);
  SDValue Op2 = N->getOperand(1);
  SDValue FMA = N->getOperand(2);

  if (FMA.getOpcode() != ISD::FMA ||
      Op1.getOpcode() != ISD::FP_EXTEND ||
      Op2.getOpcode() != ISD::FP_EXTEND)
    return SDValue();

  // fdot2_f32_f16 always flushes fp32 denormal operand and output to zero,
  // regardless of the denorm mode setting. Therefore,
  // unsafe-fp-math/fp-contract is sufficient to allow generating fdot2.
  const TargetOptions &Options = DAG.getTarget().Options;
  if (Options.AllowFPOpFusion == FPOpFusion::Fast || Options.UnsafeFPMath ||
      (N->getFlags().hasAllowContract() &&
       FMA->getFlags().hasAllowContract())) {
    Op1 = Op1.getOperand(0);
    Op2 = Op2.getOperand(0);
    if (Op1.getOpcode() != ISD::EXTRACT_VECTOR_ELT ||
        Op2.getOpcode() != ISD::EXTRACT_VECTOR_ELT)
      return SDValue();

    SDValue Vec1 = Op1.getOperand(0);
    SDValue Idx1 = Op1.getOperand(1);
    SDValue Vec2 = Op2.getOperand(0);

    SDValue FMAOp1 = FMA.getOperand(0);
    SDValue FMAOp2 = FMA.getOperand(1);
    SDValue FMAAcc = FMA.getOperand(2);

    if (FMAOp1.getOpcode() != ISD::FP_EXTEND ||
        FMAOp2.getOpcode() != ISD::FP_EXTEND)
      return SDValue();

    FMAOp1 = FMAOp1.getOperand(0);
    FMAOp2 = FMAOp2.getOperand(0);
    if (FMAOp1.getOpcode() != ISD::EXTRACT_VECTOR_ELT ||
        FMAOp2.getOpcode() != ISD::EXTRACT_VECTOR_ELT)
      return SDValue();

    SDValue Vec3 = FMAOp1.getOperand(0);
    SDValue Vec4 = FMAOp2.getOperand(0);
    SDValue Idx2 = FMAOp1.getOperand(1);

    if (Idx1 != Op2.getOperand(1) || Idx2 != FMAOp2.getOperand(1) ||
        // Idx1 and Idx2 cannot be the same.
        Idx1 == Idx2)
      return SDValue();

    if (Vec1 == Vec2 || Vec3 == Vec4)
      return SDValue();

    if (Vec1.getValueType() != MVT::v2f16 || Vec2.getValueType() != MVT::v2f16)
      return SDValue();

    if ((Vec1 == Vec3 && Vec2 == Vec4) ||
        (Vec1 == Vec4 && Vec2 == Vec3)) {
      return DAG.getNode(AMDGPUISD::FDOT2, SL, MVT::f32, Vec1, Vec2, FMAAcc,
                         DAG.getTargetConstant(0, SL, MVT::i1));
    }
  }
  return SDValue();
}

SDValue SITargetLowering::performSetCCCombine(SDNode *N,
                                              DAGCombinerInfo &DCI) const {
  SelectionDAG &DAG = DCI.DAG;
  SDLoc SL(N);

  SDValue LHS = N->getOperand(0);
  SDValue RHS = N->getOperand(1);
  EVT VT = LHS.getValueType();
  ISD::CondCode CC = cast<CondCodeSDNode>(N->getOperand(2))->get();

  auto CRHS = dyn_cast<ConstantSDNode>(RHS);
  if (!CRHS) {
    CRHS = dyn_cast<ConstantSDNode>(LHS);
    if (CRHS) {
      std::swap(LHS, RHS);
      CC = getSetCCSwappedOperands(CC);
    }
  }

  if (CRHS) {
    if (VT == MVT::i32 && LHS.getOpcode() == ISD::SIGN_EXTEND &&
        isBoolSGPR(LHS.getOperand(0))) {
      // setcc (sext from i1 cc), -1, ne|sgt|ult) => not cc => xor cc, -1
      // setcc (sext from i1 cc), -1, eq|sle|uge) => cc
      // setcc (sext from i1 cc),  0, eq|sge|ule) => not cc => xor cc, -1
      // setcc (sext from i1 cc),  0, ne|ugt|slt) => cc
      if ((CRHS->isAllOnes() &&
           (CC == ISD::SETNE || CC == ISD::SETGT || CC == ISD::SETULT)) ||
          (CRHS->isZero() &&
           (CC == ISD::SETEQ || CC == ISD::SETGE || CC == ISD::SETULE)))
        return DAG.getNode(ISD::XOR, SL, MVT::i1, LHS.getOperand(0),
                           DAG.getConstant(-1, SL, MVT::i1));
      if ((CRHS->isAllOnes() &&
           (CC == ISD::SETEQ || CC == ISD::SETLE || CC == ISD::SETUGE)) ||
          (CRHS->isZero() &&
           (CC == ISD::SETNE || CC == ISD::SETUGT || CC == ISD::SETLT)))
        return LHS.getOperand(0);
    }

    const APInt &CRHSVal = CRHS->getAPIntValue();
    if ((CC == ISD::SETEQ || CC == ISD::SETNE) &&
        LHS.getOpcode() == ISD::SELECT &&
        isa<ConstantSDNode>(LHS.getOperand(1)) &&
        isa<ConstantSDNode>(LHS.getOperand(2)) &&
        LHS.getConstantOperandVal(1) != LHS.getConstantOperandVal(2) &&
        isBoolSGPR(LHS.getOperand(0))) {
      // Given CT != FT:
      // setcc (select cc, CT, CF), CF, eq => xor cc, -1
      // setcc (select cc, CT, CF), CF, ne => cc
      // setcc (select cc, CT, CF), CT, ne => xor cc, -1
      // setcc (select cc, CT, CF), CT, eq => cc
      const APInt &CT = LHS.getConstantOperandAPInt(1);
      const APInt &CF = LHS.getConstantOperandAPInt(2);

      if ((CF == CRHSVal && CC == ISD::SETEQ) ||
          (CT == CRHSVal && CC == ISD::SETNE))
        return DAG.getNode(ISD::XOR, SL, MVT::i1, LHS.getOperand(0),
                           DAG.getConstant(-1, SL, MVT::i1));
      if ((CF == CRHSVal && CC == ISD::SETNE) ||
          (CT == CRHSVal && CC == ISD::SETEQ))
        return LHS.getOperand(0);
    }
  }

  if (VT != MVT::f32 && VT != MVT::f64 && (Subtarget->has16BitInsts() &&
                                           VT != MVT::f16))
    return SDValue();

  // Match isinf/isfinite pattern
  // (fcmp oeq (fabs x), inf) -> (fp_class x, (p_infinity | n_infinity))
  // (fcmp one (fabs x), inf) -> (fp_class x,
  // (p_normal | n_normal | p_subnormal | n_subnormal | p_zero | n_zero)
  if ((CC == ISD::SETOEQ || CC == ISD::SETONE) && LHS.getOpcode() == ISD::FABS) {
    const ConstantFPSDNode *CRHS = dyn_cast<ConstantFPSDNode>(RHS);
    if (!CRHS)
      return SDValue();

    const APFloat &APF = CRHS->getValueAPF();
    if (APF.isInfinity() && !APF.isNegative()) {
      const unsigned IsInfMask = SIInstrFlags::P_INFINITY |
                                 SIInstrFlags::N_INFINITY;
      const unsigned IsFiniteMask = SIInstrFlags::N_ZERO |
                                    SIInstrFlags::P_ZERO |
                                    SIInstrFlags::N_NORMAL |
                                    SIInstrFlags::P_NORMAL |
                                    SIInstrFlags::N_SUBNORMAL |
                                    SIInstrFlags::P_SUBNORMAL;
      unsigned Mask = CC == ISD::SETOEQ ? IsInfMask : IsFiniteMask;
      return DAG.getNode(AMDGPUISD::FP_CLASS, SL, MVT::i1, LHS.getOperand(0),
                         DAG.getConstant(Mask, SL, MVT::i32));
    }
  }

  return SDValue();
}

SDValue SITargetLowering::performCvtF32UByteNCombine(SDNode *N,
                                                     DAGCombinerInfo &DCI) const {
  SelectionDAG &DAG = DCI.DAG;
  SDLoc SL(N);
  unsigned Offset = N->getOpcode() - AMDGPUISD::CVT_F32_UBYTE0;

  SDValue Src = N->getOperand(0);
  SDValue Shift = N->getOperand(0);

  // TODO: Extend type shouldn't matter (assuming legal types).
  if (Shift.getOpcode() == ISD::ZERO_EXTEND)
    Shift = Shift.getOperand(0);

  if (Shift.getOpcode() == ISD::SRL || Shift.getOpcode() == ISD::SHL) {
    // cvt_f32_ubyte1 (shl x,  8) -> cvt_f32_ubyte0 x
    // cvt_f32_ubyte3 (shl x, 16) -> cvt_f32_ubyte1 x
    // cvt_f32_ubyte0 (srl x, 16) -> cvt_f32_ubyte2 x
    // cvt_f32_ubyte1 (srl x, 16) -> cvt_f32_ubyte3 x
    // cvt_f32_ubyte0 (srl x,  8) -> cvt_f32_ubyte1 x
    if (auto *C = dyn_cast<ConstantSDNode>(Shift.getOperand(1))) {
      SDValue Shifted = DAG.getZExtOrTrunc(Shift.getOperand(0),
                                 SDLoc(Shift.getOperand(0)), MVT::i32);

      unsigned ShiftOffset = 8 * Offset;
      if (Shift.getOpcode() == ISD::SHL)
        ShiftOffset -= C->getZExtValue();
      else
        ShiftOffset += C->getZExtValue();

      if (ShiftOffset < 32 && (ShiftOffset % 8) == 0) {
        return DAG.getNode(AMDGPUISD::CVT_F32_UBYTE0 + ShiftOffset / 8, SL,
                           MVT::f32, Shifted);
      }
    }
  }

  const TargetLowering &TLI = DAG.getTargetLoweringInfo();
  APInt DemandedBits = APInt::getBitsSet(32, 8 * Offset, 8 * Offset + 8);
  if (TLI.SimplifyDemandedBits(Src, DemandedBits, DCI)) {
    // We simplified Src. If this node is not dead, visit it again so it is
    // folded properly.
    if (N->getOpcode() != ISD::DELETED_NODE)
      DCI.AddToWorklist(N);
    return SDValue(N, 0);
  }

  // Handle (or x, (srl y, 8)) pattern when known bits are zero.
  if (SDValue DemandedSrc =
          TLI.SimplifyMultipleUseDemandedBits(Src, DemandedBits, DAG))
    return DAG.getNode(N->getOpcode(), SL, MVT::f32, DemandedSrc);

  return SDValue();
}

SDValue SITargetLowering::performClampCombine(SDNode *N,
                                              DAGCombinerInfo &DCI) const {
  ConstantFPSDNode *CSrc = dyn_cast<ConstantFPSDNode>(N->getOperand(0));
  if (!CSrc)
    return SDValue();

  const MachineFunction &MF = DCI.DAG.getMachineFunction();
  const APFloat &F = CSrc->getValueAPF();
  APFloat Zero = APFloat::getZero(F.getSemantics());
  if (F < Zero ||
      (F.isNaN() && MF.getInfo<SIMachineFunctionInfo>()->getMode().DX10Clamp)) {
    return DCI.DAG.getConstantFP(Zero, SDLoc(N), N->getValueType(0));
  }

  APFloat One(F.getSemantics(), "1.0");
  if (F > One)
    return DCI.DAG.getConstantFP(One, SDLoc(N), N->getValueType(0));

  return SDValue(CSrc, 0);
}


SDValue SITargetLowering::PerformDAGCombine(SDNode *N,
                                            DAGCombinerInfo &DCI) const {
  if (getTargetMachine().getOptLevel() == CodeGenOpt::None)
    return SDValue();
  switch (N->getOpcode()) {
  case ISD::ADD:
    return performAddCombine(N, DCI);
  case ISD::SUB:
    return performSubCombine(N, DCI);
  case ISD::ADDCARRY:
  case ISD::SUBCARRY:
    return performAddCarrySubCarryCombine(N, DCI);
  case ISD::FADD:
    return performFAddCombine(N, DCI);
  case ISD::FSUB:
    return performFSubCombine(N, DCI);
  case ISD::SETCC:
    return performSetCCCombine(N, DCI);
  case ISD::FMAXNUM:
  case ISD::FMINNUM:
  case ISD::FMAXNUM_IEEE:
  case ISD::FMINNUM_IEEE:
  case ISD::SMAX:
  case ISD::SMIN:
  case ISD::UMAX:
  case ISD::UMIN:
  case AMDGPUISD::FMIN_LEGACY:
  case AMDGPUISD::FMAX_LEGACY:
    return performMinMaxCombine(N, DCI);
  case ISD::FMA:
    return performFMACombine(N, DCI);
  case ISD::AND:
    return performAndCombine(N, DCI);
  case ISD::OR:
    return performOrCombine(N, DCI);
  case ISD::XOR:
    return performXorCombine(N, DCI);
  case ISD::ZERO_EXTEND:
    return performZeroExtendCombine(N, DCI);
  case ISD::SIGN_EXTEND_INREG:
    return performSignExtendInRegCombine(N , DCI);
  case AMDGPUISD::FP_CLASS:
    return performClassCombine(N, DCI);
  case ISD::FCANONICALIZE:
    return performFCanonicalizeCombine(N, DCI);
  case AMDGPUISD::RCP:
    return performRcpCombine(N, DCI);
  case AMDGPUISD::FRACT:
  case AMDGPUISD::RSQ:
  case AMDGPUISD::RCP_LEGACY:
  case AMDGPUISD::RCP_IFLAG:
  case AMDGPUISD::RSQ_CLAMP:
  case AMDGPUISD::LDEXP: {
    // FIXME: This is probably wrong. If src is an sNaN, it won't be quieted
    SDValue Src = N->getOperand(0);
    if (Src.isUndef())
      return Src;
    break;
  }
  case ISD::SINT_TO_FP:
  case ISD::UINT_TO_FP:
    return performUCharToFloatCombine(N, DCI);
  case AMDGPUISD::CVT_F32_UBYTE0:
  case AMDGPUISD::CVT_F32_UBYTE1:
  case AMDGPUISD::CVT_F32_UBYTE2:
  case AMDGPUISD::CVT_F32_UBYTE3:
    return performCvtF32UByteNCombine(N, DCI);
  case AMDGPUISD::FMED3:
    return performFMed3Combine(N, DCI);
  case AMDGPUISD::CVT_PKRTZ_F16_F32:
    return performCvtPkRTZCombine(N, DCI);
  case AMDGPUISD::CLAMP:
    return performClampCombine(N, DCI);
  case ISD::SCALAR_TO_VECTOR: {
    SelectionDAG &DAG = DCI.DAG;
    EVT VT = N->getValueType(0);

    // v2i16 (scalar_to_vector i16:x) -> v2i16 (bitcast (any_extend i16:x))
    if (VT == MVT::v2i16 || VT == MVT::v2f16) {
      SDLoc SL(N);
      SDValue Src = N->getOperand(0);
      EVT EltVT = Src.getValueType();
      if (EltVT == MVT::f16)
        Src = DAG.getNode(ISD::BITCAST, SL, MVT::i16, Src);

      SDValue Ext = DAG.getNode(ISD::ANY_EXTEND, SL, MVT::i32, Src);
      return DAG.getNode(ISD::BITCAST, SL, VT, Ext);
    }

    break;
  }
  case ISD::EXTRACT_VECTOR_ELT:
    return performExtractVectorEltCombine(N, DCI);
  case ISD::INSERT_VECTOR_ELT:
    return performInsertVectorEltCombine(N, DCI);
  case ISD::LOAD: {
    if (SDValue Widended = widenLoad(cast<LoadSDNode>(N), DCI))
      return Widended;
    LLVM_FALLTHROUGH;
  }
  default: {
    if (!DCI.isBeforeLegalize()) {
      if (MemSDNode *MemNode = dyn_cast<MemSDNode>(N))
        return performMemSDNodeCombine(MemNode, DCI);
    }

    break;
  }
  }

  return AMDGPUTargetLowering::PerformDAGCombine(N, DCI);
}

/// Helper function for adjustWritemask
static unsigned SubIdx2Lane(unsigned Idx) {
  switch (Idx) {
  default: return ~0u;
  case AMDGPU::sub0: return 0;
  case AMDGPU::sub1: return 1;
  case AMDGPU::sub2: return 2;
  case AMDGPU::sub3: return 3;
  case AMDGPU::sub4: return 4; // Possible with TFE/LWE
  }
}

/// Adjust the writemask of MIMG instructions
SDNode *SITargetLowering::adjustWritemask(MachineSDNode *&Node,
                                          SelectionDAG &DAG) const {
  unsigned Opcode = Node->getMachineOpcode();

  // Subtract 1 because the vdata output is not a MachineSDNode operand.
  int D16Idx = AMDGPU::getNamedOperandIdx(Opcode, AMDGPU::OpName::d16) - 1;
  if (D16Idx >= 0 && Node->getConstantOperandVal(D16Idx))
    return Node; // not implemented for D16

  SDNode *Users[5] = { nullptr };
  unsigned Lane = 0;
  unsigned DmaskIdx = AMDGPU::getNamedOperandIdx(Opcode, AMDGPU::OpName::dmask) - 1;
  unsigned OldDmask = Node->getConstantOperandVal(DmaskIdx);
  unsigned NewDmask = 0;
  unsigned TFEIdx = AMDGPU::getNamedOperandIdx(Opcode, AMDGPU::OpName::tfe) - 1;
  unsigned LWEIdx = AMDGPU::getNamedOperandIdx(Opcode, AMDGPU::OpName::lwe) - 1;
  bool UsesTFC = ((int(TFEIdx) >= 0 && Node->getConstantOperandVal(TFEIdx)) ||
                  Node->getConstantOperandVal(LWEIdx))
                     ? true
                     : false;
  unsigned TFCLane = 0;
  bool HasChain = Node->getNumValues() > 1;

  if (OldDmask == 0) {
    // These are folded out, but on the chance it happens don't assert.
    return Node;
  }

  unsigned OldBitsSet = countPopulation(OldDmask);
  // Work out which is the TFE/LWE lane if that is enabled.
  if (UsesTFC) {
    TFCLane = OldBitsSet;
  }

  // Try to figure out the used register components
  for (SDNode::use_iterator I = Node->use_begin(), E = Node->use_end();
       I != E; ++I) {

    // Don't look at users of the chain.
    if (I.getUse().getResNo() != 0)
      continue;

    // Abort if we can't understand the usage
    if (!I->isMachineOpcode() ||
        I->getMachineOpcode() != TargetOpcode::EXTRACT_SUBREG)
      return Node;

    // Lane means which subreg of %vgpra_vgprb_vgprc_vgprd is used.
    // Note that subregs are packed, i.e. Lane==0 is the first bit set
    // in OldDmask, so it can be any of X,Y,Z,W; Lane==1 is the second bit
    // set, etc.
    Lane = SubIdx2Lane(I->getConstantOperandVal(1));
    if (Lane == ~0u)
      return Node;

    // Check if the use is for the TFE/LWE generated result at VGPRn+1.
    if (UsesTFC && Lane == TFCLane) {
      Users[Lane] = *I;
    } else {
      // Set which texture component corresponds to the lane.
      unsigned Comp;
      for (unsigned i = 0, Dmask = OldDmask; (i <= Lane) && (Dmask != 0); i++) {
        Comp = countTrailingZeros(Dmask);
        Dmask &= ~(1 << Comp);
      }

      // Abort if we have more than one user per component.
      if (Users[Lane])
        return Node;

      Users[Lane] = *I;
      NewDmask |= 1 << Comp;
    }
  }

  // Don't allow 0 dmask, as hardware assumes one channel enabled.
  bool NoChannels = !NewDmask;
  if (NoChannels) {
    if (!UsesTFC) {
      // No uses of the result and not using TFC. Then do nothing.
      return Node;
    }
    // If the original dmask has one channel - then nothing to do
    if (OldBitsSet == 1)
      return Node;
    // Use an arbitrary dmask - required for the instruction to work
    NewDmask = 1;
  }
  // Abort if there's no change
  if (NewDmask == OldDmask)
    return Node;

  unsigned BitsSet = countPopulation(NewDmask);

  // Check for TFE or LWE - increase the number of channels by one to account
  // for the extra return value
  // This will need adjustment for D16 if this is also included in
  // adjustWriteMask (this function) but at present D16 are excluded.
  unsigned NewChannels = BitsSet + UsesTFC;

  int NewOpcode =
      AMDGPU::getMaskedMIMGOp(Node->getMachineOpcode(), NewChannels);
  assert(NewOpcode != -1 &&
         NewOpcode != static_cast<int>(Node->getMachineOpcode()) &&
         "failed to find equivalent MIMG op");

  // Adjust the writemask in the node
  SmallVector<SDValue, 12> Ops;
  Ops.insert(Ops.end(), Node->op_begin(), Node->op_begin() + DmaskIdx);
  Ops.push_back(DAG.getTargetConstant(NewDmask, SDLoc(Node), MVT::i32));
  Ops.insert(Ops.end(), Node->op_begin() + DmaskIdx + 1, Node->op_end());

  MVT SVT = Node->getValueType(0).getVectorElementType().getSimpleVT();

  MVT ResultVT = NewChannels == 1 ?
    SVT : MVT::getVectorVT(SVT, NewChannels == 3 ? 4 :
                           NewChannels == 5 ? 8 : NewChannels);
  SDVTList NewVTList = HasChain ?
    DAG.getVTList(ResultVT, MVT::Other) : DAG.getVTList(ResultVT);


  MachineSDNode *NewNode = DAG.getMachineNode(NewOpcode, SDLoc(Node),
                                              NewVTList, Ops);

  if (HasChain) {
    // Update chain.
    DAG.setNodeMemRefs(NewNode, Node->memoperands());
    DAG.ReplaceAllUsesOfValueWith(SDValue(Node, 1), SDValue(NewNode, 1));
  }

  if (NewChannels == 1) {
    assert(Node->hasNUsesOfValue(1, 0));
    SDNode *Copy = DAG.getMachineNode(TargetOpcode::COPY,
                                      SDLoc(Node), Users[Lane]->getValueType(0),
                                      SDValue(NewNode, 0));
    DAG.ReplaceAllUsesWith(Users[Lane], Copy);
    return nullptr;
  }

  // Update the users of the node with the new indices
  for (unsigned i = 0, Idx = AMDGPU::sub0; i < 5; ++i) {
    SDNode *User = Users[i];
    if (!User) {
      // Handle the special case of NoChannels. We set NewDmask to 1 above, but
      // Users[0] is still nullptr because channel 0 doesn't really have a use.
      if (i || !NoChannels)
        continue;
    } else {
      SDValue Op = DAG.getTargetConstant(Idx, SDLoc(User), MVT::i32);
      DAG.UpdateNodeOperands(User, SDValue(NewNode, 0), Op);
    }

    switch (Idx) {
    default: break;
    case AMDGPU::sub0: Idx = AMDGPU::sub1; break;
    case AMDGPU::sub1: Idx = AMDGPU::sub2; break;
    case AMDGPU::sub2: Idx = AMDGPU::sub3; break;
    case AMDGPU::sub3: Idx = AMDGPU::sub4; break;
    }
  }

  DAG.RemoveDeadNode(Node);
  return nullptr;
}

static bool isFrameIndexOp(SDValue Op) {
  if (Op.getOpcode() == ISD::AssertZext)
    Op = Op.getOperand(0);

  return isa<FrameIndexSDNode>(Op);
}

/// Legalize target independent instructions (e.g. INSERT_SUBREG)
/// with frame index operands.
/// LLVM assumes that inputs are to these instructions are registers.
SDNode *SITargetLowering::legalizeTargetIndependentNode(SDNode *Node,
                                                        SelectionDAG &DAG) const {
  if (Node->getOpcode() == ISD::CopyToReg) {
    RegisterSDNode *DestReg = cast<RegisterSDNode>(Node->getOperand(1));
    SDValue SrcVal = Node->getOperand(2);

    // Insert a copy to a VReg_1 virtual register so LowerI1Copies doesn't have
    // to try understanding copies to physical registers.
    if (SrcVal.getValueType() == MVT::i1 && DestReg->getReg().isPhysical()) {
      SDLoc SL(Node);
      MachineRegisterInfo &MRI = DAG.getMachineFunction().getRegInfo();
      SDValue VReg = DAG.getRegister(
        MRI.createVirtualRegister(&AMDGPU::VReg_1RegClass), MVT::i1);

      SDNode *Glued = Node->getGluedNode();
      SDValue ToVReg
        = DAG.getCopyToReg(Node->getOperand(0), SL, VReg, SrcVal,
                         SDValue(Glued, Glued ? Glued->getNumValues() - 1 : 0));
      SDValue ToResultReg
        = DAG.getCopyToReg(ToVReg, SL, SDValue(DestReg, 0),
                           VReg, ToVReg.getValue(1));
      DAG.ReplaceAllUsesWith(Node, ToResultReg.getNode());
      DAG.RemoveDeadNode(Node);
      return ToResultReg.getNode();
    }
  }

  SmallVector<SDValue, 8> Ops;
  for (unsigned i = 0; i < Node->getNumOperands(); ++i) {
    if (!isFrameIndexOp(Node->getOperand(i))) {
      Ops.push_back(Node->getOperand(i));
      continue;
    }

    SDLoc DL(Node);
    Ops.push_back(SDValue(DAG.getMachineNode(AMDGPU::S_MOV_B32, DL,
                                     Node->getOperand(i).getValueType(),
                                     Node->getOperand(i)), 0));
  }

  return DAG.UpdateNodeOperands(Node, Ops);
}

/// Fold the instructions after selecting them.
/// Returns null if users were already updated.
SDNode *SITargetLowering::PostISelFolding(MachineSDNode *Node,
                                          SelectionDAG &DAG) const {
  const SIInstrInfo *TII = getSubtarget()->getInstrInfo();
  unsigned Opcode = Node->getMachineOpcode();

  if (TII->isMIMG(Opcode) && !TII->get(Opcode).mayStore() &&
      !TII->isGather4(Opcode) &&
      AMDGPU::getNamedOperandIdx(Opcode, AMDGPU::OpName::dmask) != -1) {
    return adjustWritemask(Node, DAG);
  }

  if (Opcode == AMDGPU::INSERT_SUBREG ||
      Opcode == AMDGPU::REG_SEQUENCE) {
    legalizeTargetIndependentNode(Node, DAG);
    return Node;
  }

  switch (Opcode) {
  case AMDGPU::V_DIV_SCALE_F32_e64:
  case AMDGPU::V_DIV_SCALE_F64_e64: {
    // Satisfy the operand register constraint when one of the inputs is
    // undefined. Ordinarily each undef value will have its own implicit_def of
    // a vreg, so force these to use a single register.
    SDValue Src0 = Node->getOperand(1);
    SDValue Src1 = Node->getOperand(3);
    SDValue Src2 = Node->getOperand(5);

    if ((Src0.isMachineOpcode() &&
         Src0.getMachineOpcode() != AMDGPU::IMPLICIT_DEF) &&
        (Src0 == Src1 || Src0 == Src2))
      break;

    MVT VT = Src0.getValueType().getSimpleVT();
    const TargetRegisterClass *RC =
        getRegClassFor(VT, Src0.getNode()->isDivergent());

    MachineRegisterInfo &MRI = DAG.getMachineFunction().getRegInfo();
    SDValue UndefReg = DAG.getRegister(MRI.createVirtualRegister(RC), VT);

    SDValue ImpDef = DAG.getCopyToReg(DAG.getEntryNode(), SDLoc(Node),
                                      UndefReg, Src0, SDValue());

    // src0 must be the same register as src1 or src2, even if the value is
    // undefined, so make sure we don't violate this constraint.
    if (Src0.isMachineOpcode() &&
        Src0.getMachineOpcode() == AMDGPU::IMPLICIT_DEF) {
      if (Src1.isMachineOpcode() &&
          Src1.getMachineOpcode() != AMDGPU::IMPLICIT_DEF)
        Src0 = Src1;
      else if (Src2.isMachineOpcode() &&
               Src2.getMachineOpcode() != AMDGPU::IMPLICIT_DEF)
        Src0 = Src2;
      else {
        assert(Src1.getMachineOpcode() == AMDGPU::IMPLICIT_DEF);
        Src0 = UndefReg;
        Src1 = UndefReg;
      }
    } else
      break;

    SmallVector<SDValue, 9> Ops(Node->op_begin(), Node->op_end());
    Ops[1] = Src0;
    Ops[3] = Src1;
    Ops[5] = Src2;
    Ops.push_back(ImpDef.getValue(1));
    return DAG.getMachineNode(Opcode, SDLoc(Node), Node->getVTList(), Ops);
  }
  default:
    break;
  }

  return Node;
}

// Any MIMG instructions that use tfe or lwe require an initialization of the
// result register that will be written in the case of a memory access failure.
// The required code is also added to tie this init code to the result of the
// img instruction.
void SITargetLowering::AddIMGInit(MachineInstr &MI) const {
  const SIInstrInfo *TII = getSubtarget()->getInstrInfo();
  const SIRegisterInfo &TRI = TII->getRegisterInfo();
  MachineRegisterInfo &MRI = MI.getMF()->getRegInfo();
  MachineBasicBlock &MBB = *MI.getParent();

  MachineOperand *TFE = TII->getNamedOperand(MI, AMDGPU::OpName::tfe);
  MachineOperand *LWE = TII->getNamedOperand(MI, AMDGPU::OpName::lwe);
  MachineOperand *D16 = TII->getNamedOperand(MI, AMDGPU::OpName::d16);

  if (!TFE && !LWE) // intersect_ray
    return;

  unsigned TFEVal = TFE ? TFE->getImm() : 0;
  unsigned LWEVal = LWE->getImm();
  unsigned D16Val = D16 ? D16->getImm() : 0;

  if (!TFEVal && !LWEVal)
    return;

  // At least one of TFE or LWE are non-zero
  // We have to insert a suitable initialization of the result value and
  // tie this to the dest of the image instruction.

  const DebugLoc &DL = MI.getDebugLoc();

  int DstIdx =
      AMDGPU::getNamedOperandIdx(MI.getOpcode(), AMDGPU::OpName::vdata);

  // Calculate which dword we have to initialize to 0.
  MachineOperand *MO_Dmask = TII->getNamedOperand(MI, AMDGPU::OpName::dmask);

  // check that dmask operand is found.
  assert(MO_Dmask && "Expected dmask operand in instruction");

  unsigned dmask = MO_Dmask->getImm();
  // Determine the number of active lanes taking into account the
  // Gather4 special case
  unsigned ActiveLanes = TII->isGather4(MI) ? 4 : countPopulation(dmask);

  bool Packed = !Subtarget->hasUnpackedD16VMem();

  unsigned InitIdx =
      D16Val && Packed ? ((ActiveLanes + 1) >> 1) + 1 : ActiveLanes + 1;

  // Abandon attempt if the dst size isn't large enough
  // - this is in fact an error but this is picked up elsewhere and
  // reported correctly.
  uint32_t DstSize = TRI.getRegSizeInBits(*TII->getOpRegClass(MI, DstIdx)) / 32;
  if (DstSize < InitIdx)
    return;

  // Create a register for the initialization value.
  Register PrevDst = MRI.createVirtualRegister(TII->getOpRegClass(MI, DstIdx));
  unsigned NewDst = 0; // Final initialized value will be in here

  // If PRTStrictNull feature is enabled (the default) then initialize
  // all the result registers to 0, otherwise just the error indication
  // register (VGPRn+1)
  unsigned SizeLeft = Subtarget->usePRTStrictNull() ? InitIdx : 1;
  unsigned CurrIdx = Subtarget->usePRTStrictNull() ? 0 : (InitIdx - 1);

  BuildMI(MBB, MI, DL, TII->get(AMDGPU::IMPLICIT_DEF), PrevDst);
  for (; SizeLeft; SizeLeft--, CurrIdx++) {
    NewDst = MRI.createVirtualRegister(TII->getOpRegClass(MI, DstIdx));
    // Initialize dword
    Register SubReg = MRI.createVirtualRegister(&AMDGPU::VGPR_32RegClass);
    BuildMI(MBB, MI, DL, TII->get(AMDGPU::V_MOV_B32_e32), SubReg)
      .addImm(0);
    // Insert into the super-reg
    BuildMI(MBB, MI, DL, TII->get(TargetOpcode::INSERT_SUBREG), NewDst)
      .addReg(PrevDst)
      .addReg(SubReg)
      .addImm(SIRegisterInfo::getSubRegFromChannel(CurrIdx));

    PrevDst = NewDst;
  }

  // Add as an implicit operand
  MI.addOperand(MachineOperand::CreateReg(NewDst, false, true));

  // Tie the just added implicit operand to the dst
  MI.tieOperands(DstIdx, MI.getNumOperands() - 1);
}

/// Assign the register class depending on the number of
/// bits set in the writemask
void SITargetLowering::AdjustInstrPostInstrSelection(MachineInstr &MI,
                                                     SDNode *Node) const {
  const SIInstrInfo *TII = getSubtarget()->getInstrInfo();

  MachineRegisterInfo &MRI = MI.getParent()->getParent()->getRegInfo();

  if (TII->isVOP3(MI.getOpcode())) {
    // Make sure constant bus requirements are respected.
    TII->legalizeOperandsVOP3(MRI, MI);

    // Prefer VGPRs over AGPRs in mAI instructions where possible.
    // This saves a chain-copy of registers and better balance register
    // use between vgpr and agpr as agpr tuples tend to be big.
    if (MI.getDesc().OpInfo) {
      unsigned Opc = MI.getOpcode();
      const SIRegisterInfo *TRI = Subtarget->getRegisterInfo();
      for (auto I : { AMDGPU::getNamedOperandIdx(Opc, AMDGPU::OpName::src0),
                      AMDGPU::getNamedOperandIdx(Opc, AMDGPU::OpName::src1) }) {
        if (I == -1)
          break;
        MachineOperand &Op = MI.getOperand(I);
        if (!Op.isReg() || !Op.getReg().isVirtual())
          continue;
        auto *RC = TRI->getRegClassForReg(MRI, Op.getReg());
        if (!TRI->hasAGPRs(RC))
          continue;
        auto *Src = MRI.getUniqueVRegDef(Op.getReg());
        if (!Src || !Src->isCopy() ||
            !TRI->isSGPRReg(MRI, Src->getOperand(1).getReg()))
          continue;
        auto *NewRC = TRI->getEquivalentVGPRClass(RC);
        // All uses of agpr64 and agpr32 can also accept vgpr except for
        // v_accvgpr_read, but we do not produce agpr reads during selection,
        // so no use checks are needed.
        MRI.setRegClass(Op.getReg(), NewRC);
      }

      // Resolve the rest of AV operands to AGPRs.
      if (auto *Src2 = TII->getNamedOperand(MI, AMDGPU::OpName::src2)) {
        if (Src2->isReg() && Src2->getReg().isVirtual()) {
          auto *RC = TRI->getRegClassForReg(MRI, Src2->getReg());
          if (TRI->isVectorSuperClass(RC)) {
            auto *NewRC = TRI->getEquivalentAGPRClass(RC);
            MRI.setRegClass(Src2->getReg(), NewRC);
            if (Src2->isTied())
              MRI.setRegClass(MI.getOperand(0).getReg(), NewRC);
          }
        }
      }
    }

    return;
  }

  if (TII->isMIMG(MI)) {
    if (!MI.mayStore())
      AddIMGInit(MI);
    TII->enforceOperandRCAlignment(MI, AMDGPU::OpName::vaddr);
  }
}

static SDValue buildSMovImm32(SelectionDAG &DAG, const SDLoc &DL,
                              uint64_t Val) {
  SDValue K = DAG.getTargetConstant(Val, DL, MVT::i32);
  return SDValue(DAG.getMachineNode(AMDGPU::S_MOV_B32, DL, MVT::i32, K), 0);
}

MachineSDNode *SITargetLowering::wrapAddr64Rsrc(SelectionDAG &DAG,
                                                const SDLoc &DL,
                                                SDValue Ptr) const {
  const SIInstrInfo *TII = getSubtarget()->getInstrInfo();

  // Build the half of the subregister with the constants before building the
  // full 128-bit register. If we are building multiple resource descriptors,
  // this will allow CSEing of the 2-component register.
  const SDValue Ops0[] = {
    DAG.getTargetConstant(AMDGPU::SGPR_64RegClassID, DL, MVT::i32),
    buildSMovImm32(DAG, DL, 0),
    DAG.getTargetConstant(AMDGPU::sub0, DL, MVT::i32),
    buildSMovImm32(DAG, DL, TII->getDefaultRsrcDataFormat() >> 32),
    DAG.getTargetConstant(AMDGPU::sub1, DL, MVT::i32)
  };

  SDValue SubRegHi = SDValue(DAG.getMachineNode(AMDGPU::REG_SEQUENCE, DL,
                                                MVT::v2i32, Ops0), 0);

  // Combine the constants and the pointer.
  const SDValue Ops1[] = {
    DAG.getTargetConstant(AMDGPU::SGPR_128RegClassID, DL, MVT::i32),
    Ptr,
    DAG.getTargetConstant(AMDGPU::sub0_sub1, DL, MVT::i32),
    SubRegHi,
    DAG.getTargetConstant(AMDGPU::sub2_sub3, DL, MVT::i32)
  };

  return DAG.getMachineNode(AMDGPU::REG_SEQUENCE, DL, MVT::v4i32, Ops1);
}

/// Return a resource descriptor with the 'Add TID' bit enabled
///        The TID (Thread ID) is multiplied by the stride value (bits [61:48]
///        of the resource descriptor) to create an offset, which is added to
///        the resource pointer.
MachineSDNode *SITargetLowering::buildRSRC(SelectionDAG &DAG, const SDLoc &DL,
                                           SDValue Ptr, uint32_t RsrcDword1,
                                           uint64_t RsrcDword2And3) const {
  SDValue PtrLo = DAG.getTargetExtractSubreg(AMDGPU::sub0, DL, MVT::i32, Ptr);
  SDValue PtrHi = DAG.getTargetExtractSubreg(AMDGPU::sub1, DL, MVT::i32, Ptr);
  if (RsrcDword1) {
    PtrHi = SDValue(DAG.getMachineNode(AMDGPU::S_OR_B32, DL, MVT::i32, PtrHi,
                                     DAG.getConstant(RsrcDword1, DL, MVT::i32)),
                    0);
  }

  SDValue DataLo = buildSMovImm32(DAG, DL,
                                  RsrcDword2And3 & UINT64_C(0xFFFFFFFF));
  SDValue DataHi = buildSMovImm32(DAG, DL, RsrcDword2And3 >> 32);

  const SDValue Ops[] = {
    DAG.getTargetConstant(AMDGPU::SGPR_128RegClassID, DL, MVT::i32),
    PtrLo,
    DAG.getTargetConstant(AMDGPU::sub0, DL, MVT::i32),
    PtrHi,
    DAG.getTargetConstant(AMDGPU::sub1, DL, MVT::i32),
    DataLo,
    DAG.getTargetConstant(AMDGPU::sub2, DL, MVT::i32),
    DataHi,
    DAG.getTargetConstant(AMDGPU::sub3, DL, MVT::i32)
  };

  return DAG.getMachineNode(AMDGPU::REG_SEQUENCE, DL, MVT::v4i32, Ops);
}

//===----------------------------------------------------------------------===//
//                         SI Inline Assembly Support
//===----------------------------------------------------------------------===//

std::pair<unsigned, const TargetRegisterClass *>
SITargetLowering::getRegForInlineAsmConstraint(const TargetRegisterInfo *TRI_,
                                               StringRef Constraint,
                                               MVT VT) const {
  const SIRegisterInfo *TRI = static_cast<const SIRegisterInfo *>(TRI_);

  const TargetRegisterClass *RC = nullptr;
  if (Constraint.size() == 1) {
    const unsigned BitWidth = VT.getSizeInBits();
    switch (Constraint[0]) {
    default:
      return TargetLowering::getRegForInlineAsmConstraint(TRI, Constraint, VT);
    case 's':
    case 'r':
      switch (BitWidth) {
      case 16:
        RC = &AMDGPU::SReg_32RegClass;
        break;
      case 64:
        RC = &AMDGPU::SGPR_64RegClass;
        break;
      default:
        RC = SIRegisterInfo::getSGPRClassForBitWidth(BitWidth);
        if (!RC)
          return std::make_pair(0U, nullptr);
        break;
      }
      break;
    case 'v':
      switch (BitWidth) {
      case 16:
        RC = &AMDGPU::VGPR_32RegClass;
        break;
      default:
        RC = TRI->getVGPRClassForBitWidth(BitWidth);
        if (!RC)
          return std::make_pair(0U, nullptr);
        break;
      }
      break;
    case 'a':
      if (!Subtarget->hasMAIInsts())
        break;
      switch (BitWidth) {
      case 16:
        RC = &AMDGPU::AGPR_32RegClass;
        break;
      default:
        RC = TRI->getAGPRClassForBitWidth(BitWidth);
        if (!RC)
          return std::make_pair(0U, nullptr);
        break;
      }
      break;
    }
    // We actually support i128, i16 and f16 as inline parameters
    // even if they are not reported as legal
    if (RC && (isTypeLegal(VT) || VT.SimpleTy == MVT::i128 ||
               VT.SimpleTy == MVT::i16 || VT.SimpleTy == MVT::f16))
      return std::make_pair(0U, RC);
  }

  if (Constraint.startswith("{") && Constraint.endswith("}")) {
    StringRef RegName(Constraint.data() + 1, Constraint.size() - 2);
    if (RegName.consume_front("v")) {
      RC = &AMDGPU::VGPR_32RegClass;
    } else if (RegName.consume_front("s")) {
      RC = &AMDGPU::SGPR_32RegClass;
    } else if (RegName.consume_front("a")) {
      RC = &AMDGPU::AGPR_32RegClass;
    }

    if (RC) {
      uint32_t Idx;
      if (RegName.consume_front("[")) {
        uint32_t End;
        bool Failed = RegName.consumeInteger(10, Idx);
        Failed |= !RegName.consume_front(":");
        Failed |= RegName.consumeInteger(10, End);
        Failed |= !RegName.consume_back("]");
        if (!Failed) {
          uint32_t Width = (End - Idx + 1) * 32;
          MCRegister Reg = RC->getRegister(Idx);
          if (SIRegisterInfo::isVGPRClass(RC))
            RC = TRI->getVGPRClassForBitWidth(Width);
          else if (SIRegisterInfo::isSGPRClass(RC))
            RC = TRI->getSGPRClassForBitWidth(Width);
          else if (SIRegisterInfo::isAGPRClass(RC))
            RC = TRI->getAGPRClassForBitWidth(Width);
          if (RC) {
            Reg = TRI->getMatchingSuperReg(Reg, AMDGPU::sub0, RC);
            return std::make_pair(Reg, RC);
          }
        }
      } else {
        bool Failed = RegName.getAsInteger(10, Idx);
        if (!Failed && Idx < RC->getNumRegs())
          return std::make_pair(RC->getRegister(Idx), RC);
      }
    }
  }

  auto Ret = TargetLowering::getRegForInlineAsmConstraint(TRI, Constraint, VT);
  if (Ret.first)
    Ret.second = TRI->getPhysRegClass(Ret.first);

  return Ret;
}

static bool isImmConstraint(StringRef Constraint) {
  if (Constraint.size() == 1) {
    switch (Constraint[0]) {
    default: break;
    case 'I':
    case 'J':
    case 'A':
    case 'B':
    case 'C':
      return true;
    }
  } else if (Constraint == "DA" ||
             Constraint == "DB") {
    return true;
  }
  return false;
}

SITargetLowering::ConstraintType
SITargetLowering::getConstraintType(StringRef Constraint) const {
  if (Constraint.size() == 1) {
    switch (Constraint[0]) {
    default: break;
    case 's':
    case 'v':
    case 'a':
      return C_RegisterClass;
    }
  }
  if (isImmConstraint(Constraint)) {
    return C_Other;
  }
  return TargetLowering::getConstraintType(Constraint);
}

static uint64_t clearUnusedBits(uint64_t Val, unsigned Size) {
  if (!AMDGPU::isInlinableIntLiteral(Val)) {
    Val = Val & maskTrailingOnes<uint64_t>(Size);
  }
  return Val;
}

void SITargetLowering::LowerAsmOperandForConstraint(SDValue Op,
                                                    std::string &Constraint,
                                                    std::vector<SDValue> &Ops,
                                                    SelectionDAG &DAG) const {
  if (isImmConstraint(Constraint)) {
    uint64_t Val;
    if (getAsmOperandConstVal(Op, Val) &&
        checkAsmConstraintVal(Op, Constraint, Val)) {
      Val = clearUnusedBits(Val, Op.getScalarValueSizeInBits());
      Ops.push_back(DAG.getTargetConstant(Val, SDLoc(Op), MVT::i64));
    }
  } else {
    TargetLowering::LowerAsmOperandForConstraint(Op, Constraint, Ops, DAG);
  }
}

bool SITargetLowering::getAsmOperandConstVal(SDValue Op, uint64_t &Val) const {
  unsigned Size = Op.getScalarValueSizeInBits();
  if (Size > 64)
    return false;

  if (Size == 16 && !Subtarget->has16BitInsts())
    return false;

  if (ConstantSDNode *C = dyn_cast<ConstantSDNode>(Op)) {
    Val = C->getSExtValue();
    return true;
  }
  if (ConstantFPSDNode *C = dyn_cast<ConstantFPSDNode>(Op)) {
    Val = C->getValueAPF().bitcastToAPInt().getSExtValue();
    return true;
  }
  if (BuildVectorSDNode *V = dyn_cast<BuildVectorSDNode>(Op)) {
    if (Size != 16 || Op.getNumOperands() != 2)
      return false;
    if (Op.getOperand(0).isUndef() || Op.getOperand(1).isUndef())
      return false;
    if (ConstantSDNode *C = V->getConstantSplatNode()) {
      Val = C->getSExtValue();
      return true;
    }
    if (ConstantFPSDNode *C = V->getConstantFPSplatNode()) {
      Val = C->getValueAPF().bitcastToAPInt().getSExtValue();
      return true;
    }
  }

  return false;
}

bool SITargetLowering::checkAsmConstraintVal(SDValue Op,
                                             const std::string &Constraint,
                                             uint64_t Val) const {
  if (Constraint.size() == 1) {
    switch (Constraint[0]) {
    case 'I':
      return AMDGPU::isInlinableIntLiteral(Val);
    case 'J':
      return isInt<16>(Val);
    case 'A':
      return checkAsmConstraintValA(Op, Val);
    case 'B':
      return isInt<32>(Val);
    case 'C':
      return isUInt<32>(clearUnusedBits(Val, Op.getScalarValueSizeInBits())) ||
             AMDGPU::isInlinableIntLiteral(Val);
    default:
      break;
    }
  } else if (Constraint.size() == 2) {
    if (Constraint == "DA") {
      int64_t HiBits = static_cast<int32_t>(Val >> 32);
      int64_t LoBits = static_cast<int32_t>(Val);
      return checkAsmConstraintValA(Op, HiBits, 32) &&
             checkAsmConstraintValA(Op, LoBits, 32);
    }
    if (Constraint == "DB") {
      return true;
    }
  }
  llvm_unreachable("Invalid asm constraint");
}

bool SITargetLowering::checkAsmConstraintValA(SDValue Op,
                                              uint64_t Val,
                                              unsigned MaxSize) const {
  unsigned Size = std::min<unsigned>(Op.getScalarValueSizeInBits(), MaxSize);
  bool HasInv2Pi = Subtarget->hasInv2PiInlineImm();
  if ((Size == 16 && AMDGPU::isInlinableLiteral16(Val, HasInv2Pi)) ||
      (Size == 32 && AMDGPU::isInlinableLiteral32(Val, HasInv2Pi)) ||
      (Size == 64 && AMDGPU::isInlinableLiteral64(Val, HasInv2Pi))) {
    return true;
  }
  return false;
}

static int getAlignedAGPRClassID(unsigned UnalignedClassID) {
  switch (UnalignedClassID) {
  case AMDGPU::VReg_64RegClassID:
    return AMDGPU::VReg_64_Align2RegClassID;
  case AMDGPU::VReg_96RegClassID:
    return AMDGPU::VReg_96_Align2RegClassID;
  case AMDGPU::VReg_128RegClassID:
    return AMDGPU::VReg_128_Align2RegClassID;
  case AMDGPU::VReg_160RegClassID:
    return AMDGPU::VReg_160_Align2RegClassID;
  case AMDGPU::VReg_192RegClassID:
    return AMDGPU::VReg_192_Align2RegClassID;
  case AMDGPU::VReg_224RegClassID:
    return AMDGPU::VReg_224_Align2RegClassID;
  case AMDGPU::VReg_256RegClassID:
    return AMDGPU::VReg_256_Align2RegClassID;
  case AMDGPU::VReg_512RegClassID:
    return AMDGPU::VReg_512_Align2RegClassID;
  case AMDGPU::VReg_1024RegClassID:
    return AMDGPU::VReg_1024_Align2RegClassID;
  case AMDGPU::AReg_64RegClassID:
    return AMDGPU::AReg_64_Align2RegClassID;
  case AMDGPU::AReg_96RegClassID:
    return AMDGPU::AReg_96_Align2RegClassID;
  case AMDGPU::AReg_128RegClassID:
    return AMDGPU::AReg_128_Align2RegClassID;
  case AMDGPU::AReg_160RegClassID:
    return AMDGPU::AReg_160_Align2RegClassID;
  case AMDGPU::AReg_192RegClassID:
    return AMDGPU::AReg_192_Align2RegClassID;
  case AMDGPU::AReg_256RegClassID:
    return AMDGPU::AReg_256_Align2RegClassID;
  case AMDGPU::AReg_512RegClassID:
    return AMDGPU::AReg_512_Align2RegClassID;
  case AMDGPU::AReg_1024RegClassID:
    return AMDGPU::AReg_1024_Align2RegClassID;
  default:
    return -1;
  }
}

// Figure out which registers should be reserved for stack access. Only after
// the function is legalized do we know all of the non-spill stack objects or if
// calls are present.
void SITargetLowering::finalizeLowering(MachineFunction &MF) const {
  MachineRegisterInfo &MRI = MF.getRegInfo();
  SIMachineFunctionInfo *Info = MF.getInfo<SIMachineFunctionInfo>();
  const GCNSubtarget &ST = MF.getSubtarget<GCNSubtarget>();
  const SIRegisterInfo *TRI = Subtarget->getRegisterInfo();
  const SIInstrInfo *TII = ST.getInstrInfo();

  if (Info->isEntryFunction()) {
    // Callable functions have fixed registers used for stack access.
    reservePrivateMemoryRegs(getTargetMachine(), MF, *TRI, *Info);
  }

  assert(!TRI->isSubRegister(Info->getScratchRSrcReg(),
                             Info->getStackPtrOffsetReg()));
  if (Info->getStackPtrOffsetReg() != AMDGPU::SP_REG)
    MRI.replaceRegWith(AMDGPU::SP_REG, Info->getStackPtrOffsetReg());

  // We need to worry about replacing the default register with itself in case
  // of MIR testcases missing the MFI.
  if (Info->getScratchRSrcReg() != AMDGPU::PRIVATE_RSRC_REG)
    MRI.replaceRegWith(AMDGPU::PRIVATE_RSRC_REG, Info->getScratchRSrcReg());

  if (Info->getFrameOffsetReg() != AMDGPU::FP_REG)
    MRI.replaceRegWith(AMDGPU::FP_REG, Info->getFrameOffsetReg());

  Info->limitOccupancy(MF);

  if (ST.isWave32() && !MF.empty()) {
    for (auto &MBB : MF) {
      for (auto &MI : MBB) {
        TII->fixImplicitOperands(MI);
      }
    }
  }

  // FIXME: This is a hack to fixup AGPR classes to use the properly aligned
  // classes if required. Ideally the register class constraints would differ
  // per-subtarget, but there's no easy way to achieve that right now. This is
  // not a problem for VGPRs because the correctly aligned VGPR class is implied
  // from using them as the register class for legal types.
  if (ST.needsAlignedVGPRs()) {
    for (unsigned I = 0, E = MRI.getNumVirtRegs(); I != E; ++I) {
      const Register Reg = Register::index2VirtReg(I);
      const TargetRegisterClass *RC = MRI.getRegClassOrNull(Reg);
      if (!RC)
        continue;
      int NewClassID = getAlignedAGPRClassID(RC->getID());
      if (NewClassID != -1)
        MRI.setRegClass(Reg, TRI->getRegClass(NewClassID));
    }
  }

  TargetLoweringBase::finalizeLowering(MF);
}

void SITargetLowering::computeKnownBitsForFrameIndex(
  const int FI, KnownBits &Known, const MachineFunction &MF) const {
  TargetLowering::computeKnownBitsForFrameIndex(FI, Known, MF);

  // Set the high bits to zero based on the maximum allowed scratch size per
  // wave. We can't use vaddr in MUBUF instructions if we don't know the address
  // calculation won't overflow, so assume the sign bit is never set.
  Known.Zero.setHighBits(getSubtarget()->getKnownHighZeroBitsForFrameIndex());
}

static void knownBitsForWorkitemID(const GCNSubtarget &ST, GISelKnownBits &KB,
                                   KnownBits &Known, unsigned Dim) {
  unsigned MaxValue =
      ST.getMaxWorkitemID(KB.getMachineFunction().getFunction(), Dim);
  Known.Zero.setHighBits(countLeadingZeros(MaxValue));
}

void SITargetLowering::computeKnownBitsForTargetInstr(
    GISelKnownBits &KB, Register R, KnownBits &Known, const APInt &DemandedElts,
    const MachineRegisterInfo &MRI, unsigned Depth) const {
  const MachineInstr *MI = MRI.getVRegDef(R);
  switch (MI->getOpcode()) {
  case AMDGPU::G_INTRINSIC: {
    switch (MI->getIntrinsicID()) {
    case Intrinsic::amdgcn_workitem_id_x:
      knownBitsForWorkitemID(*getSubtarget(), KB, Known, 0);
      break;
    case Intrinsic::amdgcn_workitem_id_y:
      knownBitsForWorkitemID(*getSubtarget(), KB, Known, 1);
      break;
    case Intrinsic::amdgcn_workitem_id_z:
      knownBitsForWorkitemID(*getSubtarget(), KB, Known, 2);
      break;
    case Intrinsic::amdgcn_mbcnt_lo:
    case Intrinsic::amdgcn_mbcnt_hi: {
      // These return at most the wavefront size - 1.
      unsigned Size = MRI.getType(R).getSizeInBits();
      Known.Zero.setHighBits(Size - getSubtarget()->getWavefrontSizeLog2());
      break;
    }
    case Intrinsic::amdgcn_groupstaticsize: {
      // We can report everything over the maximum size as 0. We can't report
      // based on the actual size because we don't know if it's accurate or not
      // at any given point.
      Known.Zero.setHighBits(countLeadingZeros(getSubtarget()->getLocalMemorySize()));
      break;
    }
    }
    break;
  }
  case AMDGPU::G_AMDGPU_BUFFER_LOAD_UBYTE:
    Known.Zero.setHighBits(24);
    break;
  case AMDGPU::G_AMDGPU_BUFFER_LOAD_USHORT:
    Known.Zero.setHighBits(16);
    break;
  }
}

Align SITargetLowering::computeKnownAlignForTargetInstr(
  GISelKnownBits &KB, Register R, const MachineRegisterInfo &MRI,
  unsigned Depth) const {
  const MachineInstr *MI = MRI.getVRegDef(R);
  switch (MI->getOpcode()) {
  case AMDGPU::G_INTRINSIC:
  case AMDGPU::G_INTRINSIC_W_SIDE_EFFECTS: {
    // FIXME: Can this move to generic code? What about the case where the call
    // site specifies a lower alignment?
    Intrinsic::ID IID = MI->getIntrinsicID();
    LLVMContext &Ctx = KB.getMachineFunction().getFunction().getContext();
    AttributeList Attrs = Intrinsic::getAttributes(Ctx, IID);
    if (MaybeAlign RetAlign = Attrs.getRetAlignment())
      return *RetAlign;
    return Align(1);
  }
  default:
    return Align(1);
  }
}

Align SITargetLowering::getPrefLoopAlignment(MachineLoop *ML) const {
  const Align PrefAlign = TargetLowering::getPrefLoopAlignment(ML);
  const Align CacheLineAlign = Align(64);

  // Pre-GFX10 target did not benefit from loop alignment
  if (!ML || DisableLoopAlignment ||
      (getSubtarget()->getGeneration() < AMDGPUSubtarget::GFX10) ||
      getSubtarget()->hasInstFwdPrefetchBug())
    return PrefAlign;

  // On GFX10 I$ is 4 x 64 bytes cache lines.
  // By default prefetcher keeps one cache line behind and reads two ahead.
  // We can modify it with S_INST_PREFETCH for larger loops to have two lines
  // behind and one ahead.
  // Therefor we can benefit from aligning loop headers if loop fits 192 bytes.
  // If loop fits 64 bytes it always spans no more than two cache lines and
  // does not need an alignment.
  // Else if loop is less or equal 128 bytes we do not need to modify prefetch,
  // Else if loop is less or equal 192 bytes we need two lines behind.

  const SIInstrInfo *TII = getSubtarget()->getInstrInfo();
  const MachineBasicBlock *Header = ML->getHeader();
  if (Header->getAlignment() != PrefAlign)
    return Header->getAlignment(); // Already processed.

  unsigned LoopSize = 0;
  for (const MachineBasicBlock *MBB : ML->blocks()) {
    // If inner loop block is aligned assume in average half of the alignment
    // size to be added as nops.
    if (MBB != Header)
      LoopSize += MBB->getAlignment().value() / 2;

    for (const MachineInstr &MI : *MBB) {
      LoopSize += TII->getInstSizeInBytes(MI);
      if (LoopSize > 192)
        return PrefAlign;
    }
  }

  if (LoopSize <= 64)
    return PrefAlign;

  if (LoopSize <= 128)
    return CacheLineAlign;

  // If any of parent loops is surrounded by prefetch instructions do not
  // insert new for inner loop, which would reset parent's settings.
  for (MachineLoop *P = ML->getParentLoop(); P; P = P->getParentLoop()) {
    if (MachineBasicBlock *Exit = P->getExitBlock()) {
      auto I = Exit->getFirstNonDebugInstr();
      if (I != Exit->end() && I->getOpcode() == AMDGPU::S_INST_PREFETCH)
        return CacheLineAlign;
    }
  }

  MachineBasicBlock *Pre = ML->getLoopPreheader();
  MachineBasicBlock *Exit = ML->getExitBlock();

  if (Pre && Exit) {
    auto PreTerm = Pre->getFirstTerminator();
    if (PreTerm == Pre->begin() ||
        std::prev(PreTerm)->getOpcode() != AMDGPU::S_INST_PREFETCH)
      BuildMI(*Pre, PreTerm, DebugLoc(), TII->get(AMDGPU::S_INST_PREFETCH))
          .addImm(1); // prefetch 2 lines behind PC

    auto ExitHead = Exit->getFirstNonDebugInstr();
    if (ExitHead == Exit->end() ||
        ExitHead->getOpcode() != AMDGPU::S_INST_PREFETCH)
      BuildMI(*Exit, ExitHead, DebugLoc(), TII->get(AMDGPU::S_INST_PREFETCH))
          .addImm(2); // prefetch 1 line behind PC
  }

  return CacheLineAlign;
}

LLVM_ATTRIBUTE_UNUSED
static bool isCopyFromRegOfInlineAsm(const SDNode *N) {
  assert(N->getOpcode() == ISD::CopyFromReg);
  do {
    // Follow the chain until we find an INLINEASM node.
    N = N->getOperand(0).getNode();
    if (N->getOpcode() == ISD::INLINEASM ||
        N->getOpcode() == ISD::INLINEASM_BR)
      return true;
  } while (N->getOpcode() == ISD::CopyFromReg);
  return false;
}

bool SITargetLowering::isSDNodeSourceOfDivergence(
    const SDNode *N, FunctionLoweringInfo *FLI,
    LegacyDivergenceAnalysis *KDA) const {
  switch (N->getOpcode()) {
  case ISD::CopyFromReg: {
    const RegisterSDNode *R = cast<RegisterSDNode>(N->getOperand(1));
    const MachineRegisterInfo &MRI = FLI->MF->getRegInfo();
    const SIRegisterInfo *TRI = Subtarget->getRegisterInfo();
    Register Reg = R->getReg();

    // FIXME: Why does this need to consider isLiveIn?
    if (Reg.isPhysical() || MRI.isLiveIn(Reg))
      return !TRI->isSGPRReg(MRI, Reg);

    if (const Value *V = FLI->getValueFromVirtualReg(R->getReg()))
      return KDA->isDivergent(V);

    assert(Reg == FLI->DemoteRegister || isCopyFromRegOfInlineAsm(N));
    return !TRI->isSGPRReg(MRI, Reg);
  }
  case ISD::LOAD: {
    const LoadSDNode *L = cast<LoadSDNode>(N);
    unsigned AS = L->getAddressSpace();
    // A flat load may access private memory.
    return AS == AMDGPUAS::PRIVATE_ADDRESS || AS == AMDGPUAS::FLAT_ADDRESS;
  }
  case ISD::CALLSEQ_END:
    return true;
  case ISD::INTRINSIC_WO_CHAIN:
    return AMDGPU::isIntrinsicSourceOfDivergence(
        cast<ConstantSDNode>(N->getOperand(0))->getZExtValue());
  case ISD::INTRINSIC_W_CHAIN:
    return AMDGPU::isIntrinsicSourceOfDivergence(
        cast<ConstantSDNode>(N->getOperand(1))->getZExtValue());
  case AMDGPUISD::ATOMIC_CMP_SWAP:
  case AMDGPUISD::ATOMIC_INC:
  case AMDGPUISD::ATOMIC_DEC:
  case AMDGPUISD::ATOMIC_LOAD_FMIN:
  case AMDGPUISD::ATOMIC_LOAD_FMAX:
  case AMDGPUISD::BUFFER_ATOMIC_SWAP:
  case AMDGPUISD::BUFFER_ATOMIC_ADD:
  case AMDGPUISD::BUFFER_ATOMIC_SUB:
  case AMDGPUISD::BUFFER_ATOMIC_SMIN:
  case AMDGPUISD::BUFFER_ATOMIC_UMIN:
  case AMDGPUISD::BUFFER_ATOMIC_SMAX:
  case AMDGPUISD::BUFFER_ATOMIC_UMAX:
  case AMDGPUISD::BUFFER_ATOMIC_AND:
  case AMDGPUISD::BUFFER_ATOMIC_OR:
  case AMDGPUISD::BUFFER_ATOMIC_XOR:
  case AMDGPUISD::BUFFER_ATOMIC_INC:
  case AMDGPUISD::BUFFER_ATOMIC_DEC:
  case AMDGPUISD::BUFFER_ATOMIC_CMPSWAP:
  case AMDGPUISD::BUFFER_ATOMIC_CSUB:
  case AMDGPUISD::BUFFER_ATOMIC_FADD:
  case AMDGPUISD::BUFFER_ATOMIC_FMIN:
  case AMDGPUISD::BUFFER_ATOMIC_FMAX:
    // Target-specific read-modify-write atomics are sources of divergence.
    return true;
  default:
    if (auto *A = dyn_cast<AtomicSDNode>(N)) {
      // Generic read-modify-write atomics are sources of divergence.
      return A->readMem() && A->writeMem();
    }
    return false;
  }
}

bool SITargetLowering::denormalsEnabledForType(const SelectionDAG &DAG,
                                               EVT VT) const {
  switch (VT.getScalarType().getSimpleVT().SimpleTy) {
  case MVT::f32:
    return hasFP32Denormals(DAG.getMachineFunction());
  case MVT::f64:
  case MVT::f16:
    return hasFP64FP16Denormals(DAG.getMachineFunction());
  default:
    return false;
  }
}

bool SITargetLowering::denormalsEnabledForType(LLT Ty,
                                               MachineFunction &MF) const {
  switch (Ty.getScalarSizeInBits()) {
  case 32:
    return hasFP32Denormals(MF);
  case 64:
  case 16:
    return hasFP64FP16Denormals(MF);
  default:
    return false;
  }
}

bool SITargetLowering::isKnownNeverNaNForTargetNode(SDValue Op,
                                                    const SelectionDAG &DAG,
                                                    bool SNaN,
                                                    unsigned Depth) const {
  if (Op.getOpcode() == AMDGPUISD::CLAMP) {
    const MachineFunction &MF = DAG.getMachineFunction();
    const SIMachineFunctionInfo *Info = MF.getInfo<SIMachineFunctionInfo>();

    if (Info->getMode().DX10Clamp)
      return true; // Clamped to 0.
    return DAG.isKnownNeverNaN(Op.getOperand(0), SNaN, Depth + 1);
  }

  return AMDGPUTargetLowering::isKnownNeverNaNForTargetNode(Op, DAG,
                                                            SNaN, Depth);
}

// Global FP atomic instructions have a hardcoded FP mode and do not support
// FP32 denormals, and only support v2f16 denormals.
static bool fpModeMatchesGlobalFPAtomicMode(const AtomicRMWInst *RMW) {
  const fltSemantics &Flt = RMW->getType()->getScalarType()->getFltSemantics();
  auto DenormMode = RMW->getParent()->getParent()->getDenormalMode(Flt);
  if (&Flt == &APFloat::IEEEsingle())
    return DenormMode == DenormalMode::getPreserveSign();
  return DenormMode == DenormalMode::getIEEE();
}

TargetLowering::AtomicExpansionKind
SITargetLowering::shouldExpandAtomicRMWInIR(AtomicRMWInst *RMW) const {
  unsigned AS = RMW->getPointerAddressSpace();
  if (AS == AMDGPUAS::PRIVATE_ADDRESS)
    return AtomicExpansionKind::NotAtomic;

  auto ReportUnsafeHWInst = [&](TargetLowering::AtomicExpansionKind Kind) {
    OptimizationRemarkEmitter ORE(RMW->getFunction());
    LLVMContext &Ctx = RMW->getFunction()->getContext();
    SmallVector<StringRef> SSNs;
    Ctx.getSyncScopeNames(SSNs);
    auto MemScope = SSNs[RMW->getSyncScopeID()].empty()
                        ? "system"
                        : SSNs[RMW->getSyncScopeID()];
    ORE.emit([&]() {
      return OptimizationRemark(DEBUG_TYPE, "Passed", RMW)
             << "Hardware instruction generated for atomic "
             << RMW->getOperationName(RMW->getOperation())
             << " operation at memory scope " << MemScope
             << " due to an unsafe request.";
    });
    return Kind;
  };

  switch (RMW->getOperation()) {
  case AtomicRMWInst::FAdd: {
    Type *Ty = RMW->getType();

    // We don't have a way to support 16-bit atomics now, so just leave them
    // as-is.
    if (Ty->isHalfTy())
      return AtomicExpansionKind::None;

    if (!Ty->isFloatTy() && (!Subtarget->hasGFX90AInsts() || !Ty->isDoubleTy()))
      return AtomicExpansionKind::CmpXChg;

    if ((AS == AMDGPUAS::GLOBAL_ADDRESS || AS == AMDGPUAS::FLAT_ADDRESS) &&
        Subtarget->hasAtomicFaddNoRtnInsts()) {
      if (Subtarget->hasGFX940Insts())
        return AtomicExpansionKind::None;

      // The amdgpu-unsafe-fp-atomics attribute enables generation of unsafe
      // floating point atomic instructions. May generate more efficient code,
      // but may not respect rounding and denormal modes, and may give incorrect
      // results for certain memory destinations.
      if (RMW->getFunction()
              ->getFnAttribute("amdgpu-unsafe-fp-atomics")
                .getValueAsString() != "true")
        return AtomicExpansionKind::CmpXChg;

      if (Subtarget->hasGFX90AInsts()) {
        if (Ty->isFloatTy() && AS == AMDGPUAS::FLAT_ADDRESS)
          return AtomicExpansionKind::CmpXChg;

        auto SSID = RMW->getSyncScopeID();
        if (SSID == SyncScope::System ||
            SSID == RMW->getContext().getOrInsertSyncScopeID("one-as"))
          return AtomicExpansionKind::CmpXChg;

        return ReportUnsafeHWInst(AtomicExpansionKind::None);
      }

      if (AS == AMDGPUAS::FLAT_ADDRESS)
        return AtomicExpansionKind::CmpXChg;

      return RMW->use_empty() ? ReportUnsafeHWInst(AtomicExpansionKind::None)
                              : AtomicExpansionKind::CmpXChg;
    }

    // DS FP atomics do respect the denormal mode, but the rounding mode is
    // fixed to round-to-nearest-even.
    // The only exception is DS_ADD_F64 which never flushes regardless of mode.
    if (AS == AMDGPUAS::LOCAL_ADDRESS && Subtarget->hasLDSFPAtomicAdd()) {
      if (!Ty->isDoubleTy())
        return AtomicExpansionKind::None;

      if (fpModeMatchesGlobalFPAtomicMode(RMW))
        return AtomicExpansionKind::None;

      return RMW->getFunction()
                         ->getFnAttribute("amdgpu-unsafe-fp-atomics")
                         .getValueAsString() == "true"
                 ? ReportUnsafeHWInst(AtomicExpansionKind::None)
                 : AtomicExpansionKind::CmpXChg;
    }

    return AtomicExpansionKind::CmpXChg;
  }
  default:
    break;
  }

  return AMDGPUTargetLowering::shouldExpandAtomicRMWInIR(RMW);
}

TargetLowering::AtomicExpansionKind
SITargetLowering::shouldExpandAtomicLoadInIR(LoadInst *LI) const {
  return LI->getPointerAddressSpace() == AMDGPUAS::PRIVATE_ADDRESS
             ? AtomicExpansionKind::NotAtomic
             : AtomicExpansionKind::None;
}

TargetLowering::AtomicExpansionKind
SITargetLowering::shouldExpandAtomicStoreInIR(StoreInst *SI) const {
  return SI->getPointerAddressSpace() == AMDGPUAS::PRIVATE_ADDRESS
             ? AtomicExpansionKind::NotAtomic
             : AtomicExpansionKind::None;
}

TargetLowering::AtomicExpansionKind
SITargetLowering::shouldExpandAtomicCmpXchgInIR(AtomicCmpXchgInst *CmpX) const {
  return CmpX->getPointerAddressSpace() == AMDGPUAS::PRIVATE_ADDRESS
             ? AtomicExpansionKind::NotAtomic
             : AtomicExpansionKind::None;
}

const TargetRegisterClass *
SITargetLowering::getRegClassFor(MVT VT, bool isDivergent) const {
  const TargetRegisterClass *RC = TargetLoweringBase::getRegClassFor(VT, false);
  const SIRegisterInfo *TRI = Subtarget->getRegisterInfo();
  if (RC == &AMDGPU::VReg_1RegClass && !isDivergent)
    return Subtarget->getWavefrontSize() == 64 ? &AMDGPU::SReg_64RegClass
                                               : &AMDGPU::SReg_32RegClass;
  if (!TRI->isSGPRClass(RC) && !isDivergent)
    return TRI->getEquivalentSGPRClass(RC);
  else if (TRI->isSGPRClass(RC) && isDivergent)
    return TRI->getEquivalentVGPRClass(RC);

  return RC;
}

// FIXME: This is a workaround for DivergenceAnalysis not understanding always
// uniform values (as produced by the mask results of control flow intrinsics)
// used outside of divergent blocks. The phi users need to also be treated as
// always uniform.
static bool hasCFUser(const Value *V, SmallPtrSet<const Value *, 16> &Visited,
                      unsigned WaveSize) {
  // FIXME: We assume we never cast the mask results of a control flow
  // intrinsic.
  // Early exit if the type won't be consistent as a compile time hack.
  IntegerType *IT = dyn_cast<IntegerType>(V->getType());
  if (!IT || IT->getBitWidth() != WaveSize)
    return false;

  if (!isa<Instruction>(V))
    return false;
  if (!Visited.insert(V).second)
    return false;
  bool Result = false;
  for (auto U : V->users()) {
    if (const IntrinsicInst *Intrinsic = dyn_cast<IntrinsicInst>(U)) {
      if (V == U->getOperand(1)) {
        switch (Intrinsic->getIntrinsicID()) {
        default:
          Result = false;
          break;
        case Intrinsic::amdgcn_if_break:
        case Intrinsic::amdgcn_if:
        case Intrinsic::amdgcn_else:
          Result = true;
          break;
        }
      }
      if (V == U->getOperand(0)) {
        switch (Intrinsic->getIntrinsicID()) {
        default:
          Result = false;
          break;
        case Intrinsic::amdgcn_end_cf:
        case Intrinsic::amdgcn_loop:
          Result = true;
          break;
        }
      }
    } else {
      Result = hasCFUser(U, Visited, WaveSize);
    }
    if (Result)
      break;
  }
  return Result;
}

bool SITargetLowering::requiresUniformRegister(MachineFunction &MF,
                                               const Value *V) const {
  if (const CallInst *CI = dyn_cast<CallInst>(V)) {
    if (CI->isInlineAsm()) {
      // FIXME: This cannot give a correct answer. This should only trigger in
      // the case where inline asm returns mixed SGPR and VGPR results, used
      // outside the defining block. We don't have a specific result to
      // consider, so this assumes if any value is SGPR, the overall register
      // also needs to be SGPR.
      const SIRegisterInfo *SIRI = Subtarget->getRegisterInfo();
      TargetLowering::AsmOperandInfoVector TargetConstraints = ParseConstraints(
          MF.getDataLayout(), Subtarget->getRegisterInfo(), *CI);
      for (auto &TC : TargetConstraints) {
        if (TC.Type == InlineAsm::isOutput) {
          ComputeConstraintToUse(TC, SDValue());
          const TargetRegisterClass *RC = getRegForInlineAsmConstraint(
              SIRI, TC.ConstraintCode, TC.ConstraintVT).second;
          if (RC && SIRI->isSGPRClass(RC))
            return true;
        }
      }
    }
  }
  SmallPtrSet<const Value *, 16> Visited;
  return hasCFUser(V, Visited, Subtarget->getWavefrontSize());
}

std::pair<InstructionCost, MVT>
SITargetLowering::getTypeLegalizationCost(const DataLayout &DL,
                                          Type *Ty) const {
  std::pair<InstructionCost, MVT> Cost =
      TargetLoweringBase::getTypeLegalizationCost(DL, Ty);
  auto Size = DL.getTypeSizeInBits(Ty);
  // Maximum load or store can handle 8 dwords for scalar and 4 for
  // vector ALU. Let's assume anything above 8 dwords is expensive
  // even if legal.
  if (Size <= 256)
    return Cost;

  Cost.first += (Size + 255) / 256;
  return Cost;
}

bool SITargetLowering::hasMemSDNodeUser(SDNode *N) const {
  SDNode::use_iterator I = N->use_begin(), E = N->use_end();
  for (; I != E; ++I) {
    if (MemSDNode *M = dyn_cast<MemSDNode>(*I)) {
      if (getBasePtrIndex(M) == I.getOperandNo())
        return true;
    }
  }
  return false;
}

bool SITargetLowering::isReassocProfitable(SelectionDAG &DAG, SDValue N0,
                                           SDValue N1) const {
  if (!N0.hasOneUse())
    return false;
  // Take care of the opportunity to keep N0 uniform
  if (N0->isDivergent() || !N1->isDivergent())
    return true;
  // Check if we have a good chance to form the memory access pattern with the
  // base and offset
  return (DAG.isBaseWithConstantOffset(N0) &&
          hasMemSDNodeUser(*N0->use_begin()));
}

MachineMemOperand::Flags
SITargetLowering::getTargetMMOFlags(const Instruction &I) const {
  // Propagate metadata set by AMDGPUAnnotateUniformValues to the MMO of a load.
  if (I.getMetadata("amdgpu.noclobber"))
    return MONoClobber;
  return MachineMemOperand::MONone;
}<|MERGE_RESOLUTION|>--- conflicted
+++ resolved
@@ -1448,19 +1448,6 @@
           *IsFast = Alignment >= RequiredAlignment || Alignment < Align(4);
         return true;
       }
-<<<<<<< HEAD
-    }
-
-    if (IsFast) {
-      // FIXME: Lie it is fast if +unaligned-access-mode is passed so that
-      // DS accesses get vectorized. Do this only for sizes below 96 as
-      // b96 and b128 cases already properly handled.
-      // Remove Subtarget check once all sizes properly handled.
-      *IsFast = Alignment >= RequiredAlignment ||
-                (Subtarget->hasUnalignedDSAccessEnabled() && Size < 96);
-    }
-
-=======
 
       break;
     default:
@@ -1473,7 +1460,6 @@
     if (IsFast)
       *IsFast = Alignment >= RequiredAlignment;
 
->>>>>>> 34b6327a
     return Alignment >= RequiredAlignment ||
            Subtarget->hasUnalignedDSAccessEnabled();
   }
@@ -1545,24 +1531,6 @@
     *IsFast = true;
   }
 
-<<<<<<< HEAD
-  bool Allow = allowsMisalignedMemoryAccessesImpl(VT.getSizeInBits(), AddrSpace,
-                                                  Alignment, Flags, IsFast);
-
-  if (Allow && IsFast && Subtarget->hasUnalignedDSAccessEnabled() &&
-      (AddrSpace == AMDGPUAS::LOCAL_ADDRESS ||
-       AddrSpace == AMDGPUAS::REGION_ADDRESS)) {
-    // Lie it is fast if +unaligned-access-mode is passed so that DS accesses
-    // get vectorized. We could use ds_read2_b*/ds_write2_b* instructions on a
-    // misaligned data which is faster than a pair of ds_read_b*/ds_write_b*
-    // which would be equally misaligned.
-    // This is only used by the common passes, selection always calls the
-    // allowsMisalignedMemoryAccessesImpl version.
-    *IsFast = true;
-  }
-
-=======
->>>>>>> 34b6327a
   return Allow;
 }
 
