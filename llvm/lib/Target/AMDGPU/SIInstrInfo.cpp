//===- SIInstrInfo.cpp - SI Instruction Information  ----------------------===//
//
// Part of the LLVM Project, under the Apache License v2.0 with LLVM Exceptions.
// See https://llvm.org/LICENSE.txt for license information.
// SPDX-License-Identifier: Apache-2.0 WITH LLVM-exception
//
//===----------------------------------------------------------------------===//
//
/// \file
/// SI Implementation of TargetInstrInfo.
//
//===----------------------------------------------------------------------===//

#include "SIInstrInfo.h"
#include "AMDGPU.h"
#include "AMDGPUInstrInfo.h"
#include "GCNHazardRecognizer.h"
#include "GCNSubtarget.h"
#include "MCTargetDesc/AMDGPUMCTargetDesc.h"
#include "SIMachineFunctionInfo.h"
#include "llvm/Analysis/ValueTracking.h"
#include "llvm/CodeGen/LiveIntervals.h"
#include "llvm/CodeGen/LiveVariables.h"
#include "llvm/CodeGen/MachineDominators.h"
#include "llvm/CodeGen/MachineScheduler.h"
#include "llvm/CodeGen/RegisterScavenging.h"
#include "llvm/CodeGen/ScheduleDAG.h"
#include "llvm/IR/DiagnosticInfo.h"
#include "llvm/IR/IntrinsicsAMDGPU.h"
#include "llvm/MC/MCContext.h"
#include "llvm/Support/CommandLine.h"
#include "llvm/Target/TargetMachine.h"

using namespace llvm;

#define DEBUG_TYPE "si-instr-info"

#define GET_INSTRINFO_CTOR_DTOR
#include "AMDGPUGenInstrInfo.inc"

namespace llvm {

class AAResults;

namespace AMDGPU {
#define GET_D16ImageDimIntrinsics_IMPL
#define GET_ImageDimIntrinsicTable_IMPL
#define GET_RsrcIntrinsics_IMPL
#include "AMDGPUGenSearchableTables.inc"
}
}


// Must be at least 4 to be able to branch over minimum unconditional branch
// code. This is only for making it possible to write reasonably small tests for
// long branches.
static cl::opt<unsigned>
BranchOffsetBits("amdgpu-s-branch-bits", cl::ReallyHidden, cl::init(16),
                 cl::desc("Restrict range of branch instructions (DEBUG)"));

static cl::opt<bool> Fix16BitCopies(
  "amdgpu-fix-16-bit-physreg-copies",
  cl::desc("Fix copies between 32 and 16 bit registers by extending to 32 bit"),
  cl::init(true),
  cl::ReallyHidden);

SIInstrInfo::SIInstrInfo(const GCNSubtarget &ST)
  : AMDGPUGenInstrInfo(AMDGPU::ADJCALLSTACKUP, AMDGPU::ADJCALLSTACKDOWN),
    RI(ST), ST(ST) {
  SchedModel.init(&ST);
}

//===----------------------------------------------------------------------===//
// TargetInstrInfo callbacks
//===----------------------------------------------------------------------===//

static unsigned getNumOperandsNoGlue(SDNode *Node) {
  unsigned N = Node->getNumOperands();
  while (N && Node->getOperand(N - 1).getValueType() == MVT::Glue)
    --N;
  return N;
}

/// Returns true if both nodes have the same value for the given
///        operand \p Op, or if both nodes do not have this operand.
static bool nodesHaveSameOperandValue(SDNode *N0, SDNode* N1, unsigned OpName) {
  unsigned Opc0 = N0->getMachineOpcode();
  unsigned Opc1 = N1->getMachineOpcode();

  int Op0Idx = AMDGPU::getNamedOperandIdx(Opc0, OpName);
  int Op1Idx = AMDGPU::getNamedOperandIdx(Opc1, OpName);

  if (Op0Idx == -1 && Op1Idx == -1)
    return true;


  if ((Op0Idx == -1 && Op1Idx != -1) ||
      (Op1Idx == -1 && Op0Idx != -1))
    return false;

  // getNamedOperandIdx returns the index for the MachineInstr's operands,
  // which includes the result as the first operand. We are indexing into the
  // MachineSDNode's operands, so we need to skip the result operand to get
  // the real index.
  --Op0Idx;
  --Op1Idx;

  return N0->getOperand(Op0Idx) == N1->getOperand(Op1Idx);
}

bool SIInstrInfo::isReallyTriviallyReMaterializable(const MachineInstr &MI,
                                                    AAResults *AA) const {
  if (isVOP1(MI) || isVOP2(MI) || isVOP3(MI) || isSDWA(MI) || isSALU(MI)) {
    // Normally VALU use of exec would block the rematerialization, but that
    // is OK in this case to have an implicit exec read as all VALU do.
    // We really want all of the generic logic for this except for this.

    // Another potential implicit use is mode register. The core logic of
    // the RA will not attempt rematerialization if mode is set anywhere
    // in the function, otherwise it is safe since mode is not changed.

    // There is difference to generic method which does not allow
    // rematerialization if there are virtual register uses. We allow this,
    // therefore this method includes SOP instructions as well.
    return !MI.hasImplicitDef() &&
           MI.getNumImplicitOperands() == MI.getDesc().getNumImplicitUses() &&
           !MI.mayRaiseFPException();
  }

  return false;
}

bool SIInstrInfo::isIgnorableUse(const MachineOperand &MO) const {
  // Any implicit use of exec by VALU is not a real register read.
  return MO.getReg() == AMDGPU::EXEC && MO.isImplicit() &&
         isVALU(*MO.getParent());
}

bool SIInstrInfo::areLoadsFromSameBasePtr(SDNode *Load0, SDNode *Load1,
                                          int64_t &Offset0,
                                          int64_t &Offset1) const {
  if (!Load0->isMachineOpcode() || !Load1->isMachineOpcode())
    return false;

  unsigned Opc0 = Load0->getMachineOpcode();
  unsigned Opc1 = Load1->getMachineOpcode();

  // Make sure both are actually loads.
  if (!get(Opc0).mayLoad() || !get(Opc1).mayLoad())
    return false;

  if (isDS(Opc0) && isDS(Opc1)) {

    // FIXME: Handle this case:
    if (getNumOperandsNoGlue(Load0) != getNumOperandsNoGlue(Load1))
      return false;

    // Check base reg.
    if (Load0->getOperand(0) != Load1->getOperand(0))
      return false;

    // Skip read2 / write2 variants for simplicity.
    // TODO: We should report true if the used offsets are adjacent (excluded
    // st64 versions).
    int Offset0Idx = AMDGPU::getNamedOperandIdx(Opc0, AMDGPU::OpName::offset);
    int Offset1Idx = AMDGPU::getNamedOperandIdx(Opc1, AMDGPU::OpName::offset);
    if (Offset0Idx == -1 || Offset1Idx == -1)
      return false;

    // XXX - be careful of datalesss loads
    // getNamedOperandIdx returns the index for MachineInstrs.  Since they
    // include the output in the operand list, but SDNodes don't, we need to
    // subtract the index by one.
    Offset0Idx -= get(Opc0).NumDefs;
    Offset1Idx -= get(Opc1).NumDefs;
    Offset0 = cast<ConstantSDNode>(Load0->getOperand(Offset0Idx))->getZExtValue();
    Offset1 = cast<ConstantSDNode>(Load1->getOperand(Offset1Idx))->getZExtValue();
    return true;
  }

  if (isSMRD(Opc0) && isSMRD(Opc1)) {
    // Skip time and cache invalidation instructions.
    if (AMDGPU::getNamedOperandIdx(Opc0, AMDGPU::OpName::sbase) == -1 ||
        AMDGPU::getNamedOperandIdx(Opc1, AMDGPU::OpName::sbase) == -1)
      return false;

    assert(getNumOperandsNoGlue(Load0) == getNumOperandsNoGlue(Load1));

    // Check base reg.
    if (Load0->getOperand(0) != Load1->getOperand(0))
      return false;

    const ConstantSDNode *Load0Offset =
        dyn_cast<ConstantSDNode>(Load0->getOperand(1));
    const ConstantSDNode *Load1Offset =
        dyn_cast<ConstantSDNode>(Load1->getOperand(1));

    if (!Load0Offset || !Load1Offset)
      return false;

    Offset0 = Load0Offset->getZExtValue();
    Offset1 = Load1Offset->getZExtValue();
    return true;
  }

  // MUBUF and MTBUF can access the same addresses.
  if ((isMUBUF(Opc0) || isMTBUF(Opc0)) && (isMUBUF(Opc1) || isMTBUF(Opc1))) {

    // MUBUF and MTBUF have vaddr at different indices.
    if (!nodesHaveSameOperandValue(Load0, Load1, AMDGPU::OpName::soffset) ||
        !nodesHaveSameOperandValue(Load0, Load1, AMDGPU::OpName::vaddr) ||
        !nodesHaveSameOperandValue(Load0, Load1, AMDGPU::OpName::srsrc))
      return false;

    int OffIdx0 = AMDGPU::getNamedOperandIdx(Opc0, AMDGPU::OpName::offset);
    int OffIdx1 = AMDGPU::getNamedOperandIdx(Opc1, AMDGPU::OpName::offset);

    if (OffIdx0 == -1 || OffIdx1 == -1)
      return false;

    // getNamedOperandIdx returns the index for MachineInstrs.  Since they
    // include the output in the operand list, but SDNodes don't, we need to
    // subtract the index by one.
    OffIdx0 -= get(Opc0).NumDefs;
    OffIdx1 -= get(Opc1).NumDefs;

    SDValue Off0 = Load0->getOperand(OffIdx0);
    SDValue Off1 = Load1->getOperand(OffIdx1);

    // The offset might be a FrameIndexSDNode.
    if (!isa<ConstantSDNode>(Off0) || !isa<ConstantSDNode>(Off1))
      return false;

    Offset0 = cast<ConstantSDNode>(Off0)->getZExtValue();
    Offset1 = cast<ConstantSDNode>(Off1)->getZExtValue();
    return true;
  }

  return false;
}

static bool isStride64(unsigned Opc) {
  switch (Opc) {
  case AMDGPU::DS_READ2ST64_B32:
  case AMDGPU::DS_READ2ST64_B64:
  case AMDGPU::DS_WRITE2ST64_B32:
  case AMDGPU::DS_WRITE2ST64_B64:
    return true;
  default:
    return false;
  }
}

bool SIInstrInfo::getMemOperandsWithOffsetWidth(
    const MachineInstr &LdSt, SmallVectorImpl<const MachineOperand *> &BaseOps,
    int64_t &Offset, bool &OffsetIsScalable, unsigned &Width,
    const TargetRegisterInfo *TRI) const {
  if (!LdSt.mayLoadOrStore())
    return false;

  unsigned Opc = LdSt.getOpcode();
  OffsetIsScalable = false;
  const MachineOperand *BaseOp, *OffsetOp;
  int DataOpIdx;

  if (isDS(LdSt)) {
    BaseOp = getNamedOperand(LdSt, AMDGPU::OpName::addr);
    OffsetOp = getNamedOperand(LdSt, AMDGPU::OpName::offset);
    if (OffsetOp) {
      // Normal, single offset LDS instruction.
      if (!BaseOp) {
        // DS_CONSUME/DS_APPEND use M0 for the base address.
        // TODO: find the implicit use operand for M0 and use that as BaseOp?
        return false;
      }
      BaseOps.push_back(BaseOp);
      Offset = OffsetOp->getImm();
      // Get appropriate operand, and compute width accordingly.
      DataOpIdx = AMDGPU::getNamedOperandIdx(Opc, AMDGPU::OpName::vdst);
      if (DataOpIdx == -1)
        DataOpIdx = AMDGPU::getNamedOperandIdx(Opc, AMDGPU::OpName::data0);
      Width = getOpSize(LdSt, DataOpIdx);
    } else {
      // The 2 offset instructions use offset0 and offset1 instead. We can treat
      // these as a load with a single offset if the 2 offsets are consecutive.
      // We will use this for some partially aligned loads.
      const MachineOperand *Offset0Op =
          getNamedOperand(LdSt, AMDGPU::OpName::offset0);
      const MachineOperand *Offset1Op =
          getNamedOperand(LdSt, AMDGPU::OpName::offset1);

      unsigned Offset0 = Offset0Op->getImm();
      unsigned Offset1 = Offset1Op->getImm();
      if (Offset0 + 1 != Offset1)
        return false;

      // Each of these offsets is in element sized units, so we need to convert
      // to bytes of the individual reads.

      unsigned EltSize;
      if (LdSt.mayLoad())
        EltSize = TRI->getRegSizeInBits(*getOpRegClass(LdSt, 0)) / 16;
      else {
        assert(LdSt.mayStore());
        int Data0Idx = AMDGPU::getNamedOperandIdx(Opc, AMDGPU::OpName::data0);
        EltSize = TRI->getRegSizeInBits(*getOpRegClass(LdSt, Data0Idx)) / 8;
      }

      if (isStride64(Opc))
        EltSize *= 64;

      BaseOps.push_back(BaseOp);
      Offset = EltSize * Offset0;
      // Get appropriate operand(s), and compute width accordingly.
      DataOpIdx = AMDGPU::getNamedOperandIdx(Opc, AMDGPU::OpName::vdst);
      if (DataOpIdx == -1) {
        DataOpIdx = AMDGPU::getNamedOperandIdx(Opc, AMDGPU::OpName::data0);
        Width = getOpSize(LdSt, DataOpIdx);
        DataOpIdx = AMDGPU::getNamedOperandIdx(Opc, AMDGPU::OpName::data1);
        Width += getOpSize(LdSt, DataOpIdx);
      } else {
        Width = getOpSize(LdSt, DataOpIdx);
      }
    }
    return true;
  }

  if (isMUBUF(LdSt) || isMTBUF(LdSt)) {
    const MachineOperand *RSrc = getNamedOperand(LdSt, AMDGPU::OpName::srsrc);
    if (!RSrc) // e.g. BUFFER_WBINVL1_VOL
      return false;
    BaseOps.push_back(RSrc);
    BaseOp = getNamedOperand(LdSt, AMDGPU::OpName::vaddr);
    if (BaseOp && !BaseOp->isFI())
      BaseOps.push_back(BaseOp);
    const MachineOperand *OffsetImm =
        getNamedOperand(LdSt, AMDGPU::OpName::offset);
    Offset = OffsetImm->getImm();
    const MachineOperand *SOffset =
        getNamedOperand(LdSt, AMDGPU::OpName::soffset);
    if (SOffset) {
      if (SOffset->isReg())
        BaseOps.push_back(SOffset);
      else
        Offset += SOffset->getImm();
    }
    // Get appropriate operand, and compute width accordingly.
    DataOpIdx = AMDGPU::getNamedOperandIdx(Opc, AMDGPU::OpName::vdst);
    if (DataOpIdx == -1)
      DataOpIdx = AMDGPU::getNamedOperandIdx(Opc, AMDGPU::OpName::vdata);
    Width = getOpSize(LdSt, DataOpIdx);
    return true;
  }

  if (isMIMG(LdSt)) {
    int SRsrcIdx = AMDGPU::getNamedOperandIdx(Opc, AMDGPU::OpName::srsrc);
    BaseOps.push_back(&LdSt.getOperand(SRsrcIdx));
    int VAddr0Idx = AMDGPU::getNamedOperandIdx(Opc, AMDGPU::OpName::vaddr0);
    if (VAddr0Idx >= 0) {
      // GFX10 possible NSA encoding.
      for (int I = VAddr0Idx; I < SRsrcIdx; ++I)
        BaseOps.push_back(&LdSt.getOperand(I));
    } else {
      BaseOps.push_back(getNamedOperand(LdSt, AMDGPU::OpName::vaddr));
    }
    Offset = 0;
    // Get appropriate operand, and compute width accordingly.
    DataOpIdx = AMDGPU::getNamedOperandIdx(Opc, AMDGPU::OpName::vdata);
    Width = getOpSize(LdSt, DataOpIdx);
    return true;
  }

  if (isSMRD(LdSt)) {
    BaseOp = getNamedOperand(LdSt, AMDGPU::OpName::sbase);
    if (!BaseOp) // e.g. S_MEMTIME
      return false;
    BaseOps.push_back(BaseOp);
    OffsetOp = getNamedOperand(LdSt, AMDGPU::OpName::offset);
    Offset = OffsetOp ? OffsetOp->getImm() : 0;
    // Get appropriate operand, and compute width accordingly.
    DataOpIdx = AMDGPU::getNamedOperandIdx(Opc, AMDGPU::OpName::sdst);
    Width = getOpSize(LdSt, DataOpIdx);
    return true;
  }

  if (isFLAT(LdSt)) {
    // Instructions have either vaddr or saddr or both or none.
    BaseOp = getNamedOperand(LdSt, AMDGPU::OpName::vaddr);
    if (BaseOp)
      BaseOps.push_back(BaseOp);
    BaseOp = getNamedOperand(LdSt, AMDGPU::OpName::saddr);
    if (BaseOp)
      BaseOps.push_back(BaseOp);
    Offset = getNamedOperand(LdSt, AMDGPU::OpName::offset)->getImm();
    // Get appropriate operand, and compute width accordingly.
    DataOpIdx = AMDGPU::getNamedOperandIdx(Opc, AMDGPU::OpName::vdst);
    if (DataOpIdx == -1)
      DataOpIdx = AMDGPU::getNamedOperandIdx(Opc, AMDGPU::OpName::vdata);
    Width = getOpSize(LdSt, DataOpIdx);
    return true;
  }

  return false;
}

static bool memOpsHaveSameBasePtr(const MachineInstr &MI1,
                                  ArrayRef<const MachineOperand *> BaseOps1,
                                  const MachineInstr &MI2,
                                  ArrayRef<const MachineOperand *> BaseOps2) {
  // Only examine the first "base" operand of each instruction, on the
  // assumption that it represents the real base address of the memory access.
  // Other operands are typically offsets or indices from this base address.
  if (BaseOps1.front()->isIdenticalTo(*BaseOps2.front()))
    return true;

  if (!MI1.hasOneMemOperand() || !MI2.hasOneMemOperand())
    return false;

  auto MO1 = *MI1.memoperands_begin();
  auto MO2 = *MI2.memoperands_begin();
  if (MO1->getAddrSpace() != MO2->getAddrSpace())
    return false;

  auto Base1 = MO1->getValue();
  auto Base2 = MO2->getValue();
  if (!Base1 || !Base2)
    return false;
  Base1 = getUnderlyingObject(Base1);
  Base2 = getUnderlyingObject(Base2);

  if (isa<UndefValue>(Base1) || isa<UndefValue>(Base2))
    return false;

  return Base1 == Base2;
}

bool SIInstrInfo::shouldClusterMemOps(ArrayRef<const MachineOperand *> BaseOps1,
                                      ArrayRef<const MachineOperand *> BaseOps2,
                                      unsigned NumLoads,
                                      unsigned NumBytes) const {
  // If the mem ops (to be clustered) do not have the same base ptr, then they
  // should not be clustered
  if (!BaseOps1.empty() && !BaseOps2.empty()) {
    const MachineInstr &FirstLdSt = *BaseOps1.front()->getParent();
    const MachineInstr &SecondLdSt = *BaseOps2.front()->getParent();
    if (!memOpsHaveSameBasePtr(FirstLdSt, BaseOps1, SecondLdSt, BaseOps2))
      return false;
  } else if (!BaseOps1.empty() || !BaseOps2.empty()) {
    // If only one base op is empty, they do not have the same base ptr
    return false;
  }

  // In order to avoid regester pressure, on an average, the number of DWORDS
  // loaded together by all clustered mem ops should not exceed 8. This is an
  // empirical value based on certain observations and performance related
  // experiments.
  // The good thing about this heuristic is - it avoids clustering of too many
  // sub-word loads, and also avoids clustering of wide loads. Below is the
  // brief summary of how the heuristic behaves for various `LoadSize`.
  // (1) 1 <= LoadSize <= 4: cluster at max 8 mem ops
  // (2) 5 <= LoadSize <= 8: cluster at max 4 mem ops
  // (3) 9 <= LoadSize <= 12: cluster at max 2 mem ops
  // (4) 13 <= LoadSize <= 16: cluster at max 2 mem ops
  // (5) LoadSize >= 17: do not cluster
  const unsigned LoadSize = NumBytes / NumLoads;
  const unsigned NumDWORDs = ((LoadSize + 3) / 4) * NumLoads;
  return NumDWORDs <= 8;
}

// FIXME: This behaves strangely. If, for example, you have 32 load + stores,
// the first 16 loads will be interleaved with the stores, and the next 16 will
// be clustered as expected. It should really split into 2 16 store batches.
//
// Loads are clustered until this returns false, rather than trying to schedule
// groups of stores. This also means we have to deal with saying different
// address space loads should be clustered, and ones which might cause bank
// conflicts.
//
// This might be deprecated so it might not be worth that much effort to fix.
bool SIInstrInfo::shouldScheduleLoadsNear(SDNode *Load0, SDNode *Load1,
                                          int64_t Offset0, int64_t Offset1,
                                          unsigned NumLoads) const {
  assert(Offset1 > Offset0 &&
         "Second offset should be larger than first offset!");
  // If we have less than 16 loads in a row, and the offsets are within 64
  // bytes, then schedule together.

  // A cacheline is 64 bytes (for global memory).
  return (NumLoads <= 16 && (Offset1 - Offset0) < 64);
}

static void reportIllegalCopy(const SIInstrInfo *TII, MachineBasicBlock &MBB,
                              MachineBasicBlock::iterator MI,
                              const DebugLoc &DL, MCRegister DestReg,
                              MCRegister SrcReg, bool KillSrc,
                              const char *Msg = "illegal SGPR to VGPR copy") {
  MachineFunction *MF = MBB.getParent();
  DiagnosticInfoUnsupported IllegalCopy(MF->getFunction(), Msg, DL, DS_Error);
  LLVMContext &C = MF->getFunction().getContext();
  C.diagnose(IllegalCopy);

  BuildMI(MBB, MI, DL, TII->get(AMDGPU::SI_ILLEGAL_COPY), DestReg)
    .addReg(SrcReg, getKillRegState(KillSrc));
}

/// Handle copying from SGPR to AGPR, or from AGPR to AGPR. It is not possible
/// to directly copy, so an intermediate VGPR needs to be used.
static void indirectCopyToAGPR(const SIInstrInfo &TII,
                               MachineBasicBlock &MBB,
                               MachineBasicBlock::iterator MI,
                               const DebugLoc &DL, MCRegister DestReg,
                               MCRegister SrcReg, bool KillSrc,
                               RegScavenger &RS,
                               Register ImpDefSuperReg = Register(),
                               Register ImpUseSuperReg = Register()) {
  const SIRegisterInfo &RI = TII.getRegisterInfo();

  assert(AMDGPU::SReg_32RegClass.contains(SrcReg) ||
         AMDGPU::AGPR_32RegClass.contains(SrcReg));

  // First try to find defining accvgpr_write to avoid temporary registers.
  for (auto Def = MI, E = MBB.begin(); Def != E; ) {
    --Def;
    if (!Def->definesRegister(SrcReg, &RI))
      continue;
    if (Def->getOpcode() != AMDGPU::V_ACCVGPR_WRITE_B32_e64)
      break;

    MachineOperand &DefOp = Def->getOperand(1);
    assert(DefOp.isReg() || DefOp.isImm());

    if (DefOp.isReg()) {
      // Check that register source operand if not clobbered before MI.
      // Immediate operands are always safe to propagate.
      bool SafeToPropagate = true;
      for (auto I = Def; I != MI && SafeToPropagate; ++I)
        if (I->modifiesRegister(DefOp.getReg(), &RI))
          SafeToPropagate = false;

      if (!SafeToPropagate)
        break;

      DefOp.setIsKill(false);
    }

    MachineInstrBuilder Builder =
      BuildMI(MBB, MI, DL, TII.get(AMDGPU::V_ACCVGPR_WRITE_B32_e64), DestReg)
      .add(DefOp);
    if (ImpDefSuperReg)
      Builder.addReg(ImpDefSuperReg, RegState::Define | RegState::Implicit);

    if (ImpUseSuperReg) {
      Builder.addReg(ImpUseSuperReg,
                     getKillRegState(KillSrc) | RegState::Implicit);
    }

    return;
  }

  RS.enterBasicBlock(MBB);
  RS.forward(MI);

  // Ideally we want to have three registers for a long reg_sequence copy
  // to hide 2 waitstates between v_mov_b32 and accvgpr_write.
  unsigned MaxVGPRs = RI.getRegPressureLimit(&AMDGPU::VGPR_32RegClass,
                                             *MBB.getParent());

  // Registers in the sequence are allocated contiguously so we can just
  // use register number to pick one of three round-robin temps.
  unsigned RegNo = DestReg % 3;
  Register Tmp = RS.scavengeRegister(&AMDGPU::VGPR_32RegClass, 0);
  if (!Tmp)
    report_fatal_error("Cannot scavenge VGPR to copy to AGPR");
  RS.setRegUsed(Tmp);

  if (!TII.getSubtarget().hasGFX90AInsts()) {
    // Only loop through if there are any free registers left, otherwise
    // scavenger may report a fatal error without emergency spill slot
    // or spill with the slot.
    while (RegNo-- && RS.FindUnusedReg(&AMDGPU::VGPR_32RegClass)) {
      Register Tmp2 = RS.scavengeRegister(&AMDGPU::VGPR_32RegClass, 0);
      if (!Tmp2 || RI.getHWRegIndex(Tmp2) >= MaxVGPRs)
        break;
      Tmp = Tmp2;
      RS.setRegUsed(Tmp);
    }
  }

  // Insert copy to temporary VGPR.
  unsigned TmpCopyOp = AMDGPU::V_MOV_B32_e32;
  if (AMDGPU::AGPR_32RegClass.contains(SrcReg)) {
    TmpCopyOp = AMDGPU::V_ACCVGPR_READ_B32_e64;
  } else {
    assert(AMDGPU::SReg_32RegClass.contains(SrcReg));
  }

  MachineInstrBuilder UseBuilder = BuildMI(MBB, MI, DL, TII.get(TmpCopyOp), Tmp)
    .addReg(SrcReg, getKillRegState(KillSrc));
  if (ImpUseSuperReg) {
    UseBuilder.addReg(ImpUseSuperReg,
                      getKillRegState(KillSrc) | RegState::Implicit);
  }

  MachineInstrBuilder DefBuilder
    = BuildMI(MBB, MI, DL, TII.get(AMDGPU::V_ACCVGPR_WRITE_B32_e64), DestReg)
    .addReg(Tmp, RegState::Kill);

  if (ImpDefSuperReg)
    DefBuilder.addReg(ImpDefSuperReg, RegState::Define | RegState::Implicit);
}

static void expandSGPRCopy(const SIInstrInfo &TII, MachineBasicBlock &MBB,
                           MachineBasicBlock::iterator MI, const DebugLoc &DL,
                           MCRegister DestReg, MCRegister SrcReg, bool KillSrc,
                           const TargetRegisterClass *RC, bool Forward) {
  const SIRegisterInfo &RI = TII.getRegisterInfo();
  ArrayRef<int16_t> BaseIndices = RI.getRegSplitParts(RC, 4);
  MachineBasicBlock::iterator I = MI;
  MachineInstr *FirstMI = nullptr, *LastMI = nullptr;

  for (unsigned Idx = 0; Idx < BaseIndices.size(); ++Idx) {
    int16_t SubIdx = BaseIndices[Idx];
    Register Reg = RI.getSubReg(DestReg, SubIdx);
    unsigned Opcode = AMDGPU::S_MOV_B32;

    // Is SGPR aligned? If so try to combine with next.
    Register Src = RI.getSubReg(SrcReg, SubIdx);
    bool AlignedDest = ((Reg - AMDGPU::SGPR0) % 2) == 0;
    bool AlignedSrc = ((Src - AMDGPU::SGPR0) % 2) == 0;
    if (AlignedDest && AlignedSrc && (Idx + 1 < BaseIndices.size())) {
      // Can use SGPR64 copy
      unsigned Channel = RI.getChannelFromSubReg(SubIdx);
      SubIdx = RI.getSubRegFromChannel(Channel, 2);
      Opcode = AMDGPU::S_MOV_B64;
      Idx++;
    }

    LastMI = BuildMI(MBB, I, DL, TII.get(Opcode), RI.getSubReg(DestReg, SubIdx))
                 .addReg(RI.getSubReg(SrcReg, SubIdx))
                 .addReg(SrcReg, RegState::Implicit);

    if (!FirstMI)
      FirstMI = LastMI;

    if (!Forward)
      I--;
  }

  assert(FirstMI && LastMI);
  if (!Forward)
    std::swap(FirstMI, LastMI);

  FirstMI->addOperand(
      MachineOperand::CreateReg(DestReg, true /*IsDef*/, true /*IsImp*/));

  if (KillSrc)
    LastMI->addRegisterKilled(SrcReg, &RI);
}

void SIInstrInfo::copyPhysReg(MachineBasicBlock &MBB,
                              MachineBasicBlock::iterator MI,
                              const DebugLoc &DL, MCRegister DestReg,
                              MCRegister SrcReg, bool KillSrc) const {
  const TargetRegisterClass *RC = RI.getPhysRegClass(DestReg);

  // FIXME: This is hack to resolve copies between 16 bit and 32 bit
  // registers until all patterns are fixed.
  if (Fix16BitCopies &&
      ((RI.getRegSizeInBits(*RC) == 16) ^
       (RI.getRegSizeInBits(*RI.getPhysRegClass(SrcReg)) == 16))) {
    MCRegister &RegToFix = (RI.getRegSizeInBits(*RC) == 16) ? DestReg : SrcReg;
    MCRegister Super = RI.get32BitRegister(RegToFix);
    assert(RI.getSubReg(Super, AMDGPU::lo16) == RegToFix);
    RegToFix = Super;

    if (DestReg == SrcReg) {
      // Insert empty bundle since ExpandPostRA expects an instruction here.
      BuildMI(MBB, MI, DL, get(AMDGPU::BUNDLE));
      return;
    }

    RC = RI.getPhysRegClass(DestReg);
  }

  if (RC == &AMDGPU::VGPR_32RegClass) {
    assert(AMDGPU::VGPR_32RegClass.contains(SrcReg) ||
           AMDGPU::SReg_32RegClass.contains(SrcReg) ||
           AMDGPU::AGPR_32RegClass.contains(SrcReg));
    unsigned Opc = AMDGPU::AGPR_32RegClass.contains(SrcReg) ?
                     AMDGPU::V_ACCVGPR_READ_B32_e64 : AMDGPU::V_MOV_B32_e32;
    BuildMI(MBB, MI, DL, get(Opc), DestReg)
      .addReg(SrcReg, getKillRegState(KillSrc));
    return;
  }

  if (RC == &AMDGPU::SReg_32_XM0RegClass ||
      RC == &AMDGPU::SReg_32RegClass) {
    if (SrcReg == AMDGPU::SCC) {
      BuildMI(MBB, MI, DL, get(AMDGPU::S_CSELECT_B32), DestReg)
          .addImm(1)
          .addImm(0);
      return;
    }

    if (DestReg == AMDGPU::VCC_LO) {
      if (AMDGPU::SReg_32RegClass.contains(SrcReg)) {
        BuildMI(MBB, MI, DL, get(AMDGPU::S_MOV_B32), AMDGPU::VCC_LO)
          .addReg(SrcReg, getKillRegState(KillSrc));
      } else {
        // FIXME: Hack until VReg_1 removed.
        assert(AMDGPU::VGPR_32RegClass.contains(SrcReg));
        BuildMI(MBB, MI, DL, get(AMDGPU::V_CMP_NE_U32_e32))
          .addImm(0)
          .addReg(SrcReg, getKillRegState(KillSrc));
      }

      return;
    }

    if (!AMDGPU::SReg_32RegClass.contains(SrcReg)) {
      reportIllegalCopy(this, MBB, MI, DL, DestReg, SrcReg, KillSrc);
      return;
    }

    BuildMI(MBB, MI, DL, get(AMDGPU::S_MOV_B32), DestReg)
            .addReg(SrcReg, getKillRegState(KillSrc));
    return;
  }

  if (RC == &AMDGPU::SReg_64RegClass) {
    if (SrcReg == AMDGPU::SCC) {
      BuildMI(MBB, MI, DL, get(AMDGPU::S_CSELECT_B64), DestReg)
          .addImm(1)
          .addImm(0);
      return;
    }

    if (DestReg == AMDGPU::VCC) {
      if (AMDGPU::SReg_64RegClass.contains(SrcReg)) {
        BuildMI(MBB, MI, DL, get(AMDGPU::S_MOV_B64), AMDGPU::VCC)
          .addReg(SrcReg, getKillRegState(KillSrc));
      } else {
        // FIXME: Hack until VReg_1 removed.
        assert(AMDGPU::VGPR_32RegClass.contains(SrcReg));
        BuildMI(MBB, MI, DL, get(AMDGPU::V_CMP_NE_U32_e32))
          .addImm(0)
          .addReg(SrcReg, getKillRegState(KillSrc));
      }

      return;
    }

    if (!AMDGPU::SReg_64RegClass.contains(SrcReg)) {
      reportIllegalCopy(this, MBB, MI, DL, DestReg, SrcReg, KillSrc);
      return;
    }

    BuildMI(MBB, MI, DL, get(AMDGPU::S_MOV_B64), DestReg)
            .addReg(SrcReg, getKillRegState(KillSrc));
    return;
  }

  if (DestReg == AMDGPU::SCC) {
    // Copying 64-bit or 32-bit sources to SCC barely makes sense,
    // but SelectionDAG emits such copies for i1 sources.
    if (AMDGPU::SReg_64RegClass.contains(SrcReg)) {
      // This copy can only be produced by patterns
      // with explicit SCC, which are known to be enabled
      // only for subtargets with S_CMP_LG_U64 present.
      assert(ST.hasScalarCompareEq64());
      BuildMI(MBB, MI, DL, get(AMDGPU::S_CMP_LG_U64))
          .addReg(SrcReg, getKillRegState(KillSrc))
          .addImm(0);
    } else {
      assert(AMDGPU::SReg_32RegClass.contains(SrcReg));
      BuildMI(MBB, MI, DL, get(AMDGPU::S_CMP_LG_U32))
          .addReg(SrcReg, getKillRegState(KillSrc))
          .addImm(0);
    }

    return;
  }

  if (RC == &AMDGPU::AGPR_32RegClass) {
    if (AMDGPU::VGPR_32RegClass.contains(SrcReg)) {
      BuildMI(MBB, MI, DL, get(AMDGPU::V_ACCVGPR_WRITE_B32_e64), DestReg)
        .addReg(SrcReg, getKillRegState(KillSrc));
      return;
    }

    if (AMDGPU::AGPR_32RegClass.contains(SrcReg) && ST.hasGFX90AInsts()) {
      BuildMI(MBB, MI, DL, get(AMDGPU::V_ACCVGPR_MOV_B32), DestReg)
        .addReg(SrcReg, getKillRegState(KillSrc));
      return;
    }

    // FIXME: Pass should maintain scavenger to avoid scan through the block on
    // every AGPR spill.
    RegScavenger RS;
    indirectCopyToAGPR(*this, MBB, MI, DL, DestReg, SrcReg, KillSrc, RS);
    return;
  }

  const unsigned Size = RI.getRegSizeInBits(*RC);
  if (Size == 16) {
    assert(AMDGPU::VGPR_LO16RegClass.contains(SrcReg) ||
           AMDGPU::VGPR_HI16RegClass.contains(SrcReg) ||
           AMDGPU::SReg_LO16RegClass.contains(SrcReg) ||
           AMDGPU::AGPR_LO16RegClass.contains(SrcReg));

    bool IsSGPRDst = AMDGPU::SReg_LO16RegClass.contains(DestReg);
    bool IsSGPRSrc = AMDGPU::SReg_LO16RegClass.contains(SrcReg);
    bool IsAGPRDst = AMDGPU::AGPR_LO16RegClass.contains(DestReg);
    bool IsAGPRSrc = AMDGPU::AGPR_LO16RegClass.contains(SrcReg);
    bool DstLow = AMDGPU::VGPR_LO16RegClass.contains(DestReg) ||
                  AMDGPU::SReg_LO16RegClass.contains(DestReg) ||
                  AMDGPU::AGPR_LO16RegClass.contains(DestReg);
    bool SrcLow = AMDGPU::VGPR_LO16RegClass.contains(SrcReg) ||
                  AMDGPU::SReg_LO16RegClass.contains(SrcReg) ||
                  AMDGPU::AGPR_LO16RegClass.contains(SrcReg);
    MCRegister NewDestReg = RI.get32BitRegister(DestReg);
    MCRegister NewSrcReg = RI.get32BitRegister(SrcReg);

    if (IsSGPRDst) {
      if (!IsSGPRSrc) {
        reportIllegalCopy(this, MBB, MI, DL, DestReg, SrcReg, KillSrc);
        return;
      }

      BuildMI(MBB, MI, DL, get(AMDGPU::S_MOV_B32), NewDestReg)
        .addReg(NewSrcReg, getKillRegState(KillSrc));
      return;
    }

    if (IsAGPRDst || IsAGPRSrc) {
      if (!DstLow || !SrcLow) {
        reportIllegalCopy(this, MBB, MI, DL, DestReg, SrcReg, KillSrc,
                          "Cannot use hi16 subreg with an AGPR!");
      }

      copyPhysReg(MBB, MI, DL, NewDestReg, NewSrcReg, KillSrc);
      return;
    }

    if (IsSGPRSrc && !ST.hasSDWAScalar()) {
      if (!DstLow || !SrcLow) {
        reportIllegalCopy(this, MBB, MI, DL, DestReg, SrcReg, KillSrc,
                          "Cannot use hi16 subreg on VI!");
      }

      BuildMI(MBB, MI, DL, get(AMDGPU::V_MOV_B32_e32), NewDestReg)
        .addReg(NewSrcReg, getKillRegState(KillSrc));
      return;
    }

    auto MIB = BuildMI(MBB, MI, DL, get(AMDGPU::V_MOV_B32_sdwa), NewDestReg)
      .addImm(0) // src0_modifiers
      .addReg(NewSrcReg)
      .addImm(0) // clamp
      .addImm(DstLow ? AMDGPU::SDWA::SdwaSel::WORD_0
                     : AMDGPU::SDWA::SdwaSel::WORD_1)
      .addImm(AMDGPU::SDWA::DstUnused::UNUSED_PRESERVE)
      .addImm(SrcLow ? AMDGPU::SDWA::SdwaSel::WORD_0
                     : AMDGPU::SDWA::SdwaSel::WORD_1)
      .addReg(NewDestReg, RegState::Implicit | RegState::Undef);
    // First implicit operand is $exec.
    MIB->tieOperands(0, MIB->getNumOperands() - 1);
    return;
  }

  const TargetRegisterClass *SrcRC = RI.getPhysRegClass(SrcReg);
  if (RC == RI.getVGPR64Class() && (SrcRC == RC || RI.isSGPRClass(SrcRC))) {
    if (ST.hasPackedFP32Ops()) {
      BuildMI(MBB, MI, DL, get(AMDGPU::V_PK_MOV_B32), DestReg)
        .addImm(SISrcMods::OP_SEL_1)
        .addReg(SrcReg)
        .addImm(SISrcMods::OP_SEL_0 | SISrcMods::OP_SEL_1)
        .addReg(SrcReg)
        .addImm(0) // op_sel_lo
        .addImm(0) // op_sel_hi
        .addImm(0) // neg_lo
        .addImm(0) // neg_hi
        .addImm(0) // clamp
        .addReg(SrcReg, getKillRegState(KillSrc) | RegState::Implicit);
      return;
    }
  }

  const bool Forward = RI.getHWRegIndex(DestReg) <= RI.getHWRegIndex(SrcReg);
  if (RI.isSGPRClass(RC)) {
    if (!RI.isSGPRClass(SrcRC)) {
      reportIllegalCopy(this, MBB, MI, DL, DestReg, SrcReg, KillSrc);
      return;
    }
    expandSGPRCopy(*this, MBB, MI, DL, DestReg, SrcReg, KillSrc, RC, Forward);
    return;
  }

  unsigned EltSize = 4;
  unsigned Opcode = AMDGPU::V_MOV_B32_e32;
  if (RI.isAGPRClass(RC)) {
    Opcode = (RI.hasVGPRs(SrcRC)) ?
      AMDGPU::V_ACCVGPR_WRITE_B32_e64 : AMDGPU::INSTRUCTION_LIST_END;
  } else if (RI.hasVGPRs(RC) && RI.isAGPRClass(SrcRC)) {
    Opcode = AMDGPU::V_ACCVGPR_READ_B32_e64;
  } else if ((Size % 64 == 0) && RI.hasVGPRs(RC) &&
             (RI.isProperlyAlignedRC(*RC) &&
              (SrcRC == RC || RI.isSGPRClass(SrcRC)))) {
    // TODO: In 96-bit case, could do a 64-bit mov and then a 32-bit mov.
    if (ST.hasPackedFP32Ops()) {
      Opcode = AMDGPU::V_PK_MOV_B32;
      EltSize = 8;
    }
  }

  // For the cases where we need an intermediate instruction/temporary register
  // (destination is an AGPR), we need a scavenger.
  //
  // FIXME: The pass should maintain this for us so we don't have to re-scan the
  // whole block for every handled copy.
  std::unique_ptr<RegScavenger> RS;
  if (Opcode == AMDGPU::INSTRUCTION_LIST_END)
    RS.reset(new RegScavenger());

  ArrayRef<int16_t> SubIndices = RI.getRegSplitParts(RC, EltSize);

  // If there is an overlap, we can't kill the super-register on the last
  // instruction, since it will also kill the components made live by this def.
  const bool CanKillSuperReg = KillSrc && !RI.regsOverlap(SrcReg, DestReg);

  for (unsigned Idx = 0; Idx < SubIndices.size(); ++Idx) {
    unsigned SubIdx;
    if (Forward)
      SubIdx = SubIndices[Idx];
    else
      SubIdx = SubIndices[SubIndices.size() - Idx - 1];

    bool UseKill = CanKillSuperReg && Idx == SubIndices.size() - 1;

    if (Opcode == AMDGPU::INSTRUCTION_LIST_END) {
      Register ImpDefSuper = Idx == 0 ? Register(DestReg) : Register();
      Register ImpUseSuper = SrcReg;
      indirectCopyToAGPR(*this, MBB, MI, DL, RI.getSubReg(DestReg, SubIdx),
                         RI.getSubReg(SrcReg, SubIdx), UseKill, *RS,
                         ImpDefSuper, ImpUseSuper);
    } else if (Opcode == AMDGPU::V_PK_MOV_B32) {
      Register DstSubReg = RI.getSubReg(DestReg, SubIdx);
      Register SrcSubReg = RI.getSubReg(SrcReg, SubIdx);
      MachineInstrBuilder MIB =
        BuildMI(MBB, MI, DL, get(AMDGPU::V_PK_MOV_B32), DstSubReg)
        .addImm(SISrcMods::OP_SEL_1)
        .addReg(SrcSubReg)
        .addImm(SISrcMods::OP_SEL_0 | SISrcMods::OP_SEL_1)
        .addReg(SrcSubReg)
        .addImm(0) // op_sel_lo
        .addImm(0) // op_sel_hi
        .addImm(0) // neg_lo
        .addImm(0) // neg_hi
        .addImm(0) // clamp
        .addReg(SrcReg, getKillRegState(UseKill) | RegState::Implicit);
      if (Idx == 0)
        MIB.addReg(DestReg, RegState::Define | RegState::Implicit);
    } else {
      MachineInstrBuilder Builder =
        BuildMI(MBB, MI, DL, get(Opcode), RI.getSubReg(DestReg, SubIdx))
        .addReg(RI.getSubReg(SrcReg, SubIdx));
      if (Idx == 0)
        Builder.addReg(DestReg, RegState::Define | RegState::Implicit);

      Builder.addReg(SrcReg, getKillRegState(UseKill) | RegState::Implicit);
    }
  }
}

int SIInstrInfo::commuteOpcode(unsigned Opcode) const {
  int NewOpc;

  // Try to map original to commuted opcode
  NewOpc = AMDGPU::getCommuteRev(Opcode);
  if (NewOpc != -1)
    // Check if the commuted (REV) opcode exists on the target.
    return pseudoToMCOpcode(NewOpc) != -1 ? NewOpc : -1;

  // Try to map commuted to original opcode
  NewOpc = AMDGPU::getCommuteOrig(Opcode);
  if (NewOpc != -1)
    // Check if the original (non-REV) opcode exists on the target.
    return pseudoToMCOpcode(NewOpc) != -1 ? NewOpc : -1;

  return Opcode;
}

void SIInstrInfo::materializeImmediate(MachineBasicBlock &MBB,
                                       MachineBasicBlock::iterator MI,
                                       const DebugLoc &DL, unsigned DestReg,
                                       int64_t Value) const {
  MachineRegisterInfo &MRI = MBB.getParent()->getRegInfo();
  const TargetRegisterClass *RegClass = MRI.getRegClass(DestReg);
  if (RegClass == &AMDGPU::SReg_32RegClass ||
      RegClass == &AMDGPU::SGPR_32RegClass ||
      RegClass == &AMDGPU::SReg_32_XM0RegClass ||
      RegClass == &AMDGPU::SReg_32_XM0_XEXECRegClass) {
    BuildMI(MBB, MI, DL, get(AMDGPU::S_MOV_B32), DestReg)
      .addImm(Value);
    return;
  }

  if (RegClass == &AMDGPU::SReg_64RegClass ||
      RegClass == &AMDGPU::SGPR_64RegClass ||
      RegClass == &AMDGPU::SReg_64_XEXECRegClass) {
    BuildMI(MBB, MI, DL, get(AMDGPU::S_MOV_B64), DestReg)
      .addImm(Value);
    return;
  }

  if (RegClass == &AMDGPU::VGPR_32RegClass) {
    BuildMI(MBB, MI, DL, get(AMDGPU::V_MOV_B32_e32), DestReg)
      .addImm(Value);
    return;
  }
  if (RegClass->hasSuperClassEq(&AMDGPU::VReg_64RegClass)) {
    BuildMI(MBB, MI, DL, get(AMDGPU::V_MOV_B64_PSEUDO), DestReg)
      .addImm(Value);
    return;
  }

  unsigned EltSize = 4;
  unsigned Opcode = AMDGPU::V_MOV_B32_e32;
  if (RI.isSGPRClass(RegClass)) {
    if (RI.getRegSizeInBits(*RegClass) > 32) {
      Opcode =  AMDGPU::S_MOV_B64;
      EltSize = 8;
    } else {
      Opcode = AMDGPU::S_MOV_B32;
      EltSize = 4;
    }
  }

  ArrayRef<int16_t> SubIndices = RI.getRegSplitParts(RegClass, EltSize);
  for (unsigned Idx = 0; Idx < SubIndices.size(); ++Idx) {
    int64_t IdxValue = Idx == 0 ? Value : 0;

    MachineInstrBuilder Builder = BuildMI(MBB, MI, DL,
      get(Opcode), RI.getSubReg(DestReg, SubIndices[Idx]));
    Builder.addImm(IdxValue);
  }
}

const TargetRegisterClass *
SIInstrInfo::getPreferredSelectRegClass(unsigned Size) const {
  return &AMDGPU::VGPR_32RegClass;
}

void SIInstrInfo::insertVectorSelect(MachineBasicBlock &MBB,
                                     MachineBasicBlock::iterator I,
                                     const DebugLoc &DL, Register DstReg,
                                     ArrayRef<MachineOperand> Cond,
                                     Register TrueReg,
                                     Register FalseReg) const {
  MachineRegisterInfo &MRI = MBB.getParent()->getRegInfo();
  const TargetRegisterClass *BoolXExecRC =
    RI.getRegClass(AMDGPU::SReg_1_XEXECRegClassID);
  assert(MRI.getRegClass(DstReg) == &AMDGPU::VGPR_32RegClass &&
         "Not a VGPR32 reg");

  if (Cond.size() == 1) {
    Register SReg = MRI.createVirtualRegister(BoolXExecRC);
    BuildMI(MBB, I, DL, get(AMDGPU::COPY), SReg)
      .add(Cond[0]);
    BuildMI(MBB, I, DL, get(AMDGPU::V_CNDMASK_B32_e64), DstReg)
      .addImm(0)
      .addReg(FalseReg)
      .addImm(0)
      .addReg(TrueReg)
      .addReg(SReg);
  } else if (Cond.size() == 2) {
    assert(Cond[0].isImm() && "Cond[0] is not an immediate");
    switch (Cond[0].getImm()) {
    case SIInstrInfo::SCC_TRUE: {
      Register SReg = MRI.createVirtualRegister(BoolXExecRC);
      BuildMI(MBB, I, DL, get(ST.isWave32() ? AMDGPU::S_CSELECT_B32
                                            : AMDGPU::S_CSELECT_B64), SReg)
        .addImm(1)
        .addImm(0);
      BuildMI(MBB, I, DL, get(AMDGPU::V_CNDMASK_B32_e64), DstReg)
        .addImm(0)
        .addReg(FalseReg)
        .addImm(0)
        .addReg(TrueReg)
        .addReg(SReg);
      break;
    }
    case SIInstrInfo::SCC_FALSE: {
      Register SReg = MRI.createVirtualRegister(BoolXExecRC);
      BuildMI(MBB, I, DL, get(ST.isWave32() ? AMDGPU::S_CSELECT_B32
                                            : AMDGPU::S_CSELECT_B64), SReg)
        .addImm(0)
        .addImm(1);
      BuildMI(MBB, I, DL, get(AMDGPU::V_CNDMASK_B32_e64), DstReg)
        .addImm(0)
        .addReg(FalseReg)
        .addImm(0)
        .addReg(TrueReg)
        .addReg(SReg);
      break;
    }
    case SIInstrInfo::VCCNZ: {
      MachineOperand RegOp = Cond[1];
      RegOp.setImplicit(false);
      Register SReg = MRI.createVirtualRegister(BoolXExecRC);
      BuildMI(MBB, I, DL, get(AMDGPU::COPY), SReg)
        .add(RegOp);
      BuildMI(MBB, I, DL, get(AMDGPU::V_CNDMASK_B32_e64), DstReg)
          .addImm(0)
          .addReg(FalseReg)
          .addImm(0)
          .addReg(TrueReg)
          .addReg(SReg);
      break;
    }
    case SIInstrInfo::VCCZ: {
      MachineOperand RegOp = Cond[1];
      RegOp.setImplicit(false);
      Register SReg = MRI.createVirtualRegister(BoolXExecRC);
      BuildMI(MBB, I, DL, get(AMDGPU::COPY), SReg)
        .add(RegOp);
      BuildMI(MBB, I, DL, get(AMDGPU::V_CNDMASK_B32_e64), DstReg)
          .addImm(0)
          .addReg(TrueReg)
          .addImm(0)
          .addReg(FalseReg)
          .addReg(SReg);
      break;
    }
    case SIInstrInfo::EXECNZ: {
      Register SReg = MRI.createVirtualRegister(BoolXExecRC);
      Register SReg2 = MRI.createVirtualRegister(RI.getBoolRC());
      BuildMI(MBB, I, DL, get(ST.isWave32() ? AMDGPU::S_OR_SAVEEXEC_B32
                                            : AMDGPU::S_OR_SAVEEXEC_B64), SReg2)
        .addImm(0);
      BuildMI(MBB, I, DL, get(ST.isWave32() ? AMDGPU::S_CSELECT_B32
                                            : AMDGPU::S_CSELECT_B64), SReg)
        .addImm(1)
        .addImm(0);
      BuildMI(MBB, I, DL, get(AMDGPU::V_CNDMASK_B32_e64), DstReg)
        .addImm(0)
        .addReg(FalseReg)
        .addImm(0)
        .addReg(TrueReg)
        .addReg(SReg);
      break;
    }
    case SIInstrInfo::EXECZ: {
      Register SReg = MRI.createVirtualRegister(BoolXExecRC);
      Register SReg2 = MRI.createVirtualRegister(RI.getBoolRC());
      BuildMI(MBB, I, DL, get(ST.isWave32() ? AMDGPU::S_OR_SAVEEXEC_B32
                                            : AMDGPU::S_OR_SAVEEXEC_B64), SReg2)
        .addImm(0);
      BuildMI(MBB, I, DL, get(ST.isWave32() ? AMDGPU::S_CSELECT_B32
                                            : AMDGPU::S_CSELECT_B64), SReg)
        .addImm(0)
        .addImm(1);
      BuildMI(MBB, I, DL, get(AMDGPU::V_CNDMASK_B32_e64), DstReg)
        .addImm(0)
        .addReg(FalseReg)
        .addImm(0)
        .addReg(TrueReg)
        .addReg(SReg);
      llvm_unreachable("Unhandled branch predicate EXECZ");
      break;
    }
    default:
      llvm_unreachable("invalid branch predicate");
    }
  } else {
    llvm_unreachable("Can only handle Cond size 1 or 2");
  }
}

Register SIInstrInfo::insertEQ(MachineBasicBlock *MBB,
                               MachineBasicBlock::iterator I,
                               const DebugLoc &DL,
                               Register SrcReg, int Value) const {
  MachineRegisterInfo &MRI = MBB->getParent()->getRegInfo();
  Register Reg = MRI.createVirtualRegister(RI.getBoolRC());
  BuildMI(*MBB, I, DL, get(AMDGPU::V_CMP_EQ_I32_e64), Reg)
    .addImm(Value)
    .addReg(SrcReg);

  return Reg;
}

Register SIInstrInfo::insertNE(MachineBasicBlock *MBB,
                               MachineBasicBlock::iterator I,
                               const DebugLoc &DL,
                               Register SrcReg, int Value) const {
  MachineRegisterInfo &MRI = MBB->getParent()->getRegInfo();
  Register Reg = MRI.createVirtualRegister(RI.getBoolRC());
  BuildMI(*MBB, I, DL, get(AMDGPU::V_CMP_NE_I32_e64), Reg)
    .addImm(Value)
    .addReg(SrcReg);

  return Reg;
}

unsigned SIInstrInfo::getMovOpcode(const TargetRegisterClass *DstRC) const {

  if (RI.isAGPRClass(DstRC))
    return AMDGPU::COPY;
  if (RI.getRegSizeInBits(*DstRC) == 32) {
    return RI.isSGPRClass(DstRC) ? AMDGPU::S_MOV_B32 : AMDGPU::V_MOV_B32_e32;
  } else if (RI.getRegSizeInBits(*DstRC) == 64 && RI.isSGPRClass(DstRC)) {
    return AMDGPU::S_MOV_B64;
  } else if (RI.getRegSizeInBits(*DstRC) == 64 && !RI.isSGPRClass(DstRC)) {
    return  AMDGPU::V_MOV_B64_PSEUDO;
  }
  return AMDGPU::COPY;
}

const MCInstrDesc &
SIInstrInfo::getIndirectGPRIDXPseudo(unsigned VecSize,
                                     bool IsIndirectSrc) const {
  if (IsIndirectSrc) {
    if (VecSize <= 32) // 4 bytes
      return get(AMDGPU::V_INDIRECT_REG_READ_GPR_IDX_B32_V1);
    if (VecSize <= 64) // 8 bytes
      return get(AMDGPU::V_INDIRECT_REG_READ_GPR_IDX_B32_V2);
    if (VecSize <= 96) // 12 bytes
      return get(AMDGPU::V_INDIRECT_REG_READ_GPR_IDX_B32_V3);
    if (VecSize <= 128) // 16 bytes
      return get(AMDGPU::V_INDIRECT_REG_READ_GPR_IDX_B32_V4);
    if (VecSize <= 160) // 20 bytes
      return get(AMDGPU::V_INDIRECT_REG_READ_GPR_IDX_B32_V5);
    if (VecSize <= 256) // 32 bytes
      return get(AMDGPU::V_INDIRECT_REG_READ_GPR_IDX_B32_V8);
    if (VecSize <= 512) // 64 bytes
      return get(AMDGPU::V_INDIRECT_REG_READ_GPR_IDX_B32_V16);
    if (VecSize <= 1024) // 128 bytes
      return get(AMDGPU::V_INDIRECT_REG_READ_GPR_IDX_B32_V32);

    llvm_unreachable("unsupported size for IndirectRegReadGPRIDX pseudos");
  }

  if (VecSize <= 32) // 4 bytes
    return get(AMDGPU::V_INDIRECT_REG_WRITE_GPR_IDX_B32_V1);
  if (VecSize <= 64) // 8 bytes
    return get(AMDGPU::V_INDIRECT_REG_WRITE_GPR_IDX_B32_V2);
  if (VecSize <= 96) // 12 bytes
    return get(AMDGPU::V_INDIRECT_REG_WRITE_GPR_IDX_B32_V3);
  if (VecSize <= 128) // 16 bytes
    return get(AMDGPU::V_INDIRECT_REG_WRITE_GPR_IDX_B32_V4);
  if (VecSize <= 160) // 20 bytes
    return get(AMDGPU::V_INDIRECT_REG_WRITE_GPR_IDX_B32_V5);
  if (VecSize <= 256) // 32 bytes
    return get(AMDGPU::V_INDIRECT_REG_WRITE_GPR_IDX_B32_V8);
  if (VecSize <= 512) // 64 bytes
    return get(AMDGPU::V_INDIRECT_REG_WRITE_GPR_IDX_B32_V16);
  if (VecSize <= 1024) // 128 bytes
    return get(AMDGPU::V_INDIRECT_REG_WRITE_GPR_IDX_B32_V32);

  llvm_unreachable("unsupported size for IndirectRegWriteGPRIDX pseudos");
}

static unsigned getIndirectVGPRWriteMovRelPseudoOpc(unsigned VecSize) {
  if (VecSize <= 32) // 4 bytes
    return AMDGPU::V_INDIRECT_REG_WRITE_MOVREL_B32_V1;
  if (VecSize <= 64) // 8 bytes
    return AMDGPU::V_INDIRECT_REG_WRITE_MOVREL_B32_V2;
  if (VecSize <= 96) // 12 bytes
    return AMDGPU::V_INDIRECT_REG_WRITE_MOVREL_B32_V3;
  if (VecSize <= 128) // 16 bytes
    return AMDGPU::V_INDIRECT_REG_WRITE_MOVREL_B32_V4;
  if (VecSize <= 160) // 20 bytes
    return AMDGPU::V_INDIRECT_REG_WRITE_MOVREL_B32_V5;
  if (VecSize <= 256) // 32 bytes
    return AMDGPU::V_INDIRECT_REG_WRITE_MOVREL_B32_V8;
  if (VecSize <= 512) // 64 bytes
    return AMDGPU::V_INDIRECT_REG_WRITE_MOVREL_B32_V16;
  if (VecSize <= 1024) // 128 bytes
    return AMDGPU::V_INDIRECT_REG_WRITE_MOVREL_B32_V32;

  llvm_unreachable("unsupported size for IndirectRegWrite pseudos");
}

static unsigned getIndirectSGPRWriteMovRelPseudo32(unsigned VecSize) {
  if (VecSize <= 32) // 4 bytes
    return AMDGPU::S_INDIRECT_REG_WRITE_MOVREL_B32_V1;
  if (VecSize <= 64) // 8 bytes
    return AMDGPU::S_INDIRECT_REG_WRITE_MOVREL_B32_V2;
  if (VecSize <= 96) // 12 bytes
    return AMDGPU::S_INDIRECT_REG_WRITE_MOVREL_B32_V3;
  if (VecSize <= 128) // 16 bytes
    return AMDGPU::S_INDIRECT_REG_WRITE_MOVREL_B32_V4;
  if (VecSize <= 160) // 20 bytes
    return AMDGPU::S_INDIRECT_REG_WRITE_MOVREL_B32_V5;
  if (VecSize <= 256) // 32 bytes
    return AMDGPU::S_INDIRECT_REG_WRITE_MOVREL_B32_V8;
  if (VecSize <= 512) // 64 bytes
    return AMDGPU::S_INDIRECT_REG_WRITE_MOVREL_B32_V16;
  if (VecSize <= 1024) // 128 bytes
    return AMDGPU::S_INDIRECT_REG_WRITE_MOVREL_B32_V32;

  llvm_unreachable("unsupported size for IndirectRegWrite pseudos");
}

static unsigned getIndirectSGPRWriteMovRelPseudo64(unsigned VecSize) {
  if (VecSize <= 64) // 8 bytes
    return AMDGPU::S_INDIRECT_REG_WRITE_MOVREL_B64_V1;
  if (VecSize <= 128) // 16 bytes
    return AMDGPU::S_INDIRECT_REG_WRITE_MOVREL_B64_V2;
  if (VecSize <= 256) // 32 bytes
    return AMDGPU::S_INDIRECT_REG_WRITE_MOVREL_B64_V4;
  if (VecSize <= 512) // 64 bytes
    return AMDGPU::S_INDIRECT_REG_WRITE_MOVREL_B64_V8;
  if (VecSize <= 1024) // 128 bytes
    return AMDGPU::S_INDIRECT_REG_WRITE_MOVREL_B64_V16;

  llvm_unreachable("unsupported size for IndirectRegWrite pseudos");
}

const MCInstrDesc &
SIInstrInfo::getIndirectRegWriteMovRelPseudo(unsigned VecSize, unsigned EltSize,
                                             bool IsSGPR) const {
  if (IsSGPR) {
    switch (EltSize) {
    case 32:
      return get(getIndirectSGPRWriteMovRelPseudo32(VecSize));
    case 64:
      return get(getIndirectSGPRWriteMovRelPseudo64(VecSize));
    default:
      llvm_unreachable("invalid reg indexing elt size");
    }
  }

  assert(EltSize == 32 && "invalid reg indexing elt size");
  return get(getIndirectVGPRWriteMovRelPseudoOpc(VecSize));
}

static unsigned getSGPRSpillSaveOpcode(unsigned Size, bool NeedsCFI) {
  switch (Size) {
  case 4:
    return NeedsCFI ? AMDGPU::SI_SPILL_S32_CFI_SAVE : AMDGPU::SI_SPILL_S32_SAVE;
  case 8:
    return NeedsCFI ? AMDGPU::SI_SPILL_S64_CFI_SAVE : AMDGPU::SI_SPILL_S64_SAVE;
  case 12:
    return NeedsCFI ? AMDGPU::SI_SPILL_S96_CFI_SAVE : AMDGPU::SI_SPILL_S96_SAVE;
  case 16:
    return NeedsCFI ? AMDGPU::SI_SPILL_S128_CFI_SAVE
                    : AMDGPU::SI_SPILL_S128_SAVE;
  case 20:
    return NeedsCFI ? AMDGPU::SI_SPILL_S160_CFI_SAVE
                    : AMDGPU::SI_SPILL_S160_SAVE;
  case 24:
    return NeedsCFI ? AMDGPU::SI_SPILL_S192_CFI_SAVE
                    : AMDGPU::SI_SPILL_S192_SAVE;
  case 28:
    return NeedsCFI ? AMDGPU::SI_SPILL_S224_CFI_SAVE
                    : AMDGPU::SI_SPILL_S224_SAVE;
  case 32:
    return NeedsCFI ? AMDGPU::SI_SPILL_S256_CFI_SAVE
                    : AMDGPU::SI_SPILL_S256_SAVE;
  case 64:
    return NeedsCFI ? AMDGPU::SI_SPILL_S512_CFI_SAVE
                    : AMDGPU::SI_SPILL_S512_SAVE;
  case 128:
    return NeedsCFI ? AMDGPU::SI_SPILL_S1024_CFI_SAVE
                    : AMDGPU::SI_SPILL_S1024_SAVE;
  default:
    llvm_unreachable("unknown register size");
  }
}

static unsigned getVGPRSpillSaveOpcode(unsigned Size, bool NeedsCFI) {
  switch (Size) {
  case 4:
    return NeedsCFI ? AMDGPU::SI_SPILL_V32_CFI_SAVE : AMDGPU::SI_SPILL_V32_SAVE;
  case 8:
    return NeedsCFI ? AMDGPU::SI_SPILL_V64_CFI_SAVE : AMDGPU::SI_SPILL_V64_SAVE;
  case 12:
    return NeedsCFI ? AMDGPU::SI_SPILL_V96_CFI_SAVE : AMDGPU::SI_SPILL_V96_SAVE;
  case 16:
    return NeedsCFI ? AMDGPU::SI_SPILL_V128_CFI_SAVE
                    : AMDGPU::SI_SPILL_V128_SAVE;
  case 20:
    return NeedsCFI ? AMDGPU::SI_SPILL_V160_CFI_SAVE
                    : AMDGPU::SI_SPILL_V160_SAVE;
  case 24:
    return NeedsCFI ? AMDGPU::SI_SPILL_V192_CFI_SAVE
                    : AMDGPU::SI_SPILL_V192_SAVE;
  case 28:
    return NeedsCFI ? AMDGPU::SI_SPILL_V224_CFI_SAVE
                    : AMDGPU::SI_SPILL_V224_SAVE;
  case 32:
    return NeedsCFI ? AMDGPU::SI_SPILL_V256_CFI_SAVE
                    : AMDGPU::SI_SPILL_V256_SAVE;
  case 64:
    return NeedsCFI ? AMDGPU::SI_SPILL_V512_CFI_SAVE
                    : AMDGPU::SI_SPILL_V512_SAVE;
  case 128:
    return NeedsCFI ? AMDGPU::SI_SPILL_V1024_CFI_SAVE
                    : AMDGPU::SI_SPILL_V1024_SAVE;
  default:
    llvm_unreachable("unknown register size");
  }
}

static unsigned getAGPRSpillSaveOpcode(unsigned Size, bool NeedsCFI) {
  switch (Size) {
  case 4:
    return NeedsCFI ? AMDGPU::SI_SPILL_A32_CFI_SAVE : AMDGPU::SI_SPILL_A32_SAVE;
  case 8:
    return NeedsCFI ? AMDGPU::SI_SPILL_A64_CFI_SAVE : AMDGPU::SI_SPILL_A64_SAVE;
  case 12:
    return NeedsCFI ? AMDGPU::SI_SPILL_A96_CFI_SAVE : AMDGPU::SI_SPILL_A96_SAVE;
  case 16:
    return NeedsCFI ? AMDGPU::SI_SPILL_A128_CFI_SAVE
                    : AMDGPU::SI_SPILL_A128_SAVE;
  case 20:
    return NeedsCFI ? AMDGPU::SI_SPILL_A160_CFI_SAVE
                    : AMDGPU::SI_SPILL_A160_SAVE;
  case 24:
    return NeedsCFI ? AMDGPU::SI_SPILL_A192_CFI_SAVE
                    : AMDGPU::SI_SPILL_A192_SAVE;
  case 28:
    return NeedsCFI ? AMDGPU::SI_SPILL_A224_CFI_SAVE
                    : AMDGPU::SI_SPILL_A224_SAVE;
  case 32:
    return NeedsCFI ? AMDGPU::SI_SPILL_A256_CFI_SAVE
                    : AMDGPU::SI_SPILL_A256_SAVE;
  case 64:
    return NeedsCFI ? AMDGPU::SI_SPILL_A512_CFI_SAVE
                    : AMDGPU::SI_SPILL_A512_SAVE;
  case 128:
    return NeedsCFI ? AMDGPU::SI_SPILL_A1024_CFI_SAVE
                    : AMDGPU::SI_SPILL_A1024_SAVE;
  default:
    llvm_unreachable("unknown register size");
  }
}

<<<<<<< HEAD
static unsigned getAVSpillSaveOpcode(unsigned Size, bool NeedsCFI) {
  switch (Size) {
  case 4:
    return NeedsCFI ? AMDGPU::SI_SPILL_AV32_CFI_SAVE : AMDGPU::SI_SPILL_AV32_SAVE;
  case 8:
    return NeedsCFI ? AMDGPU::SI_SPILL_AV64_CFI_SAVE : AMDGPU::SI_SPILL_AV64_SAVE;
  case 12:
    return NeedsCFI ? AMDGPU::SI_SPILL_AV96_CFI_SAVE : AMDGPU::SI_SPILL_AV96_SAVE;
  case 16:
    return NeedsCFI ? AMDGPU::SI_SPILL_AV128_CFI_SAVE
                    : AMDGPU::SI_SPILL_AV128_SAVE;
  case 20:
    return NeedsCFI ? AMDGPU::SI_SPILL_AV160_CFI_SAVE
                    : AMDGPU::SI_SPILL_AV160_SAVE;
  case 24:
    return NeedsCFI ? AMDGPU::SI_SPILL_AV192_CFI_SAVE
                    : AMDGPU::SI_SPILL_AV192_SAVE;
  case 28:
    return NeedsCFI ? AMDGPU::SI_SPILL_AV224_CFI_SAVE
                    : AMDGPU::SI_SPILL_AV224_SAVE;
  case 32:
    return NeedsCFI ? AMDGPU::SI_SPILL_AV256_CFI_SAVE
                    : AMDGPU::SI_SPILL_AV256_SAVE;
  case 64:
    return NeedsCFI ? AMDGPU::SI_SPILL_AV512_CFI_SAVE
                    : AMDGPU::SI_SPILL_AV512_SAVE;
  case 128:
    return NeedsCFI ? AMDGPU::SI_SPILL_AV1024_CFI_SAVE
                    : AMDGPU::SI_SPILL_AV1024_SAVE;
=======
static unsigned getAVSpillSaveOpcode(unsigned Size) {
  switch (Size) {
  case 4:
    return AMDGPU::SI_SPILL_AV32_SAVE;
  case 8:
    return AMDGPU::SI_SPILL_AV64_SAVE;
  case 12:
    return AMDGPU::SI_SPILL_AV96_SAVE;
  case 16:
    return AMDGPU::SI_SPILL_AV128_SAVE;
  case 20:
    return AMDGPU::SI_SPILL_AV160_SAVE;
  case 24:
    return AMDGPU::SI_SPILL_AV192_SAVE;
  case 28:
    return AMDGPU::SI_SPILL_AV224_SAVE;
  case 32:
    return AMDGPU::SI_SPILL_AV256_SAVE;
  case 64:
    return AMDGPU::SI_SPILL_AV512_SAVE;
  case 128:
    return AMDGPU::SI_SPILL_AV1024_SAVE;
>>>>>>> 78ff12da
  default:
    llvm_unreachable("unknown register size");
  }
}

<<<<<<< HEAD
void SIInstrInfo::storeRegToStackSlotImpl(
    MachineBasicBlock &MBB, MachineBasicBlock::iterator MI, Register SrcReg,
    bool isKill, int FrameIndex, const TargetRegisterClass *RC,
    const TargetRegisterInfo *TRI, bool NeedsCFI) const {
=======
void SIInstrInfo::storeRegToStackSlot(MachineBasicBlock &MBB,
                                      MachineBasicBlock::iterator MI,
                                      Register SrcReg, bool isKill,
                                      int FrameIndex,
                                      const TargetRegisterClass *RC,
                                      const TargetRegisterInfo *TRI) const {
>>>>>>> 78ff12da
  MachineFunction *MF = MBB.getParent();
  SIMachineFunctionInfo *MFI = MF->getInfo<SIMachineFunctionInfo>();
  MachineFrameInfo &FrameInfo = MF->getFrameInfo();
  const DebugLoc &DL = MBB.findDebugLoc(MI);

  MachinePointerInfo PtrInfo
    = MachinePointerInfo::getFixedStack(*MF, FrameIndex);
  MachineMemOperand *MMO = MF->getMachineMemOperand(
      PtrInfo, MachineMemOperand::MOStore, FrameInfo.getObjectSize(FrameIndex),
      FrameInfo.getObjectAlign(FrameIndex));
  unsigned SpillSize = TRI->getSpillSize(*RC);

  MachineRegisterInfo &MRI = MF->getRegInfo();
  if (RI.isSGPRClass(RC)) {
    MFI->setHasSpilledSGPRs();
    assert(SrcReg != AMDGPU::M0 && "m0 should not be spilled");
    assert(SrcReg != AMDGPU::EXEC_LO && SrcReg != AMDGPU::EXEC_HI &&
           SrcReg != AMDGPU::EXEC && "exec should not be spilled");

    // We are only allowed to create one new instruction when spilling
    // registers, so we need to use pseudo instruction for spilling SGPRs.
    const MCInstrDesc &OpDesc =
        get(getSGPRSpillSaveOpcode(SpillSize, NeedsCFI));

    // The SGPR spill/restore instructions only work on number sgprs, so we need
    // to make sure we are using the correct register class.
    if (SrcReg.isVirtual() && SpillSize == 4) {
      MRI.constrainRegClass(SrcReg, &AMDGPU::SReg_32_XM0_XEXECRegClass);
    }

    BuildMI(MBB, MI, DL, OpDesc)
      .addReg(SrcReg, getKillRegState(isKill)) // data
      .addFrameIndex(FrameIndex)               // addr
      .addMemOperand(MMO)
      .addReg(MFI->getStackPtrOffsetReg(), RegState::Implicit);

    if (RI.spillSGPRToVGPR())
      FrameInfo.setStackID(FrameIndex, TargetStackID::SGPRSpill);
    return;
  }

<<<<<<< HEAD
  unsigned Opcode = RI.isVectorSuperClass(RC) ? getAVSpillSaveOpcode(SpillSize, NeedsCFI)
                    : RI.isAGPRClass(RC) ? getAGPRSpillSaveOpcode(SpillSize, NeedsCFI)
                                         : getVGPRSpillSaveOpcode(SpillSize, NeedsCFI);
  MFI->setHasSpilledVGPRs();
=======
  unsigned Opcode = RI.isVectorSuperClass(RC) ? getAVSpillSaveOpcode(SpillSize)
                    : RI.isAGPRClass(RC) ? getAGPRSpillSaveOpcode(SpillSize)
                                         : getVGPRSpillSaveOpcode(SpillSize);
  MFI->setHasSpilledVGPRs();

>>>>>>> 78ff12da
  BuildMI(MBB, MI, DL, get(Opcode))
    .addReg(SrcReg, getKillRegState(isKill)) // data
    .addFrameIndex(FrameIndex)               // addr
    .addReg(MFI->getStackPtrOffsetReg())     // scratch_offset
    .addImm(0)                               // offset
    .addMemOperand(MMO);
}

void SIInstrInfo::storeRegToStackSlot(MachineBasicBlock &MBB,
                                      MachineBasicBlock::iterator MI,
                                      Register SrcReg, bool isKill,
                                      int FrameIndex,
                                      const TargetRegisterClass *RC,
                                      const TargetRegisterInfo *TRI) const {
  storeRegToStackSlotImpl(MBB, MI, SrcReg, isKill, FrameIndex, RC, TRI, false);
}

void SIInstrInfo::storeRegToStackSlotCFI(MachineBasicBlock &MBB,
                                         MachineBasicBlock::iterator MI,
                                         Register SrcReg, bool isKill,
                                         int FrameIndex,
                                         const TargetRegisterClass *RC,
                                         const TargetRegisterInfo *TRI) const {
  storeRegToStackSlotImpl(MBB, MI, SrcReg, isKill, FrameIndex, RC, TRI, true);
}

static unsigned getSGPRSpillRestoreOpcode(unsigned Size) {
  switch (Size) {
  case 4:
    return AMDGPU::SI_SPILL_S32_RESTORE;
  case 8:
    return AMDGPU::SI_SPILL_S64_RESTORE;
  case 12:
    return AMDGPU::SI_SPILL_S96_RESTORE;
  case 16:
    return AMDGPU::SI_SPILL_S128_RESTORE;
  case 20:
    return AMDGPU::SI_SPILL_S160_RESTORE;
  case 24:
    return AMDGPU::SI_SPILL_S192_RESTORE;
  case 28:
    return AMDGPU::SI_SPILL_S224_RESTORE;
  case 32:
    return AMDGPU::SI_SPILL_S256_RESTORE;
  case 64:
    return AMDGPU::SI_SPILL_S512_RESTORE;
  case 128:
    return AMDGPU::SI_SPILL_S1024_RESTORE;
  default:
    llvm_unreachable("unknown register size");
  }
}

static unsigned getVGPRSpillRestoreOpcode(unsigned Size) {
  switch (Size) {
  case 4:
    return AMDGPU::SI_SPILL_V32_RESTORE;
  case 8:
    return AMDGPU::SI_SPILL_V64_RESTORE;
  case 12:
    return AMDGPU::SI_SPILL_V96_RESTORE;
  case 16:
    return AMDGPU::SI_SPILL_V128_RESTORE;
  case 20:
    return AMDGPU::SI_SPILL_V160_RESTORE;
  case 24:
    return AMDGPU::SI_SPILL_V192_RESTORE;
  case 28:
    return AMDGPU::SI_SPILL_V224_RESTORE;
  case 32:
    return AMDGPU::SI_SPILL_V256_RESTORE;
  case 64:
    return AMDGPU::SI_SPILL_V512_RESTORE;
  case 128:
    return AMDGPU::SI_SPILL_V1024_RESTORE;
  default:
    llvm_unreachable("unknown register size");
  }
}

static unsigned getAGPRSpillRestoreOpcode(unsigned Size) {
  switch (Size) {
  case 4:
    return AMDGPU::SI_SPILL_A32_RESTORE;
  case 8:
    return AMDGPU::SI_SPILL_A64_RESTORE;
  case 12:
    return AMDGPU::SI_SPILL_A96_RESTORE;
  case 16:
    return AMDGPU::SI_SPILL_A128_RESTORE;
  case 20:
    return AMDGPU::SI_SPILL_A160_RESTORE;
  case 24:
    return AMDGPU::SI_SPILL_A192_RESTORE;
  case 28:
    return AMDGPU::SI_SPILL_A224_RESTORE;
  case 32:
    return AMDGPU::SI_SPILL_A256_RESTORE;
  case 64:
    return AMDGPU::SI_SPILL_A512_RESTORE;
  case 128:
    return AMDGPU::SI_SPILL_A1024_RESTORE;
  default:
    llvm_unreachable("unknown register size");
  }
}

static unsigned getAVSpillRestoreOpcode(unsigned Size) {
  switch (Size) {
  case 4:
    return AMDGPU::SI_SPILL_AV32_RESTORE;
  case 8:
    return AMDGPU::SI_SPILL_AV64_RESTORE;
  case 12:
    return AMDGPU::SI_SPILL_AV96_RESTORE;
  case 16:
    return AMDGPU::SI_SPILL_AV128_RESTORE;
  case 20:
    return AMDGPU::SI_SPILL_AV160_RESTORE;
  case 24:
    return AMDGPU::SI_SPILL_AV192_RESTORE;
  case 28:
    return AMDGPU::SI_SPILL_AV224_RESTORE;
  case 32:
    return AMDGPU::SI_SPILL_AV256_RESTORE;
  case 64:
    return AMDGPU::SI_SPILL_AV512_RESTORE;
  case 128:
    return AMDGPU::SI_SPILL_AV1024_RESTORE;
  default:
    llvm_unreachable("unknown register size");
  }
}

void SIInstrInfo::loadRegFromStackSlot(MachineBasicBlock &MBB,
                                       MachineBasicBlock::iterator MI,
                                       Register DestReg, int FrameIndex,
                                       const TargetRegisterClass *RC,
                                       const TargetRegisterInfo *TRI) const {
  MachineFunction *MF = MBB.getParent();
  SIMachineFunctionInfo *MFI = MF->getInfo<SIMachineFunctionInfo>();
  MachineFrameInfo &FrameInfo = MF->getFrameInfo();
  const DebugLoc &DL = MBB.findDebugLoc(MI);
  unsigned SpillSize = TRI->getSpillSize(*RC);

  MachinePointerInfo PtrInfo
    = MachinePointerInfo::getFixedStack(*MF, FrameIndex);

  MachineMemOperand *MMO = MF->getMachineMemOperand(
      PtrInfo, MachineMemOperand::MOLoad, FrameInfo.getObjectSize(FrameIndex),
      FrameInfo.getObjectAlign(FrameIndex));

  if (RI.isSGPRClass(RC)) {
    MFI->setHasSpilledSGPRs();
    assert(DestReg != AMDGPU::M0 && "m0 should not be reloaded into");
    assert(DestReg != AMDGPU::EXEC_LO && DestReg != AMDGPU::EXEC_HI &&
           DestReg != AMDGPU::EXEC && "exec should not be spilled");

    // FIXME: Maybe this should not include a memoperand because it will be
    // lowered to non-memory instructions.
    const MCInstrDesc &OpDesc = get(getSGPRSpillRestoreOpcode(SpillSize));
    if (DestReg.isVirtual() && SpillSize == 4) {
      MachineRegisterInfo &MRI = MF->getRegInfo();
      MRI.constrainRegClass(DestReg, &AMDGPU::SReg_32_XM0_XEXECRegClass);
    }

    if (RI.spillSGPRToVGPR())
      FrameInfo.setStackID(FrameIndex, TargetStackID::SGPRSpill);
    BuildMI(MBB, MI, DL, OpDesc, DestReg)
      .addFrameIndex(FrameIndex) // addr
      .addMemOperand(MMO)
      .addReg(MFI->getStackPtrOffsetReg(), RegState::Implicit);

    return;
  }

  unsigned Opcode = RI.isVectorSuperClass(RC)
                        ? getAVSpillRestoreOpcode(SpillSize)
                    : RI.isAGPRClass(RC) ? getAGPRSpillRestoreOpcode(SpillSize)
                                         : getVGPRSpillRestoreOpcode(SpillSize);
  BuildMI(MBB, MI, DL, get(Opcode), DestReg)
      .addFrameIndex(FrameIndex)           // vaddr
      .addReg(MFI->getStackPtrOffsetReg()) // scratch_offset
      .addImm(0)                           // offset
      .addMemOperand(MMO);
}

void SIInstrInfo::insertNoop(MachineBasicBlock &MBB,
                             MachineBasicBlock::iterator MI) const {
  insertNoops(MBB, MI, 1);
}

void SIInstrInfo::insertNoops(MachineBasicBlock &MBB,
                              MachineBasicBlock::iterator MI,
                              unsigned Quantity) const {
  DebugLoc DL = MBB.findDebugLoc(MI);
  while (Quantity > 0) {
    unsigned Arg = std::min(Quantity, 8u);
    Quantity -= Arg;
    BuildMI(MBB, MI, DL, get(AMDGPU::S_NOP)).addImm(Arg - 1);
  }
}

void SIInstrInfo::insertReturn(MachineBasicBlock &MBB) const {
  auto MF = MBB.getParent();
  SIMachineFunctionInfo *Info = MF->getInfo<SIMachineFunctionInfo>();

  assert(Info->isEntryFunction());

  if (MBB.succ_empty()) {
    bool HasNoTerminator = MBB.getFirstTerminator() == MBB.end();
    if (HasNoTerminator) {
      if (Info->returnsVoid()) {
        BuildMI(MBB, MBB.end(), DebugLoc(), get(AMDGPU::S_ENDPGM)).addImm(0);
      } else {
        BuildMI(MBB, MBB.end(), DebugLoc(), get(AMDGPU::SI_RETURN_TO_EPILOG));
      }
    }
  }
}

unsigned SIInstrInfo::getNumWaitStates(const MachineInstr &MI) {
  switch (MI.getOpcode()) {
  default:
    if (MI.isMetaInstruction())
      return 0;
    return 1; // FIXME: Do wait states equal cycles?

  case AMDGPU::S_NOP:
    return MI.getOperand(0).getImm() + 1;

  // FIXME: Any other pseudo instruction?
  // SI_RETURN_TO_EPILOG is a fallthrough to code outside of the function. The
  // hazard, even if one exist, won't really be visible. Should we handle it?
  case AMDGPU::SI_MASKED_UNREACHABLE:
  case AMDGPU::WAVE_BARRIER:
    return 0;
  }
}

bool SIInstrInfo::expandPostRAPseudo(MachineInstr &MI) const {
  const SIRegisterInfo *TRI = ST.getRegisterInfo();
  MachineBasicBlock &MBB = *MI.getParent();
  DebugLoc DL = MBB.findDebugLoc(MI);
  switch (MI.getOpcode()) {
  default: return TargetInstrInfo::expandPostRAPseudo(MI);
  case AMDGPU::S_MOV_B64_term:
    // This is only a terminator to get the correct spill code placement during
    // register allocation.
    MI.setDesc(get(AMDGPU::S_MOV_B64));
    break;

  case AMDGPU::S_MOV_B32_term:
    // This is only a terminator to get the correct spill code placement during
    // register allocation.
    MI.setDesc(get(AMDGPU::S_MOV_B32));
    break;

  case AMDGPU::S_XOR_B64_term:
    // This is only a terminator to get the correct spill code placement during
    // register allocation.
    MI.setDesc(get(AMDGPU::S_XOR_B64));
    break;

  case AMDGPU::S_XOR_B32_term:
    // This is only a terminator to get the correct spill code placement during
    // register allocation.
    MI.setDesc(get(AMDGPU::S_XOR_B32));
    break;
  case AMDGPU::S_OR_B64_term:
    // This is only a terminator to get the correct spill code placement during
    // register allocation.
    MI.setDesc(get(AMDGPU::S_OR_B64));
    break;
  case AMDGPU::S_OR_B32_term:
    // This is only a terminator to get the correct spill code placement during
    // register allocation.
    MI.setDesc(get(AMDGPU::S_OR_B32));
    break;

  case AMDGPU::S_ANDN2_B64_term:
    // This is only a terminator to get the correct spill code placement during
    // register allocation.
    MI.setDesc(get(AMDGPU::S_ANDN2_B64));
    break;

  case AMDGPU::S_ANDN2_B32_term:
    // This is only a terminator to get the correct spill code placement during
    // register allocation.
    MI.setDesc(get(AMDGPU::S_ANDN2_B32));
    break;

  case AMDGPU::S_AND_B64_term:
    // This is only a terminator to get the correct spill code placement during
    // register allocation.
    MI.setDesc(get(AMDGPU::S_AND_B64));
    break;

  case AMDGPU::S_AND_B32_term:
    // This is only a terminator to get the correct spill code placement during
    // register allocation.
    MI.setDesc(get(AMDGPU::S_AND_B32));
    break;

  case AMDGPU::V_MOV_B64_PSEUDO: {
    Register Dst = MI.getOperand(0).getReg();
    Register DstLo = RI.getSubReg(Dst, AMDGPU::sub0);
    Register DstHi = RI.getSubReg(Dst, AMDGPU::sub1);

    const MachineOperand &SrcOp = MI.getOperand(1);
    // FIXME: Will this work for 64-bit floating point immediates?
    assert(!SrcOp.isFPImm());
    if (SrcOp.isImm()) {
      APInt Imm(64, SrcOp.getImm());
      APInt Lo(32, Imm.getLoBits(32).getZExtValue());
      APInt Hi(32, Imm.getHiBits(32).getZExtValue());
      if (ST.hasPackedFP32Ops() && Lo == Hi && isInlineConstant(Lo)) {
        BuildMI(MBB, MI, DL, get(AMDGPU::V_PK_MOV_B32), Dst)
          .addImm(SISrcMods::OP_SEL_1)
          .addImm(Lo.getSExtValue())
          .addImm(SISrcMods::OP_SEL_1)
          .addImm(Lo.getSExtValue())
          .addImm(0)  // op_sel_lo
          .addImm(0)  // op_sel_hi
          .addImm(0)  // neg_lo
          .addImm(0)  // neg_hi
          .addImm(0); // clamp
      } else {
        BuildMI(MBB, MI, DL, get(AMDGPU::V_MOV_B32_e32), DstLo)
          .addImm(Lo.getSExtValue())
          .addReg(Dst, RegState::Implicit | RegState::Define);
        BuildMI(MBB, MI, DL, get(AMDGPU::V_MOV_B32_e32), DstHi)
          .addImm(Hi.getSExtValue())
          .addReg(Dst, RegState::Implicit | RegState::Define);
      }
    } else {
      assert(SrcOp.isReg());
      if (ST.hasPackedFP32Ops() &&
          !RI.isAGPR(MBB.getParent()->getRegInfo(), SrcOp.getReg())) {
        BuildMI(MBB, MI, DL, get(AMDGPU::V_PK_MOV_B32), Dst)
          .addImm(SISrcMods::OP_SEL_1) // src0_mod
          .addReg(SrcOp.getReg())
          .addImm(SISrcMods::OP_SEL_0 | SISrcMods::OP_SEL_1) // src1_mod
          .addReg(SrcOp.getReg())
          .addImm(0)  // op_sel_lo
          .addImm(0)  // op_sel_hi
          .addImm(0)  // neg_lo
          .addImm(0)  // neg_hi
          .addImm(0); // clamp
      } else {
        BuildMI(MBB, MI, DL, get(AMDGPU::V_MOV_B32_e32), DstLo)
          .addReg(RI.getSubReg(SrcOp.getReg(), AMDGPU::sub0))
          .addReg(Dst, RegState::Implicit | RegState::Define);
        BuildMI(MBB, MI, DL, get(AMDGPU::V_MOV_B32_e32), DstHi)
          .addReg(RI.getSubReg(SrcOp.getReg(), AMDGPU::sub1))
          .addReg(Dst, RegState::Implicit | RegState::Define);
      }
    }
    MI.eraseFromParent();
    break;
  }
  case AMDGPU::V_MOV_B64_DPP_PSEUDO: {
    expandMovDPP64(MI);
    break;
  }
  case AMDGPU::S_MOV_B64_IMM_PSEUDO: {
    const MachineOperand &SrcOp = MI.getOperand(1);
    assert(!SrcOp.isFPImm());
    APInt Imm(64, SrcOp.getImm());
    if (Imm.isIntN(32) || isInlineConstant(Imm)) {
      MI.setDesc(get(AMDGPU::S_MOV_B64));
      break;
    }

    Register Dst = MI.getOperand(0).getReg();
    Register DstLo = RI.getSubReg(Dst, AMDGPU::sub0);
    Register DstHi = RI.getSubReg(Dst, AMDGPU::sub1);

    APInt Lo(32, Imm.getLoBits(32).getZExtValue());
    APInt Hi(32, Imm.getHiBits(32).getZExtValue());
    BuildMI(MBB, MI, DL, get(AMDGPU::S_MOV_B32), DstLo)
      .addImm(Lo.getSExtValue())
      .addReg(Dst, RegState::Implicit | RegState::Define);
    BuildMI(MBB, MI, DL, get(AMDGPU::S_MOV_B32), DstHi)
      .addImm(Hi.getSExtValue())
      .addReg(Dst, RegState::Implicit | RegState::Define);
    MI.eraseFromParent();
    break;
  }
  case AMDGPU::V_SET_INACTIVE_B32: {
    unsigned NotOpc = ST.isWave32() ? AMDGPU::S_NOT_B32 : AMDGPU::S_NOT_B64;
    unsigned Exec = ST.isWave32() ? AMDGPU::EXEC_LO : AMDGPU::EXEC;
    auto FirstNot = BuildMI(MBB, MI, DL, get(NotOpc), Exec).addReg(Exec);
    FirstNot->addRegisterDead(AMDGPU::SCC, TRI); // SCC is overwritten
    BuildMI(MBB, MI, DL, get(AMDGPU::V_MOV_B32_e32), MI.getOperand(0).getReg())
      .add(MI.getOperand(2));
    BuildMI(MBB, MI, DL, get(NotOpc), Exec)
      .addReg(Exec);
    MI.eraseFromParent();
    break;
  }
  case AMDGPU::V_SET_INACTIVE_B64: {
    unsigned NotOpc = ST.isWave32() ? AMDGPU::S_NOT_B32 : AMDGPU::S_NOT_B64;
    unsigned Exec = ST.isWave32() ? AMDGPU::EXEC_LO : AMDGPU::EXEC;
    auto FirstNot = BuildMI(MBB, MI, DL, get(NotOpc), Exec).addReg(Exec);
    FirstNot->addRegisterDead(AMDGPU::SCC, TRI); // SCC is overwritten
    MachineInstr *Copy = BuildMI(MBB, MI, DL, get(AMDGPU::V_MOV_B64_PSEUDO),
                                 MI.getOperand(0).getReg())
      .add(MI.getOperand(2));
    expandPostRAPseudo(*Copy);
    BuildMI(MBB, MI, DL, get(NotOpc), Exec)
      .addReg(Exec);
    MI.eraseFromParent();
    break;
  }
  case AMDGPU::V_INDIRECT_REG_WRITE_MOVREL_B32_V1:
  case AMDGPU::V_INDIRECT_REG_WRITE_MOVREL_B32_V2:
  case AMDGPU::V_INDIRECT_REG_WRITE_MOVREL_B32_V3:
  case AMDGPU::V_INDIRECT_REG_WRITE_MOVREL_B32_V4:
  case AMDGPU::V_INDIRECT_REG_WRITE_MOVREL_B32_V5:
  case AMDGPU::V_INDIRECT_REG_WRITE_MOVREL_B32_V8:
  case AMDGPU::V_INDIRECT_REG_WRITE_MOVREL_B32_V16:
  case AMDGPU::V_INDIRECT_REG_WRITE_MOVREL_B32_V32:
  case AMDGPU::S_INDIRECT_REG_WRITE_MOVREL_B32_V1:
  case AMDGPU::S_INDIRECT_REG_WRITE_MOVREL_B32_V2:
  case AMDGPU::S_INDIRECT_REG_WRITE_MOVREL_B32_V3:
  case AMDGPU::S_INDIRECT_REG_WRITE_MOVREL_B32_V4:
  case AMDGPU::S_INDIRECT_REG_WRITE_MOVREL_B32_V5:
  case AMDGPU::S_INDIRECT_REG_WRITE_MOVREL_B32_V8:
  case AMDGPU::S_INDIRECT_REG_WRITE_MOVREL_B32_V16:
  case AMDGPU::S_INDIRECT_REG_WRITE_MOVREL_B32_V32:
  case AMDGPU::S_INDIRECT_REG_WRITE_MOVREL_B64_V1:
  case AMDGPU::S_INDIRECT_REG_WRITE_MOVREL_B64_V2:
  case AMDGPU::S_INDIRECT_REG_WRITE_MOVREL_B64_V4:
  case AMDGPU::S_INDIRECT_REG_WRITE_MOVREL_B64_V8:
  case AMDGPU::S_INDIRECT_REG_WRITE_MOVREL_B64_V16: {
    const TargetRegisterClass *EltRC = getOpRegClass(MI, 2);

    unsigned Opc;
    if (RI.hasVGPRs(EltRC)) {
      Opc = AMDGPU::V_MOVRELD_B32_e32;
    } else {
      Opc = RI.getRegSizeInBits(*EltRC) == 64 ? AMDGPU::S_MOVRELD_B64
                                              : AMDGPU::S_MOVRELD_B32;
    }

    const MCInstrDesc &OpDesc = get(Opc);
    Register VecReg = MI.getOperand(0).getReg();
    bool IsUndef = MI.getOperand(1).isUndef();
    unsigned SubReg = MI.getOperand(3).getImm();
    assert(VecReg == MI.getOperand(1).getReg());

    MachineInstrBuilder MIB =
      BuildMI(MBB, MI, DL, OpDesc)
        .addReg(RI.getSubReg(VecReg, SubReg), RegState::Undef)
        .add(MI.getOperand(2))
        .addReg(VecReg, RegState::ImplicitDefine)
        .addReg(VecReg, RegState::Implicit | (IsUndef ? RegState::Undef : 0));

    const int ImpDefIdx =
      OpDesc.getNumOperands() + OpDesc.getNumImplicitUses();
    const int ImpUseIdx = ImpDefIdx + 1;
    MIB->tieOperands(ImpDefIdx, ImpUseIdx);
    MI.eraseFromParent();
    break;
  }
  case AMDGPU::V_INDIRECT_REG_WRITE_GPR_IDX_B32_V1:
  case AMDGPU::V_INDIRECT_REG_WRITE_GPR_IDX_B32_V2:
  case AMDGPU::V_INDIRECT_REG_WRITE_GPR_IDX_B32_V3:
  case AMDGPU::V_INDIRECT_REG_WRITE_GPR_IDX_B32_V4:
  case AMDGPU::V_INDIRECT_REG_WRITE_GPR_IDX_B32_V5:
  case AMDGPU::V_INDIRECT_REG_WRITE_GPR_IDX_B32_V8:
  case AMDGPU::V_INDIRECT_REG_WRITE_GPR_IDX_B32_V16:
  case AMDGPU::V_INDIRECT_REG_WRITE_GPR_IDX_B32_V32: {
    assert(ST.useVGPRIndexMode());
    Register VecReg = MI.getOperand(0).getReg();
    bool IsUndef = MI.getOperand(1).isUndef();
    Register Idx = MI.getOperand(3).getReg();
    Register SubReg = MI.getOperand(4).getImm();

    MachineInstr *SetOn = BuildMI(MBB, MI, DL, get(AMDGPU::S_SET_GPR_IDX_ON))
                              .addReg(Idx)
                              .addImm(AMDGPU::VGPRIndexMode::DST_ENABLE);
    SetOn->getOperand(3).setIsUndef();

    const MCInstrDesc &OpDesc = get(AMDGPU::V_MOV_B32_indirect_write);
    MachineInstrBuilder MIB =
        BuildMI(MBB, MI, DL, OpDesc)
            .addReg(RI.getSubReg(VecReg, SubReg), RegState::Undef)
            .add(MI.getOperand(2))
            .addReg(VecReg, RegState::ImplicitDefine)
            .addReg(VecReg,
                    RegState::Implicit | (IsUndef ? RegState::Undef : 0));

    const int ImpDefIdx = OpDesc.getNumOperands() + OpDesc.getNumImplicitUses();
    const int ImpUseIdx = ImpDefIdx + 1;
    MIB->tieOperands(ImpDefIdx, ImpUseIdx);

    MachineInstr *SetOff = BuildMI(MBB, MI, DL, get(AMDGPU::S_SET_GPR_IDX_OFF));

    finalizeBundle(MBB, SetOn->getIterator(), std::next(SetOff->getIterator()));

    MI.eraseFromParent();
    break;
  }
  case AMDGPU::V_INDIRECT_REG_READ_GPR_IDX_B32_V1:
  case AMDGPU::V_INDIRECT_REG_READ_GPR_IDX_B32_V2:
  case AMDGPU::V_INDIRECT_REG_READ_GPR_IDX_B32_V3:
  case AMDGPU::V_INDIRECT_REG_READ_GPR_IDX_B32_V4:
  case AMDGPU::V_INDIRECT_REG_READ_GPR_IDX_B32_V5:
  case AMDGPU::V_INDIRECT_REG_READ_GPR_IDX_B32_V8:
  case AMDGPU::V_INDIRECT_REG_READ_GPR_IDX_B32_V16:
  case AMDGPU::V_INDIRECT_REG_READ_GPR_IDX_B32_V32: {
    assert(ST.useVGPRIndexMode());
    Register Dst = MI.getOperand(0).getReg();
    Register VecReg = MI.getOperand(1).getReg();
    bool IsUndef = MI.getOperand(1).isUndef();
    Register Idx = MI.getOperand(2).getReg();
    Register SubReg = MI.getOperand(3).getImm();

    MachineInstr *SetOn = BuildMI(MBB, MI, DL, get(AMDGPU::S_SET_GPR_IDX_ON))
                              .addReg(Idx)
                              .addImm(AMDGPU::VGPRIndexMode::SRC0_ENABLE);
    SetOn->getOperand(3).setIsUndef();

    BuildMI(MBB, MI, DL, get(AMDGPU::V_MOV_B32_indirect_read))
        .addDef(Dst)
        .addReg(RI.getSubReg(VecReg, SubReg), RegState::Undef)
        .addReg(VecReg, RegState::Implicit | (IsUndef ? RegState::Undef : 0));

    MachineInstr *SetOff = BuildMI(MBB, MI, DL, get(AMDGPU::S_SET_GPR_IDX_OFF));

    finalizeBundle(MBB, SetOn->getIterator(), std::next(SetOff->getIterator()));

    MI.eraseFromParent();
    break;
  }
  case AMDGPU::SI_PC_ADD_REL_OFFSET: {
    MachineFunction &MF = *MBB.getParent();
    Register Reg = MI.getOperand(0).getReg();
    Register RegLo = RI.getSubReg(Reg, AMDGPU::sub0);
    Register RegHi = RI.getSubReg(Reg, AMDGPU::sub1);

    // Create a bundle so these instructions won't be re-ordered by the
    // post-RA scheduler.
    MIBundleBuilder Bundler(MBB, MI);
    Bundler.append(BuildMI(MF, DL, get(AMDGPU::S_GETPC_B64), Reg));

    // Add 32-bit offset from this instruction to the start of the
    // constant data.
    Bundler.append(BuildMI(MF, DL, get(AMDGPU::S_ADD_U32), RegLo)
                       .addReg(RegLo)
                       .add(MI.getOperand(1)));

    MachineInstrBuilder MIB = BuildMI(MF, DL, get(AMDGPU::S_ADDC_U32), RegHi)
                                  .addReg(RegHi);
    MIB.add(MI.getOperand(2));

    Bundler.append(MIB);
    finalizeBundle(MBB, Bundler.begin());

    MI.eraseFromParent();
    break;
  }
  case AMDGPU::ENTER_STRICT_WWM: {
    // This only gets its own opcode so that SIPreAllocateWWMRegs can tell when
    // Whole Wave Mode is entered.
    MI.setDesc(get(ST.isWave32() ? AMDGPU::S_OR_SAVEEXEC_B32
                                 : AMDGPU::S_OR_SAVEEXEC_B64));
    break;
  }
  case AMDGPU::ENTER_STRICT_WQM: {
    // This only gets its own opcode so that SIPreAllocateWWMRegs can tell when
    // STRICT_WQM is entered.
    const unsigned Exec = ST.isWave32() ? AMDGPU::EXEC_LO : AMDGPU::EXEC;
    const unsigned WQMOp = ST.isWave32() ? AMDGPU::S_WQM_B32 : AMDGPU::S_WQM_B64;
    const unsigned MovOp = ST.isWave32() ? AMDGPU::S_MOV_B32 : AMDGPU::S_MOV_B64;
    BuildMI(MBB, MI, DL, get(MovOp), MI.getOperand(0).getReg()).addReg(Exec);
    BuildMI(MBB, MI, DL, get(WQMOp), Exec).addReg(Exec);

    MI.eraseFromParent();
    break;
  }
  case AMDGPU::EXIT_STRICT_WWM:
  case AMDGPU::EXIT_STRICT_WQM: {
    // This only gets its own opcode so that SIPreAllocateWWMRegs can tell when
    // WWM/STICT_WQM is exited.
    MI.setDesc(get(ST.isWave32() ? AMDGPU::S_MOV_B32 : AMDGPU::S_MOV_B64));
    break;
  }
  }
  return true;
}

std::pair<MachineInstr*, MachineInstr*>
SIInstrInfo::expandMovDPP64(MachineInstr &MI) const {
  assert (MI.getOpcode() == AMDGPU::V_MOV_B64_DPP_PSEUDO);

  MachineBasicBlock &MBB = *MI.getParent();
  DebugLoc DL = MBB.findDebugLoc(MI);
  MachineFunction *MF = MBB.getParent();
  MachineRegisterInfo &MRI = MF->getRegInfo();
  Register Dst = MI.getOperand(0).getReg();
  unsigned Part = 0;
  MachineInstr *Split[2];

  for (auto Sub : { AMDGPU::sub0, AMDGPU::sub1 }) {
    auto MovDPP = BuildMI(MBB, MI, DL, get(AMDGPU::V_MOV_B32_dpp));
    if (Dst.isPhysical()) {
      MovDPP.addDef(RI.getSubReg(Dst, Sub));
    } else {
      assert(MRI.isSSA());
      auto Tmp = MRI.createVirtualRegister(&AMDGPU::VGPR_32RegClass);
      MovDPP.addDef(Tmp);
    }

    for (unsigned I = 1; I <= 2; ++I) { // old and src operands.
      const MachineOperand &SrcOp = MI.getOperand(I);
      assert(!SrcOp.isFPImm());
      if (SrcOp.isImm()) {
        APInt Imm(64, SrcOp.getImm());
        Imm.ashrInPlace(Part * 32);
        MovDPP.addImm(Imm.getLoBits(32).getZExtValue());
      } else {
        assert(SrcOp.isReg());
        Register Src = SrcOp.getReg();
        if (Src.isPhysical())
          MovDPP.addReg(RI.getSubReg(Src, Sub));
        else
          MovDPP.addReg(Src, SrcOp.isUndef() ? RegState::Undef : 0, Sub);
      }
    }

    for (unsigned I = 3; I < MI.getNumExplicitOperands(); ++I)
      MovDPP.addImm(MI.getOperand(I).getImm());

    Split[Part] = MovDPP;
    ++Part;
  }

  if (Dst.isVirtual())
    BuildMI(MBB, MI, DL, get(AMDGPU::REG_SEQUENCE), Dst)
      .addReg(Split[0]->getOperand(0).getReg())
      .addImm(AMDGPU::sub0)
      .addReg(Split[1]->getOperand(0).getReg())
      .addImm(AMDGPU::sub1);

  MI.eraseFromParent();
  return std::make_pair(Split[0], Split[1]);
}

bool SIInstrInfo::swapSourceModifiers(MachineInstr &MI,
                                      MachineOperand &Src0,
                                      unsigned Src0OpName,
                                      MachineOperand &Src1,
                                      unsigned Src1OpName) const {
  MachineOperand *Src0Mods = getNamedOperand(MI, Src0OpName);
  if (!Src0Mods)
    return false;

  MachineOperand *Src1Mods = getNamedOperand(MI, Src1OpName);
  assert(Src1Mods &&
         "All commutable instructions have both src0 and src1 modifiers");

  int Src0ModsVal = Src0Mods->getImm();
  int Src1ModsVal = Src1Mods->getImm();

  Src1Mods->setImm(Src0ModsVal);
  Src0Mods->setImm(Src1ModsVal);
  return true;
}

static MachineInstr *swapRegAndNonRegOperand(MachineInstr &MI,
                                             MachineOperand &RegOp,
                                             MachineOperand &NonRegOp) {
  Register Reg = RegOp.getReg();
  unsigned SubReg = RegOp.getSubReg();
  bool IsKill = RegOp.isKill();
  bool IsDead = RegOp.isDead();
  bool IsUndef = RegOp.isUndef();
  bool IsDebug = RegOp.isDebug();

  if (NonRegOp.isImm())
    RegOp.ChangeToImmediate(NonRegOp.getImm());
  else if (NonRegOp.isFI())
    RegOp.ChangeToFrameIndex(NonRegOp.getIndex());
  else if (NonRegOp.isGlobal()) {
    RegOp.ChangeToGA(NonRegOp.getGlobal(), NonRegOp.getOffset(),
                     NonRegOp.getTargetFlags());
  } else
    return nullptr;

  // Make sure we don't reinterpret a subreg index in the target flags.
  RegOp.setTargetFlags(NonRegOp.getTargetFlags());

  NonRegOp.ChangeToRegister(Reg, false, false, IsKill, IsDead, IsUndef, IsDebug);
  NonRegOp.setSubReg(SubReg);

  return &MI;
}

MachineInstr *SIInstrInfo::commuteInstructionImpl(MachineInstr &MI, bool NewMI,
                                                  unsigned Src0Idx,
                                                  unsigned Src1Idx) const {
  assert(!NewMI && "this should never be used");

  unsigned Opc = MI.getOpcode();
  int CommutedOpcode = commuteOpcode(Opc);
  if (CommutedOpcode == -1)
    return nullptr;

  assert(AMDGPU::getNamedOperandIdx(Opc, AMDGPU::OpName::src0) ==
           static_cast<int>(Src0Idx) &&
         AMDGPU::getNamedOperandIdx(Opc, AMDGPU::OpName::src1) ==
           static_cast<int>(Src1Idx) &&
         "inconsistency with findCommutedOpIndices");

  MachineOperand &Src0 = MI.getOperand(Src0Idx);
  MachineOperand &Src1 = MI.getOperand(Src1Idx);

  MachineInstr *CommutedMI = nullptr;
  if (Src0.isReg() && Src1.isReg()) {
    if (isOperandLegal(MI, Src1Idx, &Src0)) {
      // Be sure to copy the source modifiers to the right place.
      CommutedMI
        = TargetInstrInfo::commuteInstructionImpl(MI, NewMI, Src0Idx, Src1Idx);
    }

  } else if (Src0.isReg() && !Src1.isReg()) {
    // src0 should always be able to support any operand type, so no need to
    // check operand legality.
    CommutedMI = swapRegAndNonRegOperand(MI, Src0, Src1);
  } else if (!Src0.isReg() && Src1.isReg()) {
    if (isOperandLegal(MI, Src1Idx, &Src0))
      CommutedMI = swapRegAndNonRegOperand(MI, Src1, Src0);
  } else {
    // FIXME: Found two non registers to commute. This does happen.
    return nullptr;
  }

  if (CommutedMI) {
    swapSourceModifiers(MI, Src0, AMDGPU::OpName::src0_modifiers,
                        Src1, AMDGPU::OpName::src1_modifiers);

    CommutedMI->setDesc(get(CommutedOpcode));
  }

  return CommutedMI;
}

// This needs to be implemented because the source modifiers may be inserted
// between the true commutable operands, and the base
// TargetInstrInfo::commuteInstruction uses it.
bool SIInstrInfo::findCommutedOpIndices(const MachineInstr &MI,
                                        unsigned &SrcOpIdx0,
                                        unsigned &SrcOpIdx1) const {
  return findCommutedOpIndices(MI.getDesc(), SrcOpIdx0, SrcOpIdx1);
}

bool SIInstrInfo::findCommutedOpIndices(MCInstrDesc Desc, unsigned &SrcOpIdx0,
                                        unsigned &SrcOpIdx1) const {
  if (!Desc.isCommutable())
    return false;

  unsigned Opc = Desc.getOpcode();
  int Src0Idx = AMDGPU::getNamedOperandIdx(Opc, AMDGPU::OpName::src0);
  if (Src0Idx == -1)
    return false;

  int Src1Idx = AMDGPU::getNamedOperandIdx(Opc, AMDGPU::OpName::src1);
  if (Src1Idx == -1)
    return false;

  return fixCommutedOpIndices(SrcOpIdx0, SrcOpIdx1, Src0Idx, Src1Idx);
}

bool SIInstrInfo::isBranchOffsetInRange(unsigned BranchOp,
                                        int64_t BrOffset) const {
  // BranchRelaxation should never have to check s_setpc_b64 because its dest
  // block is unanalyzable.
  assert(BranchOp != AMDGPU::S_SETPC_B64);

  // Convert to dwords.
  BrOffset /= 4;

  // The branch instructions do PC += signext(SIMM16 * 4) + 4, so the offset is
  // from the next instruction.
  BrOffset -= 1;

  return isIntN(BranchOffsetBits, BrOffset);
}

MachineBasicBlock *SIInstrInfo::getBranchDestBlock(
  const MachineInstr &MI) const {
  if (MI.getOpcode() == AMDGPU::S_SETPC_B64) {
    // This would be a difficult analysis to perform, but can always be legal so
    // there's no need to analyze it.
    return nullptr;
  }

  return MI.getOperand(0).getMBB();
}

void SIInstrInfo::insertIndirectBranch(MachineBasicBlock &MBB,
                                       MachineBasicBlock &DestBB,
                                       MachineBasicBlock &RestoreBB,
                                       const DebugLoc &DL, int64_t BrOffset,
                                       RegScavenger *RS) const {
  assert(RS && "RegScavenger required for long branching");
  assert(MBB.empty() &&
         "new block should be inserted for expanding unconditional branch");
  assert(MBB.pred_size() == 1);
  assert(RestoreBB.empty() &&
         "restore block should be inserted for restoring clobbered registers");

  MachineFunction *MF = MBB.getParent();
  MachineRegisterInfo &MRI = MF->getRegInfo();

  // FIXME: Virtual register workaround for RegScavenger not working with empty
  // blocks.
  Register PCReg = MRI.createVirtualRegister(&AMDGPU::SReg_64RegClass);

  auto I = MBB.end();

  // We need to compute the offset relative to the instruction immediately after
  // s_getpc_b64. Insert pc arithmetic code before last terminator.
  MachineInstr *GetPC = BuildMI(MBB, I, DL, get(AMDGPU::S_GETPC_B64), PCReg);

  auto &MCCtx = MF->getContext();
  MCSymbol *PostGetPCLabel =
      MCCtx.createTempSymbol("post_getpc", /*AlwaysAddSuffix=*/true);
  GetPC->setPostInstrSymbol(*MF, PostGetPCLabel);

  MCSymbol *OffsetLo =
      MCCtx.createTempSymbol("offset_lo", /*AlwaysAddSuffix=*/true);
  MCSymbol *OffsetHi =
      MCCtx.createTempSymbol("offset_hi", /*AlwaysAddSuffix=*/true);
  BuildMI(MBB, I, DL, get(AMDGPU::S_ADD_U32))
      .addReg(PCReg, RegState::Define, AMDGPU::sub0)
      .addReg(PCReg, 0, AMDGPU::sub0)
      .addSym(OffsetLo, MO_FAR_BRANCH_OFFSET);
  BuildMI(MBB, I, DL, get(AMDGPU::S_ADDC_U32))
      .addReg(PCReg, RegState::Define, AMDGPU::sub1)
      .addReg(PCReg, 0, AMDGPU::sub1)
      .addSym(OffsetHi, MO_FAR_BRANCH_OFFSET);

  // Insert the indirect branch after the other terminator.
  BuildMI(&MBB, DL, get(AMDGPU::S_SETPC_B64))
    .addReg(PCReg);

  // FIXME: If spilling is necessary, this will fail because this scavenger has
  // no emergency stack slots. It is non-trivial to spill in this situation,
  // because the restore code needs to be specially placed after the
  // jump. BranchRelaxation then needs to be made aware of the newly inserted
  // block.
  //
  // If a spill is needed for the pc register pair, we need to insert a spill
  // restore block right before the destination block, and insert a short branch
  // into the old destination block's fallthrough predecessor.
  // e.g.:
  //
  // s_cbranch_scc0 skip_long_branch:
  //
  // long_branch_bb:
  //   spill s[8:9]
  //   s_getpc_b64 s[8:9]
  //   s_add_u32 s8, s8, restore_bb
  //   s_addc_u32 s9, s9, 0
  //   s_setpc_b64 s[8:9]
  //
  // skip_long_branch:
  //   foo;
  //
  // .....
  //
  // dest_bb_fallthrough_predecessor:
  // bar;
  // s_branch dest_bb
  //
  // restore_bb:
  //  restore s[8:9]
  //  fallthrough dest_bb
  ///
  // dest_bb:
  //   buzz;

  RS->enterBasicBlockEnd(MBB);
  Register Scav = RS->scavengeRegisterBackwards(
      AMDGPU::SReg_64RegClass, MachineBasicBlock::iterator(GetPC),
      /* RestoreAfter */ false, 0, /* AllowSpill */ false);
  if (Scav) {
    RS->setRegUsed(Scav);
    MRI.replaceRegWith(PCReg, Scav);
    MRI.clearVirtRegs();
  } else {
    // As SGPR needs VGPR to be spilled, we reuse the slot of temporary VGPR for
    // SGPR spill.
    const GCNSubtarget &ST = MF->getSubtarget<GCNSubtarget>();
    const SIRegisterInfo *TRI = ST.getRegisterInfo();
    TRI->spillEmergencySGPR(GetPC, RestoreBB, AMDGPU::SGPR0_SGPR1, RS);
    MRI.replaceRegWith(PCReg, AMDGPU::SGPR0_SGPR1);
    MRI.clearVirtRegs();
  }

  MCSymbol *DestLabel = Scav ? DestBB.getSymbol() : RestoreBB.getSymbol();
  // Now, the distance could be defined.
  auto *Offset = MCBinaryExpr::createSub(
      MCSymbolRefExpr::create(DestLabel, MCCtx),
      MCSymbolRefExpr::create(PostGetPCLabel, MCCtx), MCCtx);
  // Add offset assignments.
  auto *Mask = MCConstantExpr::create(0xFFFFFFFFULL, MCCtx);
  OffsetLo->setVariableValue(MCBinaryExpr::createAnd(Offset, Mask, MCCtx));
  auto *ShAmt = MCConstantExpr::create(32, MCCtx);
  OffsetHi->setVariableValue(MCBinaryExpr::createAShr(Offset, ShAmt, MCCtx));

  return;
}

unsigned SIInstrInfo::getBranchOpcode(SIInstrInfo::BranchPredicate Cond) {
  switch (Cond) {
  case SIInstrInfo::SCC_TRUE:
    return AMDGPU::S_CBRANCH_SCC1;
  case SIInstrInfo::SCC_FALSE:
    return AMDGPU::S_CBRANCH_SCC0;
  case SIInstrInfo::VCCNZ:
    return AMDGPU::S_CBRANCH_VCCNZ;
  case SIInstrInfo::VCCZ:
    return AMDGPU::S_CBRANCH_VCCZ;
  case SIInstrInfo::EXECNZ:
    return AMDGPU::S_CBRANCH_EXECNZ;
  case SIInstrInfo::EXECZ:
    return AMDGPU::S_CBRANCH_EXECZ;
  default:
    llvm_unreachable("invalid branch predicate");
  }
}

SIInstrInfo::BranchPredicate SIInstrInfo::getBranchPredicate(unsigned Opcode) {
  switch (Opcode) {
  case AMDGPU::S_CBRANCH_SCC0:
    return SCC_FALSE;
  case AMDGPU::S_CBRANCH_SCC1:
    return SCC_TRUE;
  case AMDGPU::S_CBRANCH_VCCNZ:
    return VCCNZ;
  case AMDGPU::S_CBRANCH_VCCZ:
    return VCCZ;
  case AMDGPU::S_CBRANCH_EXECNZ:
    return EXECNZ;
  case AMDGPU::S_CBRANCH_EXECZ:
    return EXECZ;
  default:
    return INVALID_BR;
  }
}

bool SIInstrInfo::analyzeBranchImpl(MachineBasicBlock &MBB,
                                    MachineBasicBlock::iterator I,
                                    MachineBasicBlock *&TBB,
                                    MachineBasicBlock *&FBB,
                                    SmallVectorImpl<MachineOperand> &Cond,
                                    bool AllowModify) const {
  if (I->getOpcode() == AMDGPU::S_BRANCH) {
    // Unconditional Branch
    TBB = I->getOperand(0).getMBB();
    return false;
  }

  MachineBasicBlock *CondBB = nullptr;

  if (I->getOpcode() == AMDGPU::SI_NON_UNIFORM_BRCOND_PSEUDO) {
    CondBB = I->getOperand(1).getMBB();
    Cond.push_back(I->getOperand(0));
  } else {
    BranchPredicate Pred = getBranchPredicate(I->getOpcode());
    if (Pred == INVALID_BR)
      return true;

    CondBB = I->getOperand(0).getMBB();
    Cond.push_back(MachineOperand::CreateImm(Pred));
    Cond.push_back(I->getOperand(1)); // Save the branch register.
  }
  ++I;

  if (I == MBB.end()) {
    // Conditional branch followed by fall-through.
    TBB = CondBB;
    return false;
  }

  if (I->getOpcode() == AMDGPU::S_BRANCH) {
    TBB = CondBB;
    FBB = I->getOperand(0).getMBB();
    return false;
  }

  return true;
}

bool SIInstrInfo::analyzeBranch(MachineBasicBlock &MBB, MachineBasicBlock *&TBB,
                                MachineBasicBlock *&FBB,
                                SmallVectorImpl<MachineOperand> &Cond,
                                bool AllowModify) const {
  MachineBasicBlock::iterator I = MBB.getFirstTerminator();
  auto E = MBB.end();
  if (I == E)
    return false;

  // Skip over the instructions that are artificially terminators for special
  // exec management.
  while (I != E && !I->isBranch() && !I->isReturn()) {
    switch (I->getOpcode()) {
    case AMDGPU::S_MOV_B64_term:
    case AMDGPU::S_XOR_B64_term:
    case AMDGPU::S_OR_B64_term:
    case AMDGPU::S_ANDN2_B64_term:
    case AMDGPU::S_AND_B64_term:
    case AMDGPU::S_MOV_B32_term:
    case AMDGPU::S_XOR_B32_term:
    case AMDGPU::S_OR_B32_term:
    case AMDGPU::S_ANDN2_B32_term:
    case AMDGPU::S_AND_B32_term:
      break;
    case AMDGPU::SI_IF:
    case AMDGPU::SI_ELSE:
    case AMDGPU::SI_KILL_I1_TERMINATOR:
    case AMDGPU::SI_KILL_F32_COND_IMM_TERMINATOR:
      // FIXME: It's messy that these need to be considered here at all.
      return true;
    default:
      llvm_unreachable("unexpected non-branch terminator inst");
    }

    ++I;
  }

  if (I == E)
    return false;

  return analyzeBranchImpl(MBB, I, TBB, FBB, Cond, AllowModify);
}

unsigned SIInstrInfo::removeBranch(MachineBasicBlock &MBB,
                                   int *BytesRemoved) const {
  unsigned Count = 0;
  unsigned RemovedSize = 0;
  for (MachineInstr &MI : llvm::make_early_inc_range(MBB.terminators())) {
    // Skip over artificial terminators when removing instructions.
    if (MI.isBranch() || MI.isReturn()) {
      RemovedSize += getInstSizeInBytes(MI);
      MI.eraseFromParent();
      ++Count;
    }
  }

  if (BytesRemoved)
    *BytesRemoved = RemovedSize;

  return Count;
}

// Copy the flags onto the implicit condition register operand.
static void preserveCondRegFlags(MachineOperand &CondReg,
                                 const MachineOperand &OrigCond) {
  CondReg.setIsUndef(OrigCond.isUndef());
  CondReg.setIsKill(OrigCond.isKill());
}

unsigned SIInstrInfo::insertBranch(MachineBasicBlock &MBB,
                                   MachineBasicBlock *TBB,
                                   MachineBasicBlock *FBB,
                                   ArrayRef<MachineOperand> Cond,
                                   const DebugLoc &DL,
                                   int *BytesAdded) const {
  if (!FBB && Cond.empty()) {
    BuildMI(&MBB, DL, get(AMDGPU::S_BRANCH))
      .addMBB(TBB);
    if (BytesAdded)
      *BytesAdded = ST.hasOffset3fBug() ? 8 : 4;
    return 1;
  }

  if(Cond.size() == 1 && Cond[0].isReg()) {
     BuildMI(&MBB, DL, get(AMDGPU::SI_NON_UNIFORM_BRCOND_PSEUDO))
       .add(Cond[0])
       .addMBB(TBB);
     return 1;
  }

  assert(TBB && Cond[0].isImm());

  unsigned Opcode
    = getBranchOpcode(static_cast<BranchPredicate>(Cond[0].getImm()));

  if (!FBB) {
    Cond[1].isUndef();
    MachineInstr *CondBr =
      BuildMI(&MBB, DL, get(Opcode))
      .addMBB(TBB);

    // Copy the flags onto the implicit condition register operand.
    preserveCondRegFlags(CondBr->getOperand(1), Cond[1]);
    fixImplicitOperands(*CondBr);

    if (BytesAdded)
      *BytesAdded = ST.hasOffset3fBug() ? 8 : 4;
    return 1;
  }

  assert(TBB && FBB);

  MachineInstr *CondBr =
    BuildMI(&MBB, DL, get(Opcode))
    .addMBB(TBB);
  fixImplicitOperands(*CondBr);
  BuildMI(&MBB, DL, get(AMDGPU::S_BRANCH))
    .addMBB(FBB);

  MachineOperand &CondReg = CondBr->getOperand(1);
  CondReg.setIsUndef(Cond[1].isUndef());
  CondReg.setIsKill(Cond[1].isKill());

  if (BytesAdded)
    *BytesAdded = ST.hasOffset3fBug() ? 16 : 8;

  return 2;
}

bool SIInstrInfo::reverseBranchCondition(
  SmallVectorImpl<MachineOperand> &Cond) const {
  if (Cond.size() != 2) {
    return true;
  }

  if (Cond[0].isImm()) {
    Cond[0].setImm(-Cond[0].getImm());
    return false;
  }

  return true;
}

bool SIInstrInfo::canInsertSelect(const MachineBasicBlock &MBB,
                                  ArrayRef<MachineOperand> Cond,
                                  Register DstReg, Register TrueReg,
                                  Register FalseReg, int &CondCycles,
                                  int &TrueCycles, int &FalseCycles) const {
  switch (Cond[0].getImm()) {
  case VCCNZ:
  case VCCZ: {
    const MachineRegisterInfo &MRI = MBB.getParent()->getRegInfo();
    const TargetRegisterClass *RC = MRI.getRegClass(TrueReg);
    if (MRI.getRegClass(FalseReg) != RC)
      return false;

    int NumInsts = AMDGPU::getRegBitWidth(RC->getID()) / 32;
    CondCycles = TrueCycles = FalseCycles = NumInsts; // ???

    // Limit to equal cost for branch vs. N v_cndmask_b32s.
    return RI.hasVGPRs(RC) && NumInsts <= 6;
  }
  case SCC_TRUE:
  case SCC_FALSE: {
    // FIXME: We could insert for VGPRs if we could replace the original compare
    // with a vector one.
    const MachineRegisterInfo &MRI = MBB.getParent()->getRegInfo();
    const TargetRegisterClass *RC = MRI.getRegClass(TrueReg);
    if (MRI.getRegClass(FalseReg) != RC)
      return false;

    int NumInsts = AMDGPU::getRegBitWidth(RC->getID()) / 32;

    // Multiples of 8 can do s_cselect_b64
    if (NumInsts % 2 == 0)
      NumInsts /= 2;

    CondCycles = TrueCycles = FalseCycles = NumInsts; // ???
    return RI.isSGPRClass(RC);
  }
  default:
    return false;
  }
}

void SIInstrInfo::insertSelect(MachineBasicBlock &MBB,
                               MachineBasicBlock::iterator I, const DebugLoc &DL,
                               Register DstReg, ArrayRef<MachineOperand> Cond,
                               Register TrueReg, Register FalseReg) const {
  BranchPredicate Pred = static_cast<BranchPredicate>(Cond[0].getImm());
  if (Pred == VCCZ || Pred == SCC_FALSE) {
    Pred = static_cast<BranchPredicate>(-Pred);
    std::swap(TrueReg, FalseReg);
  }

  MachineRegisterInfo &MRI = MBB.getParent()->getRegInfo();
  const TargetRegisterClass *DstRC = MRI.getRegClass(DstReg);
  unsigned DstSize = RI.getRegSizeInBits(*DstRC);

  if (DstSize == 32) {
    MachineInstr *Select;
    if (Pred == SCC_TRUE) {
      Select = BuildMI(MBB, I, DL, get(AMDGPU::S_CSELECT_B32), DstReg)
        .addReg(TrueReg)
        .addReg(FalseReg);
    } else {
      // Instruction's operands are backwards from what is expected.
      Select = BuildMI(MBB, I, DL, get(AMDGPU::V_CNDMASK_B32_e32), DstReg)
        .addReg(FalseReg)
        .addReg(TrueReg);
    }

    preserveCondRegFlags(Select->getOperand(3), Cond[1]);
    return;
  }

  if (DstSize == 64 && Pred == SCC_TRUE) {
    MachineInstr *Select =
      BuildMI(MBB, I, DL, get(AMDGPU::S_CSELECT_B64), DstReg)
      .addReg(TrueReg)
      .addReg(FalseReg);

    preserveCondRegFlags(Select->getOperand(3), Cond[1]);
    return;
  }

  static const int16_t Sub0_15[] = {
    AMDGPU::sub0, AMDGPU::sub1, AMDGPU::sub2, AMDGPU::sub3,
    AMDGPU::sub4, AMDGPU::sub5, AMDGPU::sub6, AMDGPU::sub7,
    AMDGPU::sub8, AMDGPU::sub9, AMDGPU::sub10, AMDGPU::sub11,
    AMDGPU::sub12, AMDGPU::sub13, AMDGPU::sub14, AMDGPU::sub15,
  };

  static const int16_t Sub0_15_64[] = {
    AMDGPU::sub0_sub1, AMDGPU::sub2_sub3,
    AMDGPU::sub4_sub5, AMDGPU::sub6_sub7,
    AMDGPU::sub8_sub9, AMDGPU::sub10_sub11,
    AMDGPU::sub12_sub13, AMDGPU::sub14_sub15,
  };

  unsigned SelOp = AMDGPU::V_CNDMASK_B32_e32;
  const TargetRegisterClass *EltRC = &AMDGPU::VGPR_32RegClass;
  const int16_t *SubIndices = Sub0_15;
  int NElts = DstSize / 32;

  // 64-bit select is only available for SALU.
  // TODO: Split 96-bit into 64-bit and 32-bit, not 3x 32-bit.
  if (Pred == SCC_TRUE) {
    if (NElts % 2) {
      SelOp = AMDGPU::S_CSELECT_B32;
      EltRC = &AMDGPU::SGPR_32RegClass;
    } else {
      SelOp = AMDGPU::S_CSELECT_B64;
      EltRC = &AMDGPU::SGPR_64RegClass;
      SubIndices = Sub0_15_64;
      NElts /= 2;
    }
  }

  MachineInstrBuilder MIB = BuildMI(
    MBB, I, DL, get(AMDGPU::REG_SEQUENCE), DstReg);

  I = MIB->getIterator();

  SmallVector<Register, 8> Regs;
  for (int Idx = 0; Idx != NElts; ++Idx) {
    Register DstElt = MRI.createVirtualRegister(EltRC);
    Regs.push_back(DstElt);

    unsigned SubIdx = SubIndices[Idx];

    MachineInstr *Select;
    if (SelOp == AMDGPU::V_CNDMASK_B32_e32) {
      Select =
        BuildMI(MBB, I, DL, get(SelOp), DstElt)
        .addReg(FalseReg, 0, SubIdx)
        .addReg(TrueReg, 0, SubIdx);
    } else {
      Select =
        BuildMI(MBB, I, DL, get(SelOp), DstElt)
        .addReg(TrueReg, 0, SubIdx)
        .addReg(FalseReg, 0, SubIdx);
    }

    preserveCondRegFlags(Select->getOperand(3), Cond[1]);
    fixImplicitOperands(*Select);

    MIB.addReg(DstElt)
       .addImm(SubIdx);
  }
}

bool SIInstrInfo::isFoldableCopy(const MachineInstr &MI) {
  switch (MI.getOpcode()) {
  case AMDGPU::V_MOV_B32_e32:
  case AMDGPU::V_MOV_B32_e64:
  case AMDGPU::V_MOV_B64_PSEUDO:
  case AMDGPU::S_MOV_B32:
  case AMDGPU::S_MOV_B64:
  case AMDGPU::COPY:
  case AMDGPU::V_ACCVGPR_WRITE_B32_e64:
  case AMDGPU::V_ACCVGPR_READ_B32_e64:
  case AMDGPU::V_ACCVGPR_MOV_B32:
    return true;
  default:
    return false;
  }
}

unsigned SIInstrInfo::getAddressSpaceForPseudoSourceKind(
    unsigned Kind) const {
  switch(Kind) {
  case PseudoSourceValue::Stack:
  case PseudoSourceValue::FixedStack:
    return AMDGPUAS::PRIVATE_ADDRESS;
  case PseudoSourceValue::ConstantPool:
  case PseudoSourceValue::GOT:
  case PseudoSourceValue::JumpTable:
  case PseudoSourceValue::GlobalValueCallEntry:
  case PseudoSourceValue::ExternalSymbolCallEntry:
  case PseudoSourceValue::TargetCustom:
    return AMDGPUAS::CONSTANT_ADDRESS;
  }
  return AMDGPUAS::FLAT_ADDRESS;
}

static void removeModOperands(MachineInstr &MI) {
  unsigned Opc = MI.getOpcode();
  int Src0ModIdx = AMDGPU::getNamedOperandIdx(Opc,
                                              AMDGPU::OpName::src0_modifiers);
  int Src1ModIdx = AMDGPU::getNamedOperandIdx(Opc,
                                              AMDGPU::OpName::src1_modifiers);
  int Src2ModIdx = AMDGPU::getNamedOperandIdx(Opc,
                                              AMDGPU::OpName::src2_modifiers);

  MI.RemoveOperand(Src2ModIdx);
  MI.RemoveOperand(Src1ModIdx);
  MI.RemoveOperand(Src0ModIdx);
}

bool SIInstrInfo::FoldImmediate(MachineInstr &UseMI, MachineInstr &DefMI,
                                Register Reg, MachineRegisterInfo *MRI) const {
  if (!MRI->hasOneNonDBGUse(Reg))
    return false;

  switch (DefMI.getOpcode()) {
  default:
    return false;
  case AMDGPU::S_MOV_B64:
    // TODO: We could fold 64-bit immediates, but this get compilicated
    // when there are sub-registers.
    return false;

  case AMDGPU::V_MOV_B32_e32:
  case AMDGPU::S_MOV_B32:
  case AMDGPU::V_ACCVGPR_WRITE_B32_e64:
    break;
  }

  const MachineOperand *ImmOp = getNamedOperand(DefMI, AMDGPU::OpName::src0);
  assert(ImmOp);
  // FIXME: We could handle FrameIndex values here.
  if (!ImmOp->isImm())
    return false;

  unsigned Opc = UseMI.getOpcode();
  if (Opc == AMDGPU::COPY) {
    Register DstReg = UseMI.getOperand(0).getReg();
    bool Is16Bit = getOpSize(UseMI, 0) == 2;
    bool isVGPRCopy = RI.isVGPR(*MRI, DstReg);
    unsigned NewOpc = isVGPRCopy ? AMDGPU::V_MOV_B32_e32 : AMDGPU::S_MOV_B32;
    APInt Imm(32, ImmOp->getImm());

    if (UseMI.getOperand(1).getSubReg() == AMDGPU::hi16)
      Imm = Imm.ashr(16);

    if (RI.isAGPR(*MRI, DstReg)) {
      if (!isInlineConstant(Imm))
        return false;
      NewOpc = AMDGPU::V_ACCVGPR_WRITE_B32_e64;
    }

    if (Is16Bit) {
      if (isVGPRCopy)
        return false; // Do not clobber vgpr_hi16

      if (DstReg.isVirtual() && UseMI.getOperand(0).getSubReg() != AMDGPU::lo16)
        return false;

      UseMI.getOperand(0).setSubReg(0);
      if (DstReg.isPhysical()) {
        DstReg = RI.get32BitRegister(DstReg);
        UseMI.getOperand(0).setReg(DstReg);
      }
      assert(UseMI.getOperand(1).getReg().isVirtual());
    }

    UseMI.setDesc(get(NewOpc));
    UseMI.getOperand(1).ChangeToImmediate(Imm.getSExtValue());
    UseMI.addImplicitDefUseOperands(*UseMI.getParent()->getParent());
    return true;
  }

  if (Opc == AMDGPU::V_MAD_F32_e64 || Opc == AMDGPU::V_MAC_F32_e64 ||
      Opc == AMDGPU::V_MAD_F16_e64 || Opc == AMDGPU::V_MAC_F16_e64 ||
      Opc == AMDGPU::V_FMA_F32_e64 || Opc == AMDGPU::V_FMAC_F32_e64 ||
      Opc == AMDGPU::V_FMA_F16_e64 || Opc == AMDGPU::V_FMAC_F16_e64) {
    // Don't fold if we are using source or output modifiers. The new VOP2
    // instructions don't have them.
    if (hasAnyModifiersSet(UseMI))
      return false;

    // If this is a free constant, there's no reason to do this.
    // TODO: We could fold this here instead of letting SIFoldOperands do it
    // later.
    MachineOperand *Src0 = getNamedOperand(UseMI, AMDGPU::OpName::src0);

    // Any src operand can be used for the legality check.
    if (isInlineConstant(UseMI, *Src0, *ImmOp))
      return false;

    bool IsF32 = Opc == AMDGPU::V_MAD_F32_e64 || Opc == AMDGPU::V_MAC_F32_e64 ||
                 Opc == AMDGPU::V_FMA_F32_e64 || Opc == AMDGPU::V_FMAC_F32_e64;
    bool IsFMA = Opc == AMDGPU::V_FMA_F32_e64 || Opc == AMDGPU::V_FMAC_F32_e64 ||
                 Opc == AMDGPU::V_FMA_F16_e64 || Opc == AMDGPU::V_FMAC_F16_e64;
    MachineOperand *Src1 = getNamedOperand(UseMI, AMDGPU::OpName::src1);
    MachineOperand *Src2 = getNamedOperand(UseMI, AMDGPU::OpName::src2);

    // Multiplied part is the constant: Use v_madmk_{f16, f32}.
    // We should only expect these to be on src0 due to canonicalizations.
    if (Src0->isReg() && Src0->getReg() == Reg) {
      if (!Src1->isReg() || RI.isSGPRClass(MRI->getRegClass(Src1->getReg())))
        return false;

      if (!Src2->isReg() || RI.isSGPRClass(MRI->getRegClass(Src2->getReg())))
        return false;

      unsigned NewOpc =
        IsFMA ? (IsF32 ? AMDGPU::V_FMAMK_F32 : AMDGPU::V_FMAMK_F16)
              : (IsF32 ? AMDGPU::V_MADMK_F32 : AMDGPU::V_MADMK_F16);
      if (pseudoToMCOpcode(NewOpc) == -1)
        return false;

      // We need to swap operands 0 and 1 since madmk constant is at operand 1.

      const int64_t Imm = ImmOp->getImm();

      // FIXME: This would be a lot easier if we could return a new instruction
      // instead of having to modify in place.

      // Remove these first since they are at the end.
      UseMI.RemoveOperand(
          AMDGPU::getNamedOperandIdx(Opc, AMDGPU::OpName::omod));
      UseMI.RemoveOperand(
          AMDGPU::getNamedOperandIdx(Opc, AMDGPU::OpName::clamp));

      Register Src1Reg = Src1->getReg();
      unsigned Src1SubReg = Src1->getSubReg();
      Src0->setReg(Src1Reg);
      Src0->setSubReg(Src1SubReg);
      Src0->setIsKill(Src1->isKill());

      if (Opc == AMDGPU::V_MAC_F32_e64 ||
          Opc == AMDGPU::V_MAC_F16_e64 ||
          Opc == AMDGPU::V_FMAC_F32_e64 ||
          Opc == AMDGPU::V_FMAC_F16_e64)
        UseMI.untieRegOperand(
            AMDGPU::getNamedOperandIdx(Opc, AMDGPU::OpName::src2));

      Src1->ChangeToImmediate(Imm);

      removeModOperands(UseMI);
      UseMI.setDesc(get(NewOpc));

      bool DeleteDef = MRI->hasOneNonDBGUse(Reg);
      if (DeleteDef)
        DefMI.eraseFromParent();

      return true;
    }

    // Added part is the constant: Use v_madak_{f16, f32}.
    if (Src2->isReg() && Src2->getReg() == Reg) {
      // Not allowed to use constant bus for another operand.
      // We can however allow an inline immediate as src0.
      bool Src0Inlined = false;
      if (Src0->isReg()) {
        // Try to inline constant if possible.
        // If the Def moves immediate and the use is single
        // We are saving VGPR here.
        MachineInstr *Def = MRI->getUniqueVRegDef(Src0->getReg());
        if (Def && Def->isMoveImmediate() &&
          isInlineConstant(Def->getOperand(1)) &&
          MRI->hasOneUse(Src0->getReg())) {
          Src0->ChangeToImmediate(Def->getOperand(1).getImm());
          Src0Inlined = true;
        } else if ((Src0->getReg().isPhysical() &&
                    (ST.getConstantBusLimit(Opc) <= 1 &&
                     RI.isSGPRClass(RI.getPhysRegClass(Src0->getReg())))) ||
                   (Src0->getReg().isVirtual() &&
                    (ST.getConstantBusLimit(Opc) <= 1 &&
                     RI.isSGPRClass(MRI->getRegClass(Src0->getReg())))))
          return false;
          // VGPR is okay as Src0 - fallthrough
      }

      if (Src1->isReg() && !Src0Inlined ) {
        // We have one slot for inlinable constant so far - try to fill it
        MachineInstr *Def = MRI->getUniqueVRegDef(Src1->getReg());
        if (Def && Def->isMoveImmediate() &&
            isInlineConstant(Def->getOperand(1)) &&
            MRI->hasOneUse(Src1->getReg()) &&
            commuteInstruction(UseMI)) {
            Src0->ChangeToImmediate(Def->getOperand(1).getImm());
        } else if ((Src1->getReg().isPhysical() &&
                    RI.isSGPRClass(RI.getPhysRegClass(Src1->getReg()))) ||
                   (Src1->getReg().isVirtual() &&
                    RI.isSGPRClass(MRI->getRegClass(Src1->getReg()))))
          return false;
          // VGPR is okay as Src1 - fallthrough
      }

      unsigned NewOpc =
        IsFMA ? (IsF32 ? AMDGPU::V_FMAAK_F32 : AMDGPU::V_FMAAK_F16)
              : (IsF32 ? AMDGPU::V_MADAK_F32 : AMDGPU::V_MADAK_F16);
      if (pseudoToMCOpcode(NewOpc) == -1)
        return false;

      const int64_t Imm = ImmOp->getImm();

      // FIXME: This would be a lot easier if we could return a new instruction
      // instead of having to modify in place.

      // Remove these first since they are at the end.
      UseMI.RemoveOperand(
          AMDGPU::getNamedOperandIdx(Opc, AMDGPU::OpName::omod));
      UseMI.RemoveOperand(
          AMDGPU::getNamedOperandIdx(Opc, AMDGPU::OpName::clamp));

      if (Opc == AMDGPU::V_MAC_F32_e64 ||
          Opc == AMDGPU::V_MAC_F16_e64 ||
          Opc == AMDGPU::V_FMAC_F32_e64 ||
          Opc == AMDGPU::V_FMAC_F16_e64)
        UseMI.untieRegOperand(
            AMDGPU::getNamedOperandIdx(Opc, AMDGPU::OpName::src2));

      // ChangingToImmediate adds Src2 back to the instruction.
      Src2->ChangeToImmediate(Imm);

      // These come before src2.
      removeModOperands(UseMI);
      UseMI.setDesc(get(NewOpc));
      // It might happen that UseMI was commuted
      // and we now have SGPR as SRC1. If so 2 inlined
      // constant and SGPR are illegal.
      legalizeOperands(UseMI);

      bool DeleteDef = MRI->hasOneNonDBGUse(Reg);
      if (DeleteDef)
        DefMI.eraseFromParent();

      return true;
    }
  }

  return false;
}

static bool
memOpsHaveSameBaseOperands(ArrayRef<const MachineOperand *> BaseOps1,
                           ArrayRef<const MachineOperand *> BaseOps2) {
  if (BaseOps1.size() != BaseOps2.size())
    return false;
  for (size_t I = 0, E = BaseOps1.size(); I < E; ++I) {
    if (!BaseOps1[I]->isIdenticalTo(*BaseOps2[I]))
      return false;
  }
  return true;
}

static bool offsetsDoNotOverlap(int WidthA, int OffsetA,
                                int WidthB, int OffsetB) {
  int LowOffset = OffsetA < OffsetB ? OffsetA : OffsetB;
  int HighOffset = OffsetA < OffsetB ? OffsetB : OffsetA;
  int LowWidth = (LowOffset == OffsetA) ? WidthA : WidthB;
  return LowOffset + LowWidth <= HighOffset;
}

bool SIInstrInfo::checkInstOffsetsDoNotOverlap(const MachineInstr &MIa,
                                               const MachineInstr &MIb) const {
  SmallVector<const MachineOperand *, 4> BaseOps0, BaseOps1;
  int64_t Offset0, Offset1;
  unsigned Dummy0, Dummy1;
  bool Offset0IsScalable, Offset1IsScalable;
  if (!getMemOperandsWithOffsetWidth(MIa, BaseOps0, Offset0, Offset0IsScalable,
                                     Dummy0, &RI) ||
      !getMemOperandsWithOffsetWidth(MIb, BaseOps1, Offset1, Offset1IsScalable,
                                     Dummy1, &RI))
    return false;

  if (!memOpsHaveSameBaseOperands(BaseOps0, BaseOps1))
    return false;

  if (!MIa.hasOneMemOperand() || !MIb.hasOneMemOperand()) {
    // FIXME: Handle ds_read2 / ds_write2.
    return false;
  }
  unsigned Width0 = MIa.memoperands().front()->getSize();
  unsigned Width1 = MIb.memoperands().front()->getSize();
  return offsetsDoNotOverlap(Width0, Offset0, Width1, Offset1);
}

bool SIInstrInfo::areMemAccessesTriviallyDisjoint(const MachineInstr &MIa,
                                                  const MachineInstr &MIb) const {
  assert(MIa.mayLoadOrStore() &&
         "MIa must load from or modify a memory location");
  assert(MIb.mayLoadOrStore() &&
         "MIb must load from or modify a memory location");

  if (MIa.hasUnmodeledSideEffects() || MIb.hasUnmodeledSideEffects())
    return false;

  // XXX - Can we relax this between address spaces?
  if (MIa.hasOrderedMemoryRef() || MIb.hasOrderedMemoryRef())
    return false;

  // TODO: Should we check the address space from the MachineMemOperand? That
  // would allow us to distinguish objects we know don't alias based on the
  // underlying address space, even if it was lowered to a different one,
  // e.g. private accesses lowered to use MUBUF instructions on a scratch
  // buffer.
  if (isDS(MIa)) {
    if (isDS(MIb))
      return checkInstOffsetsDoNotOverlap(MIa, MIb);

    return !isFLAT(MIb) || isSegmentSpecificFLAT(MIb);
  }

  if (isMUBUF(MIa) || isMTBUF(MIa)) {
    if (isMUBUF(MIb) || isMTBUF(MIb))
      return checkInstOffsetsDoNotOverlap(MIa, MIb);

    return !isFLAT(MIb) && !isSMRD(MIb);
  }

  if (isSMRD(MIa)) {
    if (isSMRD(MIb))
      return checkInstOffsetsDoNotOverlap(MIa, MIb);

    return !isFLAT(MIb) && !isMUBUF(MIb) && !isMTBUF(MIb);
  }

  if (isFLAT(MIa)) {
    if (isFLAT(MIb))
      return checkInstOffsetsDoNotOverlap(MIa, MIb);

    return false;
  }

  return false;
}

static bool getFoldableImm(Register Reg, const MachineRegisterInfo &MRI,
                           int64_t &Imm, MachineInstr **DefMI = nullptr) {
  if (Reg.isPhysical())
    return false;
  auto *Def = MRI.getUniqueVRegDef(Reg);
  if (Def && SIInstrInfo::isFoldableCopy(*Def) && Def->getOperand(1).isImm()) {
    Imm = Def->getOperand(1).getImm();
    if (DefMI)
      *DefMI = Def;
    return true;
  }
  return false;
}

static bool getFoldableImm(const MachineOperand *MO, int64_t &Imm,
                           MachineInstr **DefMI = nullptr) {
  if (!MO->isReg())
    return false;
  const MachineFunction *MF = MO->getParent()->getParent()->getParent();
  const MachineRegisterInfo &MRI = MF->getRegInfo();
  return getFoldableImm(MO->getReg(), MRI, Imm, DefMI);
}

static void updateLiveVariables(LiveVariables *LV, MachineInstr &MI,
                                MachineInstr &NewMI) {
  if (LV) {
    unsigned NumOps = MI.getNumOperands();
    for (unsigned I = 1; I < NumOps; ++I) {
      MachineOperand &Op = MI.getOperand(I);
      if (Op.isReg() && Op.isKill())
        LV->replaceKillInstruction(Op.getReg(), MI, NewMI);
    }
  }
}

MachineInstr *SIInstrInfo::convertToThreeAddress(MachineInstr &MI,
                                                 LiveVariables *LV,
                                                 LiveIntervals *LIS) const {
  unsigned Opc = MI.getOpcode();
  bool IsF16 = false;
  bool IsFMA = Opc == AMDGPU::V_FMAC_F32_e32 || Opc == AMDGPU::V_FMAC_F32_e64 ||
               Opc == AMDGPU::V_FMAC_F16_e32 || Opc == AMDGPU::V_FMAC_F16_e64 ||
               Opc == AMDGPU::V_FMAC_F64_e32 || Opc == AMDGPU::V_FMAC_F64_e64;
  bool IsF64 = Opc == AMDGPU::V_FMAC_F64_e32 || Opc == AMDGPU::V_FMAC_F64_e64;

  switch (Opc) {
  default:
    return nullptr;
  case AMDGPU::V_MAC_F16_e64:
  case AMDGPU::V_FMAC_F16_e64:
    IsF16 = true;
    LLVM_FALLTHROUGH;
  case AMDGPU::V_MAC_F32_e64:
  case AMDGPU::V_FMAC_F32_e64:
  case AMDGPU::V_FMAC_F64_e64:
    break;
  case AMDGPU::V_MAC_F16_e32:
  case AMDGPU::V_FMAC_F16_e32:
    IsF16 = true;
    LLVM_FALLTHROUGH;
  case AMDGPU::V_MAC_F32_e32:
  case AMDGPU::V_FMAC_F32_e32:
  case AMDGPU::V_FMAC_F64_e32: {
    int Src0Idx = AMDGPU::getNamedOperandIdx(MI.getOpcode(),
                                             AMDGPU::OpName::src0);
    const MachineOperand *Src0 = &MI.getOperand(Src0Idx);
    if (!Src0->isReg() && !Src0->isImm())
      return nullptr;

    if (Src0->isImm() && !isInlineConstant(MI, Src0Idx, *Src0))
      return nullptr;

    break;
  }
  }

  const MachineOperand *Dst = getNamedOperand(MI, AMDGPU::OpName::vdst);
  const MachineOperand *Src0 = getNamedOperand(MI, AMDGPU::OpName::src0);
  const MachineOperand *Src0Mods =
    getNamedOperand(MI, AMDGPU::OpName::src0_modifiers);
  const MachineOperand *Src1 = getNamedOperand(MI, AMDGPU::OpName::src1);
  const MachineOperand *Src1Mods =
    getNamedOperand(MI, AMDGPU::OpName::src1_modifiers);
  const MachineOperand *Src2 = getNamedOperand(MI, AMDGPU::OpName::src2);
  const MachineOperand *Clamp = getNamedOperand(MI, AMDGPU::OpName::clamp);
  const MachineOperand *Omod = getNamedOperand(MI, AMDGPU::OpName::omod);
  MachineInstrBuilder MIB;
  MachineBasicBlock &MBB = *MI.getParent();

  if (!Src0Mods && !Src1Mods && !Clamp && !Omod && !IsF64 &&
      // If we have an SGPR input, we will violate the constant bus restriction.
      (ST.getConstantBusLimit(Opc) > 1 || !Src0->isReg() ||
       !RI.isSGPRReg(MBB.getParent()->getRegInfo(), Src0->getReg()))) {
    MachineInstr *DefMI;
    const auto killDef = [&DefMI, &MBB, this]() -> void {
      const MachineRegisterInfo &MRI = MBB.getParent()->getRegInfo();
      // The only user is the instruction which will be killed.
      if (!MRI.hasOneNonDBGUse(DefMI->getOperand(0).getReg()))
        return;
      // We cannot just remove the DefMI here, calling pass will crash.
      DefMI->setDesc(get(AMDGPU::IMPLICIT_DEF));
      for (unsigned I = DefMI->getNumOperands() - 1; I != 0; --I)
        DefMI->RemoveOperand(I);
    };

    int64_t Imm;
    if (getFoldableImm(Src2, Imm, &DefMI)) {
      unsigned NewOpc =
          IsFMA ? (IsF16 ? AMDGPU::V_FMAAK_F16 : AMDGPU::V_FMAAK_F32)
                : (IsF16 ? AMDGPU::V_MADAK_F16 : AMDGPU::V_MADAK_F32);
      if (pseudoToMCOpcode(NewOpc) != -1) {
        MIB = BuildMI(MBB, MI, MI.getDebugLoc(), get(NewOpc))
                  .add(*Dst)
                  .add(*Src0)
                  .add(*Src1)
                  .addImm(Imm);
        updateLiveVariables(LV, MI, *MIB);
        if (LIS)
          LIS->ReplaceMachineInstrInMaps(MI, *MIB);
        killDef();
        return MIB;
      }
    }
    unsigned NewOpc = IsFMA
                          ? (IsF16 ? AMDGPU::V_FMAMK_F16 : AMDGPU::V_FMAMK_F32)
                          : (IsF16 ? AMDGPU::V_MADMK_F16 : AMDGPU::V_MADMK_F32);
    if (getFoldableImm(Src1, Imm, &DefMI)) {
      if (pseudoToMCOpcode(NewOpc) != -1) {
        MIB = BuildMI(MBB, MI, MI.getDebugLoc(), get(NewOpc))
                  .add(*Dst)
                  .add(*Src0)
                  .addImm(Imm)
                  .add(*Src2);
        updateLiveVariables(LV, MI, *MIB);
        if (LIS)
          LIS->ReplaceMachineInstrInMaps(MI, *MIB);
        killDef();
        return MIB;
      }
    }
    if (getFoldableImm(Src0, Imm, &DefMI)) {
      if (pseudoToMCOpcode(NewOpc) != -1 &&
          isOperandLegal(
              MI, AMDGPU::getNamedOperandIdx(NewOpc, AMDGPU::OpName::src0),
              Src1)) {
        MIB = BuildMI(MBB, MI, MI.getDebugLoc(), get(NewOpc))
                  .add(*Dst)
                  .add(*Src1)
                  .addImm(Imm)
                  .add(*Src2);
        updateLiveVariables(LV, MI, *MIB);
        if (LIS)
          LIS->ReplaceMachineInstrInMaps(MI, *MIB);
        killDef();
        return MIB;
      }
    }
  }

  unsigned NewOpc = IsFMA ? (IsF16 ? AMDGPU::V_FMA_F16_e64
                                   : IsF64 ? AMDGPU::V_FMA_F64_e64
                                           : AMDGPU::V_FMA_F32_e64)
                          : (IsF16 ? AMDGPU::V_MAD_F16_e64 : AMDGPU::V_MAD_F32_e64);
  if (pseudoToMCOpcode(NewOpc) == -1)
    return nullptr;

  MIB = BuildMI(MBB, MI, MI.getDebugLoc(), get(NewOpc))
            .add(*Dst)
            .addImm(Src0Mods ? Src0Mods->getImm() : 0)
            .add(*Src0)
            .addImm(Src1Mods ? Src1Mods->getImm() : 0)
            .add(*Src1)
            .addImm(0) // Src mods
            .add(*Src2)
            .addImm(Clamp ? Clamp->getImm() : 0)
            .addImm(Omod ? Omod->getImm() : 0);
  updateLiveVariables(LV, MI, *MIB);
  if (LIS)
    LIS->ReplaceMachineInstrInMaps(MI, *MIB);
  return MIB;
}

// It's not generally safe to move VALU instructions across these since it will
// start using the register as a base index rather than directly.
// XXX - Why isn't hasSideEffects sufficient for these?
static bool changesVGPRIndexingMode(const MachineInstr &MI) {
  switch (MI.getOpcode()) {
  case AMDGPU::S_SET_GPR_IDX_ON:
  case AMDGPU::S_SET_GPR_IDX_MODE:
  case AMDGPU::S_SET_GPR_IDX_OFF:
    return true;
  default:
    return false;
  }
}

bool SIInstrInfo::isSchedulingBoundary(const MachineInstr &MI,
                                       const MachineBasicBlock *MBB,
                                       const MachineFunction &MF) const {
  // Skipping the check for SP writes in the base implementation. The reason it
  // was added was apparently due to compile time concerns.
  //
  // TODO: Do we really want this barrier? It triggers unnecessary hazard nops
  // but is probably avoidable.

  // Copied from base implementation.
  // Terminators and labels can't be scheduled around.
  if (MI.isTerminator() || MI.isPosition())
    return true;

  // INLINEASM_BR can jump to another block
  if (MI.getOpcode() == TargetOpcode::INLINEASM_BR)
    return true;

  // Target-independent instructions do not have an implicit-use of EXEC, even
  // when they operate on VGPRs. Treating EXEC modifications as scheduling
  // boundaries prevents incorrect movements of such instructions.
  return MI.modifiesRegister(AMDGPU::EXEC, &RI) ||
         MI.getOpcode() == AMDGPU::S_SETREG_IMM32_B32 ||
         MI.getOpcode() == AMDGPU::S_SETREG_B32 ||
         changesVGPRIndexingMode(MI);
}

bool SIInstrInfo::isAlwaysGDS(uint16_t Opcode) const {
  return Opcode == AMDGPU::DS_ORDERED_COUNT ||
         Opcode == AMDGPU::DS_GWS_INIT ||
         Opcode == AMDGPU::DS_GWS_SEMA_V ||
         Opcode == AMDGPU::DS_GWS_SEMA_BR ||
         Opcode == AMDGPU::DS_GWS_SEMA_P ||
         Opcode == AMDGPU::DS_GWS_SEMA_RELEASE_ALL ||
         Opcode == AMDGPU::DS_GWS_BARRIER;
}

bool SIInstrInfo::modifiesModeRegister(const MachineInstr &MI) {
  // Skip the full operand and register alias search modifiesRegister
  // does. There's only a handful of instructions that touch this, it's only an
  // implicit def, and doesn't alias any other registers.
  if (const MCPhysReg *ImpDef = MI.getDesc().getImplicitDefs()) {
    for (; ImpDef && *ImpDef; ++ImpDef) {
      if (*ImpDef == AMDGPU::MODE)
        return true;
    }
  }

  return false;
}

bool SIInstrInfo::hasUnwantedEffectsWhenEXECEmpty(const MachineInstr &MI) const {
  unsigned Opcode = MI.getOpcode();

  if (MI.mayStore() && isSMRD(MI))
    return true; // scalar store or atomic

  // This will terminate the function when other lanes may need to continue.
  if (MI.isReturn())
    return true;

  // These instructions cause shader I/O that may cause hardware lockups
  // when executed with an empty EXEC mask.
  //
  // Note: exp with VM = DONE = 0 is automatically skipped by hardware when
  //       EXEC = 0, but checking for that case here seems not worth it
  //       given the typical code patterns.
  if (Opcode == AMDGPU::S_SENDMSG || Opcode == AMDGPU::S_SENDMSGHALT ||
      isEXP(Opcode) ||
      Opcode == AMDGPU::DS_ORDERED_COUNT || Opcode == AMDGPU::S_TRAP ||
      Opcode == AMDGPU::DS_GWS_INIT || Opcode == AMDGPU::DS_GWS_BARRIER)
    return true;

  if (MI.isCall() || MI.isInlineAsm())
    return true; // conservative assumption

  // A mode change is a scalar operation that influences vector instructions.
  if (modifiesModeRegister(MI))
    return true;

  // These are like SALU instructions in terms of effects, so it's questionable
  // whether we should return true for those.
  //
  // However, executing them with EXEC = 0 causes them to operate on undefined
  // data, which we avoid by returning true here.
  if (Opcode == AMDGPU::V_READFIRSTLANE_B32 ||
      Opcode == AMDGPU::V_READLANE_B32 || Opcode == AMDGPU::V_WRITELANE_B32)
    return true;

  return false;
}

bool SIInstrInfo::mayReadEXEC(const MachineRegisterInfo &MRI,
                              const MachineInstr &MI) const {
  if (MI.isMetaInstruction())
    return false;

  // This won't read exec if this is an SGPR->SGPR copy.
  if (MI.isCopyLike()) {
    if (!RI.isSGPRReg(MRI, MI.getOperand(0).getReg()))
      return true;

    // Make sure this isn't copying exec as a normal operand
    return MI.readsRegister(AMDGPU::EXEC, &RI);
  }

  // Make a conservative assumption about the callee.
  if (MI.isCall())
    return true;

  // Be conservative with any unhandled generic opcodes.
  if (!isTargetSpecificOpcode(MI.getOpcode()))
    return true;

  return !isSALU(MI) || MI.readsRegister(AMDGPU::EXEC, &RI);
}

bool SIInstrInfo::isInlineConstant(const APInt &Imm) const {
  switch (Imm.getBitWidth()) {
  case 1: // This likely will be a condition code mask.
    return true;

  case 32:
    return AMDGPU::isInlinableLiteral32(Imm.getSExtValue(),
                                        ST.hasInv2PiInlineImm());
  case 64:
    return AMDGPU::isInlinableLiteral64(Imm.getSExtValue(),
                                        ST.hasInv2PiInlineImm());
  case 16:
    return ST.has16BitInsts() &&
           AMDGPU::isInlinableLiteral16(Imm.getSExtValue(),
                                        ST.hasInv2PiInlineImm());
  default:
    llvm_unreachable("invalid bitwidth");
  }
}

bool SIInstrInfo::isInlineConstant(const MachineOperand &MO,
                                   uint8_t OperandType) const {
  if (!MO.isImm() ||
      OperandType < AMDGPU::OPERAND_SRC_FIRST ||
      OperandType > AMDGPU::OPERAND_SRC_LAST)
    return false;

  // MachineOperand provides no way to tell the true operand size, since it only
  // records a 64-bit value. We need to know the size to determine if a 32-bit
  // floating point immediate bit pattern is legal for an integer immediate. It
  // would be for any 32-bit integer operand, but would not be for a 64-bit one.

  int64_t Imm = MO.getImm();
  switch (OperandType) {
  case AMDGPU::OPERAND_REG_IMM_INT32:
  case AMDGPU::OPERAND_REG_IMM_FP32:
  case AMDGPU::OPERAND_REG_IMM_FP32_DEFERRED:
  case AMDGPU::OPERAND_REG_INLINE_C_INT32:
  case AMDGPU::OPERAND_REG_INLINE_C_FP32:
  case AMDGPU::OPERAND_REG_IMM_V2FP32:
  case AMDGPU::OPERAND_REG_INLINE_C_V2FP32:
  case AMDGPU::OPERAND_REG_IMM_V2INT32:
  case AMDGPU::OPERAND_REG_INLINE_C_V2INT32:
  case AMDGPU::OPERAND_REG_INLINE_AC_INT32:
  case AMDGPU::OPERAND_REG_INLINE_AC_FP32: {
    int32_t Trunc = static_cast<int32_t>(Imm);
    return AMDGPU::isInlinableLiteral32(Trunc, ST.hasInv2PiInlineImm());
  }
  case AMDGPU::OPERAND_REG_IMM_INT64:
  case AMDGPU::OPERAND_REG_IMM_FP64:
  case AMDGPU::OPERAND_REG_INLINE_C_INT64:
  case AMDGPU::OPERAND_REG_INLINE_C_FP64:
  case AMDGPU::OPERAND_REG_INLINE_AC_FP64:
    return AMDGPU::isInlinableLiteral64(MO.getImm(),
                                        ST.hasInv2PiInlineImm());
  case AMDGPU::OPERAND_REG_IMM_INT16:
  case AMDGPU::OPERAND_REG_INLINE_C_INT16:
  case AMDGPU::OPERAND_REG_INLINE_AC_INT16:
    // We would expect inline immediates to not be concerned with an integer/fp
    // distinction. However, in the case of 16-bit integer operations, the
    // "floating point" values appear to not work. It seems read the low 16-bits
    // of 32-bit immediates, which happens to always work for the integer
    // values.
    //
    // See llvm bugzilla 46302.
    //
    // TODO: Theoretically we could use op-sel to use the high bits of the
    // 32-bit FP values.
    return AMDGPU::isInlinableIntLiteral(Imm);
  case AMDGPU::OPERAND_REG_IMM_V2INT16:
  case AMDGPU::OPERAND_REG_INLINE_C_V2INT16:
  case AMDGPU::OPERAND_REG_INLINE_AC_V2INT16:
    // This suffers the same problem as the scalar 16-bit cases.
    return AMDGPU::isInlinableIntLiteralV216(Imm);
  case AMDGPU::OPERAND_REG_IMM_FP16:
  case AMDGPU::OPERAND_REG_IMM_FP16_DEFERRED:
  case AMDGPU::OPERAND_REG_INLINE_C_FP16:
  case AMDGPU::OPERAND_REG_INLINE_AC_FP16: {
    if (isInt<16>(Imm) || isUInt<16>(Imm)) {
      // A few special case instructions have 16-bit operands on subtargets
      // where 16-bit instructions are not legal.
      // TODO: Do the 32-bit immediates work? We shouldn't really need to handle
      // constants in these cases
      int16_t Trunc = static_cast<int16_t>(Imm);
      return ST.has16BitInsts() &&
             AMDGPU::isInlinableLiteral16(Trunc, ST.hasInv2PiInlineImm());
    }

    return false;
  }
  case AMDGPU::OPERAND_REG_IMM_V2FP16:
  case AMDGPU::OPERAND_REG_INLINE_C_V2FP16:
  case AMDGPU::OPERAND_REG_INLINE_AC_V2FP16: {
    uint32_t Trunc = static_cast<uint32_t>(Imm);
    return AMDGPU::isInlinableLiteralV216(Trunc, ST.hasInv2PiInlineImm());
  }
  case AMDGPU::OPERAND_KIMM32:
  case AMDGPU::OPERAND_KIMM16:
    return false;
  default:
    llvm_unreachable("invalid bitwidth");
  }
}

bool SIInstrInfo::isLiteralConstantLike(const MachineOperand &MO,
                                        const MCOperandInfo &OpInfo) const {
  switch (MO.getType()) {
  case MachineOperand::MO_Register:
    return false;
  case MachineOperand::MO_Immediate:
    return !isInlineConstant(MO, OpInfo);
  case MachineOperand::MO_FrameIndex:
  case MachineOperand::MO_MachineBasicBlock:
  case MachineOperand::MO_ExternalSymbol:
  case MachineOperand::MO_GlobalAddress:
  case MachineOperand::MO_MCSymbol:
    return true;
  default:
    llvm_unreachable("unexpected operand type");
  }
}

static bool compareMachineOp(const MachineOperand &Op0,
                             const MachineOperand &Op1) {
  if (Op0.getType() != Op1.getType())
    return false;

  switch (Op0.getType()) {
  case MachineOperand::MO_Register:
    return Op0.getReg() == Op1.getReg();
  case MachineOperand::MO_Immediate:
    return Op0.getImm() == Op1.getImm();
  default:
    llvm_unreachable("Didn't expect to be comparing these operand types");
  }
}

bool SIInstrInfo::isImmOperandLegal(const MachineInstr &MI, unsigned OpNo,
                                    const MachineOperand &MO) const {
  const MCInstrDesc &InstDesc = MI.getDesc();
  const MCOperandInfo &OpInfo = InstDesc.OpInfo[OpNo];

  assert(MO.isImm() || MO.isTargetIndex() || MO.isFI() || MO.isGlobal());

  if (OpInfo.OperandType == MCOI::OPERAND_IMMEDIATE)
    return true;

  if (OpInfo.RegClass < 0)
    return false;

  if (MO.isImm() && isInlineConstant(MO, OpInfo)) {
    if (isMAI(MI) && ST.hasMFMAInlineLiteralBug() &&
        OpNo ==(unsigned)AMDGPU::getNamedOperandIdx(MI.getOpcode(),
                                                    AMDGPU::OpName::src2))
      return false;
    return RI.opCanUseInlineConstant(OpInfo.OperandType);
  }

  if (!RI.opCanUseLiteralConstant(OpInfo.OperandType))
    return false;

  if (!isVOP3(MI) || !AMDGPU::isSISrcOperand(InstDesc, OpNo))
    return true;

  return ST.hasVOP3Literal();
}

bool SIInstrInfo::hasVALU32BitEncoding(unsigned Opcode) const {
  // GFX90A does not have V_MUL_LEGACY_F32_e32.
  if (Opcode == AMDGPU::V_MUL_LEGACY_F32_e64 && ST.hasGFX90AInsts())
    return false;

  int Op32 = AMDGPU::getVOPe32(Opcode);
  if (Op32 == -1)
    return false;

  return pseudoToMCOpcode(Op32) != -1;
}

bool SIInstrInfo::hasModifiers(unsigned Opcode) const {
  // The src0_modifier operand is present on all instructions
  // that have modifiers.

  return AMDGPU::getNamedOperandIdx(Opcode,
                                    AMDGPU::OpName::src0_modifiers) != -1;
}

bool SIInstrInfo::hasModifiersSet(const MachineInstr &MI,
                                  unsigned OpName) const {
  const MachineOperand *Mods = getNamedOperand(MI, OpName);
  return Mods && Mods->getImm();
}

bool SIInstrInfo::hasAnyModifiersSet(const MachineInstr &MI) const {
  return hasModifiersSet(MI, AMDGPU::OpName::src0_modifiers) ||
         hasModifiersSet(MI, AMDGPU::OpName::src1_modifiers) ||
         hasModifiersSet(MI, AMDGPU::OpName::src2_modifiers) ||
         hasModifiersSet(MI, AMDGPU::OpName::clamp) ||
         hasModifiersSet(MI, AMDGPU::OpName::omod);
}

bool SIInstrInfo::canShrink(const MachineInstr &MI,
                            const MachineRegisterInfo &MRI) const {
  const MachineOperand *Src2 = getNamedOperand(MI, AMDGPU::OpName::src2);
  // Can't shrink instruction with three operands.
  // FIXME: v_cndmask_b32 has 3 operands and is shrinkable, but we need to add
  // a special case for it.  It can only be shrunk if the third operand
  // is vcc, and src0_modifiers and src1_modifiers are not set.
  // We should handle this the same way we handle vopc, by addding
  // a register allocation hint pre-regalloc and then do the shrinking
  // post-regalloc.
  if (Src2) {
    switch (MI.getOpcode()) {
      default: return false;

      case AMDGPU::V_ADDC_U32_e64:
      case AMDGPU::V_SUBB_U32_e64:
      case AMDGPU::V_SUBBREV_U32_e64: {
        const MachineOperand *Src1
          = getNamedOperand(MI, AMDGPU::OpName::src1);
        if (!Src1->isReg() || !RI.isVGPR(MRI, Src1->getReg()))
          return false;
        // Additional verification is needed for sdst/src2.
        return true;
      }
      case AMDGPU::V_MAC_F16_e64:
      case AMDGPU::V_MAC_F32_e64:
      case AMDGPU::V_MAC_LEGACY_F32_e64:
      case AMDGPU::V_FMAC_F16_e64:
      case AMDGPU::V_FMAC_F32_e64:
      case AMDGPU::V_FMAC_F64_e64:
      case AMDGPU::V_FMAC_LEGACY_F32_e64:
        if (!Src2->isReg() || !RI.isVGPR(MRI, Src2->getReg()) ||
            hasModifiersSet(MI, AMDGPU::OpName::src2_modifiers))
          return false;
        break;

      case AMDGPU::V_CNDMASK_B32_e64:
        break;
    }
  }

  const MachineOperand *Src1 = getNamedOperand(MI, AMDGPU::OpName::src1);
  if (Src1 && (!Src1->isReg() || !RI.isVGPR(MRI, Src1->getReg()) ||
               hasModifiersSet(MI, AMDGPU::OpName::src1_modifiers)))
    return false;

  // We don't need to check src0, all input types are legal, so just make sure
  // src0 isn't using any modifiers.
  if (hasModifiersSet(MI, AMDGPU::OpName::src0_modifiers))
    return false;

  // Can it be shrunk to a valid 32 bit opcode?
  if (!hasVALU32BitEncoding(MI.getOpcode()))
    return false;

  // Check output modifiers
  return !hasModifiersSet(MI, AMDGPU::OpName::omod) &&
         !hasModifiersSet(MI, AMDGPU::OpName::clamp);
}

// Set VCC operand with all flags from \p Orig, except for setting it as
// implicit.
static void copyFlagsToImplicitVCC(MachineInstr &MI,
                                   const MachineOperand &Orig) {

  for (MachineOperand &Use : MI.implicit_operands()) {
    if (Use.isUse() &&
        (Use.getReg() == AMDGPU::VCC || Use.getReg() == AMDGPU::VCC_LO)) {
      Use.setIsUndef(Orig.isUndef());
      Use.setIsKill(Orig.isKill());
      return;
    }
  }
}

MachineInstr *SIInstrInfo::buildShrunkInst(MachineInstr &MI,
                                           unsigned Op32) const {
  MachineBasicBlock *MBB = MI.getParent();;
  MachineInstrBuilder Inst32 =
    BuildMI(*MBB, MI, MI.getDebugLoc(), get(Op32))
    .setMIFlags(MI.getFlags());

  // Add the dst operand if the 32-bit encoding also has an explicit $vdst.
  // For VOPC instructions, this is replaced by an implicit def of vcc.
  int Op32DstIdx = AMDGPU::getNamedOperandIdx(Op32, AMDGPU::OpName::vdst);
  if (Op32DstIdx != -1) {
    // dst
    Inst32.add(MI.getOperand(0));
  } else {
    assert(((MI.getOperand(0).getReg() == AMDGPU::VCC) ||
            (MI.getOperand(0).getReg() == AMDGPU::VCC_LO)) &&
           "Unexpected case");
  }

  Inst32.add(*getNamedOperand(MI, AMDGPU::OpName::src0));

  const MachineOperand *Src1 = getNamedOperand(MI, AMDGPU::OpName::src1);
  if (Src1)
    Inst32.add(*Src1);

  const MachineOperand *Src2 = getNamedOperand(MI, AMDGPU::OpName::src2);

  if (Src2) {
    int Op32Src2Idx = AMDGPU::getNamedOperandIdx(Op32, AMDGPU::OpName::src2);
    if (Op32Src2Idx != -1) {
      Inst32.add(*Src2);
    } else {
      // In the case of V_CNDMASK_B32_e32, the explicit operand src2 is
      // replaced with an implicit read of vcc or vcc_lo. The implicit read
      // of vcc was already added during the initial BuildMI, but we
      // 1) may need to change vcc to vcc_lo to preserve the original register
      // 2) have to preserve the original flags.
      fixImplicitOperands(*Inst32);
      copyFlagsToImplicitVCC(*Inst32, *Src2);
    }
  }

  return Inst32;
}

bool SIInstrInfo::usesConstantBus(const MachineRegisterInfo &MRI,
                                  const MachineOperand &MO,
                                  const MCOperandInfo &OpInfo) const {
  // Literal constants use the constant bus.
  //if (isLiteralConstantLike(MO, OpInfo))
  // return true;
  if (MO.isImm())
    return !isInlineConstant(MO, OpInfo);

  if (!MO.isReg())
    return true; // Misc other operands like FrameIndex

  if (!MO.isUse())
    return false;

  if (MO.getReg().isVirtual())
    return RI.isSGPRClass(MRI.getRegClass(MO.getReg()));

  // Null is free
  if (MO.getReg() == AMDGPU::SGPR_NULL)
    return false;

  // SGPRs use the constant bus
  if (MO.isImplicit()) {
    return MO.getReg() == AMDGPU::M0 ||
           MO.getReg() == AMDGPU::VCC ||
           MO.getReg() == AMDGPU::VCC_LO;
  } else {
    return AMDGPU::SReg_32RegClass.contains(MO.getReg()) ||
           AMDGPU::SReg_64RegClass.contains(MO.getReg());
  }
}

static Register findImplicitSGPRRead(const MachineInstr &MI) {
  for (const MachineOperand &MO : MI.implicit_operands()) {
    // We only care about reads.
    if (MO.isDef())
      continue;

    switch (MO.getReg()) {
    case AMDGPU::VCC:
    case AMDGPU::VCC_LO:
    case AMDGPU::VCC_HI:
    case AMDGPU::M0:
    case AMDGPU::FLAT_SCR:
      return MO.getReg();

    default:
      break;
    }
  }

  return AMDGPU::NoRegister;
}

static bool shouldReadExec(const MachineInstr &MI) {
  if (SIInstrInfo::isVALU(MI)) {
    switch (MI.getOpcode()) {
    case AMDGPU::V_READLANE_B32:
    case AMDGPU::V_WRITELANE_B32:
      return false;
    }

    return true;
  }

  if (MI.isPreISelOpcode() ||
      SIInstrInfo::isGenericOpcode(MI.getOpcode()) ||
      SIInstrInfo::isSALU(MI) ||
      SIInstrInfo::isSMRD(MI))
    return false;

  return true;
}

static bool isSubRegOf(const SIRegisterInfo &TRI,
                       const MachineOperand &SuperVec,
                       const MachineOperand &SubReg) {
  if (SubReg.getReg().isPhysical())
    return TRI.isSubRegister(SuperVec.getReg(), SubReg.getReg());

  return SubReg.getSubReg() != AMDGPU::NoSubRegister &&
         SubReg.getReg() == SuperVec.getReg();
}

bool SIInstrInfo::verifyInstruction(const MachineInstr &MI,
                                    StringRef &ErrInfo) const {
  uint16_t Opcode = MI.getOpcode();
  if (SIInstrInfo::isGenericOpcode(MI.getOpcode()))
    return true;

  const MachineFunction *MF = MI.getParent()->getParent();
  const MachineRegisterInfo &MRI = MF->getRegInfo();

  int Src0Idx = AMDGPU::getNamedOperandIdx(Opcode, AMDGPU::OpName::src0);
  int Src1Idx = AMDGPU::getNamedOperandIdx(Opcode, AMDGPU::OpName::src1);
  int Src2Idx = AMDGPU::getNamedOperandIdx(Opcode, AMDGPU::OpName::src2);

  // Make sure the number of operands is correct.
  const MCInstrDesc &Desc = get(Opcode);
  if (!Desc.isVariadic() &&
      Desc.getNumOperands() != MI.getNumExplicitOperands()) {
    ErrInfo = "Instruction has wrong number of operands.";
    return false;
  }

  if (MI.isInlineAsm()) {
    // Verify register classes for inlineasm constraints.
    for (unsigned I = InlineAsm::MIOp_FirstOperand, E = MI.getNumOperands();
         I != E; ++I) {
      const TargetRegisterClass *RC = MI.getRegClassConstraint(I, this, &RI);
      if (!RC)
        continue;

      const MachineOperand &Op = MI.getOperand(I);
      if (!Op.isReg())
        continue;

      Register Reg = Op.getReg();
      if (!Reg.isVirtual() && !RC->contains(Reg)) {
        ErrInfo = "inlineasm operand has incorrect register class.";
        return false;
      }
    }

    return true;
  }

  if (isMIMG(MI) && MI.memoperands_empty() && MI.mayLoadOrStore()) {
    ErrInfo = "missing memory operand from MIMG instruction.";
    return false;
  }

  // Make sure the register classes are correct.
  for (int i = 0, e = Desc.getNumOperands(); i != e; ++i) {
    const MachineOperand &MO = MI.getOperand(i);
    if (MO.isFPImm()) {
      ErrInfo = "FPImm Machine Operands are not supported. ISel should bitcast "
                "all fp values to integers.";
      return false;
    }

    int RegClass = Desc.OpInfo[i].RegClass;

    switch (Desc.OpInfo[i].OperandType) {
    case MCOI::OPERAND_REGISTER:
      if (MI.getOperand(i).isImm() || MI.getOperand(i).isGlobal()) {
        ErrInfo = "Illegal immediate value for operand.";
        return false;
      }
      break;
    case AMDGPU::OPERAND_REG_IMM_INT32:
    case AMDGPU::OPERAND_REG_IMM_FP32:
    case AMDGPU::OPERAND_REG_IMM_FP32_DEFERRED:
      break;
    case AMDGPU::OPERAND_REG_INLINE_C_INT32:
    case AMDGPU::OPERAND_REG_INLINE_C_FP32:
    case AMDGPU::OPERAND_REG_INLINE_C_INT64:
    case AMDGPU::OPERAND_REG_INLINE_C_FP64:
    case AMDGPU::OPERAND_REG_INLINE_C_INT16:
    case AMDGPU::OPERAND_REG_INLINE_C_FP16:
    case AMDGPU::OPERAND_REG_INLINE_AC_INT32:
    case AMDGPU::OPERAND_REG_INLINE_AC_FP32:
    case AMDGPU::OPERAND_REG_INLINE_AC_INT16:
    case AMDGPU::OPERAND_REG_INLINE_AC_FP16:
    case AMDGPU::OPERAND_REG_INLINE_AC_FP64: {
      if (!MO.isReg() && (!MO.isImm() || !isInlineConstant(MI, i))) {
        ErrInfo = "Illegal immediate value for operand.";
        return false;
      }
      break;
    }
    case MCOI::OPERAND_IMMEDIATE:
    case AMDGPU::OPERAND_KIMM32:
      // Check if this operand is an immediate.
      // FrameIndex operands will be replaced by immediates, so they are
      // allowed.
      if (!MI.getOperand(i).isImm() && !MI.getOperand(i).isFI()) {
        ErrInfo = "Expected immediate, but got non-immediate";
        return false;
      }
      LLVM_FALLTHROUGH;
    default:
      continue;
    }

    if (!MO.isReg())
      continue;
    Register Reg = MO.getReg();
    if (!Reg)
      continue;

    // FIXME: Ideally we would have separate instruction definitions with the
    // aligned register constraint.
    // FIXME: We do not verify inline asm operands, but custom inline asm
    // verification is broken anyway
    if (ST.needsAlignedVGPRs()) {
      const TargetRegisterClass *RC = RI.getRegClassForReg(MRI, Reg);
      if (RI.hasVectorRegisters(RC) && MO.getSubReg()) {
        const TargetRegisterClass *SubRC =
            RI.getSubRegClass(RC, MO.getSubReg());
        RC = RI.getCompatibleSubRegClass(RC, SubRC, MO.getSubReg());
        if (RC)
          RC = SubRC;
      }

      // Check that this is the aligned version of the class.
      if (!RC || !RI.isProperlyAlignedRC(*RC)) {
        ErrInfo = "Subtarget requires even aligned vector registers";
        return false;
      }
    }

    if (RegClass != -1) {
      if (Reg.isVirtual())
        continue;

      const TargetRegisterClass *RC = RI.getRegClass(RegClass);
      if (!RC->contains(Reg)) {
        ErrInfo = "Operand has incorrect register class.";
        return false;
      }
    }
  }

  // Verify SDWA
  if (isSDWA(MI)) {
    if (!ST.hasSDWA()) {
      ErrInfo = "SDWA is not supported on this target";
      return false;
    }

    int DstIdx = AMDGPU::getNamedOperandIdx(Opcode, AMDGPU::OpName::vdst);

    const int OpIndicies[] = { DstIdx, Src0Idx, Src1Idx, Src2Idx };

    for (int OpIdx: OpIndicies) {
      if (OpIdx == -1)
        continue;
      const MachineOperand &MO = MI.getOperand(OpIdx);

      if (!ST.hasSDWAScalar()) {
        // Only VGPRS on VI
        if (!MO.isReg() || !RI.hasVGPRs(RI.getRegClassForReg(MRI, MO.getReg()))) {
          ErrInfo = "Only VGPRs allowed as operands in SDWA instructions on VI";
          return false;
        }
      } else {
        // No immediates on GFX9
        if (!MO.isReg()) {
          ErrInfo =
            "Only reg allowed as operands in SDWA instructions on GFX9+";
          return false;
        }
      }
    }

    if (!ST.hasSDWAOmod()) {
      // No omod allowed on VI
      const MachineOperand *OMod = getNamedOperand(MI, AMDGPU::OpName::omod);
      if (OMod != nullptr &&
        (!OMod->isImm() || OMod->getImm() != 0)) {
        ErrInfo = "OMod not allowed in SDWA instructions on VI";
        return false;
      }
    }

    uint16_t BasicOpcode = AMDGPU::getBasicFromSDWAOp(Opcode);
    if (isVOPC(BasicOpcode)) {
      if (!ST.hasSDWASdst() && DstIdx != -1) {
        // Only vcc allowed as dst on VI for VOPC
        const MachineOperand &Dst = MI.getOperand(DstIdx);
        if (!Dst.isReg() || Dst.getReg() != AMDGPU::VCC) {
          ErrInfo = "Only VCC allowed as dst in SDWA instructions on VI";
          return false;
        }
      } else if (!ST.hasSDWAOutModsVOPC()) {
        // No clamp allowed on GFX9 for VOPC
        const MachineOperand *Clamp = getNamedOperand(MI, AMDGPU::OpName::clamp);
        if (Clamp && (!Clamp->isImm() || Clamp->getImm() != 0)) {
          ErrInfo = "Clamp not allowed in VOPC SDWA instructions on VI";
          return false;
        }

        // No omod allowed on GFX9 for VOPC
        const MachineOperand *OMod = getNamedOperand(MI, AMDGPU::OpName::omod);
        if (OMod && (!OMod->isImm() || OMod->getImm() != 0)) {
          ErrInfo = "OMod not allowed in VOPC SDWA instructions on VI";
          return false;
        }
      }
    }

    const MachineOperand *DstUnused = getNamedOperand(MI, AMDGPU::OpName::dst_unused);
    if (DstUnused && DstUnused->isImm() &&
        DstUnused->getImm() == AMDGPU::SDWA::UNUSED_PRESERVE) {
      const MachineOperand &Dst = MI.getOperand(DstIdx);
      if (!Dst.isReg() || !Dst.isTied()) {
        ErrInfo = "Dst register should have tied register";
        return false;
      }

      const MachineOperand &TiedMO =
          MI.getOperand(MI.findTiedOperandIdx(DstIdx));
      if (!TiedMO.isReg() || !TiedMO.isImplicit() || !TiedMO.isUse()) {
        ErrInfo =
            "Dst register should be tied to implicit use of preserved register";
        return false;
      } else if (TiedMO.getReg().isPhysical() &&
                 Dst.getReg() != TiedMO.getReg()) {
        ErrInfo = "Dst register should use same physical register as preserved";
        return false;
      }
    }
  }

  // Verify MIMG
  if (isMIMG(MI.getOpcode()) && !MI.mayStore()) {
    // Ensure that the return type used is large enough for all the options
    // being used TFE/LWE require an extra result register.
    const MachineOperand *DMask = getNamedOperand(MI, AMDGPU::OpName::dmask);
    if (DMask) {
      uint64_t DMaskImm = DMask->getImm();
      uint32_t RegCount =
          isGather4(MI.getOpcode()) ? 4 : countPopulation(DMaskImm);
      const MachineOperand *TFE = getNamedOperand(MI, AMDGPU::OpName::tfe);
      const MachineOperand *LWE = getNamedOperand(MI, AMDGPU::OpName::lwe);
      const MachineOperand *D16 = getNamedOperand(MI, AMDGPU::OpName::d16);

      // Adjust for packed 16 bit values
      if (D16 && D16->getImm() && !ST.hasUnpackedD16VMem())
        RegCount >>= 1;

      // Adjust if using LWE or TFE
      if ((LWE && LWE->getImm()) || (TFE && TFE->getImm()))
        RegCount += 1;

      const uint32_t DstIdx =
          AMDGPU::getNamedOperandIdx(MI.getOpcode(), AMDGPU::OpName::vdata);
      const MachineOperand &Dst = MI.getOperand(DstIdx);
      if (Dst.isReg()) {
        const TargetRegisterClass *DstRC = getOpRegClass(MI, DstIdx);
        uint32_t DstSize = RI.getRegSizeInBits(*DstRC) / 32;
        if (RegCount > DstSize) {
          ErrInfo = "MIMG instruction returns too many registers for dst "
                    "register class";
          return false;
        }
      }
    }
  }

  // Verify VOP*. Ignore multiple sgpr operands on writelane.
  if (Desc.getOpcode() != AMDGPU::V_WRITELANE_B32
      && (isVOP1(MI) || isVOP2(MI) || isVOP3(MI) || isVOPC(MI) || isSDWA(MI))) {
    // Only look at the true operands. Only a real operand can use the constant
    // bus, and we don't want to check pseudo-operands like the source modifier
    // flags.
    const int OpIndices[] = { Src0Idx, Src1Idx, Src2Idx };

    unsigned ConstantBusCount = 0;
    bool UsesLiteral = false;
    const MachineOperand *LiteralVal = nullptr;

    if (AMDGPU::getNamedOperandIdx(Opcode, AMDGPU::OpName::imm) != -1)
      ++ConstantBusCount;

    SmallVector<Register, 2> SGPRsUsed;
    Register SGPRUsed;

    for (int OpIdx : OpIndices) {
      if (OpIdx == -1)
        break;
      const MachineOperand &MO = MI.getOperand(OpIdx);
      if (usesConstantBus(MRI, MO, MI.getDesc().OpInfo[OpIdx])) {
        if (MO.isReg()) {
          SGPRUsed = MO.getReg();
          if (llvm::all_of(SGPRsUsed, [SGPRUsed](unsigned SGPR) {
                return SGPRUsed != SGPR;
              })) {
            ++ConstantBusCount;
            SGPRsUsed.push_back(SGPRUsed);
          }
        } else {
          if (!UsesLiteral) {
            ++ConstantBusCount;
            UsesLiteral = true;
            LiteralVal = &MO;
          } else if (!MO.isIdenticalTo(*LiteralVal)) {
            assert(isVOP3(MI));
            ErrInfo = "VOP3 instruction uses more than one literal";
            return false;
          }
        }
      }
    }

    SGPRUsed = findImplicitSGPRRead(MI);
    if (SGPRUsed != AMDGPU::NoRegister) {
      // Implicit uses may safely overlap true overands
      if (llvm::all_of(SGPRsUsed, [this, SGPRUsed](unsigned SGPR) {
            return !RI.regsOverlap(SGPRUsed, SGPR);
          })) {
        ++ConstantBusCount;
        SGPRsUsed.push_back(SGPRUsed);
      }
    }

    // v_writelane_b32 is an exception from constant bus restriction:
    // vsrc0 can be sgpr, const or m0 and lane select sgpr, m0 or inline-const
    if (ConstantBusCount > ST.getConstantBusLimit(Opcode) &&
        Opcode != AMDGPU::V_WRITELANE_B32) {
      ErrInfo = "VOP* instruction violates constant bus restriction";
      return false;
    }

    if (isVOP3(MI) && UsesLiteral && !ST.hasVOP3Literal()) {
      ErrInfo = "VOP3 instruction uses literal";
      return false;
    }
  }

  // Special case for writelane - this can break the multiple constant bus rule,
  // but still can't use more than one SGPR register
  if (Desc.getOpcode() == AMDGPU::V_WRITELANE_B32) {
    unsigned SGPRCount = 0;
    Register SGPRUsed = AMDGPU::NoRegister;

    for (int OpIdx : {Src0Idx, Src1Idx, Src2Idx}) {
      if (OpIdx == -1)
        break;

      const MachineOperand &MO = MI.getOperand(OpIdx);

      if (usesConstantBus(MRI, MO, MI.getDesc().OpInfo[OpIdx])) {
        if (MO.isReg() && MO.getReg() != AMDGPU::M0) {
          if (MO.getReg() != SGPRUsed)
            ++SGPRCount;
          SGPRUsed = MO.getReg();
        }
      }
      if (SGPRCount > ST.getConstantBusLimit(Opcode)) {
        ErrInfo = "WRITELANE instruction violates constant bus restriction";
        return false;
      }
    }
  }

  // Verify misc. restrictions on specific instructions.
  if (Desc.getOpcode() == AMDGPU::V_DIV_SCALE_F32_e64 ||
      Desc.getOpcode() == AMDGPU::V_DIV_SCALE_F64_e64) {
    const MachineOperand &Src0 = MI.getOperand(Src0Idx);
    const MachineOperand &Src1 = MI.getOperand(Src1Idx);
    const MachineOperand &Src2 = MI.getOperand(Src2Idx);
    if (Src0.isReg() && Src1.isReg() && Src2.isReg()) {
      if (!compareMachineOp(Src0, Src1) &&
          !compareMachineOp(Src0, Src2)) {
        ErrInfo = "v_div_scale_{f32|f64} require src0 = src1 or src2";
        return false;
      }
    }
    if ((getNamedOperand(MI, AMDGPU::OpName::src0_modifiers)->getImm() &
         SISrcMods::ABS) ||
        (getNamedOperand(MI, AMDGPU::OpName::src1_modifiers)->getImm() &
         SISrcMods::ABS) ||
        (getNamedOperand(MI, AMDGPU::OpName::src2_modifiers)->getImm() &
         SISrcMods::ABS)) {
      ErrInfo = "ABS not allowed in VOP3B instructions";
      return false;
    }
  }

  if (isSOP2(MI) || isSOPC(MI)) {
    const MachineOperand &Src0 = MI.getOperand(Src0Idx);
    const MachineOperand &Src1 = MI.getOperand(Src1Idx);
    unsigned Immediates = 0;

    if (!Src0.isReg() &&
        !isInlineConstant(Src0, Desc.OpInfo[Src0Idx].OperandType))
      Immediates++;
    if (!Src1.isReg() &&
        !isInlineConstant(Src1, Desc.OpInfo[Src1Idx].OperandType))
      Immediates++;

    if (Immediates > 1) {
      ErrInfo = "SOP2/SOPC instruction requires too many immediate constants";
      return false;
    }
  }

  if (isSOPK(MI)) {
    auto Op = getNamedOperand(MI, AMDGPU::OpName::simm16);
    if (Desc.isBranch()) {
      if (!Op->isMBB()) {
        ErrInfo = "invalid branch target for SOPK instruction";
        return false;
      }
    } else {
      uint64_t Imm = Op->getImm();
      if (sopkIsZext(MI)) {
        if (!isUInt<16>(Imm)) {
          ErrInfo = "invalid immediate for SOPK instruction";
          return false;
        }
      } else {
        if (!isInt<16>(Imm)) {
          ErrInfo = "invalid immediate for SOPK instruction";
          return false;
        }
      }
    }
  }

  if (Desc.getOpcode() == AMDGPU::V_MOVRELS_B32_e32 ||
      Desc.getOpcode() == AMDGPU::V_MOVRELS_B32_e64 ||
      Desc.getOpcode() == AMDGPU::V_MOVRELD_B32_e32 ||
      Desc.getOpcode() == AMDGPU::V_MOVRELD_B32_e64) {
    const bool IsDst = Desc.getOpcode() == AMDGPU::V_MOVRELD_B32_e32 ||
                       Desc.getOpcode() == AMDGPU::V_MOVRELD_B32_e64;

    const unsigned StaticNumOps = Desc.getNumOperands() +
      Desc.getNumImplicitUses();
    const unsigned NumImplicitOps = IsDst ? 2 : 1;

    // Allow additional implicit operands. This allows a fixup done by the post
    // RA scheduler where the main implicit operand is killed and implicit-defs
    // are added for sub-registers that remain live after this instruction.
    if (MI.getNumOperands() < StaticNumOps + NumImplicitOps) {
      ErrInfo = "missing implicit register operands";
      return false;
    }

    const MachineOperand *Dst = getNamedOperand(MI, AMDGPU::OpName::vdst);
    if (IsDst) {
      if (!Dst->isUse()) {
        ErrInfo = "v_movreld_b32 vdst should be a use operand";
        return false;
      }

      unsigned UseOpIdx;
      if (!MI.isRegTiedToUseOperand(StaticNumOps, &UseOpIdx) ||
          UseOpIdx != StaticNumOps + 1) {
        ErrInfo = "movrel implicit operands should be tied";
        return false;
      }
    }

    const MachineOperand &Src0 = MI.getOperand(Src0Idx);
    const MachineOperand &ImpUse
      = MI.getOperand(StaticNumOps + NumImplicitOps - 1);
    if (!ImpUse.isReg() || !ImpUse.isUse() ||
        !isSubRegOf(RI, ImpUse, IsDst ? *Dst : Src0)) {
      ErrInfo = "src0 should be subreg of implicit vector use";
      return false;
    }
  }

  // Make sure we aren't losing exec uses in the td files. This mostly requires
  // being careful when using let Uses to try to add other use registers.
  if (shouldReadExec(MI)) {
    if (!MI.hasRegisterImplicitUseOperand(AMDGPU::EXEC)) {
      ErrInfo = "VALU instruction does not implicitly read exec mask";
      return false;
    }
  }

  if (isSMRD(MI)) {
    if (MI.mayStore()) {
      // The register offset form of scalar stores may only use m0 as the
      // soffset register.
      const MachineOperand *Soff = getNamedOperand(MI, AMDGPU::OpName::soff);
      if (Soff && Soff->getReg() != AMDGPU::M0) {
        ErrInfo = "scalar stores must use m0 as offset register";
        return false;
      }
    }
  }

  if (isFLAT(MI) && !ST.hasFlatInstOffsets()) {
    const MachineOperand *Offset = getNamedOperand(MI, AMDGPU::OpName::offset);
    if (Offset->getImm() != 0) {
      ErrInfo = "subtarget does not support offsets in flat instructions";
      return false;
    }
  }

  if (isMIMG(MI)) {
    const MachineOperand *DimOp = getNamedOperand(MI, AMDGPU::OpName::dim);
    if (DimOp) {
      int VAddr0Idx = AMDGPU::getNamedOperandIdx(Opcode,
                                                 AMDGPU::OpName::vaddr0);
      int SRsrcIdx = AMDGPU::getNamedOperandIdx(Opcode, AMDGPU::OpName::srsrc);
      const AMDGPU::MIMGInfo *Info = AMDGPU::getMIMGInfo(Opcode);
      const AMDGPU::MIMGBaseOpcodeInfo *BaseOpcode =
          AMDGPU::getMIMGBaseOpcodeInfo(Info->BaseOpcode);
      const AMDGPU::MIMGDimInfo *Dim =
          AMDGPU::getMIMGDimInfoByEncoding(DimOp->getImm());

      if (!Dim) {
        ErrInfo = "dim is out of range";
        return false;
      }

      bool IsA16 = false;
      if (ST.hasR128A16()) {
        const MachineOperand *R128A16 = getNamedOperand(MI, AMDGPU::OpName::r128);
        IsA16 = R128A16->getImm() != 0;
      } else if (ST.hasGFX10A16()) {
        const MachineOperand *A16 = getNamedOperand(MI, AMDGPU::OpName::a16);
        IsA16 = A16->getImm() != 0;
      }

      bool IsNSA = SRsrcIdx - VAddr0Idx > 1;

      unsigned AddrWords =
          AMDGPU::getAddrSizeMIMGOp(BaseOpcode, Dim, IsA16, ST.hasG16());

      unsigned VAddrWords;
      if (IsNSA) {
        VAddrWords = SRsrcIdx - VAddr0Idx;
      } else {
        const TargetRegisterClass *RC = getOpRegClass(MI, VAddr0Idx);
        VAddrWords = MRI.getTargetRegisterInfo()->getRegSizeInBits(*RC) / 32;
        if (AddrWords > 8)
          AddrWords = 16;
      }

      if (VAddrWords != AddrWords) {
        LLVM_DEBUG(dbgs() << "bad vaddr size, expected " << AddrWords
                          << " but got " << VAddrWords << "\n");
        ErrInfo = "bad vaddr size";
        return false;
      }
    }
  }

  const MachineOperand *DppCt = getNamedOperand(MI, AMDGPU::OpName::dpp_ctrl);
  if (DppCt) {
    using namespace AMDGPU::DPP;

    unsigned DC = DppCt->getImm();
    if (DC == DppCtrl::DPP_UNUSED1 || DC == DppCtrl::DPP_UNUSED2 ||
        DC == DppCtrl::DPP_UNUSED3 || DC > DppCtrl::DPP_LAST ||
        (DC >= DppCtrl::DPP_UNUSED4_FIRST && DC <= DppCtrl::DPP_UNUSED4_LAST) ||
        (DC >= DppCtrl::DPP_UNUSED5_FIRST && DC <= DppCtrl::DPP_UNUSED5_LAST) ||
        (DC >= DppCtrl::DPP_UNUSED6_FIRST && DC <= DppCtrl::DPP_UNUSED6_LAST) ||
        (DC >= DppCtrl::DPP_UNUSED7_FIRST && DC <= DppCtrl::DPP_UNUSED7_LAST) ||
        (DC >= DppCtrl::DPP_UNUSED8_FIRST && DC <= DppCtrl::DPP_UNUSED8_LAST)) {
      ErrInfo = "Invalid dpp_ctrl value";
      return false;
    }
    if (DC >= DppCtrl::WAVE_SHL1 && DC <= DppCtrl::WAVE_ROR1 &&
        ST.getGeneration() >= AMDGPUSubtarget::GFX10) {
      ErrInfo = "Invalid dpp_ctrl value: "
                "wavefront shifts are not supported on GFX10+";
      return false;
    }
    if (DC >= DppCtrl::BCAST15 && DC <= DppCtrl::BCAST31 &&
        ST.getGeneration() >= AMDGPUSubtarget::GFX10) {
      ErrInfo = "Invalid dpp_ctrl value: "
                "broadcasts are not supported on GFX10+";
      return false;
    }
    if (DC >= DppCtrl::ROW_SHARE_FIRST && DC <= DppCtrl::ROW_XMASK_LAST &&
        ST.getGeneration() < AMDGPUSubtarget::GFX10) {
      if (DC >= DppCtrl::ROW_NEWBCAST_FIRST &&
          DC <= DppCtrl::ROW_NEWBCAST_LAST &&
          !ST.hasGFX90AInsts()) {
        ErrInfo = "Invalid dpp_ctrl value: "
                  "row_newbroadcast/row_share is not supported before "
                  "GFX90A/GFX10";
        return false;
      } else if (DC > DppCtrl::ROW_NEWBCAST_LAST || !ST.hasGFX90AInsts()) {
        ErrInfo = "Invalid dpp_ctrl value: "
                  "row_share and row_xmask are not supported before GFX10";
        return false;
      }
    }

    int DstIdx = AMDGPU::getNamedOperandIdx(Opcode, AMDGPU::OpName::vdst);
    int Src0Idx = AMDGPU::getNamedOperandIdx(Opcode, AMDGPU::OpName::src0);

    if (Opcode != AMDGPU::V_MOV_B64_DPP_PSEUDO &&
        ((DstIdx >= 0 &&
          (Desc.OpInfo[DstIdx].RegClass == AMDGPU::VReg_64RegClassID ||
           Desc.OpInfo[DstIdx].RegClass == AMDGPU::VReg_64_Align2RegClassID)) ||
         ((Src0Idx >= 0 &&
           (Desc.OpInfo[Src0Idx].RegClass == AMDGPU::VReg_64RegClassID ||
            Desc.OpInfo[Src0Idx].RegClass ==
                AMDGPU::VReg_64_Align2RegClassID)))) &&
        !AMDGPU::isLegal64BitDPPControl(DC)) {
      ErrInfo = "Invalid dpp_ctrl value: "
                "64 bit dpp only support row_newbcast";
      return false;
    }
  }

  if ((MI.mayStore() || MI.mayLoad()) && !isVGPRSpill(MI)) {
    const MachineOperand *Dst = getNamedOperand(MI, AMDGPU::OpName::vdst);
    uint16_t DataNameIdx = isDS(Opcode) ? AMDGPU::OpName::data0
                                        : AMDGPU::OpName::vdata;
    const MachineOperand *Data = getNamedOperand(MI, DataNameIdx);
    const MachineOperand *Data2 = getNamedOperand(MI, AMDGPU::OpName::data1);
    if (Data && !Data->isReg())
      Data = nullptr;

    if (ST.hasGFX90AInsts()) {
      if (Dst && Data &&
          (RI.isAGPR(MRI, Dst->getReg()) != RI.isAGPR(MRI, Data->getReg()))) {
        ErrInfo = "Invalid register class: "
                  "vdata and vdst should be both VGPR or AGPR";
        return false;
      }
      if (Data && Data2 &&
          (RI.isAGPR(MRI, Data->getReg()) != RI.isAGPR(MRI, Data2->getReg()))) {
        ErrInfo = "Invalid register class: "
                  "both data operands should be VGPR or AGPR";
        return false;
      }
    } else {
      if ((Dst && RI.isAGPR(MRI, Dst->getReg())) ||
          (Data && RI.isAGPR(MRI, Data->getReg())) ||
          (Data2 && RI.isAGPR(MRI, Data2->getReg()))) {
        ErrInfo = "Invalid register class: "
                  "agpr loads and stores not supported on this GPU";
        return false;
      }
    }
  }

  if (ST.needsAlignedVGPRs() &&
      (MI.getOpcode() == AMDGPU::DS_GWS_INIT ||
       MI.getOpcode() == AMDGPU::DS_GWS_SEMA_BR ||
       MI.getOpcode() == AMDGPU::DS_GWS_BARRIER)) {
    const MachineOperand *Op = getNamedOperand(MI, AMDGPU::OpName::data0);
    Register Reg = Op->getReg();
    bool Aligned = true;
    if (Reg.isPhysical()) {
      Aligned = !(RI.getHWRegIndex(Reg) & 1);
    } else {
      const TargetRegisterClass &RC = *MRI.getRegClass(Reg);
      Aligned = RI.getRegSizeInBits(RC) > 32 && RI.isProperlyAlignedRC(RC) &&
                !(RI.getChannelFromSubReg(Op->getSubReg()) & 1);
    }

    if (!Aligned) {
      ErrInfo = "Subtarget requires even aligned vector registers "
                "for DS_GWS instructions";
      return false;
    }
  }

  return true;
}

unsigned SIInstrInfo::getVALUOp(const MachineInstr &MI) const {
  switch (MI.getOpcode()) {
  default: return AMDGPU::INSTRUCTION_LIST_END;
  case AMDGPU::REG_SEQUENCE: return AMDGPU::REG_SEQUENCE;
  case AMDGPU::COPY: return AMDGPU::COPY;
  case AMDGPU::PHI: return AMDGPU::PHI;
  case AMDGPU::INSERT_SUBREG: return AMDGPU::INSERT_SUBREG;
  case AMDGPU::WQM: return AMDGPU::WQM;
  case AMDGPU::SOFT_WQM: return AMDGPU::SOFT_WQM;
  case AMDGPU::STRICT_WWM: return AMDGPU::STRICT_WWM;
  case AMDGPU::STRICT_WQM: return AMDGPU::STRICT_WQM;
  case AMDGPU::S_MOV_B32: {
    const MachineRegisterInfo &MRI = MI.getParent()->getParent()->getRegInfo();
    return MI.getOperand(1).isReg() ||
           RI.isAGPR(MRI, MI.getOperand(0).getReg()) ?
           AMDGPU::COPY : AMDGPU::V_MOV_B32_e32;
  }
  case AMDGPU::S_ADD_I32:
    return ST.hasAddNoCarry() ? AMDGPU::V_ADD_U32_e64 : AMDGPU::V_ADD_CO_U32_e32;
  case AMDGPU::S_ADDC_U32:
    return AMDGPU::V_ADDC_U32_e32;
  case AMDGPU::S_SUB_I32:
    return ST.hasAddNoCarry() ? AMDGPU::V_SUB_U32_e64 : AMDGPU::V_SUB_CO_U32_e32;
    // FIXME: These are not consistently handled, and selected when the carry is
    // used.
  case AMDGPU::S_ADD_U32:
    return AMDGPU::V_ADD_CO_U32_e32;
  case AMDGPU::S_SUB_U32:
    return AMDGPU::V_SUB_CO_U32_e32;
  case AMDGPU::S_SUBB_U32: return AMDGPU::V_SUBB_U32_e32;
  case AMDGPU::S_MUL_I32: return AMDGPU::V_MUL_LO_U32_e64;
  case AMDGPU::S_MUL_HI_U32: return AMDGPU::V_MUL_HI_U32_e64;
  case AMDGPU::S_MUL_HI_I32: return AMDGPU::V_MUL_HI_I32_e64;
  case AMDGPU::S_AND_B32: return AMDGPU::V_AND_B32_e64;
  case AMDGPU::S_OR_B32: return AMDGPU::V_OR_B32_e64;
  case AMDGPU::S_XOR_B32: return AMDGPU::V_XOR_B32_e64;
  case AMDGPU::S_XNOR_B32:
    return ST.hasDLInsts() ? AMDGPU::V_XNOR_B32_e64 : AMDGPU::INSTRUCTION_LIST_END;
  case AMDGPU::S_MIN_I32: return AMDGPU::V_MIN_I32_e64;
  case AMDGPU::S_MIN_U32: return AMDGPU::V_MIN_U32_e64;
  case AMDGPU::S_MAX_I32: return AMDGPU::V_MAX_I32_e64;
  case AMDGPU::S_MAX_U32: return AMDGPU::V_MAX_U32_e64;
  case AMDGPU::S_ASHR_I32: return AMDGPU::V_ASHR_I32_e32;
  case AMDGPU::S_ASHR_I64: return AMDGPU::V_ASHR_I64_e64;
  case AMDGPU::S_LSHL_B32: return AMDGPU::V_LSHL_B32_e32;
  case AMDGPU::S_LSHL_B64: return AMDGPU::V_LSHL_B64_e64;
  case AMDGPU::S_LSHR_B32: return AMDGPU::V_LSHR_B32_e32;
  case AMDGPU::S_LSHR_B64: return AMDGPU::V_LSHR_B64_e64;
  case AMDGPU::S_SEXT_I32_I8: return AMDGPU::V_BFE_I32_e64;
  case AMDGPU::S_SEXT_I32_I16: return AMDGPU::V_BFE_I32_e64;
  case AMDGPU::S_BFE_U32: return AMDGPU::V_BFE_U32_e64;
  case AMDGPU::S_BFE_I32: return AMDGPU::V_BFE_I32_e64;
  case AMDGPU::S_BFM_B32: return AMDGPU::V_BFM_B32_e64;
  case AMDGPU::S_BREV_B32: return AMDGPU::V_BFREV_B32_e32;
  case AMDGPU::S_NOT_B32: return AMDGPU::V_NOT_B32_e32;
  case AMDGPU::S_NOT_B64: return AMDGPU::V_NOT_B32_e32;
  case AMDGPU::S_CMP_EQ_I32: return AMDGPU::V_CMP_EQ_I32_e64;
  case AMDGPU::S_CMP_LG_I32: return AMDGPU::V_CMP_NE_I32_e64;
  case AMDGPU::S_CMP_GT_I32: return AMDGPU::V_CMP_GT_I32_e64;
  case AMDGPU::S_CMP_GE_I32: return AMDGPU::V_CMP_GE_I32_e64;
  case AMDGPU::S_CMP_LT_I32: return AMDGPU::V_CMP_LT_I32_e64;
  case AMDGPU::S_CMP_LE_I32: return AMDGPU::V_CMP_LE_I32_e64;
  case AMDGPU::S_CMP_EQ_U32: return AMDGPU::V_CMP_EQ_U32_e64;
  case AMDGPU::S_CMP_LG_U32: return AMDGPU::V_CMP_NE_U32_e64;
  case AMDGPU::S_CMP_GT_U32: return AMDGPU::V_CMP_GT_U32_e64;
  case AMDGPU::S_CMP_GE_U32: return AMDGPU::V_CMP_GE_U32_e64;
  case AMDGPU::S_CMP_LT_U32: return AMDGPU::V_CMP_LT_U32_e64;
  case AMDGPU::S_CMP_LE_U32: return AMDGPU::V_CMP_LE_U32_e64;
  case AMDGPU::S_CMP_EQ_U64: return AMDGPU::V_CMP_EQ_U64_e64;
  case AMDGPU::S_CMP_LG_U64: return AMDGPU::V_CMP_NE_U64_e64;
  case AMDGPU::S_BCNT1_I32_B32: return AMDGPU::V_BCNT_U32_B32_e64;
  case AMDGPU::S_FF1_I32_B32: return AMDGPU::V_FFBL_B32_e32;
  case AMDGPU::S_FLBIT_I32_B32: return AMDGPU::V_FFBH_U32_e32;
  case AMDGPU::S_FLBIT_I32: return AMDGPU::V_FFBH_I32_e64;
  case AMDGPU::S_CBRANCH_SCC0: return AMDGPU::S_CBRANCH_VCCZ;
  case AMDGPU::S_CBRANCH_SCC1: return AMDGPU::S_CBRANCH_VCCNZ;
  }
  llvm_unreachable(
      "Unexpected scalar opcode without corresponding vector one!");
}

static unsigned adjustAllocatableRegClass(const GCNSubtarget &ST,
                                          const MachineRegisterInfo &MRI,
                                          const MCInstrDesc &TID,
                                          unsigned RCID,
                                          bool IsAllocatable) {
  if ((IsAllocatable || !ST.hasGFX90AInsts() || !MRI.reservedRegsFrozen()) &&
      (((TID.mayLoad() || TID.mayStore()) &&
        !(TID.TSFlags & SIInstrFlags::VGPRSpill)) ||
       (TID.TSFlags & (SIInstrFlags::DS | SIInstrFlags::MIMG)))) {
    switch (RCID) {
    case AMDGPU::AV_32RegClassID: return AMDGPU::VGPR_32RegClassID;
    case AMDGPU::AV_64RegClassID: return AMDGPU::VReg_64RegClassID;
    case AMDGPU::AV_96RegClassID: return AMDGPU::VReg_96RegClassID;
    case AMDGPU::AV_128RegClassID: return AMDGPU::VReg_128RegClassID;
    case AMDGPU::AV_160RegClassID: return AMDGPU::VReg_160RegClassID;
    default:
      break;
    }
  }
  return RCID;
}

const TargetRegisterClass *SIInstrInfo::getRegClass(const MCInstrDesc &TID,
    unsigned OpNum, const TargetRegisterInfo *TRI,
    const MachineFunction &MF)
  const {
  if (OpNum >= TID.getNumOperands())
    return nullptr;
  auto RegClass = TID.OpInfo[OpNum].RegClass;
  bool IsAllocatable = false;
  if (TID.TSFlags & (SIInstrFlags::DS | SIInstrFlags::FLAT)) {
    // vdst and vdata should be both VGPR or AGPR, same for the DS instructions
    // with two data operands. Request register class constainted to VGPR only
    // of both operands present as Machine Copy Propagation can not check this
    // constraint and possibly other passes too.
    //
    // The check is limited to FLAT and DS because atomics in non-flat encoding
    // have their vdst and vdata tied to be the same register.
    const int VDstIdx = AMDGPU::getNamedOperandIdx(TID.Opcode,
                                                   AMDGPU::OpName::vdst);
    const int DataIdx = AMDGPU::getNamedOperandIdx(TID.Opcode,
        (TID.TSFlags & SIInstrFlags::DS) ? AMDGPU::OpName::data0
                                         : AMDGPU::OpName::vdata);
    if (DataIdx != -1) {
      IsAllocatable = VDstIdx != -1 ||
                      AMDGPU::getNamedOperandIdx(TID.Opcode,
                                                 AMDGPU::OpName::data1) != -1;
    }
  }
  RegClass = adjustAllocatableRegClass(ST, MF.getRegInfo(), TID, RegClass,
                                       IsAllocatable);
  return RI.getRegClass(RegClass);
}

const TargetRegisterClass *SIInstrInfo::getOpRegClass(const MachineInstr &MI,
                                                      unsigned OpNo) const {
  const MachineRegisterInfo &MRI = MI.getParent()->getParent()->getRegInfo();
  const MCInstrDesc &Desc = get(MI.getOpcode());
  if (MI.isVariadic() || OpNo >= Desc.getNumOperands() ||
      Desc.OpInfo[OpNo].RegClass == -1) {
    Register Reg = MI.getOperand(OpNo).getReg();

    if (Reg.isVirtual())
      return MRI.getRegClass(Reg);
    return RI.getPhysRegClass(Reg);
  }

  unsigned RCID = Desc.OpInfo[OpNo].RegClass;
  RCID = adjustAllocatableRegClass(ST, MRI, Desc, RCID, true);
  return RI.getRegClass(RCID);
}

void SIInstrInfo::legalizeOpWithMove(MachineInstr &MI, unsigned OpIdx) const {
  MachineBasicBlock::iterator I = MI;
  MachineBasicBlock *MBB = MI.getParent();
  MachineOperand &MO = MI.getOperand(OpIdx);
  MachineRegisterInfo &MRI = MBB->getParent()->getRegInfo();
  unsigned RCID = get(MI.getOpcode()).OpInfo[OpIdx].RegClass;
  const TargetRegisterClass *RC = RI.getRegClass(RCID);
  unsigned Size = RI.getRegSizeInBits(*RC);
  unsigned Opcode = (Size == 64) ? AMDGPU::V_MOV_B64_PSEUDO : AMDGPU::V_MOV_B32_e32;
  if (MO.isReg())
    Opcode = AMDGPU::COPY;
  else if (RI.isSGPRClass(RC))
    Opcode = (Size == 64) ? AMDGPU::S_MOV_B64 : AMDGPU::S_MOV_B32;

  const TargetRegisterClass *VRC = RI.getEquivalentVGPRClass(RC);
  const TargetRegisterClass *VRC64 = RI.getVGPR64Class();
  if (RI.getCommonSubClass(VRC64, VRC))
    VRC = VRC64;
  else
    VRC = &AMDGPU::VGPR_32RegClass;

  Register Reg = MRI.createVirtualRegister(VRC);
  DebugLoc DL = MBB->findDebugLoc(I);
  BuildMI(*MI.getParent(), I, DL, get(Opcode), Reg).add(MO);
  MO.ChangeToRegister(Reg, false);
}

unsigned SIInstrInfo::buildExtractSubReg(MachineBasicBlock::iterator MI,
                                         MachineRegisterInfo &MRI,
                                         MachineOperand &SuperReg,
                                         const TargetRegisterClass *SuperRC,
                                         unsigned SubIdx,
                                         const TargetRegisterClass *SubRC)
                                         const {
  MachineBasicBlock *MBB = MI->getParent();
  DebugLoc DL = MI->getDebugLoc();
  Register SubReg = MRI.createVirtualRegister(SubRC);

  if (SuperReg.getSubReg() == AMDGPU::NoSubRegister) {
    BuildMI(*MBB, MI, DL, get(TargetOpcode::COPY), SubReg)
      .addReg(SuperReg.getReg(), 0, SubIdx);
    return SubReg;
  }

  // Just in case the super register is itself a sub-register, copy it to a new
  // value so we don't need to worry about merging its subreg index with the
  // SubIdx passed to this function. The register coalescer should be able to
  // eliminate this extra copy.
  Register NewSuperReg = MRI.createVirtualRegister(SuperRC);

  BuildMI(*MBB, MI, DL, get(TargetOpcode::COPY), NewSuperReg)
    .addReg(SuperReg.getReg(), 0, SuperReg.getSubReg());

  BuildMI(*MBB, MI, DL, get(TargetOpcode::COPY), SubReg)
    .addReg(NewSuperReg, 0, SubIdx);

  return SubReg;
}

MachineOperand SIInstrInfo::buildExtractSubRegOrImm(
  MachineBasicBlock::iterator MII,
  MachineRegisterInfo &MRI,
  MachineOperand &Op,
  const TargetRegisterClass *SuperRC,
  unsigned SubIdx,
  const TargetRegisterClass *SubRC) const {
  if (Op.isImm()) {
    if (SubIdx == AMDGPU::sub0)
      return MachineOperand::CreateImm(static_cast<int32_t>(Op.getImm()));
    if (SubIdx == AMDGPU::sub1)
      return MachineOperand::CreateImm(static_cast<int32_t>(Op.getImm() >> 32));

    llvm_unreachable("Unhandled register index for immediate");
  }

  unsigned SubReg = buildExtractSubReg(MII, MRI, Op, SuperRC,
                                       SubIdx, SubRC);
  return MachineOperand::CreateReg(SubReg, false);
}

// Change the order of operands from (0, 1, 2) to (0, 2, 1)
void SIInstrInfo::swapOperands(MachineInstr &Inst) const {
  assert(Inst.getNumExplicitOperands() == 3);
  MachineOperand Op1 = Inst.getOperand(1);
  Inst.RemoveOperand(1);
  Inst.addOperand(Op1);
}

bool SIInstrInfo::isLegalRegOperand(const MachineRegisterInfo &MRI,
                                    const MCOperandInfo &OpInfo,
                                    const MachineOperand &MO) const {
  if (!MO.isReg())
    return false;

  Register Reg = MO.getReg();

  const TargetRegisterClass *DRC = RI.getRegClass(OpInfo.RegClass);
  if (Reg.isPhysical())
    return DRC->contains(Reg);

  const TargetRegisterClass *RC = MRI.getRegClass(Reg);

  if (MO.getSubReg()) {
    const MachineFunction *MF = MO.getParent()->getParent()->getParent();
    const TargetRegisterClass *SuperRC = RI.getLargestLegalSuperClass(RC, *MF);
    if (!SuperRC)
      return false;

    DRC = RI.getMatchingSuperRegClass(SuperRC, DRC, MO.getSubReg());
    if (!DRC)
      return false;
  }
  return RC->hasSuperClassEq(DRC);
}

bool SIInstrInfo::isLegalVSrcOperand(const MachineRegisterInfo &MRI,
                                     const MCOperandInfo &OpInfo,
                                     const MachineOperand &MO) const {
  if (MO.isReg())
    return isLegalRegOperand(MRI, OpInfo, MO);

  // Handle non-register types that are treated like immediates.
  assert(MO.isImm() || MO.isTargetIndex() || MO.isFI() || MO.isGlobal());
  return true;
}

bool SIInstrInfo::isOperandLegal(const MachineInstr &MI, unsigned OpIdx,
                                 const MachineOperand *MO) const {
  const MachineFunction &MF = *MI.getParent()->getParent();
  const MachineRegisterInfo &MRI = MF.getRegInfo();
  const MCInstrDesc &InstDesc = MI.getDesc();
  const MCOperandInfo &OpInfo = InstDesc.OpInfo[OpIdx];
  const TargetRegisterClass *DefinedRC =
      OpInfo.RegClass != -1 ? RI.getRegClass(OpInfo.RegClass) : nullptr;
  if (!MO)
    MO = &MI.getOperand(OpIdx);

  int ConstantBusLimit = ST.getConstantBusLimit(MI.getOpcode());
  int VOP3LiteralLimit = ST.hasVOP3Literal() ? 1 : 0;
  if (isVALU(MI) && usesConstantBus(MRI, *MO, OpInfo)) {
    if (isVOP3(MI) && isLiteralConstantLike(*MO, OpInfo) && !VOP3LiteralLimit--)
      return false;

    SmallDenseSet<RegSubRegPair> SGPRsUsed;
    if (MO->isReg())
      SGPRsUsed.insert(RegSubRegPair(MO->getReg(), MO->getSubReg()));

    for (unsigned i = 0, e = MI.getNumOperands(); i != e; ++i) {
      if (i == OpIdx)
        continue;
      const MachineOperand &Op = MI.getOperand(i);
      if (Op.isReg()) {
        RegSubRegPair SGPR(Op.getReg(), Op.getSubReg());
        if (!SGPRsUsed.count(SGPR) &&
            usesConstantBus(MRI, Op, InstDesc.OpInfo[i])) {
          if (--ConstantBusLimit <= 0)
            return false;
          SGPRsUsed.insert(SGPR);
        }
      } else if (InstDesc.OpInfo[i].OperandType == AMDGPU::OPERAND_KIMM32) {
        if (--ConstantBusLimit <= 0)
          return false;
      } else if (isVOP3(MI) && AMDGPU::isSISrcOperand(InstDesc, i) &&
                 isLiteralConstantLike(Op, InstDesc.OpInfo[i])) {
        if (!VOP3LiteralLimit--)
          return false;
        if (--ConstantBusLimit <= 0)
          return false;
      }
    }
  }

  if (MO->isReg()) {
    assert(DefinedRC);
    if (!isLegalRegOperand(MRI, OpInfo, *MO))
      return false;
    bool IsAGPR = RI.isAGPR(MRI, MO->getReg());
    if (IsAGPR && !ST.hasMAIInsts())
      return false;
    unsigned Opc = MI.getOpcode();
    if (IsAGPR &&
        (!ST.hasGFX90AInsts() || !MRI.reservedRegsFrozen()) &&
        (MI.mayLoad() || MI.mayStore() || isDS(Opc) || isMIMG(Opc)))
      return false;
    // Atomics should have both vdst and vdata either vgpr or agpr.
    const int VDstIdx = AMDGPU::getNamedOperandIdx(Opc, AMDGPU::OpName::vdst);
    const int DataIdx = AMDGPU::getNamedOperandIdx(Opc,
        isDS(Opc) ? AMDGPU::OpName::data0 : AMDGPU::OpName::vdata);
    if ((int)OpIdx == VDstIdx && DataIdx != -1 &&
        MI.getOperand(DataIdx).isReg() &&
        RI.isAGPR(MRI, MI.getOperand(DataIdx).getReg()) != IsAGPR)
      return false;
    if ((int)OpIdx == DataIdx) {
      if (VDstIdx != -1 &&
          RI.isAGPR(MRI, MI.getOperand(VDstIdx).getReg()) != IsAGPR)
        return false;
      // DS instructions with 2 src operands also must have tied RC.
      const int Data1Idx = AMDGPU::getNamedOperandIdx(Opc,
                                                      AMDGPU::OpName::data1);
      if (Data1Idx != -1 && MI.getOperand(Data1Idx).isReg() &&
          RI.isAGPR(MRI, MI.getOperand(Data1Idx).getReg()) != IsAGPR)
        return false;
    }
    if (Opc == AMDGPU::V_ACCVGPR_WRITE_B32_e64 &&
        (int)OpIdx == AMDGPU::getNamedOperandIdx(Opc, AMDGPU::OpName::src0) &&
        RI.isSGPRReg(MRI, MO->getReg()))
      return false;
    return true;
  }

  // Handle non-register types that are treated like immediates.
  assert(MO->isImm() || MO->isTargetIndex() || MO->isFI() || MO->isGlobal());

  if (!DefinedRC) {
    // This operand expects an immediate.
    return true;
  }

  return isImmOperandLegal(MI, OpIdx, *MO);
}

void SIInstrInfo::legalizeOperandsVOP2(MachineRegisterInfo &MRI,
                                       MachineInstr &MI) const {
  unsigned Opc = MI.getOpcode();
  const MCInstrDesc &InstrDesc = get(Opc);

  int Src0Idx = AMDGPU::getNamedOperandIdx(Opc, AMDGPU::OpName::src0);
  MachineOperand &Src0 = MI.getOperand(Src0Idx);

  int Src1Idx = AMDGPU::getNamedOperandIdx(Opc, AMDGPU::OpName::src1);
  MachineOperand &Src1 = MI.getOperand(Src1Idx);

  // If there is an implicit SGPR use such as VCC use for v_addc_u32/v_subb_u32
  // we need to only have one constant bus use before GFX10.
  bool HasImplicitSGPR = findImplicitSGPRRead(MI) != AMDGPU::NoRegister;
  if (HasImplicitSGPR && ST.getConstantBusLimit(Opc) <= 1 &&
      Src0.isReg() && (RI.isSGPRReg(MRI, Src0.getReg()) ||
       isLiteralConstantLike(Src0, InstrDesc.OpInfo[Src0Idx])))
    legalizeOpWithMove(MI, Src0Idx);

  // Special case: V_WRITELANE_B32 accepts only immediate or SGPR operands for
  // both the value to write (src0) and lane select (src1).  Fix up non-SGPR
  // src0/src1 with V_READFIRSTLANE.
  if (Opc == AMDGPU::V_WRITELANE_B32) {
    const DebugLoc &DL = MI.getDebugLoc();
    if (Src0.isReg() && RI.isVGPR(MRI, Src0.getReg())) {
      Register Reg = MRI.createVirtualRegister(&AMDGPU::SReg_32_XM0RegClass);
      BuildMI(*MI.getParent(), MI, DL, get(AMDGPU::V_READFIRSTLANE_B32), Reg)
          .add(Src0);
      Src0.ChangeToRegister(Reg, false);
    }
    if (Src1.isReg() && RI.isVGPR(MRI, Src1.getReg())) {
      Register Reg = MRI.createVirtualRegister(&AMDGPU::SReg_32_XM0RegClass);
      const DebugLoc &DL = MI.getDebugLoc();
      BuildMI(*MI.getParent(), MI, DL, get(AMDGPU::V_READFIRSTLANE_B32), Reg)
          .add(Src1);
      Src1.ChangeToRegister(Reg, false);
    }
    return;
  }

  // No VOP2 instructions support AGPRs.
  if (Src0.isReg() && RI.isAGPR(MRI, Src0.getReg()))
    legalizeOpWithMove(MI, Src0Idx);

  if (Src1.isReg() && RI.isAGPR(MRI, Src1.getReg()))
    legalizeOpWithMove(MI, Src1Idx);

  // VOP2 src0 instructions support all operand types, so we don't need to check
  // their legality. If src1 is already legal, we don't need to do anything.
  if (isLegalRegOperand(MRI, InstrDesc.OpInfo[Src1Idx], Src1))
    return;

  // Special case: V_READLANE_B32 accepts only immediate or SGPR operands for
  // lane select. Fix up using V_READFIRSTLANE, since we assume that the lane
  // select is uniform.
  if (Opc == AMDGPU::V_READLANE_B32 && Src1.isReg() &&
      RI.isVGPR(MRI, Src1.getReg())) {
    Register Reg = MRI.createVirtualRegister(&AMDGPU::SReg_32_XM0RegClass);
    const DebugLoc &DL = MI.getDebugLoc();
    BuildMI(*MI.getParent(), MI, DL, get(AMDGPU::V_READFIRSTLANE_B32), Reg)
        .add(Src1);
    Src1.ChangeToRegister(Reg, false);
    return;
  }

  // We do not use commuteInstruction here because it is too aggressive and will
  // commute if it is possible. We only want to commute here if it improves
  // legality. This can be called a fairly large number of times so don't waste
  // compile time pointlessly swapping and checking legality again.
  if (HasImplicitSGPR || !MI.isCommutable()) {
    legalizeOpWithMove(MI, Src1Idx);
    return;
  }

  // If src0 can be used as src1, commuting will make the operands legal.
  // Otherwise we have to give up and insert a move.
  //
  // TODO: Other immediate-like operand kinds could be commuted if there was a
  // MachineOperand::ChangeTo* for them.
  if ((!Src1.isImm() && !Src1.isReg()) ||
      !isLegalRegOperand(MRI, InstrDesc.OpInfo[Src1Idx], Src0)) {
    legalizeOpWithMove(MI, Src1Idx);
    return;
  }

  int CommutedOpc = commuteOpcode(MI);
  if (CommutedOpc == -1) {
    legalizeOpWithMove(MI, Src1Idx);
    return;
  }

  MI.setDesc(get(CommutedOpc));

  Register Src0Reg = Src0.getReg();
  unsigned Src0SubReg = Src0.getSubReg();
  bool Src0Kill = Src0.isKill();

  if (Src1.isImm())
    Src0.ChangeToImmediate(Src1.getImm());
  else if (Src1.isReg()) {
    Src0.ChangeToRegister(Src1.getReg(), false, false, Src1.isKill());
    Src0.setSubReg(Src1.getSubReg());
  } else
    llvm_unreachable("Should only have register or immediate operands");

  Src1.ChangeToRegister(Src0Reg, false, false, Src0Kill);
  Src1.setSubReg(Src0SubReg);
  fixImplicitOperands(MI);
}

// Legalize VOP3 operands. All operand types are supported for any operand
// but only one literal constant and only starting from GFX10.
void SIInstrInfo::legalizeOperandsVOP3(MachineRegisterInfo &MRI,
                                       MachineInstr &MI) const {
  unsigned Opc = MI.getOpcode();

  int VOP3Idx[3] = {
    AMDGPU::getNamedOperandIdx(Opc, AMDGPU::OpName::src0),
    AMDGPU::getNamedOperandIdx(Opc, AMDGPU::OpName::src1),
    AMDGPU::getNamedOperandIdx(Opc, AMDGPU::OpName::src2)
  };

  if (Opc == AMDGPU::V_PERMLANE16_B32_e64 ||
      Opc == AMDGPU::V_PERMLANEX16_B32_e64) {
    // src1 and src2 must be scalar
    MachineOperand &Src1 = MI.getOperand(VOP3Idx[1]);
    MachineOperand &Src2 = MI.getOperand(VOP3Idx[2]);
    const DebugLoc &DL = MI.getDebugLoc();
    if (Src1.isReg() && !RI.isSGPRClass(MRI.getRegClass(Src1.getReg()))) {
      Register Reg = MRI.createVirtualRegister(&AMDGPU::SReg_32_XM0RegClass);
      BuildMI(*MI.getParent(), MI, DL, get(AMDGPU::V_READFIRSTLANE_B32), Reg)
        .add(Src1);
      Src1.ChangeToRegister(Reg, false);
    }
    if (Src2.isReg() && !RI.isSGPRClass(MRI.getRegClass(Src2.getReg()))) {
      Register Reg = MRI.createVirtualRegister(&AMDGPU::SReg_32_XM0RegClass);
      BuildMI(*MI.getParent(), MI, DL, get(AMDGPU::V_READFIRSTLANE_B32), Reg)
        .add(Src2);
      Src2.ChangeToRegister(Reg, false);
    }
  }

  // Find the one SGPR operand we are allowed to use.
  int ConstantBusLimit = ST.getConstantBusLimit(Opc);
  int LiteralLimit = ST.hasVOP3Literal() ? 1 : 0;
  SmallDenseSet<unsigned> SGPRsUsed;
  Register SGPRReg = findUsedSGPR(MI, VOP3Idx);
  if (SGPRReg != AMDGPU::NoRegister) {
    SGPRsUsed.insert(SGPRReg);
    --ConstantBusLimit;
  }

  for (unsigned i = 0; i < 3; ++i) {
    int Idx = VOP3Idx[i];
    if (Idx == -1)
      break;
    MachineOperand &MO = MI.getOperand(Idx);

    if (!MO.isReg()) {
      if (!isLiteralConstantLike(MO, get(Opc).OpInfo[Idx]))
        continue;

      if (LiteralLimit > 0 && ConstantBusLimit > 0) {
        --LiteralLimit;
        --ConstantBusLimit;
        continue;
      }

      --LiteralLimit;
      --ConstantBusLimit;
      legalizeOpWithMove(MI, Idx);
      continue;
    }

    if (RI.hasAGPRs(RI.getRegClassForReg(MRI, MO.getReg())) &&
        !isOperandLegal(MI, Idx, &MO)) {
      legalizeOpWithMove(MI, Idx);
      continue;
    }

    if (!RI.isSGPRClass(RI.getRegClassForReg(MRI, MO.getReg())))
      continue; // VGPRs are legal

    // We can use one SGPR in each VOP3 instruction prior to GFX10
    // and two starting from GFX10.
    if (SGPRsUsed.count(MO.getReg()))
      continue;
    if (ConstantBusLimit > 0) {
      SGPRsUsed.insert(MO.getReg());
      --ConstantBusLimit;
      continue;
    }

    // If we make it this far, then the operand is not legal and we must
    // legalize it.
    legalizeOpWithMove(MI, Idx);
  }
}

Register SIInstrInfo::readlaneVGPRToSGPR(Register SrcReg, MachineInstr &UseMI,
                                         MachineRegisterInfo &MRI) const {
  const TargetRegisterClass *VRC = MRI.getRegClass(SrcReg);
  const TargetRegisterClass *SRC = RI.getEquivalentSGPRClass(VRC);
  Register DstReg = MRI.createVirtualRegister(SRC);
  unsigned SubRegs = RI.getRegSizeInBits(*VRC) / 32;

  if (RI.hasAGPRs(VRC)) {
    VRC = RI.getEquivalentVGPRClass(VRC);
    Register NewSrcReg = MRI.createVirtualRegister(VRC);
    BuildMI(*UseMI.getParent(), UseMI, UseMI.getDebugLoc(),
            get(TargetOpcode::COPY), NewSrcReg)
        .addReg(SrcReg);
    SrcReg = NewSrcReg;
  }

  if (SubRegs == 1) {
    BuildMI(*UseMI.getParent(), UseMI, UseMI.getDebugLoc(),
            get(AMDGPU::V_READFIRSTLANE_B32), DstReg)
        .addReg(SrcReg);
    return DstReg;
  }

  SmallVector<unsigned, 8> SRegs;
  for (unsigned i = 0; i < SubRegs; ++i) {
    Register SGPR = MRI.createVirtualRegister(&AMDGPU::SGPR_32RegClass);
    BuildMI(*UseMI.getParent(), UseMI, UseMI.getDebugLoc(),
            get(AMDGPU::V_READFIRSTLANE_B32), SGPR)
        .addReg(SrcReg, 0, RI.getSubRegFromChannel(i));
    SRegs.push_back(SGPR);
  }

  MachineInstrBuilder MIB =
      BuildMI(*UseMI.getParent(), UseMI, UseMI.getDebugLoc(),
              get(AMDGPU::REG_SEQUENCE), DstReg);
  for (unsigned i = 0; i < SubRegs; ++i) {
    MIB.addReg(SRegs[i]);
    MIB.addImm(RI.getSubRegFromChannel(i));
  }
  return DstReg;
}

void SIInstrInfo::legalizeOperandsSMRD(MachineRegisterInfo &MRI,
                                       MachineInstr &MI) const {

  // If the pointer is store in VGPRs, then we need to move them to
  // SGPRs using v_readfirstlane.  This is safe because we only select
  // loads with uniform pointers to SMRD instruction so we know the
  // pointer value is uniform.
  MachineOperand *SBase = getNamedOperand(MI, AMDGPU::OpName::sbase);
  if (SBase && !RI.isSGPRClass(MRI.getRegClass(SBase->getReg()))) {
    Register SGPR = readlaneVGPRToSGPR(SBase->getReg(), MI, MRI);
    SBase->setReg(SGPR);
  }
  MachineOperand *SOff = getNamedOperand(MI, AMDGPU::OpName::soff);
  if (SOff && !RI.isSGPRClass(MRI.getRegClass(SOff->getReg()))) {
    Register SGPR = readlaneVGPRToSGPR(SOff->getReg(), MI, MRI);
    SOff->setReg(SGPR);
  }
}

bool SIInstrInfo::moveFlatAddrToVGPR(MachineInstr &Inst) const {
  unsigned Opc = Inst.getOpcode();
  int OldSAddrIdx = AMDGPU::getNamedOperandIdx(Opc, AMDGPU::OpName::saddr);
  if (OldSAddrIdx < 0)
    return false;

  assert(isSegmentSpecificFLAT(Inst));

  int NewOpc = AMDGPU::getGlobalVaddrOp(Opc);
  if (NewOpc < 0)
    NewOpc = AMDGPU::getFlatScratchInstSVfromSS(Opc);
  if (NewOpc < 0)
    return false;

  MachineRegisterInfo &MRI = Inst.getMF()->getRegInfo();
  MachineOperand &SAddr = Inst.getOperand(OldSAddrIdx);
  if (RI.isSGPRReg(MRI, SAddr.getReg()))
    return false;

  int NewVAddrIdx = AMDGPU::getNamedOperandIdx(NewOpc, AMDGPU::OpName::vaddr);
  if (NewVAddrIdx < 0)
    return false;

  int OldVAddrIdx = AMDGPU::getNamedOperandIdx(Opc, AMDGPU::OpName::vaddr);

  // Check vaddr, it shall be zero or absent.
  MachineInstr *VAddrDef = nullptr;
  if (OldVAddrIdx >= 0) {
    MachineOperand &VAddr = Inst.getOperand(OldVAddrIdx);
    VAddrDef = MRI.getUniqueVRegDef(VAddr.getReg());
    if (!VAddrDef || VAddrDef->getOpcode() != AMDGPU::V_MOV_B32_e32 ||
        !VAddrDef->getOperand(1).isImm() ||
        VAddrDef->getOperand(1).getImm() != 0)
      return false;
  }

  const MCInstrDesc &NewDesc = get(NewOpc);
  Inst.setDesc(NewDesc);

  // Callers expect interator to be valid after this call, so modify the
  // instruction in place.
  if (OldVAddrIdx == NewVAddrIdx) {
    MachineOperand &NewVAddr = Inst.getOperand(NewVAddrIdx);
    // Clear use list from the old vaddr holding a zero register.
    MRI.removeRegOperandFromUseList(&NewVAddr);
    MRI.moveOperands(&NewVAddr, &SAddr, 1);
    Inst.RemoveOperand(OldSAddrIdx);
    // Update the use list with the pointer we have just moved from vaddr to
    // saddr poisition. Otherwise new vaddr will be missing from the use list.
    MRI.removeRegOperandFromUseList(&NewVAddr);
    MRI.addRegOperandToUseList(&NewVAddr);
  } else {
    assert(OldSAddrIdx == NewVAddrIdx);

    if (OldVAddrIdx >= 0) {
      int NewVDstIn = AMDGPU::getNamedOperandIdx(NewOpc,
                                                 AMDGPU::OpName::vdst_in);

      // RemoveOperand doesn't try to fixup tied operand indexes at it goes, so
      // it asserts. Untie the operands for now and retie them afterwards.
      if (NewVDstIn != -1) {
        int OldVDstIn = AMDGPU::getNamedOperandIdx(Opc, AMDGPU::OpName::vdst_in);
        Inst.untieRegOperand(OldVDstIn);
      }

      Inst.RemoveOperand(OldVAddrIdx);

      if (NewVDstIn != -1) {
        int NewVDst = AMDGPU::getNamedOperandIdx(NewOpc, AMDGPU::OpName::vdst);
        Inst.tieOperands(NewVDst, NewVDstIn);
      }
    }
  }

  if (VAddrDef && MRI.use_nodbg_empty(VAddrDef->getOperand(0).getReg()))
    VAddrDef->eraseFromParent();

  return true;
}

// FIXME: Remove this when SelectionDAG is obsoleted.
void SIInstrInfo::legalizeOperandsFLAT(MachineRegisterInfo &MRI,
                                       MachineInstr &MI) const {
  if (!isSegmentSpecificFLAT(MI))
    return;

  // Fixup SGPR operands in VGPRs. We only select these when the DAG divergence
  // thinks they are uniform, so a readfirstlane should be valid.
  MachineOperand *SAddr = getNamedOperand(MI, AMDGPU::OpName::saddr);
  if (!SAddr || RI.isSGPRClass(MRI.getRegClass(SAddr->getReg())))
    return;

  if (moveFlatAddrToVGPR(MI))
    return;

  Register ToSGPR = readlaneVGPRToSGPR(SAddr->getReg(), MI, MRI);
  SAddr->setReg(ToSGPR);
}

void SIInstrInfo::legalizeGenericOperand(MachineBasicBlock &InsertMBB,
                                         MachineBasicBlock::iterator I,
                                         const TargetRegisterClass *DstRC,
                                         MachineOperand &Op,
                                         MachineRegisterInfo &MRI,
                                         const DebugLoc &DL) const {
  Register OpReg = Op.getReg();
  unsigned OpSubReg = Op.getSubReg();

  const TargetRegisterClass *OpRC = RI.getSubClassWithSubReg(
      RI.getRegClassForReg(MRI, OpReg), OpSubReg);

  // Check if operand is already the correct register class.
  if (DstRC == OpRC)
    return;

  Register DstReg = MRI.createVirtualRegister(DstRC);
  auto Copy = BuildMI(InsertMBB, I, DL, get(AMDGPU::COPY), DstReg).add(Op);

  Op.setReg(DstReg);
  Op.setSubReg(0);

  MachineInstr *Def = MRI.getVRegDef(OpReg);
  if (!Def)
    return;

  // Try to eliminate the copy if it is copying an immediate value.
  if (Def->isMoveImmediate() && DstRC != &AMDGPU::VReg_1RegClass)
    FoldImmediate(*Copy, *Def, OpReg, &MRI);

  bool ImpDef = Def->isImplicitDef();
  while (!ImpDef && Def && Def->isCopy()) {
    if (Def->getOperand(1).getReg().isPhysical())
      break;
    Def = MRI.getUniqueVRegDef(Def->getOperand(1).getReg());
    ImpDef = Def && Def->isImplicitDef();
  }
  if (!RI.isSGPRClass(DstRC) && !Copy->readsRegister(AMDGPU::EXEC, &RI) &&
      !ImpDef)
    Copy.addReg(AMDGPU::EXEC, RegState::Implicit);
}

// Emit the actual waterfall loop, executing the wrapped instruction for each
// unique value of \p Rsrc across all lanes. In the best case we execute 1
// iteration, in the worst case we execute 64 (once per lane).
static void
emitLoadSRsrcFromVGPRLoop(const SIInstrInfo &TII, MachineRegisterInfo &MRI,
                          MachineBasicBlock &OrigBB, MachineBasicBlock &LoopBB,
                          const DebugLoc &DL, MachineOperand &Rsrc) {
  MachineFunction &MF = *OrigBB.getParent();
  const GCNSubtarget &ST = MF.getSubtarget<GCNSubtarget>();
  const SIRegisterInfo *TRI = ST.getRegisterInfo();
  unsigned Exec = ST.isWave32() ? AMDGPU::EXEC_LO : AMDGPU::EXEC;
  unsigned SaveExecOpc =
      ST.isWave32() ? AMDGPU::S_AND_SAVEEXEC_B32 : AMDGPU::S_AND_SAVEEXEC_B64;
  unsigned XorTermOpc =
      ST.isWave32() ? AMDGPU::S_XOR_B32_term : AMDGPU::S_XOR_B64_term;
  unsigned AndOpc =
      ST.isWave32() ? AMDGPU::S_AND_B32 : AMDGPU::S_AND_B64;
  const auto *BoolXExecRC = TRI->getRegClass(AMDGPU::SReg_1_XEXECRegClassID);

  MachineBasicBlock::iterator I = LoopBB.begin();

  SmallVector<Register, 8> ReadlanePieces;
  Register CondReg = AMDGPU::NoRegister;

  Register VRsrc = Rsrc.getReg();
  unsigned VRsrcUndef = getUndefRegState(Rsrc.isUndef());

  unsigned RegSize = TRI->getRegSizeInBits(Rsrc.getReg(), MRI);
  unsigned NumSubRegs =  RegSize / 32;
  assert(NumSubRegs % 2 == 0 && NumSubRegs <= 32 && "Unhandled register size");

  for (unsigned Idx = 0; Idx < NumSubRegs; Idx += 2) {

    Register CurRegLo = MRI.createVirtualRegister(&AMDGPU::SGPR_32RegClass);
    Register CurRegHi = MRI.createVirtualRegister(&AMDGPU::SGPR_32RegClass);

    // Read the next variant <- also loop target.
    BuildMI(LoopBB, I, DL, TII.get(AMDGPU::V_READFIRSTLANE_B32), CurRegLo)
            .addReg(VRsrc, VRsrcUndef, TRI->getSubRegFromChannel(Idx));

    // Read the next variant <- also loop target.
    BuildMI(LoopBB, I, DL, TII.get(AMDGPU::V_READFIRSTLANE_B32), CurRegHi)
            .addReg(VRsrc, VRsrcUndef, TRI->getSubRegFromChannel(Idx + 1));

    ReadlanePieces.push_back(CurRegLo);
    ReadlanePieces.push_back(CurRegHi);

    // Comparison is to be done as 64-bit.
    Register CurReg = MRI.createVirtualRegister(&AMDGPU::SGPR_64RegClass);
    BuildMI(LoopBB, I, DL, TII.get(AMDGPU::REG_SEQUENCE), CurReg)
            .addReg(CurRegLo)
            .addImm(AMDGPU::sub0)
            .addReg(CurRegHi)
            .addImm(AMDGPU::sub1);

    Register NewCondReg = MRI.createVirtualRegister(BoolXExecRC);
    auto Cmp =
        BuildMI(LoopBB, I, DL, TII.get(AMDGPU::V_CMP_EQ_U64_e64), NewCondReg)
            .addReg(CurReg);
    if (NumSubRegs <= 2)
      Cmp.addReg(VRsrc);
    else
      Cmp.addReg(VRsrc, VRsrcUndef, TRI->getSubRegFromChannel(Idx, 2));

    // Combine the comparision results with AND.
    if (CondReg == AMDGPU::NoRegister) // First.
      CondReg = NewCondReg;
    else { // If not the first, we create an AND.
      Register AndReg = MRI.createVirtualRegister(BoolXExecRC);
      BuildMI(LoopBB, I, DL, TII.get(AndOpc), AndReg)
              .addReg(CondReg)
              .addReg(NewCondReg);
      CondReg = AndReg;
    }
  } // End for loop.

  auto SRsrcRC = TRI->getEquivalentSGPRClass(MRI.getRegClass(VRsrc));
  Register SRsrc = MRI.createVirtualRegister(SRsrcRC);

  // Build scalar Rsrc.
  auto Merge = BuildMI(LoopBB, I, DL, TII.get(AMDGPU::REG_SEQUENCE), SRsrc);
  unsigned Channel = 0;
  for (Register Piece : ReadlanePieces) {
    Merge.addReg(Piece)
         .addImm(TRI->getSubRegFromChannel(Channel++));
  }

  // Update Rsrc operand to use the SGPR Rsrc.
  Rsrc.setReg(SRsrc);
  Rsrc.setIsKill(true);

  Register SaveExec = MRI.createVirtualRegister(BoolXExecRC);
  MRI.setSimpleHint(SaveExec, CondReg);

  // Update EXEC to matching lanes, saving original to SaveExec.
  BuildMI(LoopBB, I, DL, TII.get(SaveExecOpc), SaveExec)
      .addReg(CondReg, RegState::Kill);

  // The original instruction is here; we insert the terminators after it.
  I = LoopBB.end();

  // Update EXEC, switch all done bits to 0 and all todo bits to 1.
  BuildMI(LoopBB, I, DL, TII.get(XorTermOpc), Exec)
      .addReg(Exec)
      .addReg(SaveExec);

  BuildMI(LoopBB, I, DL, TII.get(AMDGPU::SI_WATERFALL_LOOP)).addMBB(&LoopBB);
}

// Build a waterfall loop around \p MI, replacing the VGPR \p Rsrc register
// with SGPRs by iterating over all unique values across all lanes.
// Returns the loop basic block that now contains \p MI.
static MachineBasicBlock *
loadSRsrcFromVGPR(const SIInstrInfo &TII, MachineInstr &MI,
                  MachineOperand &Rsrc, MachineDominatorTree *MDT,
                  MachineBasicBlock::iterator Begin = nullptr,
                  MachineBasicBlock::iterator End = nullptr) {
  MachineBasicBlock &MBB = *MI.getParent();
  MachineFunction &MF = *MBB.getParent();
  const GCNSubtarget &ST = MF.getSubtarget<GCNSubtarget>();
  const SIRegisterInfo *TRI = ST.getRegisterInfo();
  MachineRegisterInfo &MRI = MF.getRegInfo();
  if (!Begin.isValid())
    Begin = &MI;
  if (!End.isValid()) {
    End = &MI;
    ++End;
  }
  const DebugLoc &DL = MI.getDebugLoc();
  unsigned Exec = ST.isWave32() ? AMDGPU::EXEC_LO : AMDGPU::EXEC;
  unsigned MovExecOpc = ST.isWave32() ? AMDGPU::S_MOV_B32 : AMDGPU::S_MOV_B64;
  const auto *BoolXExecRC = TRI->getRegClass(AMDGPU::SReg_1_XEXECRegClassID);

  Register SaveExec = MRI.createVirtualRegister(BoolXExecRC);

  // Save the EXEC mask
  BuildMI(MBB, Begin, DL, TII.get(MovExecOpc), SaveExec).addReg(Exec);

  // Killed uses in the instruction we are waterfalling around will be
  // incorrect due to the added control-flow.
  MachineBasicBlock::iterator AfterMI = MI;
  ++AfterMI;
  for (auto I = Begin; I != AfterMI; I++) {
    for (auto &MO : I->uses()) {
      if (MO.isReg() && MO.isUse()) {
        MRI.clearKillFlags(MO.getReg());
      }
    }
  }

  // To insert the loop we need to split the block. Move everything after this
  // point to a new block, and insert a new empty block between the two.
  MachineBasicBlock *LoopBB = MF.CreateMachineBasicBlock();
  MachineBasicBlock *RemainderBB = MF.CreateMachineBasicBlock();
  MachineFunction::iterator MBBI(MBB);
  ++MBBI;

  MF.insert(MBBI, LoopBB);
  MF.insert(MBBI, RemainderBB);

  LoopBB->addSuccessor(LoopBB);
  LoopBB->addSuccessor(RemainderBB);

  // Move Begin to MI to the LoopBB, and the remainder of the block to
  // RemainderBB.
  RemainderBB->transferSuccessorsAndUpdatePHIs(&MBB);
  RemainderBB->splice(RemainderBB->begin(), &MBB, End, MBB.end());
  LoopBB->splice(LoopBB->begin(), &MBB, Begin, MBB.end());

  MBB.addSuccessor(LoopBB);

  // Update dominators. We know that MBB immediately dominates LoopBB, that
  // LoopBB immediately dominates RemainderBB, and that RemainderBB immediately
  // dominates all of the successors transferred to it from MBB that MBB used
  // to properly dominate.
  if (MDT) {
    MDT->addNewBlock(LoopBB, &MBB);
    MDT->addNewBlock(RemainderBB, LoopBB);
    for (auto &Succ : RemainderBB->successors()) {
      if (MDT->properlyDominates(&MBB, Succ)) {
        MDT->changeImmediateDominator(Succ, RemainderBB);
      }
    }
  }

  emitLoadSRsrcFromVGPRLoop(TII, MRI, MBB, *LoopBB, DL, Rsrc);

  // Restore the EXEC mask
  MachineBasicBlock::iterator First = RemainderBB->begin();
  BuildMI(*RemainderBB, First, DL, TII.get(MovExecOpc), Exec).addReg(SaveExec);
  return LoopBB;
}

// Extract pointer from Rsrc and return a zero-value Rsrc replacement.
static std::tuple<unsigned, unsigned>
extractRsrcPtr(const SIInstrInfo &TII, MachineInstr &MI, MachineOperand &Rsrc) {
  MachineBasicBlock &MBB = *MI.getParent();
  MachineFunction &MF = *MBB.getParent();
  MachineRegisterInfo &MRI = MF.getRegInfo();

  // Extract the ptr from the resource descriptor.
  unsigned RsrcPtr =
      TII.buildExtractSubReg(MI, MRI, Rsrc, &AMDGPU::VReg_128RegClass,
                             AMDGPU::sub0_sub1, &AMDGPU::VReg_64RegClass);

  // Create an empty resource descriptor
  Register Zero64 = MRI.createVirtualRegister(&AMDGPU::SReg_64RegClass);
  Register SRsrcFormatLo = MRI.createVirtualRegister(&AMDGPU::SGPR_32RegClass);
  Register SRsrcFormatHi = MRI.createVirtualRegister(&AMDGPU::SGPR_32RegClass);
  Register NewSRsrc = MRI.createVirtualRegister(&AMDGPU::SGPR_128RegClass);
  uint64_t RsrcDataFormat = TII.getDefaultRsrcDataFormat();

  // Zero64 = 0
  BuildMI(MBB, MI, MI.getDebugLoc(), TII.get(AMDGPU::S_MOV_B64), Zero64)
      .addImm(0);

  // SRsrcFormatLo = RSRC_DATA_FORMAT{31-0}
  BuildMI(MBB, MI, MI.getDebugLoc(), TII.get(AMDGPU::S_MOV_B32), SRsrcFormatLo)
      .addImm(RsrcDataFormat & 0xFFFFFFFF);

  // SRsrcFormatHi = RSRC_DATA_FORMAT{63-32}
  BuildMI(MBB, MI, MI.getDebugLoc(), TII.get(AMDGPU::S_MOV_B32), SRsrcFormatHi)
      .addImm(RsrcDataFormat >> 32);

  // NewSRsrc = {Zero64, SRsrcFormat}
  BuildMI(MBB, MI, MI.getDebugLoc(), TII.get(AMDGPU::REG_SEQUENCE), NewSRsrc)
      .addReg(Zero64)
      .addImm(AMDGPU::sub0_sub1)
      .addReg(SRsrcFormatLo)
      .addImm(AMDGPU::sub2)
      .addReg(SRsrcFormatHi)
      .addImm(AMDGPU::sub3);

  return std::make_tuple(RsrcPtr, NewSRsrc);
}

MachineBasicBlock *
SIInstrInfo::legalizeOperands(MachineInstr &MI,
                              MachineDominatorTree *MDT) const {
  MachineFunction &MF = *MI.getParent()->getParent();
  MachineRegisterInfo &MRI = MF.getRegInfo();
  MachineBasicBlock *CreatedBB = nullptr;

  // Legalize VOP2
  if (isVOP2(MI) || isVOPC(MI)) {
    legalizeOperandsVOP2(MRI, MI);
    return CreatedBB;
  }

  // Legalize VOP3
  if (isVOP3(MI)) {
    legalizeOperandsVOP3(MRI, MI);
    return CreatedBB;
  }

  // Legalize SMRD
  if (isSMRD(MI)) {
    legalizeOperandsSMRD(MRI, MI);
    return CreatedBB;
  }

  // Legalize FLAT
  if (isFLAT(MI)) {
    legalizeOperandsFLAT(MRI, MI);
    return CreatedBB;
  }

  // Legalize REG_SEQUENCE and PHI
  // The register class of the operands much be the same type as the register
  // class of the output.
  if (MI.getOpcode() == AMDGPU::PHI) {
    const TargetRegisterClass *RC = nullptr, *SRC = nullptr, *VRC = nullptr;
    for (unsigned i = 1, e = MI.getNumOperands(); i != e; i += 2) {
      if (!MI.getOperand(i).isReg() || !MI.getOperand(i).getReg().isVirtual())
        continue;
      const TargetRegisterClass *OpRC =
          MRI.getRegClass(MI.getOperand(i).getReg());
      if (RI.hasVectorRegisters(OpRC)) {
        VRC = OpRC;
      } else {
        SRC = OpRC;
      }
    }

    // If any of the operands are VGPR registers, then they all most be
    // otherwise we will create illegal VGPR->SGPR copies when legalizing
    // them.
    if (VRC || !RI.isSGPRClass(getOpRegClass(MI, 0))) {
      if (!VRC) {
        assert(SRC);
        if (getOpRegClass(MI, 0) == &AMDGPU::VReg_1RegClass) {
          VRC = &AMDGPU::VReg_1RegClass;
        } else
          VRC = RI.isAGPRClass(getOpRegClass(MI, 0))
                    ? RI.getEquivalentAGPRClass(SRC)
                    : RI.getEquivalentVGPRClass(SRC);
      } else {
        VRC = RI.isAGPRClass(getOpRegClass(MI, 0))
                  ? RI.getEquivalentAGPRClass(VRC)
                  : RI.getEquivalentVGPRClass(VRC);
      }
      RC = VRC;
    } else {
      RC = SRC;
    }

    // Update all the operands so they have the same type.
    for (unsigned I = 1, E = MI.getNumOperands(); I != E; I += 2) {
      MachineOperand &Op = MI.getOperand(I);
      if (!Op.isReg() || !Op.getReg().isVirtual())
        continue;

      // MI is a PHI instruction.
      MachineBasicBlock *InsertBB = MI.getOperand(I + 1).getMBB();
      MachineBasicBlock::iterator Insert = InsertBB->getFirstTerminator();

      // Avoid creating no-op copies with the same src and dst reg class.  These
      // confuse some of the machine passes.
      legalizeGenericOperand(*InsertBB, Insert, RC, Op, MRI, MI.getDebugLoc());
    }
  }

  // REG_SEQUENCE doesn't really require operand legalization, but if one has a
  // VGPR dest type and SGPR sources, insert copies so all operands are
  // VGPRs. This seems to help operand folding / the register coalescer.
  if (MI.getOpcode() == AMDGPU::REG_SEQUENCE) {
    MachineBasicBlock *MBB = MI.getParent();
    const TargetRegisterClass *DstRC = getOpRegClass(MI, 0);
    if (RI.hasVGPRs(DstRC)) {
      // Update all the operands so they are VGPR register classes. These may
      // not be the same register class because REG_SEQUENCE supports mixing
      // subregister index types e.g. sub0_sub1 + sub2 + sub3
      for (unsigned I = 1, E = MI.getNumOperands(); I != E; I += 2) {
        MachineOperand &Op = MI.getOperand(I);
        if (!Op.isReg() || !Op.getReg().isVirtual())
          continue;

        const TargetRegisterClass *OpRC = MRI.getRegClass(Op.getReg());
        const TargetRegisterClass *VRC = RI.getEquivalentVGPRClass(OpRC);
        if (VRC == OpRC)
          continue;

        legalizeGenericOperand(*MBB, MI, VRC, Op, MRI, MI.getDebugLoc());
        Op.setIsKill();
      }
    }

    return CreatedBB;
  }

  // Legalize INSERT_SUBREG
  // src0 must have the same register class as dst
  if (MI.getOpcode() == AMDGPU::INSERT_SUBREG) {
    Register Dst = MI.getOperand(0).getReg();
    Register Src0 = MI.getOperand(1).getReg();
    const TargetRegisterClass *DstRC = MRI.getRegClass(Dst);
    const TargetRegisterClass *Src0RC = MRI.getRegClass(Src0);
    if (DstRC != Src0RC) {
      MachineBasicBlock *MBB = MI.getParent();
      MachineOperand &Op = MI.getOperand(1);
      legalizeGenericOperand(*MBB, MI, DstRC, Op, MRI, MI.getDebugLoc());
    }
    return CreatedBB;
  }

  // Legalize SI_INIT_M0
  if (MI.getOpcode() == AMDGPU::SI_INIT_M0) {
    MachineOperand &Src = MI.getOperand(0);
    if (Src.isReg() && RI.hasVectorRegisters(MRI.getRegClass(Src.getReg())))
      Src.setReg(readlaneVGPRToSGPR(Src.getReg(), MI, MRI));
    return CreatedBB;
  }

  // Legalize MIMG and MUBUF/MTBUF for shaders.
  //
  // Shaders only generate MUBUF/MTBUF instructions via intrinsics or via
  // scratch memory access. In both cases, the legalization never involves
  // conversion to the addr64 form.
  if (isMIMG(MI) || (AMDGPU::isGraphics(MF.getFunction().getCallingConv()) &&
                     (isMUBUF(MI) || isMTBUF(MI)))) {
    MachineOperand *SRsrc = getNamedOperand(MI, AMDGPU::OpName::srsrc);
    if (SRsrc && !RI.isSGPRClass(MRI.getRegClass(SRsrc->getReg())))
      CreatedBB = loadSRsrcFromVGPR(*this, MI, *SRsrc, MDT);

    MachineOperand *SSamp = getNamedOperand(MI, AMDGPU::OpName::ssamp);
    if (SSamp && !RI.isSGPRClass(MRI.getRegClass(SSamp->getReg())))
      CreatedBB = loadSRsrcFromVGPR(*this, MI, *SSamp, MDT);

    return CreatedBB;
  }

  // Legalize SI_CALL
  if (MI.getOpcode() == AMDGPU::SI_CALL_ISEL) {
    MachineOperand *Dest = &MI.getOperand(0);
    if (!RI.isSGPRClass(MRI.getRegClass(Dest->getReg()))) {
      // Move everything between ADJCALLSTACKUP and ADJCALLSTACKDOWN and
      // following copies, we also need to move copies from and to physical
      // registers into the loop block.
      unsigned FrameSetupOpcode = getCallFrameSetupOpcode();
      unsigned FrameDestroyOpcode = getCallFrameDestroyOpcode();

      // Also move the copies to physical registers into the loop block
      MachineBasicBlock &MBB = *MI.getParent();
      MachineBasicBlock::iterator Start(&MI);
      while (Start->getOpcode() != FrameSetupOpcode)
        --Start;
      MachineBasicBlock::iterator End(&MI);
      while (End->getOpcode() != FrameDestroyOpcode)
        ++End;
      // Also include following copies of the return value
      ++End;
      while (End != MBB.end() && End->isCopy() && End->getOperand(1).isReg() &&
             MI.definesRegister(End->getOperand(1).getReg()))
        ++End;
      CreatedBB = loadSRsrcFromVGPR(*this, MI, *Dest, MDT, Start, End);
    }
  }

  // Legalize MUBUF* instructions.
  int RsrcIdx =
      AMDGPU::getNamedOperandIdx(MI.getOpcode(), AMDGPU::OpName::srsrc);
  if (RsrcIdx != -1) {
    // We have an MUBUF instruction
    MachineOperand *Rsrc = &MI.getOperand(RsrcIdx);
    unsigned RsrcRC = get(MI.getOpcode()).OpInfo[RsrcIdx].RegClass;
    if (RI.getCommonSubClass(MRI.getRegClass(Rsrc->getReg()),
                             RI.getRegClass(RsrcRC))) {
      // The operands are legal.
      // FIXME: We may need to legalize operands besided srsrc.
      return CreatedBB;
    }

    // Legalize a VGPR Rsrc.
    //
    // If the instruction is _ADDR64, we can avoid a waterfall by extracting
    // the base pointer from the VGPR Rsrc, adding it to the VAddr, then using
    // a zero-value SRsrc.
    //
    // If the instruction is _OFFSET (both idxen and offen disabled), and we
    // support ADDR64 instructions, we can convert to ADDR64 and do the same as
    // above.
    //
    // Otherwise we are on non-ADDR64 hardware, and/or we have
    // idxen/offen/bothen and we fall back to a waterfall loop.

    MachineBasicBlock &MBB = *MI.getParent();

    MachineOperand *VAddr = getNamedOperand(MI, AMDGPU::OpName::vaddr);
    if (VAddr && AMDGPU::getIfAddr64Inst(MI.getOpcode()) != -1) {
      // This is already an ADDR64 instruction so we need to add the pointer
      // extracted from the resource descriptor to the current value of VAddr.
      Register NewVAddrLo = MRI.createVirtualRegister(&AMDGPU::VGPR_32RegClass);
      Register NewVAddrHi = MRI.createVirtualRegister(&AMDGPU::VGPR_32RegClass);
      Register NewVAddr = MRI.createVirtualRegister(&AMDGPU::VReg_64RegClass);

      const auto *BoolXExecRC = RI.getRegClass(AMDGPU::SReg_1_XEXECRegClassID);
      Register CondReg0 = MRI.createVirtualRegister(BoolXExecRC);
      Register CondReg1 = MRI.createVirtualRegister(BoolXExecRC);

      unsigned RsrcPtr, NewSRsrc;
      std::tie(RsrcPtr, NewSRsrc) = extractRsrcPtr(*this, MI, *Rsrc);

      // NewVaddrLo = RsrcPtr:sub0 + VAddr:sub0
      const DebugLoc &DL = MI.getDebugLoc();
      BuildMI(MBB, MI, DL, get(AMDGPU::V_ADD_CO_U32_e64), NewVAddrLo)
        .addDef(CondReg0)
        .addReg(RsrcPtr, 0, AMDGPU::sub0)
        .addReg(VAddr->getReg(), 0, AMDGPU::sub0)
        .addImm(0);

      // NewVaddrHi = RsrcPtr:sub1 + VAddr:sub1
      BuildMI(MBB, MI, DL, get(AMDGPU::V_ADDC_U32_e64), NewVAddrHi)
        .addDef(CondReg1, RegState::Dead)
        .addReg(RsrcPtr, 0, AMDGPU::sub1)
        .addReg(VAddr->getReg(), 0, AMDGPU::sub1)
        .addReg(CondReg0, RegState::Kill)
        .addImm(0);

      // NewVaddr = {NewVaddrHi, NewVaddrLo}
      BuildMI(MBB, MI, MI.getDebugLoc(), get(AMDGPU::REG_SEQUENCE), NewVAddr)
          .addReg(NewVAddrLo)
          .addImm(AMDGPU::sub0)
          .addReg(NewVAddrHi)
          .addImm(AMDGPU::sub1);

      VAddr->setReg(NewVAddr);
      Rsrc->setReg(NewSRsrc);
    } else if (!VAddr && ST.hasAddr64()) {
      // This instructions is the _OFFSET variant, so we need to convert it to
      // ADDR64.
      assert(ST.getGeneration() < AMDGPUSubtarget::VOLCANIC_ISLANDS &&
             "FIXME: Need to emit flat atomics here");

      unsigned RsrcPtr, NewSRsrc;
      std::tie(RsrcPtr, NewSRsrc) = extractRsrcPtr(*this, MI, *Rsrc);

      Register NewVAddr = MRI.createVirtualRegister(&AMDGPU::VReg_64RegClass);
      MachineOperand *VData = getNamedOperand(MI, AMDGPU::OpName::vdata);
      MachineOperand *Offset = getNamedOperand(MI, AMDGPU::OpName::offset);
      MachineOperand *SOffset = getNamedOperand(MI, AMDGPU::OpName::soffset);
      unsigned Addr64Opcode = AMDGPU::getAddr64Inst(MI.getOpcode());

      // Atomics rith return have have an additional tied operand and are
      // missing some of the special bits.
      MachineOperand *VDataIn = getNamedOperand(MI, AMDGPU::OpName::vdata_in);
      MachineInstr *Addr64;

      if (!VDataIn) {
        // Regular buffer load / store.
        MachineInstrBuilder MIB =
            BuildMI(MBB, MI, MI.getDebugLoc(), get(Addr64Opcode))
                .add(*VData)
                .addReg(NewVAddr)
                .addReg(NewSRsrc)
                .add(*SOffset)
                .add(*Offset);

        if (const MachineOperand *CPol =
                getNamedOperand(MI, AMDGPU::OpName::cpol)) {
          MIB.addImm(CPol->getImm());
        }

        if (const MachineOperand *TFE =
                getNamedOperand(MI, AMDGPU::OpName::tfe)) {
          MIB.addImm(TFE->getImm());
        }

        MIB.addImm(getNamedImmOperand(MI, AMDGPU::OpName::swz));

        MIB.cloneMemRefs(MI);
        Addr64 = MIB;
      } else {
        // Atomics with return.
        Addr64 = BuildMI(MBB, MI, MI.getDebugLoc(), get(Addr64Opcode))
                     .add(*VData)
                     .add(*VDataIn)
                     .addReg(NewVAddr)
                     .addReg(NewSRsrc)
                     .add(*SOffset)
                     .add(*Offset)
                     .addImm(getNamedImmOperand(MI, AMDGPU::OpName::cpol))
                     .cloneMemRefs(MI);
      }

      MI.removeFromParent();

      // NewVaddr = {NewVaddrHi, NewVaddrLo}
      BuildMI(MBB, Addr64, Addr64->getDebugLoc(), get(AMDGPU::REG_SEQUENCE),
              NewVAddr)
          .addReg(RsrcPtr, 0, AMDGPU::sub0)
          .addImm(AMDGPU::sub0)
          .addReg(RsrcPtr, 0, AMDGPU::sub1)
          .addImm(AMDGPU::sub1);
    } else {
      // This is another variant; legalize Rsrc with waterfall loop from VGPRs
      // to SGPRs.
      CreatedBB = loadSRsrcFromVGPR(*this, MI, *Rsrc, MDT);
      return CreatedBB;
    }
  }
  return CreatedBB;
}

MachineBasicBlock *SIInstrInfo::moveToVALU(MachineInstr &TopInst,
                                           MachineDominatorTree *MDT) const {
  SetVectorType Worklist;
  Worklist.insert(&TopInst);
  MachineBasicBlock *CreatedBB = nullptr;
  MachineBasicBlock *CreatedBBTmp = nullptr;

  while (!Worklist.empty()) {
    MachineInstr &Inst = *Worklist.pop_back_val();
    MachineBasicBlock *MBB = Inst.getParent();
    MachineRegisterInfo &MRI = MBB->getParent()->getRegInfo();

    unsigned Opcode = Inst.getOpcode();
    unsigned NewOpcode = getVALUOp(Inst);

    // Handle some special cases
    switch (Opcode) {
    default:
      break;
    case AMDGPU::S_ADD_U64_PSEUDO:
    case AMDGPU::S_SUB_U64_PSEUDO:
      splitScalar64BitAddSub(Worklist, Inst, MDT);
      Inst.eraseFromParent();
      continue;
    case AMDGPU::S_ADD_I32:
    case AMDGPU::S_SUB_I32: {
      // FIXME: The u32 versions currently selected use the carry.
      bool Changed;
      std::tie(Changed, CreatedBBTmp) = moveScalarAddSub(Worklist, Inst, MDT);
      if (CreatedBBTmp && TopInst.getParent() == CreatedBBTmp)
        CreatedBB = CreatedBBTmp;
      if (Changed)
        continue;

      // Default handling
      break;
    }
    case AMDGPU::S_AND_B64:
      splitScalar64BitBinaryOp(Worklist, Inst, AMDGPU::S_AND_B32, MDT);
      Inst.eraseFromParent();
      continue;

    case AMDGPU::S_OR_B64:
      splitScalar64BitBinaryOp(Worklist, Inst, AMDGPU::S_OR_B32, MDT);
      Inst.eraseFromParent();
      continue;

    case AMDGPU::S_XOR_B64:
      splitScalar64BitBinaryOp(Worklist, Inst, AMDGPU::S_XOR_B32, MDT);
      Inst.eraseFromParent();
      continue;

    case AMDGPU::S_NAND_B64:
      splitScalar64BitBinaryOp(Worklist, Inst, AMDGPU::S_NAND_B32, MDT);
      Inst.eraseFromParent();
      continue;

    case AMDGPU::S_NOR_B64:
      splitScalar64BitBinaryOp(Worklist, Inst, AMDGPU::S_NOR_B32, MDT);
      Inst.eraseFromParent();
      continue;

    case AMDGPU::S_XNOR_B64:
      if (ST.hasDLInsts())
        splitScalar64BitBinaryOp(Worklist, Inst, AMDGPU::S_XNOR_B32, MDT);
      else
        splitScalar64BitXnor(Worklist, Inst, MDT);
      Inst.eraseFromParent();
      continue;

    case AMDGPU::S_ANDN2_B64:
      splitScalar64BitBinaryOp(Worklist, Inst, AMDGPU::S_ANDN2_B32, MDT);
      Inst.eraseFromParent();
      continue;

    case AMDGPU::S_ORN2_B64:
      splitScalar64BitBinaryOp(Worklist, Inst, AMDGPU::S_ORN2_B32, MDT);
      Inst.eraseFromParent();
      continue;

    case AMDGPU::S_BREV_B64:
      splitScalar64BitUnaryOp(Worklist, Inst, AMDGPU::S_BREV_B32, true);
      Inst.eraseFromParent();
      continue;

    case AMDGPU::S_NOT_B64:
      splitScalar64BitUnaryOp(Worklist, Inst, AMDGPU::S_NOT_B32);
      Inst.eraseFromParent();
      continue;

    case AMDGPU::S_BCNT1_I32_B64:
      splitScalar64BitBCNT(Worklist, Inst);
      Inst.eraseFromParent();
      continue;

    case AMDGPU::S_BFE_I64:
      splitScalar64BitBFE(Worklist, Inst);
      Inst.eraseFromParent();
      continue;

    case AMDGPU::S_LSHL_B32:
      if (ST.hasOnlyRevVALUShifts()) {
        NewOpcode = AMDGPU::V_LSHLREV_B32_e64;
        swapOperands(Inst);
      }
      break;
    case AMDGPU::S_ASHR_I32:
      if (ST.hasOnlyRevVALUShifts()) {
        NewOpcode = AMDGPU::V_ASHRREV_I32_e64;
        swapOperands(Inst);
      }
      break;
    case AMDGPU::S_LSHR_B32:
      if (ST.hasOnlyRevVALUShifts()) {
        NewOpcode = AMDGPU::V_LSHRREV_B32_e64;
        swapOperands(Inst);
      }
      break;
    case AMDGPU::S_LSHL_B64:
      if (ST.hasOnlyRevVALUShifts()) {
        NewOpcode = AMDGPU::V_LSHLREV_B64_e64;
        swapOperands(Inst);
      }
      break;
    case AMDGPU::S_ASHR_I64:
      if (ST.hasOnlyRevVALUShifts()) {
        NewOpcode = AMDGPU::V_ASHRREV_I64_e64;
        swapOperands(Inst);
      }
      break;
    case AMDGPU::S_LSHR_B64:
      if (ST.hasOnlyRevVALUShifts()) {
        NewOpcode = AMDGPU::V_LSHRREV_B64_e64;
        swapOperands(Inst);
      }
      break;

    case AMDGPU::S_ABS_I32:
      lowerScalarAbs(Worklist, Inst);
      Inst.eraseFromParent();
      continue;

    case AMDGPU::S_CBRANCH_SCC0:
    case AMDGPU::S_CBRANCH_SCC1: {
        // Clear unused bits of vcc
        Register CondReg = Inst.getOperand(1).getReg();
        bool IsSCC = CondReg == AMDGPU::SCC;
        Register VCC = RI.getVCC();
        Register EXEC = ST.isWave32() ? AMDGPU::EXEC_LO : AMDGPU::EXEC;
        unsigned Opc = ST.isWave32() ? AMDGPU::S_AND_B32 : AMDGPU::S_AND_B64;
        BuildMI(*MBB, Inst, Inst.getDebugLoc(), get(Opc), VCC)
            .addReg(EXEC)
            .addReg(IsSCC ? VCC : CondReg);
        Inst.RemoveOperand(1);
      }
      break;

    case AMDGPU::S_BFE_U64:
    case AMDGPU::S_BFM_B64:
      llvm_unreachable("Moving this op to VALU not implemented");

    case AMDGPU::S_PACK_LL_B32_B16:
    case AMDGPU::S_PACK_LH_B32_B16:
    case AMDGPU::S_PACK_HH_B32_B16:
      movePackToVALU(Worklist, MRI, Inst);
      Inst.eraseFromParent();
      continue;

    case AMDGPU::S_XNOR_B32:
      lowerScalarXnor(Worklist, Inst);
      Inst.eraseFromParent();
      continue;

    case AMDGPU::S_NAND_B32:
      splitScalarNotBinop(Worklist, Inst, AMDGPU::S_AND_B32);
      Inst.eraseFromParent();
      continue;

    case AMDGPU::S_NOR_B32:
      splitScalarNotBinop(Worklist, Inst, AMDGPU::S_OR_B32);
      Inst.eraseFromParent();
      continue;

    case AMDGPU::S_ANDN2_B32:
      splitScalarBinOpN2(Worklist, Inst, AMDGPU::S_AND_B32);
      Inst.eraseFromParent();
      continue;

    case AMDGPU::S_ORN2_B32:
      splitScalarBinOpN2(Worklist, Inst, AMDGPU::S_OR_B32);
      Inst.eraseFromParent();
      continue;

    // TODO: remove as soon as everything is ready
    // to replace VGPR to SGPR copy with V_READFIRSTLANEs.
    // S_ADD/SUB_CO_PSEUDO as well as S_UADDO/USUBO_PSEUDO
    // can only be selected from the uniform SDNode.
    case AMDGPU::S_ADD_CO_PSEUDO:
    case AMDGPU::S_SUB_CO_PSEUDO: {
      unsigned Opc = (Inst.getOpcode() == AMDGPU::S_ADD_CO_PSEUDO)
                         ? AMDGPU::V_ADDC_U32_e64
                         : AMDGPU::V_SUBB_U32_e64;
      const auto *CarryRC = RI.getRegClass(AMDGPU::SReg_1_XEXECRegClassID);

      Register CarryInReg = Inst.getOperand(4).getReg();
      if (!MRI.constrainRegClass(CarryInReg, CarryRC)) {
        Register NewCarryReg = MRI.createVirtualRegister(CarryRC);
        BuildMI(*MBB, &Inst, Inst.getDebugLoc(), get(AMDGPU::COPY), NewCarryReg)
            .addReg(CarryInReg);
      }

      Register CarryOutReg = Inst.getOperand(1).getReg();

      Register DestReg = MRI.createVirtualRegister(RI.getEquivalentVGPRClass(
          MRI.getRegClass(Inst.getOperand(0).getReg())));
      MachineInstr *CarryOp =
          BuildMI(*MBB, &Inst, Inst.getDebugLoc(), get(Opc), DestReg)
              .addReg(CarryOutReg, RegState::Define)
              .add(Inst.getOperand(2))
              .add(Inst.getOperand(3))
              .addReg(CarryInReg)
              .addImm(0);
      CreatedBBTmp = legalizeOperands(*CarryOp);
      if (CreatedBBTmp && TopInst.getParent() == CreatedBBTmp)
        CreatedBB = CreatedBBTmp;
      MRI.replaceRegWith(Inst.getOperand(0).getReg(), DestReg);
      addUsersToMoveToVALUWorklist(DestReg, MRI, Worklist);
      Inst.eraseFromParent();
    }
      continue;
    case AMDGPU::S_UADDO_PSEUDO:
    case AMDGPU::S_USUBO_PSEUDO: {
      const DebugLoc &DL = Inst.getDebugLoc();
      MachineOperand &Dest0 = Inst.getOperand(0);
      MachineOperand &Dest1 = Inst.getOperand(1);
      MachineOperand &Src0 = Inst.getOperand(2);
      MachineOperand &Src1 = Inst.getOperand(3);

      unsigned Opc = (Inst.getOpcode() == AMDGPU::S_UADDO_PSEUDO)
                         ? AMDGPU::V_ADD_CO_U32_e64
                         : AMDGPU::V_SUB_CO_U32_e64;
      const TargetRegisterClass *NewRC =
          RI.getEquivalentVGPRClass(MRI.getRegClass(Dest0.getReg()));
      Register DestReg = MRI.createVirtualRegister(NewRC);
      MachineInstr *NewInstr = BuildMI(*MBB, &Inst, DL, get(Opc), DestReg)
                                   .addReg(Dest1.getReg(), RegState::Define)
                                   .add(Src0)
                                   .add(Src1)
                                   .addImm(0); // clamp bit

      CreatedBBTmp = legalizeOperands(*NewInstr, MDT);
      if (CreatedBBTmp && TopInst.getParent() == CreatedBBTmp)
        CreatedBB = CreatedBBTmp;

      MRI.replaceRegWith(Dest0.getReg(), DestReg);
      addUsersToMoveToVALUWorklist(NewInstr->getOperand(0).getReg(), MRI,
                                   Worklist);
      Inst.eraseFromParent();
    }
      continue;

    case AMDGPU::S_CSELECT_B32:
      lowerSelect32(Worklist, Inst, MDT);
      Inst.eraseFromParent();
      continue;
    case AMDGPU::S_CSELECT_B64:
      splitSelect64(Worklist, Inst, MDT);
      Inst.eraseFromParent();
      continue;
    case AMDGPU::S_CMP_EQ_I32:
    case AMDGPU::S_CMP_LG_I32:
    case AMDGPU::S_CMP_GT_I32:
    case AMDGPU::S_CMP_GE_I32:
    case AMDGPU::S_CMP_LT_I32:
    case AMDGPU::S_CMP_LE_I32:
    case AMDGPU::S_CMP_EQ_U32:
    case AMDGPU::S_CMP_LG_U32:
    case AMDGPU::S_CMP_GT_U32:
    case AMDGPU::S_CMP_GE_U32:
    case AMDGPU::S_CMP_LT_U32:
    case AMDGPU::S_CMP_LE_U32:
    case AMDGPU::S_CMP_EQ_U64:
    case AMDGPU::S_CMP_LG_U64: {
        const MCInstrDesc &NewDesc = get(NewOpcode);
        Register CondReg = MRI.createVirtualRegister(RI.getWaveMaskRegClass());
        MachineInstr *NewInstr =
            BuildMI(*MBB, Inst, Inst.getDebugLoc(), NewDesc, CondReg)
                .add(Inst.getOperand(0))
                .add(Inst.getOperand(1));
        legalizeOperands(*NewInstr, MDT);
        int SCCIdx = Inst.findRegisterDefOperandIdx(AMDGPU::SCC);
        MachineOperand SCCOp = Inst.getOperand(SCCIdx);
        addSCCDefUsersToVALUWorklist(SCCOp, Inst, Worklist, CondReg);
        Inst.eraseFromParent();
      }
      continue;
    }


    if (NewOpcode == AMDGPU::INSTRUCTION_LIST_END) {
      // We cannot move this instruction to the VALU, so we should try to
      // legalize its operands instead.
      CreatedBBTmp = legalizeOperands(Inst, MDT);
      if (CreatedBBTmp && TopInst.getParent() == CreatedBBTmp)
        CreatedBB = CreatedBBTmp;
      continue;
    }

    // Use the new VALU Opcode.
    const MCInstrDesc &NewDesc = get(NewOpcode);
    Inst.setDesc(NewDesc);

    // Remove any references to SCC. Vector instructions can't read from it, and
    // We're just about to add the implicit use / defs of VCC, and we don't want
    // both.
    for (unsigned i = Inst.getNumOperands() - 1; i > 0; --i) {
      MachineOperand &Op = Inst.getOperand(i);
      if (Op.isReg() && Op.getReg() == AMDGPU::SCC) {
        // Only propagate through live-def of SCC.
        if (Op.isDef() && !Op.isDead())
          addSCCDefUsersToVALUWorklist(Op, Inst, Worklist);
        if (Op.isUse())
          addSCCDefsToVALUWorklist(Op, Worklist);
        Inst.RemoveOperand(i);
      }
    }

    if (Opcode == AMDGPU::S_SEXT_I32_I8 || Opcode == AMDGPU::S_SEXT_I32_I16) {
      // We are converting these to a BFE, so we need to add the missing
      // operands for the size and offset.
      unsigned Size = (Opcode == AMDGPU::S_SEXT_I32_I8) ? 8 : 16;
      Inst.addOperand(MachineOperand::CreateImm(0));
      Inst.addOperand(MachineOperand::CreateImm(Size));

    } else if (Opcode == AMDGPU::S_BCNT1_I32_B32) {
      // The VALU version adds the second operand to the result, so insert an
      // extra 0 operand.
      Inst.addOperand(MachineOperand::CreateImm(0));
    }

    Inst.addImplicitDefUseOperands(*Inst.getParent()->getParent());
    fixImplicitOperands(Inst);

    if (Opcode == AMDGPU::S_BFE_I32 || Opcode == AMDGPU::S_BFE_U32) {
      const MachineOperand &OffsetWidthOp = Inst.getOperand(2);
      // If we need to move this to VGPRs, we need to unpack the second operand
      // back into the 2 separate ones for bit offset and width.
      assert(OffsetWidthOp.isImm() &&
             "Scalar BFE is only implemented for constant width and offset");
      uint32_t Imm = OffsetWidthOp.getImm();

      uint32_t Offset = Imm & 0x3f; // Extract bits [5:0].
      uint32_t BitWidth = (Imm & 0x7f0000) >> 16; // Extract bits [22:16].
      Inst.RemoveOperand(2);                     // Remove old immediate.
      Inst.addOperand(MachineOperand::CreateImm(Offset));
      Inst.addOperand(MachineOperand::CreateImm(BitWidth));
    }

    bool HasDst = Inst.getOperand(0).isReg() && Inst.getOperand(0).isDef();
    unsigned NewDstReg = AMDGPU::NoRegister;
    if (HasDst) {
      Register DstReg = Inst.getOperand(0).getReg();
      if (DstReg.isPhysical())
        continue;

      // Update the destination register class.
      const TargetRegisterClass *NewDstRC = getDestEquivalentVGPRClass(Inst);
      if (!NewDstRC)
        continue;

      if (Inst.isCopy() && Inst.getOperand(1).getReg().isVirtual() &&
          NewDstRC == RI.getRegClassForReg(MRI, Inst.getOperand(1).getReg())) {
        // Instead of creating a copy where src and dst are the same register
        // class, we just replace all uses of dst with src.  These kinds of
        // copies interfere with the heuristics MachineSink uses to decide
        // whether or not to split a critical edge.  Since the pass assumes
        // that copies will end up as machine instructions and not be
        // eliminated.
        addUsersToMoveToVALUWorklist(DstReg, MRI, Worklist);
        MRI.replaceRegWith(DstReg, Inst.getOperand(1).getReg());
        MRI.clearKillFlags(Inst.getOperand(1).getReg());
        Inst.getOperand(0).setReg(DstReg);

        // Make sure we don't leave around a dead VGPR->SGPR copy. Normally
        // these are deleted later, but at -O0 it would leave a suspicious
        // looking illegal copy of an undef register.
        for (unsigned I = Inst.getNumOperands() - 1; I != 0; --I)
          Inst.RemoveOperand(I);
        Inst.setDesc(get(AMDGPU::IMPLICIT_DEF));
        continue;
      }

      NewDstReg = MRI.createVirtualRegister(NewDstRC);
      MRI.replaceRegWith(DstReg, NewDstReg);
    }

    // Legalize the operands
    CreatedBBTmp = legalizeOperands(Inst, MDT);
    if (CreatedBBTmp && TopInst.getParent() == CreatedBBTmp)
      CreatedBB = CreatedBBTmp;

    if (HasDst)
     addUsersToMoveToVALUWorklist(NewDstReg, MRI, Worklist);
  }
  return CreatedBB;
}

// Add/sub require special handling to deal with carry outs.
std::pair<bool, MachineBasicBlock *>
SIInstrInfo::moveScalarAddSub(SetVectorType &Worklist, MachineInstr &Inst,
                              MachineDominatorTree *MDT) const {
  if (ST.hasAddNoCarry()) {
    // Assume there is no user of scc since we don't select this in that case.
    // Since scc isn't used, it doesn't really matter if the i32 or u32 variant
    // is used.

    MachineBasicBlock &MBB = *Inst.getParent();
    MachineRegisterInfo &MRI = MBB.getParent()->getRegInfo();

    Register OldDstReg = Inst.getOperand(0).getReg();
    Register ResultReg = MRI.createVirtualRegister(&AMDGPU::VGPR_32RegClass);

    unsigned Opc = Inst.getOpcode();
    assert(Opc == AMDGPU::S_ADD_I32 || Opc == AMDGPU::S_SUB_I32);

    unsigned NewOpc = Opc == AMDGPU::S_ADD_I32 ?
      AMDGPU::V_ADD_U32_e64 : AMDGPU::V_SUB_U32_e64;

    assert(Inst.getOperand(3).getReg() == AMDGPU::SCC);
    Inst.RemoveOperand(3);

    Inst.setDesc(get(NewOpc));
    Inst.addOperand(MachineOperand::CreateImm(0)); // clamp bit
    Inst.addImplicitDefUseOperands(*MBB.getParent());
    MRI.replaceRegWith(OldDstReg, ResultReg);
    MachineBasicBlock *NewBB = legalizeOperands(Inst, MDT);

    addUsersToMoveToVALUWorklist(ResultReg, MRI, Worklist);
    return std::make_pair(true, NewBB);
  }

  return std::make_pair(false, nullptr);
}

void SIInstrInfo::lowerSelect32(SetVectorType &Worklist, MachineInstr &Inst,
                                MachineDominatorTree *MDT) const {

  MachineBasicBlock &MBB = *Inst.getParent();
  MachineRegisterInfo &MRI = MBB.getParent()->getRegInfo();
  MachineBasicBlock::iterator MII = Inst;
  DebugLoc DL = Inst.getDebugLoc();

  MachineOperand &Dest = Inst.getOperand(0);
  MachineOperand &Src0 = Inst.getOperand(1);
  MachineOperand &Src1 = Inst.getOperand(2);
  MachineOperand &Cond = Inst.getOperand(3);

  Register SCCSource = Cond.getReg();
  bool IsSCC = (SCCSource == AMDGPU::SCC);

  // If this is a trivial select where the condition is effectively not SCC
  // (SCCSource is a source of copy to SCC), then the select is semantically
  // equivalent to copying SCCSource. Hence, there is no need to create
  // V_CNDMASK, we can just use that and bail out.
  if (!IsSCC && Src0.isImm() && (Src0.getImm() == -1) && Src1.isImm() &&
      (Src1.getImm() == 0)) {
    MRI.replaceRegWith(Dest.getReg(), SCCSource);
    return;
  }

  const TargetRegisterClass *TC =
      RI.getRegClass(AMDGPU::SReg_1_XEXECRegClassID);

  Register CopySCC = MRI.createVirtualRegister(TC);

  if (IsSCC) {
    // Now look for the closest SCC def if it is a copy
    // replacing the SCCSource with the COPY source register
    bool CopyFound = false;
    for (MachineInstr &CandI :
         make_range(std::next(MachineBasicBlock::reverse_iterator(Inst)),
                    Inst.getParent()->rend())) {
      if (CandI.findRegisterDefOperandIdx(AMDGPU::SCC, false, false, &RI) !=
          -1) {
        if (CandI.isCopy() && CandI.getOperand(0).getReg() == AMDGPU::SCC) {
          BuildMI(MBB, MII, DL, get(AMDGPU::COPY), CopySCC)
              .addReg(CandI.getOperand(1).getReg());
          CopyFound = true;
        }
        break;
      }
    }
    if (!CopyFound) {
      // SCC def is not a copy
      // Insert a trivial select instead of creating a copy, because a copy from
      // SCC would semantically mean just copying a single bit, but we may need
      // the result to be a vector condition mask that needs preserving.
      unsigned Opcode = (ST.getWavefrontSize() == 64) ? AMDGPU::S_CSELECT_B64
                                                      : AMDGPU::S_CSELECT_B32;
      auto NewSelect =
          BuildMI(MBB, MII, DL, get(Opcode), CopySCC).addImm(-1).addImm(0);
      NewSelect->getOperand(3).setIsUndef(Cond.isUndef());
    }
  }

  Register ResultReg = MRI.createVirtualRegister(&AMDGPU::VGPR_32RegClass);

  auto UpdatedInst =
      BuildMI(MBB, MII, DL, get(AMDGPU::V_CNDMASK_B32_e64), ResultReg)
          .addImm(0)
          .add(Src1) // False
          .addImm(0)
          .add(Src0) // True
          .addReg(IsSCC ? CopySCC : SCCSource);

  MRI.replaceRegWith(Dest.getReg(), ResultReg);
  legalizeOperands(*UpdatedInst, MDT);
  addUsersToMoveToVALUWorklist(ResultReg, MRI, Worklist);
}

void SIInstrInfo::splitSelect64(SetVectorType &Worklist, MachineInstr &Inst,
                                MachineDominatorTree *MDT) const {
  // Split S_CSELECT_B64 into a pair of S_CSELECT_B32 and lower them
  // further.
  const DebugLoc &DL = Inst.getDebugLoc();
  MachineBasicBlock::iterator MII = Inst;
  MachineBasicBlock &MBB = *Inst.getParent();
  MachineRegisterInfo &MRI = MBB.getParent()->getRegInfo();

  // Get the original operands.
  MachineOperand &Dest = Inst.getOperand(0);
  MachineOperand &Src0 = Inst.getOperand(1);
  MachineOperand &Src1 = Inst.getOperand(2);
  MachineOperand &Cond = Inst.getOperand(3);

  Register SCCSource = Cond.getReg();
  bool IsSCC = (SCCSource == AMDGPU::SCC);

  // If this is a trivial select where the condition is effectively not SCC
  // (SCCSource is a source of copy to SCC), then the select is semantically
  // equivalent to copying SCCSource. Hence, there is no need to create
  // V_CNDMASK, we can just use that and bail out.
  if (!IsSCC && (Src0.isImm() && Src0.getImm() == -1) &&
      (Src1.isImm() && Src1.getImm() == 0)) {
    MRI.replaceRegWith(Dest.getReg(), SCCSource);
    return;
  }

  // Prepare the split destination.
  Register FullDestReg = MRI.createVirtualRegister(&AMDGPU::VReg_64RegClass);
  Register DestSub0 = MRI.createVirtualRegister(&AMDGPU::VGPR_32RegClass);
  Register DestSub1 = MRI.createVirtualRegister(&AMDGPU::VGPR_32RegClass);

  // Split the source operands.
  const TargetRegisterClass *Src0RC = nullptr;
  const TargetRegisterClass *Src0SubRC = nullptr;
  if (Src0.isReg()) {
    Src0RC = MRI.getRegClass(Src0.getReg());
    Src0SubRC = RI.getSubRegClass(Src0RC, AMDGPU::sub0);
  }
  const TargetRegisterClass *Src1RC = nullptr;
  const TargetRegisterClass *Src1SubRC = nullptr;
  if (Src1.isReg()) {
    Src1RC = MRI.getRegClass(Src1.getReg());
    Src1SubRC = RI.getSubRegClass(Src1RC, AMDGPU::sub0);
  }
  // Split lo.
  MachineOperand SrcReg0Sub0 =
      buildExtractSubRegOrImm(MII, MRI, Src0, Src0RC, AMDGPU::sub0, Src0SubRC);
  MachineOperand SrcReg1Sub0 =
      buildExtractSubRegOrImm(MII, MRI, Src1, Src1RC, AMDGPU::sub0, Src1SubRC);
  // Split hi.
  MachineOperand SrcReg0Sub1 =
      buildExtractSubRegOrImm(MII, MRI, Src0, Src0RC, AMDGPU::sub1, Src0SubRC);
  MachineOperand SrcReg1Sub1 =
      buildExtractSubRegOrImm(MII, MRI, Src1, Src1RC, AMDGPU::sub1, Src1SubRC);
  // Select the lo part.
  MachineInstr *LoHalf =
      BuildMI(MBB, MII, DL, get(AMDGPU::S_CSELECT_B32), DestSub0)
          .add(SrcReg0Sub0)
          .add(SrcReg1Sub0);
  // Replace the condition operand with the original one.
  LoHalf->getOperand(3).setReg(SCCSource);
  Worklist.insert(LoHalf);
  // Select the hi part.
  MachineInstr *HiHalf =
      BuildMI(MBB, MII, DL, get(AMDGPU::S_CSELECT_B32), DestSub1)
          .add(SrcReg0Sub1)
          .add(SrcReg1Sub1);
  // Replace the condition operand with the original one.
  HiHalf->getOperand(3).setReg(SCCSource);
  Worklist.insert(HiHalf);
  // Merge them back to the original 64-bit one.
  BuildMI(MBB, MII, DL, get(TargetOpcode::REG_SEQUENCE), FullDestReg)
      .addReg(DestSub0)
      .addImm(AMDGPU::sub0)
      .addReg(DestSub1)
      .addImm(AMDGPU::sub1);
  MRI.replaceRegWith(Dest.getReg(), FullDestReg);

  // Try to legalize the operands in case we need to swap the order to keep
  // it valid.
  legalizeOperands(*LoHalf, MDT);
  legalizeOperands(*HiHalf, MDT);

  // Move all users of this moved value.
  addUsersToMoveToVALUWorklist(FullDestReg, MRI, Worklist);
}

void SIInstrInfo::lowerScalarAbs(SetVectorType &Worklist,
                                 MachineInstr &Inst) const {
  MachineBasicBlock &MBB = *Inst.getParent();
  MachineRegisterInfo &MRI = MBB.getParent()->getRegInfo();
  MachineBasicBlock::iterator MII = Inst;
  DebugLoc DL = Inst.getDebugLoc();

  MachineOperand &Dest = Inst.getOperand(0);
  MachineOperand &Src = Inst.getOperand(1);
  Register TmpReg = MRI.createVirtualRegister(&AMDGPU::VGPR_32RegClass);
  Register ResultReg = MRI.createVirtualRegister(&AMDGPU::VGPR_32RegClass);

  unsigned SubOp = ST.hasAddNoCarry() ?
    AMDGPU::V_SUB_U32_e32 : AMDGPU::V_SUB_CO_U32_e32;

  BuildMI(MBB, MII, DL, get(SubOp), TmpReg)
    .addImm(0)
    .addReg(Src.getReg());

  BuildMI(MBB, MII, DL, get(AMDGPU::V_MAX_I32_e64), ResultReg)
    .addReg(Src.getReg())
    .addReg(TmpReg);

  MRI.replaceRegWith(Dest.getReg(), ResultReg);
  addUsersToMoveToVALUWorklist(ResultReg, MRI, Worklist);
}

void SIInstrInfo::lowerScalarXnor(SetVectorType &Worklist,
                                  MachineInstr &Inst) const {
  MachineBasicBlock &MBB = *Inst.getParent();
  MachineRegisterInfo &MRI = MBB.getParent()->getRegInfo();
  MachineBasicBlock::iterator MII = Inst;
  const DebugLoc &DL = Inst.getDebugLoc();

  MachineOperand &Dest = Inst.getOperand(0);
  MachineOperand &Src0 = Inst.getOperand(1);
  MachineOperand &Src1 = Inst.getOperand(2);

  if (ST.hasDLInsts()) {
    Register NewDest = MRI.createVirtualRegister(&AMDGPU::VGPR_32RegClass);
    legalizeGenericOperand(MBB, MII, &AMDGPU::VGPR_32RegClass, Src0, MRI, DL);
    legalizeGenericOperand(MBB, MII, &AMDGPU::VGPR_32RegClass, Src1, MRI, DL);

    BuildMI(MBB, MII, DL, get(AMDGPU::V_XNOR_B32_e64), NewDest)
      .add(Src0)
      .add(Src1);

    MRI.replaceRegWith(Dest.getReg(), NewDest);
    addUsersToMoveToVALUWorklist(NewDest, MRI, Worklist);
  } else {
    // Using the identity !(x ^ y) == (!x ^ y) == (x ^ !y), we can
    // invert either source and then perform the XOR. If either source is a
    // scalar register, then we can leave the inversion on the scalar unit to
    // acheive a better distrubution of scalar and vector instructions.
    bool Src0IsSGPR = Src0.isReg() &&
                      RI.isSGPRClass(MRI.getRegClass(Src0.getReg()));
    bool Src1IsSGPR = Src1.isReg() &&
                      RI.isSGPRClass(MRI.getRegClass(Src1.getReg()));
    MachineInstr *Xor;
    Register Temp = MRI.createVirtualRegister(&AMDGPU::SReg_32RegClass);
    Register NewDest = MRI.createVirtualRegister(&AMDGPU::SReg_32RegClass);

    // Build a pair of scalar instructions and add them to the work list.
    // The next iteration over the work list will lower these to the vector
    // unit as necessary.
    if (Src0IsSGPR) {
      BuildMI(MBB, MII, DL, get(AMDGPU::S_NOT_B32), Temp).add(Src0);
      Xor = BuildMI(MBB, MII, DL, get(AMDGPU::S_XOR_B32), NewDest)
      .addReg(Temp)
      .add(Src1);
    } else if (Src1IsSGPR) {
      BuildMI(MBB, MII, DL, get(AMDGPU::S_NOT_B32), Temp).add(Src1);
      Xor = BuildMI(MBB, MII, DL, get(AMDGPU::S_XOR_B32), NewDest)
      .add(Src0)
      .addReg(Temp);
    } else {
      Xor = BuildMI(MBB, MII, DL, get(AMDGPU::S_XOR_B32), Temp)
        .add(Src0)
        .add(Src1);
      MachineInstr *Not =
          BuildMI(MBB, MII, DL, get(AMDGPU::S_NOT_B32), NewDest).addReg(Temp);
      Worklist.insert(Not);
    }

    MRI.replaceRegWith(Dest.getReg(), NewDest);

    Worklist.insert(Xor);

    addUsersToMoveToVALUWorklist(NewDest, MRI, Worklist);
  }
}

void SIInstrInfo::splitScalarNotBinop(SetVectorType &Worklist,
                                      MachineInstr &Inst,
                                      unsigned Opcode) const {
  MachineBasicBlock &MBB = *Inst.getParent();
  MachineRegisterInfo &MRI = MBB.getParent()->getRegInfo();
  MachineBasicBlock::iterator MII = Inst;
  const DebugLoc &DL = Inst.getDebugLoc();

  MachineOperand &Dest = Inst.getOperand(0);
  MachineOperand &Src0 = Inst.getOperand(1);
  MachineOperand &Src1 = Inst.getOperand(2);

  Register NewDest = MRI.createVirtualRegister(&AMDGPU::SReg_32RegClass);
  Register Interm = MRI.createVirtualRegister(&AMDGPU::SReg_32RegClass);

  MachineInstr &Op = *BuildMI(MBB, MII, DL, get(Opcode), Interm)
    .add(Src0)
    .add(Src1);

  MachineInstr &Not = *BuildMI(MBB, MII, DL, get(AMDGPU::S_NOT_B32), NewDest)
    .addReg(Interm);

  Worklist.insert(&Op);
  Worklist.insert(&Not);

  MRI.replaceRegWith(Dest.getReg(), NewDest);
  addUsersToMoveToVALUWorklist(NewDest, MRI, Worklist);
}

void SIInstrInfo::splitScalarBinOpN2(SetVectorType& Worklist,
                                     MachineInstr &Inst,
                                     unsigned Opcode) const {
  MachineBasicBlock &MBB = *Inst.getParent();
  MachineRegisterInfo &MRI = MBB.getParent()->getRegInfo();
  MachineBasicBlock::iterator MII = Inst;
  const DebugLoc &DL = Inst.getDebugLoc();

  MachineOperand &Dest = Inst.getOperand(0);
  MachineOperand &Src0 = Inst.getOperand(1);
  MachineOperand &Src1 = Inst.getOperand(2);

  Register NewDest = MRI.createVirtualRegister(&AMDGPU::SReg_32_XM0RegClass);
  Register Interm = MRI.createVirtualRegister(&AMDGPU::SReg_32_XM0RegClass);

  MachineInstr &Not = *BuildMI(MBB, MII, DL, get(AMDGPU::S_NOT_B32), Interm)
    .add(Src1);

  MachineInstr &Op = *BuildMI(MBB, MII, DL, get(Opcode), NewDest)
    .add(Src0)
    .addReg(Interm);

  Worklist.insert(&Not);
  Worklist.insert(&Op);

  MRI.replaceRegWith(Dest.getReg(), NewDest);
  addUsersToMoveToVALUWorklist(NewDest, MRI, Worklist);
}

void SIInstrInfo::splitScalar64BitUnaryOp(
    SetVectorType &Worklist, MachineInstr &Inst,
    unsigned Opcode, bool Swap) const {
  MachineBasicBlock &MBB = *Inst.getParent();
  MachineRegisterInfo &MRI = MBB.getParent()->getRegInfo();

  MachineOperand &Dest = Inst.getOperand(0);
  MachineOperand &Src0 = Inst.getOperand(1);
  DebugLoc DL = Inst.getDebugLoc();

  MachineBasicBlock::iterator MII = Inst;

  const MCInstrDesc &InstDesc = get(Opcode);
  const TargetRegisterClass *Src0RC = Src0.isReg() ?
    MRI.getRegClass(Src0.getReg()) :
    &AMDGPU::SGPR_32RegClass;

  const TargetRegisterClass *Src0SubRC = RI.getSubRegClass(Src0RC, AMDGPU::sub0);

  MachineOperand SrcReg0Sub0 = buildExtractSubRegOrImm(MII, MRI, Src0, Src0RC,
                                                       AMDGPU::sub0, Src0SubRC);

  const TargetRegisterClass *DestRC = MRI.getRegClass(Dest.getReg());
  const TargetRegisterClass *NewDestRC = RI.getEquivalentVGPRClass(DestRC);
  const TargetRegisterClass *NewDestSubRC = RI.getSubRegClass(NewDestRC, AMDGPU::sub0);

  Register DestSub0 = MRI.createVirtualRegister(NewDestSubRC);
  MachineInstr &LoHalf = *BuildMI(MBB, MII, DL, InstDesc, DestSub0).add(SrcReg0Sub0);

  MachineOperand SrcReg0Sub1 = buildExtractSubRegOrImm(MII, MRI, Src0, Src0RC,
                                                       AMDGPU::sub1, Src0SubRC);

  Register DestSub1 = MRI.createVirtualRegister(NewDestSubRC);
  MachineInstr &HiHalf = *BuildMI(MBB, MII, DL, InstDesc, DestSub1).add(SrcReg0Sub1);

  if (Swap)
    std::swap(DestSub0, DestSub1);

  Register FullDestReg = MRI.createVirtualRegister(NewDestRC);
  BuildMI(MBB, MII, DL, get(TargetOpcode::REG_SEQUENCE), FullDestReg)
    .addReg(DestSub0)
    .addImm(AMDGPU::sub0)
    .addReg(DestSub1)
    .addImm(AMDGPU::sub1);

  MRI.replaceRegWith(Dest.getReg(), FullDestReg);

  Worklist.insert(&LoHalf);
  Worklist.insert(&HiHalf);

  // We don't need to legalizeOperands here because for a single operand, src0
  // will support any kind of input.

  // Move all users of this moved value.
  addUsersToMoveToVALUWorklist(FullDestReg, MRI, Worklist);
}

void SIInstrInfo::splitScalar64BitAddSub(SetVectorType &Worklist,
                                         MachineInstr &Inst,
                                         MachineDominatorTree *MDT) const {
  bool IsAdd = (Inst.getOpcode() == AMDGPU::S_ADD_U64_PSEUDO);

  MachineBasicBlock &MBB = *Inst.getParent();
  MachineRegisterInfo &MRI = MBB.getParent()->getRegInfo();
  const auto *CarryRC = RI.getRegClass(AMDGPU::SReg_1_XEXECRegClassID);

  Register FullDestReg = MRI.createVirtualRegister(&AMDGPU::VReg_64RegClass);
  Register DestSub0 = MRI.createVirtualRegister(&AMDGPU::VGPR_32RegClass);
  Register DestSub1 = MRI.createVirtualRegister(&AMDGPU::VGPR_32RegClass);

  Register CarryReg = MRI.createVirtualRegister(CarryRC);
  Register DeadCarryReg = MRI.createVirtualRegister(CarryRC);

  MachineOperand &Dest = Inst.getOperand(0);
  MachineOperand &Src0 = Inst.getOperand(1);
  MachineOperand &Src1 = Inst.getOperand(2);
  const DebugLoc &DL = Inst.getDebugLoc();
  MachineBasicBlock::iterator MII = Inst;

  const TargetRegisterClass *Src0RC = MRI.getRegClass(Src0.getReg());
  const TargetRegisterClass *Src1RC = MRI.getRegClass(Src1.getReg());
  const TargetRegisterClass *Src0SubRC = RI.getSubRegClass(Src0RC, AMDGPU::sub0);
  const TargetRegisterClass *Src1SubRC = RI.getSubRegClass(Src1RC, AMDGPU::sub0);

  MachineOperand SrcReg0Sub0 = buildExtractSubRegOrImm(MII, MRI, Src0, Src0RC,
                                                       AMDGPU::sub0, Src0SubRC);
  MachineOperand SrcReg1Sub0 = buildExtractSubRegOrImm(MII, MRI, Src1, Src1RC,
                                                       AMDGPU::sub0, Src1SubRC);


  MachineOperand SrcReg0Sub1 = buildExtractSubRegOrImm(MII, MRI, Src0, Src0RC,
                                                       AMDGPU::sub1, Src0SubRC);
  MachineOperand SrcReg1Sub1 = buildExtractSubRegOrImm(MII, MRI, Src1, Src1RC,
                                                       AMDGPU::sub1, Src1SubRC);

  unsigned LoOpc = IsAdd ? AMDGPU::V_ADD_CO_U32_e64 : AMDGPU::V_SUB_CO_U32_e64;
  MachineInstr *LoHalf =
    BuildMI(MBB, MII, DL, get(LoOpc), DestSub0)
    .addReg(CarryReg, RegState::Define)
    .add(SrcReg0Sub0)
    .add(SrcReg1Sub0)
    .addImm(0); // clamp bit

  unsigned HiOpc = IsAdd ? AMDGPU::V_ADDC_U32_e64 : AMDGPU::V_SUBB_U32_e64;
  MachineInstr *HiHalf =
    BuildMI(MBB, MII, DL, get(HiOpc), DestSub1)
    .addReg(DeadCarryReg, RegState::Define | RegState::Dead)
    .add(SrcReg0Sub1)
    .add(SrcReg1Sub1)
    .addReg(CarryReg, RegState::Kill)
    .addImm(0); // clamp bit

  BuildMI(MBB, MII, DL, get(TargetOpcode::REG_SEQUENCE), FullDestReg)
    .addReg(DestSub0)
    .addImm(AMDGPU::sub0)
    .addReg(DestSub1)
    .addImm(AMDGPU::sub1);

  MRI.replaceRegWith(Dest.getReg(), FullDestReg);

  // Try to legalize the operands in case we need to swap the order to keep it
  // valid.
  legalizeOperands(*LoHalf, MDT);
  legalizeOperands(*HiHalf, MDT);

  // Move all users of this moved vlaue.
  addUsersToMoveToVALUWorklist(FullDestReg, MRI, Worklist);
}

void SIInstrInfo::splitScalar64BitBinaryOp(SetVectorType &Worklist,
                                           MachineInstr &Inst, unsigned Opcode,
                                           MachineDominatorTree *MDT) const {
  MachineBasicBlock &MBB = *Inst.getParent();
  MachineRegisterInfo &MRI = MBB.getParent()->getRegInfo();

  MachineOperand &Dest = Inst.getOperand(0);
  MachineOperand &Src0 = Inst.getOperand(1);
  MachineOperand &Src1 = Inst.getOperand(2);
  DebugLoc DL = Inst.getDebugLoc();

  MachineBasicBlock::iterator MII = Inst;

  const MCInstrDesc &InstDesc = get(Opcode);
  const TargetRegisterClass *Src0RC = Src0.isReg() ?
    MRI.getRegClass(Src0.getReg()) :
    &AMDGPU::SGPR_32RegClass;

  const TargetRegisterClass *Src0SubRC = RI.getSubRegClass(Src0RC, AMDGPU::sub0);
  const TargetRegisterClass *Src1RC = Src1.isReg() ?
    MRI.getRegClass(Src1.getReg()) :
    &AMDGPU::SGPR_32RegClass;

  const TargetRegisterClass *Src1SubRC = RI.getSubRegClass(Src1RC, AMDGPU::sub0);

  MachineOperand SrcReg0Sub0 = buildExtractSubRegOrImm(MII, MRI, Src0, Src0RC,
                                                       AMDGPU::sub0, Src0SubRC);
  MachineOperand SrcReg1Sub0 = buildExtractSubRegOrImm(MII, MRI, Src1, Src1RC,
                                                       AMDGPU::sub0, Src1SubRC);
  MachineOperand SrcReg0Sub1 = buildExtractSubRegOrImm(MII, MRI, Src0, Src0RC,
                                                       AMDGPU::sub1, Src0SubRC);
  MachineOperand SrcReg1Sub1 = buildExtractSubRegOrImm(MII, MRI, Src1, Src1RC,
                                                       AMDGPU::sub1, Src1SubRC);

  const TargetRegisterClass *DestRC = MRI.getRegClass(Dest.getReg());
  const TargetRegisterClass *NewDestRC = RI.getEquivalentVGPRClass(DestRC);
  const TargetRegisterClass *NewDestSubRC = RI.getSubRegClass(NewDestRC, AMDGPU::sub0);

  Register DestSub0 = MRI.createVirtualRegister(NewDestSubRC);
  MachineInstr &LoHalf = *BuildMI(MBB, MII, DL, InstDesc, DestSub0)
                              .add(SrcReg0Sub0)
                              .add(SrcReg1Sub0);

  Register DestSub1 = MRI.createVirtualRegister(NewDestSubRC);
  MachineInstr &HiHalf = *BuildMI(MBB, MII, DL, InstDesc, DestSub1)
                              .add(SrcReg0Sub1)
                              .add(SrcReg1Sub1);

  Register FullDestReg = MRI.createVirtualRegister(NewDestRC);
  BuildMI(MBB, MII, DL, get(TargetOpcode::REG_SEQUENCE), FullDestReg)
    .addReg(DestSub0)
    .addImm(AMDGPU::sub0)
    .addReg(DestSub1)
    .addImm(AMDGPU::sub1);

  MRI.replaceRegWith(Dest.getReg(), FullDestReg);

  Worklist.insert(&LoHalf);
  Worklist.insert(&HiHalf);

  // Move all users of this moved vlaue.
  addUsersToMoveToVALUWorklist(FullDestReg, MRI, Worklist);
}

void SIInstrInfo::splitScalar64BitXnor(SetVectorType &Worklist,
                                       MachineInstr &Inst,
                                       MachineDominatorTree *MDT) const {
  MachineBasicBlock &MBB = *Inst.getParent();
  MachineRegisterInfo &MRI = MBB.getParent()->getRegInfo();

  MachineOperand &Dest = Inst.getOperand(0);
  MachineOperand &Src0 = Inst.getOperand(1);
  MachineOperand &Src1 = Inst.getOperand(2);
  const DebugLoc &DL = Inst.getDebugLoc();

  MachineBasicBlock::iterator MII = Inst;

  const TargetRegisterClass *DestRC = MRI.getRegClass(Dest.getReg());

  Register Interm = MRI.createVirtualRegister(&AMDGPU::SReg_64RegClass);

  MachineOperand* Op0;
  MachineOperand* Op1;

  if (Src0.isReg() && RI.isSGPRReg(MRI, Src0.getReg())) {
    Op0 = &Src0;
    Op1 = &Src1;
  } else {
    Op0 = &Src1;
    Op1 = &Src0;
  }

  BuildMI(MBB, MII, DL, get(AMDGPU::S_NOT_B64), Interm)
    .add(*Op0);

  Register NewDest = MRI.createVirtualRegister(DestRC);

  MachineInstr &Xor = *BuildMI(MBB, MII, DL, get(AMDGPU::S_XOR_B64), NewDest)
    .addReg(Interm)
    .add(*Op1);

  MRI.replaceRegWith(Dest.getReg(), NewDest);

  Worklist.insert(&Xor);
}

void SIInstrInfo::splitScalar64BitBCNT(
    SetVectorType &Worklist, MachineInstr &Inst) const {
  MachineBasicBlock &MBB = *Inst.getParent();
  MachineRegisterInfo &MRI = MBB.getParent()->getRegInfo();

  MachineBasicBlock::iterator MII = Inst;
  const DebugLoc &DL = Inst.getDebugLoc();

  MachineOperand &Dest = Inst.getOperand(0);
  MachineOperand &Src = Inst.getOperand(1);

  const MCInstrDesc &InstDesc = get(AMDGPU::V_BCNT_U32_B32_e64);
  const TargetRegisterClass *SrcRC = Src.isReg() ?
    MRI.getRegClass(Src.getReg()) :
    &AMDGPU::SGPR_32RegClass;

  Register MidReg = MRI.createVirtualRegister(&AMDGPU::VGPR_32RegClass);
  Register ResultReg = MRI.createVirtualRegister(&AMDGPU::VGPR_32RegClass);

  const TargetRegisterClass *SrcSubRC = RI.getSubRegClass(SrcRC, AMDGPU::sub0);

  MachineOperand SrcRegSub0 = buildExtractSubRegOrImm(MII, MRI, Src, SrcRC,
                                                      AMDGPU::sub0, SrcSubRC);
  MachineOperand SrcRegSub1 = buildExtractSubRegOrImm(MII, MRI, Src, SrcRC,
                                                      AMDGPU::sub1, SrcSubRC);

  BuildMI(MBB, MII, DL, InstDesc, MidReg).add(SrcRegSub0).addImm(0);

  BuildMI(MBB, MII, DL, InstDesc, ResultReg).add(SrcRegSub1).addReg(MidReg);

  MRI.replaceRegWith(Dest.getReg(), ResultReg);

  // We don't need to legalize operands here. src0 for etiher instruction can be
  // an SGPR, and the second input is unused or determined here.
  addUsersToMoveToVALUWorklist(ResultReg, MRI, Worklist);
}

void SIInstrInfo::splitScalar64BitBFE(SetVectorType &Worklist,
                                      MachineInstr &Inst) const {
  MachineBasicBlock &MBB = *Inst.getParent();
  MachineRegisterInfo &MRI = MBB.getParent()->getRegInfo();
  MachineBasicBlock::iterator MII = Inst;
  const DebugLoc &DL = Inst.getDebugLoc();

  MachineOperand &Dest = Inst.getOperand(0);
  uint32_t Imm = Inst.getOperand(2).getImm();
  uint32_t Offset = Imm & 0x3f; // Extract bits [5:0].
  uint32_t BitWidth = (Imm & 0x7f0000) >> 16; // Extract bits [22:16].

  (void) Offset;

  // Only sext_inreg cases handled.
  assert(Inst.getOpcode() == AMDGPU::S_BFE_I64 && BitWidth <= 32 &&
         Offset == 0 && "Not implemented");

  if (BitWidth < 32) {
    Register MidRegLo = MRI.createVirtualRegister(&AMDGPU::VGPR_32RegClass);
    Register MidRegHi = MRI.createVirtualRegister(&AMDGPU::VGPR_32RegClass);
    Register ResultReg = MRI.createVirtualRegister(&AMDGPU::VReg_64RegClass);

    BuildMI(MBB, MII, DL, get(AMDGPU::V_BFE_I32_e64), MidRegLo)
        .addReg(Inst.getOperand(1).getReg(), 0, AMDGPU::sub0)
        .addImm(0)
        .addImm(BitWidth);

    BuildMI(MBB, MII, DL, get(AMDGPU::V_ASHRREV_I32_e32), MidRegHi)
      .addImm(31)
      .addReg(MidRegLo);

    BuildMI(MBB, MII, DL, get(TargetOpcode::REG_SEQUENCE), ResultReg)
      .addReg(MidRegLo)
      .addImm(AMDGPU::sub0)
      .addReg(MidRegHi)
      .addImm(AMDGPU::sub1);

    MRI.replaceRegWith(Dest.getReg(), ResultReg);
    addUsersToMoveToVALUWorklist(ResultReg, MRI, Worklist);
    return;
  }

  MachineOperand &Src = Inst.getOperand(1);
  Register TmpReg = MRI.createVirtualRegister(&AMDGPU::VGPR_32RegClass);
  Register ResultReg = MRI.createVirtualRegister(&AMDGPU::VReg_64RegClass);

  BuildMI(MBB, MII, DL, get(AMDGPU::V_ASHRREV_I32_e64), TmpReg)
    .addImm(31)
    .addReg(Src.getReg(), 0, AMDGPU::sub0);

  BuildMI(MBB, MII, DL, get(TargetOpcode::REG_SEQUENCE), ResultReg)
    .addReg(Src.getReg(), 0, AMDGPU::sub0)
    .addImm(AMDGPU::sub0)
    .addReg(TmpReg)
    .addImm(AMDGPU::sub1);

  MRI.replaceRegWith(Dest.getReg(), ResultReg);
  addUsersToMoveToVALUWorklist(ResultReg, MRI, Worklist);
}

void SIInstrInfo::addUsersToMoveToVALUWorklist(
  Register DstReg,
  MachineRegisterInfo &MRI,
  SetVectorType &Worklist) const {
  for (MachineRegisterInfo::use_iterator I = MRI.use_begin(DstReg),
         E = MRI.use_end(); I != E;) {
    MachineInstr &UseMI = *I->getParent();

    unsigned OpNo = 0;

    switch (UseMI.getOpcode()) {
    case AMDGPU::COPY:
    case AMDGPU::WQM:
    case AMDGPU::SOFT_WQM:
    case AMDGPU::STRICT_WWM:
    case AMDGPU::STRICT_WQM:
    case AMDGPU::REG_SEQUENCE:
    case AMDGPU::PHI:
    case AMDGPU::INSERT_SUBREG:
      break;
    default:
      OpNo = I.getOperandNo();
      break;
    }

    if (!RI.hasVectorRegisters(getOpRegClass(UseMI, OpNo))) {
      Worklist.insert(&UseMI);

      do {
        ++I;
      } while (I != E && I->getParent() == &UseMI);
    } else {
      ++I;
    }
  }
}

void SIInstrInfo::movePackToVALU(SetVectorType &Worklist,
                                 MachineRegisterInfo &MRI,
                                 MachineInstr &Inst) const {
  Register ResultReg = MRI.createVirtualRegister(&AMDGPU::VGPR_32RegClass);
  MachineBasicBlock *MBB = Inst.getParent();
  MachineOperand &Src0 = Inst.getOperand(1);
  MachineOperand &Src1 = Inst.getOperand(2);
  const DebugLoc &DL = Inst.getDebugLoc();

  switch (Inst.getOpcode()) {
  case AMDGPU::S_PACK_LL_B32_B16: {
    Register ImmReg = MRI.createVirtualRegister(&AMDGPU::VGPR_32RegClass);
    Register TmpReg = MRI.createVirtualRegister(&AMDGPU::VGPR_32RegClass);

    // FIXME: Can do a lot better if we know the high bits of src0 or src1 are
    // 0.
    BuildMI(*MBB, Inst, DL, get(AMDGPU::V_MOV_B32_e32), ImmReg)
      .addImm(0xffff);

    BuildMI(*MBB, Inst, DL, get(AMDGPU::V_AND_B32_e64), TmpReg)
      .addReg(ImmReg, RegState::Kill)
      .add(Src0);

    BuildMI(*MBB, Inst, DL, get(AMDGPU::V_LSHL_OR_B32_e64), ResultReg)
      .add(Src1)
      .addImm(16)
      .addReg(TmpReg, RegState::Kill);
    break;
  }
  case AMDGPU::S_PACK_LH_B32_B16: {
    Register ImmReg = MRI.createVirtualRegister(&AMDGPU::VGPR_32RegClass);
    BuildMI(*MBB, Inst, DL, get(AMDGPU::V_MOV_B32_e32), ImmReg)
      .addImm(0xffff);
    BuildMI(*MBB, Inst, DL, get(AMDGPU::V_BFI_B32_e64), ResultReg)
      .addReg(ImmReg, RegState::Kill)
      .add(Src0)
      .add(Src1);
    break;
  }
  case AMDGPU::S_PACK_HH_B32_B16: {
    Register ImmReg = MRI.createVirtualRegister(&AMDGPU::VGPR_32RegClass);
    Register TmpReg = MRI.createVirtualRegister(&AMDGPU::VGPR_32RegClass);
    BuildMI(*MBB, Inst, DL, get(AMDGPU::V_LSHRREV_B32_e64), TmpReg)
      .addImm(16)
      .add(Src0);
    BuildMI(*MBB, Inst, DL, get(AMDGPU::V_MOV_B32_e32), ImmReg)
      .addImm(0xffff0000);
    BuildMI(*MBB, Inst, DL, get(AMDGPU::V_AND_OR_B32_e64), ResultReg)
      .add(Src1)
      .addReg(ImmReg, RegState::Kill)
      .addReg(TmpReg, RegState::Kill);
    break;
  }
  default:
    llvm_unreachable("unhandled s_pack_* instruction");
  }

  MachineOperand &Dest = Inst.getOperand(0);
  MRI.replaceRegWith(Dest.getReg(), ResultReg);
  addUsersToMoveToVALUWorklist(ResultReg, MRI, Worklist);
}

void SIInstrInfo::addSCCDefUsersToVALUWorklist(MachineOperand &Op,
                                               MachineInstr &SCCDefInst,
                                               SetVectorType &Worklist,
                                               Register NewCond) const {

  // Ensure that def inst defines SCC, which is still live.
  assert(Op.isReg() && Op.getReg() == AMDGPU::SCC && Op.isDef() &&
         !Op.isDead() && Op.getParent() == &SCCDefInst);
  SmallVector<MachineInstr *, 4> CopyToDelete;
  // This assumes that all the users of SCC are in the same block
  // as the SCC def.
  for (MachineInstr &MI : // Skip the def inst itself.
       make_range(std::next(MachineBasicBlock::iterator(SCCDefInst)),
                  SCCDefInst.getParent()->end())) {
    // Check if SCC is used first.
    int SCCIdx = MI.findRegisterUseOperandIdx(AMDGPU::SCC, false, &RI);
    if (SCCIdx != -1) {
      if (MI.isCopy()) {
        MachineRegisterInfo &MRI = MI.getParent()->getParent()->getRegInfo();
        Register DestReg = MI.getOperand(0).getReg();

        MRI.replaceRegWith(DestReg, NewCond);
        CopyToDelete.push_back(&MI);
      } else {

        if (NewCond.isValid())
          MI.getOperand(SCCIdx).setReg(NewCond);

        Worklist.insert(&MI);
      }
    }
    // Exit if we find another SCC def.
    if (MI.findRegisterDefOperandIdx(AMDGPU::SCC, false, false, &RI) != -1)
      break;
  }
  for (auto &Copy : CopyToDelete)
    Copy->eraseFromParent();
}

// Instructions that use SCC may be converted to VALU instructions. When that
// happens, the SCC register is changed to VCC_LO. The instruction that defines
// SCC must be changed to an instruction that defines VCC. This function makes
// sure that the instruction that defines SCC is added to the moveToVALU
// worklist.
void SIInstrInfo::addSCCDefsToVALUWorklist(MachineOperand &Op,
                                           SetVectorType &Worklist) const {
  assert(Op.isReg() && Op.getReg() == AMDGPU::SCC && Op.isUse());

  MachineInstr *SCCUseInst = Op.getParent();
  // Look for a preceeding instruction that either defines VCC or SCC. If VCC
  // then there is nothing to do because the defining instruction has been
  // converted to a VALU already. If SCC then that instruction needs to be
  // converted to a VALU.
  for (MachineInstr &MI :
       make_range(std::next(MachineBasicBlock::reverse_iterator(SCCUseInst)),
                  SCCUseInst->getParent()->rend())) {
    if (MI.modifiesRegister(AMDGPU::VCC, &RI))
      break;
    if (MI.definesRegister(AMDGPU::SCC, &RI)) {
      Worklist.insert(&MI);
      break;
    }
  }
}

const TargetRegisterClass *SIInstrInfo::getDestEquivalentVGPRClass(
  const MachineInstr &Inst) const {
  const TargetRegisterClass *NewDstRC = getOpRegClass(Inst, 0);

  switch (Inst.getOpcode()) {
  // For target instructions, getOpRegClass just returns the virtual register
  // class associated with the operand, so we need to find an equivalent VGPR
  // register class in order to move the instruction to the VALU.
  case AMDGPU::COPY:
  case AMDGPU::PHI:
  case AMDGPU::REG_SEQUENCE:
  case AMDGPU::INSERT_SUBREG:
  case AMDGPU::WQM:
  case AMDGPU::SOFT_WQM:
  case AMDGPU::STRICT_WWM:
  case AMDGPU::STRICT_WQM: {
    const TargetRegisterClass *SrcRC = getOpRegClass(Inst, 1);
    if (RI.isAGPRClass(SrcRC)) {
      if (RI.isAGPRClass(NewDstRC))
        return nullptr;

      switch (Inst.getOpcode()) {
      case AMDGPU::PHI:
      case AMDGPU::REG_SEQUENCE:
      case AMDGPU::INSERT_SUBREG:
        NewDstRC = RI.getEquivalentAGPRClass(NewDstRC);
        break;
      default:
        NewDstRC = RI.getEquivalentVGPRClass(NewDstRC);
      }

      if (!NewDstRC)
        return nullptr;
    } else {
      if (RI.isVGPRClass(NewDstRC) || NewDstRC == &AMDGPU::VReg_1RegClass)
        return nullptr;

      NewDstRC = RI.getEquivalentVGPRClass(NewDstRC);
      if (!NewDstRC)
        return nullptr;
    }

    return NewDstRC;
  }
  default:
    return NewDstRC;
  }
}

// Find the one SGPR operand we are allowed to use.
Register SIInstrInfo::findUsedSGPR(const MachineInstr &MI,
                                   int OpIndices[3]) const {
  const MCInstrDesc &Desc = MI.getDesc();

  // Find the one SGPR operand we are allowed to use.
  //
  // First we need to consider the instruction's operand requirements before
  // legalizing. Some operands are required to be SGPRs, such as implicit uses
  // of VCC, but we are still bound by the constant bus requirement to only use
  // one.
  //
  // If the operand's class is an SGPR, we can never move it.

  Register SGPRReg = findImplicitSGPRRead(MI);
  if (SGPRReg != AMDGPU::NoRegister)
    return SGPRReg;

  Register UsedSGPRs[3] = { AMDGPU::NoRegister };
  const MachineRegisterInfo &MRI = MI.getParent()->getParent()->getRegInfo();

  for (unsigned i = 0; i < 3; ++i) {
    int Idx = OpIndices[i];
    if (Idx == -1)
      break;

    const MachineOperand &MO = MI.getOperand(Idx);
    if (!MO.isReg())
      continue;

    // Is this operand statically required to be an SGPR based on the operand
    // constraints?
    const TargetRegisterClass *OpRC = RI.getRegClass(Desc.OpInfo[Idx].RegClass);
    bool IsRequiredSGPR = RI.isSGPRClass(OpRC);
    if (IsRequiredSGPR)
      return MO.getReg();

    // If this could be a VGPR or an SGPR, Check the dynamic register class.
    Register Reg = MO.getReg();
    const TargetRegisterClass *RegRC = MRI.getRegClass(Reg);
    if (RI.isSGPRClass(RegRC))
      UsedSGPRs[i] = Reg;
  }

  // We don't have a required SGPR operand, so we have a bit more freedom in
  // selecting operands to move.

  // Try to select the most used SGPR. If an SGPR is equal to one of the
  // others, we choose that.
  //
  // e.g.
  // V_FMA_F32 v0, s0, s0, s0 -> No moves
  // V_FMA_F32 v0, s0, s1, s0 -> Move s1

  // TODO: If some of the operands are 64-bit SGPRs and some 32, we should
  // prefer those.

  if (UsedSGPRs[0] != AMDGPU::NoRegister) {
    if (UsedSGPRs[0] == UsedSGPRs[1] || UsedSGPRs[0] == UsedSGPRs[2])
      SGPRReg = UsedSGPRs[0];
  }

  if (SGPRReg == AMDGPU::NoRegister && UsedSGPRs[1] != AMDGPU::NoRegister) {
    if (UsedSGPRs[1] == UsedSGPRs[2])
      SGPRReg = UsedSGPRs[1];
  }

  return SGPRReg;
}

MachineOperand *SIInstrInfo::getNamedOperand(MachineInstr &MI,
                                             unsigned OperandName) const {
  int Idx = AMDGPU::getNamedOperandIdx(MI.getOpcode(), OperandName);
  if (Idx == -1)
    return nullptr;

  return &MI.getOperand(Idx);
}

uint64_t SIInstrInfo::getDefaultRsrcDataFormat() const {
  if (ST.getGeneration() >= AMDGPUSubtarget::GFX10) {
    return (AMDGPU::MTBUFFormat::UFMT_32_FLOAT << 44) |
           (1ULL << 56) | // RESOURCE_LEVEL = 1
           (3ULL << 60); // OOB_SELECT = 3
  }

  uint64_t RsrcDataFormat = AMDGPU::RSRC_DATA_FORMAT;
  if (ST.isAmdHsaOS()) {
    // Set ATC = 1. GFX9 doesn't have this bit.
    if (ST.getGeneration() <= AMDGPUSubtarget::VOLCANIC_ISLANDS)
      RsrcDataFormat |= (1ULL << 56);

    // Set MTYPE = 2 (MTYPE_UC = uncached). GFX9 doesn't have this.
    // BTW, it disables TC L2 and therefore decreases performance.
    if (ST.getGeneration() == AMDGPUSubtarget::VOLCANIC_ISLANDS)
      RsrcDataFormat |= (2ULL << 59);
  }

  return RsrcDataFormat;
}

uint64_t SIInstrInfo::getScratchRsrcWords23() const {
  uint64_t Rsrc23 = getDefaultRsrcDataFormat() |
                    AMDGPU::RSRC_TID_ENABLE |
                    0xffffffff; // Size;

  // GFX9 doesn't have ELEMENT_SIZE.
  if (ST.getGeneration() <= AMDGPUSubtarget::VOLCANIC_ISLANDS) {
    uint64_t EltSizeValue = Log2_32(ST.getMaxPrivateElementSize(true)) - 1;
    Rsrc23 |= EltSizeValue << AMDGPU::RSRC_ELEMENT_SIZE_SHIFT;
  }

  // IndexStride = 64 / 32.
  uint64_t IndexStride = ST.getWavefrontSize() == 64 ? 3 : 2;
  Rsrc23 |= IndexStride << AMDGPU::RSRC_INDEX_STRIDE_SHIFT;

  // If TID_ENABLE is set, DATA_FORMAT specifies stride bits [14:17].
  // Clear them unless we want a huge stride.
  if (ST.getGeneration() >= AMDGPUSubtarget::VOLCANIC_ISLANDS &&
      ST.getGeneration() <= AMDGPUSubtarget::GFX9)
    Rsrc23 &= ~AMDGPU::RSRC_DATA_FORMAT;

  return Rsrc23;
}

bool SIInstrInfo::isLowLatencyInstruction(const MachineInstr &MI) const {
  unsigned Opc = MI.getOpcode();

  return isSMRD(Opc);
}

bool SIInstrInfo::isHighLatencyDef(int Opc) const {
  return get(Opc).mayLoad() &&
         (isMUBUF(Opc) || isMTBUF(Opc) || isMIMG(Opc) || isFLAT(Opc));
}

unsigned SIInstrInfo::isStackAccess(const MachineInstr &MI,
                                    int &FrameIndex) const {
  const MachineOperand *Addr = getNamedOperand(MI, AMDGPU::OpName::vaddr);
  if (!Addr || !Addr->isFI())
    return AMDGPU::NoRegister;

  assert(!MI.memoperands_empty() &&
         (*MI.memoperands_begin())->getAddrSpace() == AMDGPUAS::PRIVATE_ADDRESS);

  FrameIndex = Addr->getIndex();
  return getNamedOperand(MI, AMDGPU::OpName::vdata)->getReg();
}

unsigned SIInstrInfo::isSGPRStackAccess(const MachineInstr &MI,
                                        int &FrameIndex) const {
  const MachineOperand *Addr = getNamedOperand(MI, AMDGPU::OpName::addr);
  assert(Addr && Addr->isFI());
  FrameIndex = Addr->getIndex();
  return getNamedOperand(MI, AMDGPU::OpName::data)->getReg();
}

unsigned SIInstrInfo::isLoadFromStackSlot(const MachineInstr &MI,
                                          int &FrameIndex) const {
  if (!MI.mayLoad())
    return AMDGPU::NoRegister;

  if (isMUBUF(MI) || isVGPRSpill(MI))
    return isStackAccess(MI, FrameIndex);

  if (isSGPRSpill(MI))
    return isSGPRStackAccess(MI, FrameIndex);

  return AMDGPU::NoRegister;
}

unsigned SIInstrInfo::isStoreToStackSlot(const MachineInstr &MI,
                                         int &FrameIndex) const {
  if (!MI.mayStore())
    return AMDGPU::NoRegister;

  if (isMUBUF(MI) || isVGPRSpill(MI))
    return isStackAccess(MI, FrameIndex);

  if (isSGPRSpill(MI))
    return isSGPRStackAccess(MI, FrameIndex);

  return AMDGPU::NoRegister;
}

unsigned SIInstrInfo::getInstBundleSize(const MachineInstr &MI) const {
  unsigned Size = 0;
  MachineBasicBlock::const_instr_iterator I = MI.getIterator();
  MachineBasicBlock::const_instr_iterator E = MI.getParent()->instr_end();
  while (++I != E && I->isInsideBundle()) {
    assert(!I->isBundle() && "No nested bundle!");
    Size += getInstSizeInBytes(*I);
  }

  return Size;
}

unsigned SIInstrInfo::getInstSizeInBytes(const MachineInstr &MI) const {
  unsigned Opc = MI.getOpcode();
  const MCInstrDesc &Desc = getMCOpcodeFromPseudo(Opc);
  unsigned DescSize = Desc.getSize();

  // If we have a definitive size, we can use it. Otherwise we need to inspect
  // the operands to know the size.
  if (isFixedSize(MI)) {
    unsigned Size = DescSize;

    // If we hit the buggy offset, an extra nop will be inserted in MC so
    // estimate the worst case.
    if (MI.isBranch() && ST.hasOffset3fBug())
      Size += 4;

    return Size;
  }

  // Instructions may have a 32-bit literal encoded after them. Check
  // operands that could ever be literals.
  if (isVALU(MI) || isSALU(MI)) {
    if (isDPP(MI))
      return DescSize;
    bool HasLiteral = false;
    for (int I = 0, E = MI.getNumExplicitOperands(); I != E; ++I) {
      if (isLiteralConstant(MI, I)) {
        HasLiteral = true;
        break;
      }
    }
    return HasLiteral ? DescSize + 4 : DescSize;
  }

  // Check whether we have extra NSA words.
  if (isMIMG(MI)) {
    int VAddr0Idx = AMDGPU::getNamedOperandIdx(Opc, AMDGPU::OpName::vaddr0);
    if (VAddr0Idx < 0)
      return 8;

    int RSrcIdx = AMDGPU::getNamedOperandIdx(Opc, AMDGPU::OpName::srsrc);
    return 8 + 4 * ((RSrcIdx - VAddr0Idx + 2) / 4);
  }

  switch (Opc) {
  case TargetOpcode::BUNDLE:
    return getInstBundleSize(MI);
  case TargetOpcode::INLINEASM:
  case TargetOpcode::INLINEASM_BR: {
    const MachineFunction *MF = MI.getParent()->getParent();
    const char *AsmStr = MI.getOperand(0).getSymbolName();
    return getInlineAsmLength(AsmStr, *MF->getTarget().getMCAsmInfo(), &ST);
  }
  default:
    if (MI.isMetaInstruction())
      return 0;
    return DescSize;
  }
}

bool SIInstrInfo::mayAccessFlatAddressSpace(const MachineInstr &MI) const {
  if (!isFLAT(MI))
    return false;

  if (MI.memoperands_empty())
    return true;

  for (const MachineMemOperand *MMO : MI.memoperands()) {
    if (MMO->getAddrSpace() == AMDGPUAS::FLAT_ADDRESS)
      return true;
  }
  return false;
}

bool SIInstrInfo::isNonUniformBranchInstr(MachineInstr &Branch) const {
  return Branch.getOpcode() == AMDGPU::SI_NON_UNIFORM_BRCOND_PSEUDO;
}

void SIInstrInfo::convertNonUniformIfRegion(MachineBasicBlock *IfEntry,
                                            MachineBasicBlock *IfEnd) const {
  MachineBasicBlock::iterator TI = IfEntry->getFirstTerminator();
  assert(TI != IfEntry->end());

  MachineInstr *Branch = &(*TI);
  MachineFunction *MF = IfEntry->getParent();
  MachineRegisterInfo &MRI = IfEntry->getParent()->getRegInfo();

  if (Branch->getOpcode() == AMDGPU::SI_NON_UNIFORM_BRCOND_PSEUDO) {
    Register DstReg = MRI.createVirtualRegister(RI.getBoolRC());
    MachineInstr *SIIF =
        BuildMI(*MF, Branch->getDebugLoc(), get(AMDGPU::SI_IF), DstReg)
            .add(Branch->getOperand(0))
            .add(Branch->getOperand(1));
    MachineInstr *SIEND =
        BuildMI(*MF, Branch->getDebugLoc(), get(AMDGPU::SI_END_CF))
            .addReg(DstReg);

    IfEntry->erase(TI);
    IfEntry->insert(IfEntry->end(), SIIF);
    IfEnd->insert(IfEnd->getFirstNonPHI(), SIEND);
  }
}

void SIInstrInfo::convertNonUniformLoopRegion(
    MachineBasicBlock *LoopEntry, MachineBasicBlock *LoopEnd) const {
  MachineBasicBlock::iterator TI = LoopEnd->getFirstTerminator();
  // We expect 2 terminators, one conditional and one unconditional.
  assert(TI != LoopEnd->end());

  MachineInstr *Branch = &(*TI);
  MachineFunction *MF = LoopEnd->getParent();
  MachineRegisterInfo &MRI = LoopEnd->getParent()->getRegInfo();

  if (Branch->getOpcode() == AMDGPU::SI_NON_UNIFORM_BRCOND_PSEUDO) {

    Register DstReg = MRI.createVirtualRegister(RI.getBoolRC());
    Register BackEdgeReg = MRI.createVirtualRegister(RI.getBoolRC());
    MachineInstrBuilder HeaderPHIBuilder =
        BuildMI(*(MF), Branch->getDebugLoc(), get(TargetOpcode::PHI), DstReg);
    for (MachineBasicBlock *PMBB : LoopEntry->predecessors()) {
      if (PMBB == LoopEnd) {
        HeaderPHIBuilder.addReg(BackEdgeReg);
      } else {
        Register ZeroReg = MRI.createVirtualRegister(RI.getBoolRC());
        materializeImmediate(*PMBB, PMBB->getFirstTerminator(), DebugLoc(),
                             ZeroReg, 0);
        HeaderPHIBuilder.addReg(ZeroReg);
      }
      HeaderPHIBuilder.addMBB(PMBB);
    }
    MachineInstr *HeaderPhi = HeaderPHIBuilder;
    MachineInstr *SIIFBREAK = BuildMI(*(MF), Branch->getDebugLoc(),
                                      get(AMDGPU::SI_IF_BREAK), BackEdgeReg)
                                  .addReg(DstReg)
                                  .add(Branch->getOperand(0));
    MachineInstr *SILOOP =
        BuildMI(*(MF), Branch->getDebugLoc(), get(AMDGPU::SI_LOOP))
            .addReg(BackEdgeReg)
            .addMBB(LoopEntry);

    LoopEntry->insert(LoopEntry->begin(), HeaderPhi);
    LoopEnd->erase(TI);
    LoopEnd->insert(LoopEnd->end(), SIIFBREAK);
    LoopEnd->insert(LoopEnd->end(), SILOOP);
  }
}

ArrayRef<std::pair<int, const char *>>
SIInstrInfo::getSerializableTargetIndices() const {
  static const std::pair<int, const char *> TargetIndices[] = {
      {AMDGPU::TI_CONSTDATA_START, "amdgpu-constdata-start"},
      {AMDGPU::TI_SCRATCH_RSRC_DWORD0, "amdgpu-scratch-rsrc-dword0"},
      {AMDGPU::TI_SCRATCH_RSRC_DWORD1, "amdgpu-scratch-rsrc-dword1"},
      {AMDGPU::TI_SCRATCH_RSRC_DWORD2, "amdgpu-scratch-rsrc-dword2"},
      {AMDGPU::TI_SCRATCH_RSRC_DWORD3, "amdgpu-scratch-rsrc-dword3"}};
  return makeArrayRef(TargetIndices);
}

/// This is used by the post-RA scheduler (SchedulePostRAList.cpp).  The
/// post-RA version of misched uses CreateTargetMIHazardRecognizer.
ScheduleHazardRecognizer *
SIInstrInfo::CreateTargetPostRAHazardRecognizer(const InstrItineraryData *II,
                                            const ScheduleDAG *DAG) const {
  return new GCNHazardRecognizer(DAG->MF);
}

/// This is the hazard recognizer used at -O0 by the PostRAHazardRecognizer
/// pass.
ScheduleHazardRecognizer *
SIInstrInfo::CreateTargetPostRAHazardRecognizer(const MachineFunction &MF) const {
  return new GCNHazardRecognizer(MF);
}

// Called during:
// - pre-RA scheduling and post-RA scheduling
ScheduleHazardRecognizer *
SIInstrInfo::CreateTargetMIHazardRecognizer(const InstrItineraryData *II,
                                            const ScheduleDAGMI *DAG) const {
  // Borrowed from Arm Target
  // We would like to restrict this hazard recognizer to only
  // post-RA scheduling; we can tell that we're post-RA because we don't
  // track VRegLiveness.
  if (!DAG->hasVRegLiveness())
    return new GCNHazardRecognizer(DAG->MF);
  return TargetInstrInfo::CreateTargetMIHazardRecognizer(II, DAG);
}

std::pair<unsigned, unsigned>
SIInstrInfo::decomposeMachineOperandsTargetFlags(unsigned TF) const {
  return std::make_pair(TF & MO_MASK, TF & ~MO_MASK);
}

ArrayRef<std::pair<unsigned, const char *>>
SIInstrInfo::getSerializableDirectMachineOperandTargetFlags() const {
  static const std::pair<unsigned, const char *> TargetFlags[] = {
    { MO_GOTPCREL, "amdgpu-gotprel" },
    { MO_GOTPCREL32_LO, "amdgpu-gotprel32-lo" },
    { MO_GOTPCREL32_HI, "amdgpu-gotprel32-hi" },
    { MO_REL32_LO, "amdgpu-rel32-lo" },
    { MO_REL32_HI, "amdgpu-rel32-hi" },
    { MO_ABS32_LO, "amdgpu-abs32-lo" },
    { MO_ABS32_HI, "amdgpu-abs32-hi" },
  };

  return makeArrayRef(TargetFlags);
}

bool SIInstrInfo::isBasicBlockPrologue(const MachineInstr &MI) const {
  return !MI.isTerminator() && MI.getOpcode() != AMDGPU::COPY &&
         MI.modifiesRegister(AMDGPU::EXEC, &RI);
}

MachineInstrBuilder
SIInstrInfo::getAddNoCarry(MachineBasicBlock &MBB,
                           MachineBasicBlock::iterator I,
                           const DebugLoc &DL,
                           Register DestReg) const {
  if (ST.hasAddNoCarry())
    return BuildMI(MBB, I, DL, get(AMDGPU::V_ADD_U32_e64), DestReg);

  MachineRegisterInfo &MRI = MBB.getParent()->getRegInfo();
  Register UnusedCarry = MRI.createVirtualRegister(RI.getBoolRC());
  MRI.setRegAllocationHint(UnusedCarry, 0, RI.getVCC());

  return BuildMI(MBB, I, DL, get(AMDGPU::V_ADD_CO_U32_e64), DestReg)
           .addReg(UnusedCarry, RegState::Define | RegState::Dead);
}

MachineInstrBuilder SIInstrInfo::getAddNoCarry(MachineBasicBlock &MBB,
                                               MachineBasicBlock::iterator I,
                                               const DebugLoc &DL,
                                               Register DestReg,
                                               RegScavenger &RS) const {
  if (ST.hasAddNoCarry())
    return BuildMI(MBB, I, DL, get(AMDGPU::V_ADD_U32_e32), DestReg);

  // If available, prefer to use vcc.
  Register UnusedCarry = !RS.isRegUsed(AMDGPU::VCC)
                             ? Register(RI.getVCC())
                             : RS.scavengeRegister(RI.getBoolRC(), I, 0, false);

  // TODO: Users need to deal with this.
  if (!UnusedCarry.isValid())
    return MachineInstrBuilder();

  return BuildMI(MBB, I, DL, get(AMDGPU::V_ADD_CO_U32_e64), DestReg)
           .addReg(UnusedCarry, RegState::Define | RegState::Dead);
}

bool SIInstrInfo::isKillTerminator(unsigned Opcode) {
  switch (Opcode) {
  case AMDGPU::SI_KILL_F32_COND_IMM_TERMINATOR:
  case AMDGPU::SI_KILL_I1_TERMINATOR:
    return true;
  default:
    return false;
  }
}

const MCInstrDesc &SIInstrInfo::getKillTerminatorFromPseudo(unsigned Opcode) const {
  switch (Opcode) {
  case AMDGPU::SI_KILL_F32_COND_IMM_PSEUDO:
    return get(AMDGPU::SI_KILL_F32_COND_IMM_TERMINATOR);
  case AMDGPU::SI_KILL_I1_PSEUDO:
    return get(AMDGPU::SI_KILL_I1_TERMINATOR);
  default:
    llvm_unreachable("invalid opcode, expected SI_KILL_*_PSEUDO");
  }
}

void SIInstrInfo::fixImplicitOperands(MachineInstr &MI) const {
  if (!ST.isWave32())
    return;

  for (auto &Op : MI.implicit_operands()) {
    if (Op.isReg() && Op.getReg() == AMDGPU::VCC)
      Op.setReg(AMDGPU::VCC_LO);
  }
}

bool SIInstrInfo::isBufferSMRD(const MachineInstr &MI) const {
  if (!isSMRD(MI))
    return false;

  // Check that it is using a buffer resource.
  int Idx = AMDGPU::getNamedOperandIdx(MI.getOpcode(), AMDGPU::OpName::sbase);
  if (Idx == -1) // e.g. s_memtime
    return false;

  const auto RCID = MI.getDesc().OpInfo[Idx].RegClass;
  return RI.getRegClass(RCID)->hasSubClassEq(&AMDGPU::SGPR_128RegClass);
}

// Depending on the used address space and instructions, some immediate offsets
// are allowed and some are not.
// In general, flat instruction offsets can only be non-negative, global and
// scratch instruction offsets can also be negative.
//
// There are several bugs related to these offsets:
// On gfx10.1, flat instructions that go into the global address space cannot
// use an offset.
//
// For scratch instructions, the address can be either an SGPR or a VGPR.
// The following offsets can be used, depending on the architecture (x means
// cannot be used):
// +----------------------------+------+------+
// | Address-Mode               | SGPR | VGPR |
// +----------------------------+------+------+
// | gfx9                       |      |      |
// | negative, 4-aligned offset | x    | ok   |
// | negative, unaligned offset | x    | ok   |
// +----------------------------+------+------+
// | gfx10                      |      |      |
// | negative, 4-aligned offset | ok   | ok   |
// | negative, unaligned offset | ok   | x    |
// +----------------------------+------+------+
// | gfx10.3                    |      |      |
// | negative, 4-aligned offset | ok   | ok   |
// | negative, unaligned offset | ok   | ok   |
// +----------------------------+------+------+
//
// This function ignores the addressing mode, so if an offset cannot be used in
// one addressing mode, it is considered illegal.
bool SIInstrInfo::isLegalFLATOffset(int64_t Offset, unsigned AddrSpace,
                                    uint64_t FlatVariant) const {
  // TODO: Should 0 be special cased?
  if (!ST.hasFlatInstOffsets())
    return false;

  if (ST.hasFlatSegmentOffsetBug() && FlatVariant == SIInstrFlags::FLAT &&
      (AddrSpace == AMDGPUAS::FLAT_ADDRESS ||
       AddrSpace == AMDGPUAS::GLOBAL_ADDRESS))
    return false;

  bool Signed = FlatVariant != SIInstrFlags::FLAT;
  if (ST.hasNegativeScratchOffsetBug() &&
      FlatVariant == SIInstrFlags::FlatScratch)
    Signed = false;
  if (ST.hasNegativeUnalignedScratchOffsetBug() &&
      FlatVariant == SIInstrFlags::FlatScratch && Offset < 0 &&
      (Offset % 4) != 0) {
    return false;
  }

  unsigned N = AMDGPU::getNumFlatOffsetBits(ST, Signed);
  return Signed ? isIntN(N, Offset) : isUIntN(N, Offset);
}

// See comment on SIInstrInfo::isLegalFLATOffset for what is legal and what not.
std::pair<int64_t, int64_t>
SIInstrInfo::splitFlatOffset(int64_t COffsetVal, unsigned AddrSpace,
                             uint64_t FlatVariant) const {
  int64_t RemainderOffset = COffsetVal;
  int64_t ImmField = 0;
  bool Signed = FlatVariant != SIInstrFlags::FLAT;
  if (ST.hasNegativeScratchOffsetBug() &&
      FlatVariant == SIInstrFlags::FlatScratch)
    Signed = false;

  const unsigned NumBits = AMDGPU::getNumFlatOffsetBits(ST, Signed);
  if (Signed) {
    // Use signed division by a power of two to truncate towards 0.
    int64_t D = 1LL << (NumBits - 1);
    RemainderOffset = (COffsetVal / D) * D;
    ImmField = COffsetVal - RemainderOffset;

    if (ST.hasNegativeUnalignedScratchOffsetBug() &&
        FlatVariant == SIInstrFlags::FlatScratch && ImmField < 0 &&
        (ImmField % 4) != 0) {
      // Make ImmField a multiple of 4
      RemainderOffset += ImmField % 4;
      ImmField -= ImmField % 4;
    }
  } else if (COffsetVal >= 0) {
    ImmField = COffsetVal & maskTrailingOnes<uint64_t>(NumBits);
    RemainderOffset = COffsetVal - ImmField;
  }

  assert(isLegalFLATOffset(ImmField, AddrSpace, FlatVariant));
  assert(RemainderOffset + ImmField == COffsetVal);
  return {ImmField, RemainderOffset};
}

// This must be kept in sync with the SIEncodingFamily class in SIInstrInfo.td
enum SIEncodingFamily {
  SI = 0,
  VI = 1,
  SDWA = 2,
  SDWA9 = 3,
  GFX80 = 4,
  GFX9 = 5,
  GFX10 = 6,
  SDWA10 = 7,
  GFX90A = 8
};

static SIEncodingFamily subtargetEncodingFamily(const GCNSubtarget &ST) {
  switch (ST.getGeneration()) {
  default:
    break;
  case AMDGPUSubtarget::SOUTHERN_ISLANDS:
  case AMDGPUSubtarget::SEA_ISLANDS:
    return SIEncodingFamily::SI;
  case AMDGPUSubtarget::VOLCANIC_ISLANDS:
  case AMDGPUSubtarget::GFX9:
    return SIEncodingFamily::VI;
  case AMDGPUSubtarget::GFX10:
    return SIEncodingFamily::GFX10;
  }
  llvm_unreachable("Unknown subtarget generation!");
}

bool SIInstrInfo::isAsmOnlyOpcode(int MCOp) const {
  switch(MCOp) {
  // These opcodes use indirect register addressing so
  // they need special handling by codegen (currently missing).
  // Therefore it is too risky to allow these opcodes
  // to be selected by dpp combiner or sdwa peepholer.
  case AMDGPU::V_MOVRELS_B32_dpp_gfx10:
  case AMDGPU::V_MOVRELS_B32_sdwa_gfx10:
  case AMDGPU::V_MOVRELD_B32_dpp_gfx10:
  case AMDGPU::V_MOVRELD_B32_sdwa_gfx10:
  case AMDGPU::V_MOVRELSD_B32_dpp_gfx10:
  case AMDGPU::V_MOVRELSD_B32_sdwa_gfx10:
  case AMDGPU::V_MOVRELSD_2_B32_dpp_gfx10:
  case AMDGPU::V_MOVRELSD_2_B32_sdwa_gfx10:
    return true;
  default:
    return false;
  }
}

int SIInstrInfo::pseudoToMCOpcode(int Opcode) const {
  SIEncodingFamily Gen = subtargetEncodingFamily(ST);

  if ((get(Opcode).TSFlags & SIInstrFlags::renamedInGFX9) != 0 &&
    ST.getGeneration() == AMDGPUSubtarget::GFX9)
    Gen = SIEncodingFamily::GFX9;

  // Adjust the encoding family to GFX80 for D16 buffer instructions when the
  // subtarget has UnpackedD16VMem feature.
  // TODO: remove this when we discard GFX80 encoding.
  if (ST.hasUnpackedD16VMem() && (get(Opcode).TSFlags & SIInstrFlags::D16Buf))
    Gen = SIEncodingFamily::GFX80;

  if (get(Opcode).TSFlags & SIInstrFlags::SDWA) {
    switch (ST.getGeneration()) {
    default:
      Gen = SIEncodingFamily::SDWA;
      break;
    case AMDGPUSubtarget::GFX9:
      Gen = SIEncodingFamily::SDWA9;
      break;
    case AMDGPUSubtarget::GFX10:
      Gen = SIEncodingFamily::SDWA10;
      break;
    }
  }

  int MCOp = AMDGPU::getMCOpcode(Opcode, Gen);

  // -1 means that Opcode is already a native instruction.
  if (MCOp == -1)
    return Opcode;

  if (ST.hasGFX90AInsts()) {
    uint16_t NMCOp = (uint16_t)-1;
      NMCOp = AMDGPU::getMCOpcode(Opcode, SIEncodingFamily::GFX90A);
    if (NMCOp == (uint16_t)-1)
      NMCOp = AMDGPU::getMCOpcode(Opcode, SIEncodingFamily::GFX9);
    if (NMCOp != (uint16_t)-1)
      MCOp = NMCOp;
  }

  // (uint16_t)-1 means that Opcode is a pseudo instruction that has
  // no encoding in the given subtarget generation.
  if (MCOp == (uint16_t)-1)
    return -1;

  if (isAsmOnlyOpcode(MCOp))
    return -1;

  return MCOp;
}

static
TargetInstrInfo::RegSubRegPair getRegOrUndef(const MachineOperand &RegOpnd) {
  assert(RegOpnd.isReg());
  return RegOpnd.isUndef() ? TargetInstrInfo::RegSubRegPair() :
                             getRegSubRegPair(RegOpnd);
}

TargetInstrInfo::RegSubRegPair
llvm::getRegSequenceSubReg(MachineInstr &MI, unsigned SubReg) {
  assert(MI.isRegSequence());
  for (unsigned I = 0, E = (MI.getNumOperands() - 1)/ 2; I < E; ++I)
    if (MI.getOperand(1 + 2 * I + 1).getImm() == SubReg) {
      auto &RegOp = MI.getOperand(1 + 2 * I);
      return getRegOrUndef(RegOp);
    }
  return TargetInstrInfo::RegSubRegPair();
}

// Try to find the definition of reg:subreg in subreg-manipulation pseudos
// Following a subreg of reg:subreg isn't supported
static bool followSubRegDef(MachineInstr &MI,
                            TargetInstrInfo::RegSubRegPair &RSR) {
  if (!RSR.SubReg)
    return false;
  switch (MI.getOpcode()) {
  default: break;
  case AMDGPU::REG_SEQUENCE:
    RSR = getRegSequenceSubReg(MI, RSR.SubReg);
    return true;
  // EXTRACT_SUBREG ins't supported as this would follow a subreg of subreg
  case AMDGPU::INSERT_SUBREG:
    if (RSR.SubReg == (unsigned)MI.getOperand(3).getImm())
      // inserted the subreg we're looking for
      RSR = getRegOrUndef(MI.getOperand(2));
    else { // the subreg in the rest of the reg
      auto R1 = getRegOrUndef(MI.getOperand(1));
      if (R1.SubReg) // subreg of subreg isn't supported
        return false;
      RSR.Reg = R1.Reg;
    }
    return true;
  }
  return false;
}

MachineInstr *llvm::getVRegSubRegDef(const TargetInstrInfo::RegSubRegPair &P,
                                     MachineRegisterInfo &MRI) {
  assert(MRI.isSSA());
  if (!P.Reg.isVirtual())
    return nullptr;

  auto RSR = P;
  auto *DefInst = MRI.getVRegDef(RSR.Reg);
  while (auto *MI = DefInst) {
    DefInst = nullptr;
    switch (MI->getOpcode()) {
    case AMDGPU::COPY:
    case AMDGPU::V_MOV_B32_e32: {
      auto &Op1 = MI->getOperand(1);
      if (Op1.isReg() && Op1.getReg().isVirtual()) {
        if (Op1.isUndef())
          return nullptr;
        RSR = getRegSubRegPair(Op1);
        DefInst = MRI.getVRegDef(RSR.Reg);
      }
      break;
    }
    default:
      if (followSubRegDef(*MI, RSR)) {
        if (!RSR.Reg)
          return nullptr;
        DefInst = MRI.getVRegDef(RSR.Reg);
      }
    }
    if (!DefInst)
      return MI;
  }
  return nullptr;
}

bool llvm::execMayBeModifiedBeforeUse(const MachineRegisterInfo &MRI,
                                      Register VReg,
                                      const MachineInstr &DefMI,
                                      const MachineInstr &UseMI) {
  assert(MRI.isSSA() && "Must be run on SSA");

  auto *TRI = MRI.getTargetRegisterInfo();
  auto *DefBB = DefMI.getParent();

  // Don't bother searching between blocks, although it is possible this block
  // doesn't modify exec.
  if (UseMI.getParent() != DefBB)
    return true;

  const int MaxInstScan = 20;
  int NumInst = 0;

  // Stop scan at the use.
  auto E = UseMI.getIterator();
  for (auto I = std::next(DefMI.getIterator()); I != E; ++I) {
    if (I->isDebugInstr())
      continue;

    if (++NumInst > MaxInstScan)
      return true;

    if (I->modifiesRegister(AMDGPU::EXEC, TRI))
      return true;
  }

  return false;
}

bool llvm::execMayBeModifiedBeforeAnyUse(const MachineRegisterInfo &MRI,
                                         Register VReg,
                                         const MachineInstr &DefMI) {
  assert(MRI.isSSA() && "Must be run on SSA");

  auto *TRI = MRI.getTargetRegisterInfo();
  auto *DefBB = DefMI.getParent();

  const int MaxUseScan = 10;
  int NumUse = 0;

  for (auto &Use : MRI.use_nodbg_operands(VReg)) {
    auto &UseInst = *Use.getParent();
    // Don't bother searching between blocks, although it is possible this block
    // doesn't modify exec.
    if (UseInst.getParent() != DefBB)
      return true;

    if (++NumUse > MaxUseScan)
      return true;
  }

  if (NumUse == 0)
    return false;

  const int MaxInstScan = 20;
  int NumInst = 0;

  // Stop scan when we have seen all the uses.
  for (auto I = std::next(DefMI.getIterator()); ; ++I) {
    assert(I != DefBB->end());

    if (I->isDebugInstr())
      continue;

    if (++NumInst > MaxInstScan)
      return true;

    for (const MachineOperand &Op : I->operands()) {
      // We don't check reg masks here as they're used only on calls:
      // 1. EXEC is only considered const within one BB
      // 2. Call should be a terminator instruction if present in a BB

      if (!Op.isReg())
        continue;

      Register Reg = Op.getReg();
      if (Op.isUse()) {
        if (Reg == VReg && --NumUse == 0)
          return false;
      } else if (TRI->regsOverlap(Reg, AMDGPU::EXEC))
        return true;
    }
  }
}

MachineInstr *SIInstrInfo::createPHIDestinationCopy(
    MachineBasicBlock &MBB, MachineBasicBlock::iterator LastPHIIt,
    const DebugLoc &DL, Register Src, Register Dst) const {
  auto Cur = MBB.begin();
  if (Cur != MBB.end())
    do {
      if (!Cur->isPHI() && Cur->readsRegister(Dst))
        return BuildMI(MBB, Cur, DL, get(TargetOpcode::COPY), Dst).addReg(Src);
      ++Cur;
    } while (Cur != MBB.end() && Cur != LastPHIIt);

  return TargetInstrInfo::createPHIDestinationCopy(MBB, LastPHIIt, DL, Src,
                                                   Dst);
}

MachineInstr *SIInstrInfo::createPHISourceCopy(
    MachineBasicBlock &MBB, MachineBasicBlock::iterator InsPt,
    const DebugLoc &DL, Register Src, unsigned SrcSubReg, Register Dst) const {
  if (InsPt != MBB.end() &&
      (InsPt->getOpcode() == AMDGPU::SI_IF ||
       InsPt->getOpcode() == AMDGPU::SI_ELSE ||
       InsPt->getOpcode() == AMDGPU::SI_IF_BREAK) &&
      InsPt->definesRegister(Src)) {
    InsPt++;
    return BuildMI(MBB, InsPt, DL,
                   get(ST.isWave32() ? AMDGPU::S_MOV_B32_term
                                     : AMDGPU::S_MOV_B64_term),
                   Dst)
        .addReg(Src, 0, SrcSubReg)
        .addReg(AMDGPU::EXEC, RegState::Implicit);
  }
  return TargetInstrInfo::createPHISourceCopy(MBB, InsPt, DL, Src, SrcSubReg,
                                              Dst);
}

bool llvm::SIInstrInfo::isWave32() const { return ST.isWave32(); }

MachineInstr *SIInstrInfo::foldMemoryOperandImpl(
    MachineFunction &MF, MachineInstr &MI, ArrayRef<unsigned> Ops,
    MachineBasicBlock::iterator InsertPt, int FrameIndex, LiveIntervals *LIS,
    VirtRegMap *VRM) const {
  // This is a bit of a hack (copied from AArch64). Consider this instruction:
  //
  //   %0:sreg_32 = COPY $m0
  //
  // We explicitly chose SReg_32 for the virtual register so such a copy might
  // be eliminated by RegisterCoalescer. However, that may not be possible, and
  // %0 may even spill. We can't spill $m0 normally (it would require copying to
  // a numbered SGPR anyway), and since it is in the SReg_32 register class,
  // TargetInstrInfo::foldMemoryOperand() is going to try.
  // A similar issue also exists with spilling and reloading $exec registers.
  //
  // To prevent that, constrain the %0 register class here.
  if (MI.isFullCopy()) {
    Register DstReg = MI.getOperand(0).getReg();
    Register SrcReg = MI.getOperand(1).getReg();
    if ((DstReg.isVirtual() || SrcReg.isVirtual()) &&
        (DstReg.isVirtual() != SrcReg.isVirtual())) {
      MachineRegisterInfo &MRI = MF.getRegInfo();
      Register VirtReg = DstReg.isVirtual() ? DstReg : SrcReg;
      const TargetRegisterClass *RC = MRI.getRegClass(VirtReg);
      if (RC->hasSuperClassEq(&AMDGPU::SReg_32RegClass)) {
        MRI.constrainRegClass(VirtReg, &AMDGPU::SReg_32_XM0_XEXECRegClass);
        return nullptr;
      } else if (RC->hasSuperClassEq(&AMDGPU::SReg_64RegClass)) {
        MRI.constrainRegClass(VirtReg, &AMDGPU::SReg_64_XEXECRegClass);
        return nullptr;
      }
    }
  }

  return nullptr;
}

unsigned SIInstrInfo::getInstrLatency(const InstrItineraryData *ItinData,
                                      const MachineInstr &MI,
                                      unsigned *PredCost) const {
  if (MI.isBundle()) {
    MachineBasicBlock::const_instr_iterator I(MI.getIterator());
    MachineBasicBlock::const_instr_iterator E(MI.getParent()->instr_end());
    unsigned Lat = 0, Count = 0;
    for (++I; I != E && I->isBundledWithPred(); ++I) {
      ++Count;
      Lat = std::max(Lat, SchedModel.computeInstrLatency(&*I));
    }
    return Lat + Count - 1;
  }

  return SchedModel.computeInstrLatency(&MI);
}

unsigned SIInstrInfo::getDSShaderTypeValue(const MachineFunction &MF) {
  switch (MF.getFunction().getCallingConv()) {
  case CallingConv::AMDGPU_PS:
    return 1;
  case CallingConv::AMDGPU_VS:
    return 2;
  case CallingConv::AMDGPU_GS:
    return 3;
  case CallingConv::AMDGPU_HS:
  case CallingConv::AMDGPU_LS:
  case CallingConv::AMDGPU_ES:
    report_fatal_error("ds_ordered_count unsupported for this calling conv");
  case CallingConv::AMDGPU_CS:
  case CallingConv::AMDGPU_KERNEL:
  case CallingConv::C:
  case CallingConv::Fast:
  default:
    // Assume other calling conventions are various compute callable functions
    return 0;
  }
}

bool SIInstrInfo::analyzeCompare(const MachineInstr &MI, Register &SrcReg,
                                 Register &SrcReg2, int64_t &CmpMask,
                                 int64_t &CmpValue) const {
  if (!MI.getOperand(0).isReg() || MI.getOperand(0).getSubReg())
    return false;

  switch (MI.getOpcode()) {
  default:
    break;
  case AMDGPU::S_CMP_EQ_U32:
  case AMDGPU::S_CMP_EQ_I32:
  case AMDGPU::S_CMP_LG_U32:
  case AMDGPU::S_CMP_LG_I32:
  case AMDGPU::S_CMP_LT_U32:
  case AMDGPU::S_CMP_LT_I32:
  case AMDGPU::S_CMP_GT_U32:
  case AMDGPU::S_CMP_GT_I32:
  case AMDGPU::S_CMP_LE_U32:
  case AMDGPU::S_CMP_LE_I32:
  case AMDGPU::S_CMP_GE_U32:
  case AMDGPU::S_CMP_GE_I32:
  case AMDGPU::S_CMP_EQ_U64:
  case AMDGPU::S_CMP_LG_U64:
    SrcReg = MI.getOperand(0).getReg();
    if (MI.getOperand(1).isReg()) {
      if (MI.getOperand(1).getSubReg())
        return false;
      SrcReg2 = MI.getOperand(1).getReg();
      CmpValue = 0;
    } else if (MI.getOperand(1).isImm()) {
      SrcReg2 = Register();
      CmpValue = MI.getOperand(1).getImm();
    } else {
      return false;
    }
    CmpMask = ~0;
    return true;
  case AMDGPU::S_CMPK_EQ_U32:
  case AMDGPU::S_CMPK_EQ_I32:
  case AMDGPU::S_CMPK_LG_U32:
  case AMDGPU::S_CMPK_LG_I32:
  case AMDGPU::S_CMPK_LT_U32:
  case AMDGPU::S_CMPK_LT_I32:
  case AMDGPU::S_CMPK_GT_U32:
  case AMDGPU::S_CMPK_GT_I32:
  case AMDGPU::S_CMPK_LE_U32:
  case AMDGPU::S_CMPK_LE_I32:
  case AMDGPU::S_CMPK_GE_U32:
  case AMDGPU::S_CMPK_GE_I32:
    SrcReg = MI.getOperand(0).getReg();
    SrcReg2 = Register();
    CmpValue = MI.getOperand(1).getImm();
    CmpMask = ~0;
    return true;
  }

  return false;
}

bool SIInstrInfo::optimizeCompareInstr(MachineInstr &CmpInstr, Register SrcReg,
                                       Register SrcReg2, int64_t CmpMask,
                                       int64_t CmpValue,
                                       const MachineRegisterInfo *MRI) const {
  if (!SrcReg || SrcReg.isPhysical())
    return false;

  if (SrcReg2 && !getFoldableImm(SrcReg2, *MRI, CmpValue))
    return false;

  const auto optimizeCmpAnd = [&CmpInstr, SrcReg, CmpValue, MRI,
                               this](int64_t ExpectedValue, unsigned SrcSize,
                                     bool IsReversable, bool IsSigned) -> bool {
    // s_cmp_eq_u32 (s_and_b32 $src, 1 << n), 1 << n => s_and_b32 $src, 1 << n
    // s_cmp_eq_i32 (s_and_b32 $src, 1 << n), 1 << n => s_and_b32 $src, 1 << n
    // s_cmp_ge_u32 (s_and_b32 $src, 1 << n), 1 << n => s_and_b32 $src, 1 << n
    // s_cmp_ge_i32 (s_and_b32 $src, 1 << n), 1 << n => s_and_b32 $src, 1 << n
    // s_cmp_eq_u64 (s_and_b64 $src, 1 << n), 1 << n => s_and_b64 $src, 1 << n
    // s_cmp_lg_u32 (s_and_b32 $src, 1 << n), 0 => s_and_b32 $src, 1 << n
    // s_cmp_lg_i32 (s_and_b32 $src, 1 << n), 0 => s_and_b32 $src, 1 << n
    // s_cmp_gt_u32 (s_and_b32 $src, 1 << n), 0 => s_and_b32 $src, 1 << n
    // s_cmp_gt_i32 (s_and_b32 $src, 1 << n), 0 => s_and_b32 $src, 1 << n
    // s_cmp_lg_u64 (s_and_b64 $src, 1 << n), 0 => s_and_b64 $src, 1 << n
    //
    // Signed ge/gt are not used for the sign bit.
    //
    // If result of the AND is unused except in the compare:
    // s_and_b(32|64) $src, 1 << n => s_bitcmp1_b(32|64) $src, n
    //
    // s_cmp_eq_u32 (s_and_b32 $src, 1 << n), 0 => s_bitcmp0_b32 $src, n
    // s_cmp_eq_i32 (s_and_b32 $src, 1 << n), 0 => s_bitcmp0_b32 $src, n
    // s_cmp_eq_u64 (s_and_b64 $src, 1 << n), 0 => s_bitcmp0_b64 $src, n
    // s_cmp_lg_u32 (s_and_b32 $src, 1 << n), 1 << n => s_bitcmp0_b32 $src, n
    // s_cmp_lg_i32 (s_and_b32 $src, 1 << n), 1 << n => s_bitcmp0_b32 $src, n
    // s_cmp_lg_u64 (s_and_b64 $src, 1 << n), 1 << n => s_bitcmp0_b64 $src, n

    MachineInstr *Def = MRI->getUniqueVRegDef(SrcReg);
    if (!Def || Def->getParent() != CmpInstr.getParent())
      return false;

    if (Def->getOpcode() != AMDGPU::S_AND_B32 &&
        Def->getOpcode() != AMDGPU::S_AND_B64)
      return false;

    int64_t Mask;
    const auto isMask = [&Mask, SrcSize](const MachineOperand *MO) -> bool {
      if (MO->isImm())
        Mask = MO->getImm();
      else if (!getFoldableImm(MO, Mask))
        return false;
      Mask &= maxUIntN(SrcSize);
      return isPowerOf2_64(Mask);
    };

    MachineOperand *SrcOp = &Def->getOperand(1);
    if (isMask(SrcOp))
      SrcOp = &Def->getOperand(2);
    else if (isMask(&Def->getOperand(2)))
      SrcOp = &Def->getOperand(1);
    else
      return false;

    unsigned BitNo = countTrailingZeros((uint64_t)Mask);
    if (IsSigned && BitNo == SrcSize - 1)
      return false;

    ExpectedValue <<= BitNo;

    bool IsReversedCC = false;
    if (CmpValue != ExpectedValue) {
      if (!IsReversable)
        return false;
      IsReversedCC = CmpValue == (ExpectedValue ^ Mask);
      if (!IsReversedCC)
        return false;
    }

    Register DefReg = Def->getOperand(0).getReg();
    if (IsReversedCC && !MRI->hasOneNonDBGUse(DefReg))
      return false;

    for (auto I = std::next(Def->getIterator()), E = CmpInstr.getIterator();
         I != E; ++I) {
      if (I->modifiesRegister(AMDGPU::SCC, &RI) ||
          I->killsRegister(AMDGPU::SCC, &RI))
        return false;
    }

    MachineOperand *SccDef = Def->findRegisterDefOperand(AMDGPU::SCC);
    SccDef->setIsDead(false);
    CmpInstr.eraseFromParent();

    if (!MRI->use_nodbg_empty(DefReg)) {
      assert(!IsReversedCC);
      return true;
    }

    // Replace AND with unused result with a S_BITCMP.
    MachineBasicBlock *MBB = Def->getParent();

    unsigned NewOpc = (SrcSize == 32) ? IsReversedCC ? AMDGPU::S_BITCMP0_B32
                                                     : AMDGPU::S_BITCMP1_B32
                                      : IsReversedCC ? AMDGPU::S_BITCMP0_B64
                                                     : AMDGPU::S_BITCMP1_B64;

    BuildMI(*MBB, Def, Def->getDebugLoc(), get(NewOpc))
      .add(*SrcOp)
      .addImm(BitNo);
    Def->eraseFromParent();

    return true;
  };

  switch (CmpInstr.getOpcode()) {
  default:
    break;
  case AMDGPU::S_CMP_EQ_U32:
  case AMDGPU::S_CMP_EQ_I32:
  case AMDGPU::S_CMPK_EQ_U32:
  case AMDGPU::S_CMPK_EQ_I32:
    return optimizeCmpAnd(1, 32, true, false);
  case AMDGPU::S_CMP_GE_U32:
  case AMDGPU::S_CMPK_GE_U32:
    return optimizeCmpAnd(1, 32, false, false);
  case AMDGPU::S_CMP_GE_I32:
  case AMDGPU::S_CMPK_GE_I32:
    return optimizeCmpAnd(1, 32, false, true);
  case AMDGPU::S_CMP_EQ_U64:
    return optimizeCmpAnd(1, 64, true, false);
  case AMDGPU::S_CMP_LG_U32:
  case AMDGPU::S_CMP_LG_I32:
  case AMDGPU::S_CMPK_LG_U32:
  case AMDGPU::S_CMPK_LG_I32:
    return optimizeCmpAnd(0, 32, true, false);
  case AMDGPU::S_CMP_GT_U32:
  case AMDGPU::S_CMPK_GT_U32:
    return optimizeCmpAnd(0, 32, false, false);
  case AMDGPU::S_CMP_GT_I32:
  case AMDGPU::S_CMPK_GT_I32:
    return optimizeCmpAnd(0, 32, false, true);
  case AMDGPU::S_CMP_LG_U64:
    return optimizeCmpAnd(0, 64, true, false);
  }

  return false;
}<|MERGE_RESOLUTION|>--- conflicted
+++ resolved
@@ -1438,7 +1438,6 @@
   }
 }
 
-<<<<<<< HEAD
 static unsigned getAVSpillSaveOpcode(unsigned Size, bool NeedsCFI) {
   switch (Size) {
   case 4:
@@ -1468,48 +1467,15 @@
   case 128:
     return NeedsCFI ? AMDGPU::SI_SPILL_AV1024_CFI_SAVE
                     : AMDGPU::SI_SPILL_AV1024_SAVE;
-=======
-static unsigned getAVSpillSaveOpcode(unsigned Size) {
-  switch (Size) {
-  case 4:
-    return AMDGPU::SI_SPILL_AV32_SAVE;
-  case 8:
-    return AMDGPU::SI_SPILL_AV64_SAVE;
-  case 12:
-    return AMDGPU::SI_SPILL_AV96_SAVE;
-  case 16:
-    return AMDGPU::SI_SPILL_AV128_SAVE;
-  case 20:
-    return AMDGPU::SI_SPILL_AV160_SAVE;
-  case 24:
-    return AMDGPU::SI_SPILL_AV192_SAVE;
-  case 28:
-    return AMDGPU::SI_SPILL_AV224_SAVE;
-  case 32:
-    return AMDGPU::SI_SPILL_AV256_SAVE;
-  case 64:
-    return AMDGPU::SI_SPILL_AV512_SAVE;
-  case 128:
-    return AMDGPU::SI_SPILL_AV1024_SAVE;
->>>>>>> 78ff12da
   default:
     llvm_unreachable("unknown register size");
   }
 }
 
-<<<<<<< HEAD
 void SIInstrInfo::storeRegToStackSlotImpl(
     MachineBasicBlock &MBB, MachineBasicBlock::iterator MI, Register SrcReg,
     bool isKill, int FrameIndex, const TargetRegisterClass *RC,
     const TargetRegisterInfo *TRI, bool NeedsCFI) const {
-=======
-void SIInstrInfo::storeRegToStackSlot(MachineBasicBlock &MBB,
-                                      MachineBasicBlock::iterator MI,
-                                      Register SrcReg, bool isKill,
-                                      int FrameIndex,
-                                      const TargetRegisterClass *RC,
-                                      const TargetRegisterInfo *TRI) const {
->>>>>>> 78ff12da
   MachineFunction *MF = MBB.getParent();
   SIMachineFunctionInfo *MFI = MF->getInfo<SIMachineFunctionInfo>();
   MachineFrameInfo &FrameInfo = MF->getFrameInfo();
@@ -1551,18 +1517,11 @@
     return;
   }
 
-<<<<<<< HEAD
   unsigned Opcode = RI.isVectorSuperClass(RC) ? getAVSpillSaveOpcode(SpillSize, NeedsCFI)
                     : RI.isAGPRClass(RC) ? getAGPRSpillSaveOpcode(SpillSize, NeedsCFI)
                                          : getVGPRSpillSaveOpcode(SpillSize, NeedsCFI);
   MFI->setHasSpilledVGPRs();
-=======
-  unsigned Opcode = RI.isVectorSuperClass(RC) ? getAVSpillSaveOpcode(SpillSize)
-                    : RI.isAGPRClass(RC) ? getAGPRSpillSaveOpcode(SpillSize)
-                                         : getVGPRSpillSaveOpcode(SpillSize);
-  MFI->setHasSpilledVGPRs();
-
->>>>>>> 78ff12da
+
   BuildMI(MBB, MI, DL, get(Opcode))
     .addReg(SrcReg, getKillRegState(isKill)) // data
     .addFrameIndex(FrameIndex)               // addr
