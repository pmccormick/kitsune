--- conflicted
+++ resolved
@@ -676,20 +676,12 @@
   for (unsigned I = 0, E = MRI.getNumVirtRegs(); I != E; ++I) {
     const Register Reg = Register::index2VirtReg(I);
     const TargetRegisterClass *RC = MRI.getRegClassOrNull(Reg);
-<<<<<<< HEAD
-    const GCNSubtarget &ST = MF.getSubtarget<GCNSubtarget>();
-    const SIRegisterInfo *TRI = ST.getRegisterInfo();
-    if (RC && TRI->isAGPRClass(RC)) {
-      UsesAGPRs = true;
-      return true;
-=======
     if (RC && SIRegisterInfo::isAGPRClass(RC)) {
       UsesAGPRs = true;
       return true;
     } else if (!RC && !MRI.use_empty(Reg) && MRI.getType(Reg).isValid()) {
       // Defer caching UsesAGPRs, function might not yet been regbank selected.
       return true;
->>>>>>> 0e64e13c
     }
   }
 
