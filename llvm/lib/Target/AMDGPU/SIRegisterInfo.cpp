--- conflicted
+++ resolved
@@ -1324,20 +1324,12 @@
   if (IsLoad) {
     unsigned Opc = ST.enableFlatScratch() ? AMDGPU::SCRATCH_LOAD_DWORD_SADDR
                                           : AMDGPU::BUFFER_LOAD_DWORD_OFFSET;
-<<<<<<< HEAD
-    buildSpillLoadStore(SB.MI, Opc, Index, SB.TmpVGPR, false, FrameReg,
-=======
     buildSpillLoadStore(SB.MBB, SB.MI, Opc, Index, SB.TmpVGPR, false, FrameReg,
->>>>>>> 81474cf6
                         Offset * SB.EltSize, MMO, SB.RS);
   } else {
     unsigned Opc = ST.enableFlatScratch() ? AMDGPU::SCRATCH_STORE_DWORD_SADDR
                                           : AMDGPU::BUFFER_STORE_DWORD_OFFSET;
-<<<<<<< HEAD
-    buildSpillLoadStore(SB.MI, Opc, Index, SB.TmpVGPR, IsKill, FrameReg,
-=======
     buildSpillLoadStore(SB.MBB, SB.MI, Opc, Index, SB.TmpVGPR, IsKill, FrameReg,
->>>>>>> 81474cf6
                         Offset * SB.EltSize, MMO, SB.RS);
     // This only ever adds one VGPR spill
     SB.MFI.addToSpilledVGPRs(1);
