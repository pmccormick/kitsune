//===-- SIRegisterInfo.cpp - SI Register Information ---------------------===//
//
// Part of the LLVM Project, under the Apache License v2.0 with LLVM Exceptions.
// See https://llvm.org/LICENSE.txt for license information.
// SPDX-License-Identifier: Apache-2.0 WITH LLVM-exception
//
//===----------------------------------------------------------------------===//
//
/// \file
/// SI implementation of the TargetRegisterInfo class.
//
//===----------------------------------------------------------------------===//

#include "SIRegisterInfo.h"
#include "AMDGPU.h"
#include "AMDGPURegisterBankInfo.h"
#include "GCNSubtarget.h"
#include "MCTargetDesc/AMDGPUInstPrinter.h"
#include "MCTargetDesc/AMDGPUMCTargetDesc.h"
#include "SIMachineFunctionInfo.h"
#include "llvm/CodeGen/LiveIntervals.h"
#include "llvm/CodeGen/LivePhysRegs.h"
#include "llvm/CodeGen/MachineDominators.h"
#include "llvm/CodeGen/MachineFrameInfo.h"
#include "llvm/CodeGen/RegisterScavenging.h"

using namespace llvm;

#define GET_REGINFO_TARGET_DESC
#include "AMDGPUGenRegisterInfo.inc"

static cl::opt<bool> EnableSpillSGPRToVGPR(
  "amdgpu-spill-sgpr-to-vgpr",
  cl::desc("Enable spilling VGPRs to SGPRs"),
  cl::ReallyHidden,
  cl::init(true));

static cl::opt<bool> EnableSpillCFISavedRegs(
    "amdgpu-spill-cfi-saved-regs",
    cl::desc("Enable spilling the registers required for CFI emission"),
    cl::ReallyHidden, cl::init(false), cl::ZeroOrMore);

std::array<std::vector<int16_t>, 16> SIRegisterInfo::RegSplitParts;
std::array<std::array<uint16_t, 32>, 9> SIRegisterInfo::SubRegFromChannelTable;

// Map numbers of DWORDs to indexes in SubRegFromChannelTable.
// Valid indexes are shifted 1, such that a 0 mapping means unsupported.
// e.g. for 8 DWORDs (256-bit), SubRegFromChannelTableWidthMap[8] = 8,
//      meaning index 7 in SubRegFromChannelTable.
static const std::array<unsigned, 17> SubRegFromChannelTableWidthMap = {
    0, 1, 2, 3, 4, 5, 6, 7, 8, 0, 0, 0, 0, 0, 0, 0, 9};

namespace llvm {

// A temporary struct to spill SGPRs.
// This is mostly to spill SGPRs to memory. Spilling SGPRs into VGPR lanes emits
// just v_writelane and v_readlane.
//
// When spilling to memory, the SGPRs are written into VGPR lanes and the VGPR
// is saved to scratch (or the other way around for loads).
// For this, a VGPR is required where the needed lanes can be clobbered. The
// RegScavenger can provide a VGPR where currently active lanes can be
// clobbered, but we still need to save inactive lanes.
// The high-level steps are:
// - Try to scavenge SGPR(s) to save exec
// - Try to scavenge VGPR
// - Save needed, all or inactive lanes of a TmpVGPR
// - Spill/Restore SGPRs using TmpVGPR
// - Restore TmpVGPR
//
// To save all lanes of TmpVGPR, exec needs to be saved and modified. If we
// cannot scavenge temporary SGPRs to save exec, we use the following code:
// buffer_store_dword TmpVGPR ; only if active lanes need to be saved
// s_not exec, exec
// buffer_store_dword TmpVGPR ; save inactive lanes
// s_not exec, exec
struct SGPRSpillBuilder {
  struct PerVGPRData {
    unsigned PerVGPR;
    unsigned NumVGPRs;
    int64_t VGPRLanes;
  };

  // The SGPR to save
  Register SuperReg;
  MachineBasicBlock::iterator MI;
  ArrayRef<int16_t> SplitParts;
  unsigned NumSubRegs;
  bool IsKill;
  const DebugLoc &DL;

  /* When spilling to stack */
  // The SGPRs are written into this VGPR, which is then written to scratch
  // (or vice versa for loads).
  Register TmpVGPR = AMDGPU::NoRegister;
  // Temporary spill slot to save TmpVGPR to.
  int TmpVGPRIndex = 0;
  // If TmpVGPR is live before the spill or if it is scavenged.
  bool TmpVGPRLive = false;
  // Scavenged SGPR to save EXEC.
  Register SavedExecReg = AMDGPU::NoRegister;
  // Stack index to write the SGPRs to.
  int Index;
  unsigned EltSize = 4;

  RegScavenger *RS;
  MachineBasicBlock *MBB;
  MachineFunction &MF;
  SIMachineFunctionInfo &MFI;
  const SIInstrInfo &TII;
  const SIRegisterInfo &TRI;
  bool IsWave32;
  Register ExecReg;
  unsigned MovOpc;
  unsigned NotOpc;

  SGPRSpillBuilder(const SIRegisterInfo &TRI, const SIInstrInfo &TII,
                   bool IsWave32, MachineBasicBlock::iterator MI, int Index,
                   RegScavenger *RS)
      : SGPRSpillBuilder(TRI, TII, IsWave32, MI, MI->getOperand(0).getReg(),
                         MI->getOperand(0).isKill(), Index, RS) {}

  SGPRSpillBuilder(const SIRegisterInfo &TRI, const SIInstrInfo &TII,
                   bool IsWave32, MachineBasicBlock::iterator MI, Register Reg,
                   bool IsKill, int Index, RegScavenger *RS)
      : SuperReg(Reg), MI(MI), IsKill(IsKill), DL(MI->getDebugLoc()),
        Index(Index), RS(RS), MBB(MI->getParent()), MF(*MBB->getParent()),
        MFI(*MF.getInfo<SIMachineFunctionInfo>()), TII(TII), TRI(TRI),
        IsWave32(IsWave32) {
    const TargetRegisterClass *RC = TRI.getPhysRegClass(SuperReg);
    SplitParts = TRI.getRegSplitParts(RC, EltSize);
    NumSubRegs = SplitParts.empty() ? 1 : SplitParts.size();

    if (IsWave32) {
      ExecReg = AMDGPU::EXEC_LO;
      MovOpc = AMDGPU::S_MOV_B32;
      NotOpc = AMDGPU::S_NOT_B32;
    } else {
      ExecReg = AMDGPU::EXEC;
      MovOpc = AMDGPU::S_MOV_B64;
      NotOpc = AMDGPU::S_NOT_B64;
    }

    assert(SuperReg != AMDGPU::M0 && "m0 should never spill");
    assert(SuperReg != AMDGPU::EXEC_LO && SuperReg != AMDGPU::EXEC_HI &&
           SuperReg != AMDGPU::EXEC && "exec should never spill");
  }

  PerVGPRData getPerVGPRData() {
    PerVGPRData Data;
    Data.PerVGPR = IsWave32 ? 32 : 64;
    Data.NumVGPRs = (NumSubRegs + (Data.PerVGPR - 1)) / Data.PerVGPR;
    Data.VGPRLanes = (1LL << std::min(Data.PerVGPR, NumSubRegs)) - 1LL;
    return Data;
  }

  // Tries to scavenge SGPRs to save EXEC and a VGPR. Uses v0 if no VGPR is
  // free.
  // Writes these instructions if an SGPR can be scavenged:
  // s_mov_b64 s[6:7], exec   ; Save exec
  // s_mov_b64 exec, 3        ; Wanted lanemask
  // buffer_store_dword v1    ; Write scavenged VGPR to emergency slot
  //
  // Writes these instructions if no SGPR can be scavenged:
  // buffer_store_dword v0    ; Only if no free VGPR was found
  // s_not_b64 exec, exec
  // buffer_store_dword v0    ; Save inactive lanes
  //                          ; exec stays inverted, it is flipped back in
  //                          ; restore.
  void prepare() {
    // Scavenged temporary VGPR to use. It must be scavenged once for any number
    // of spilled subregs.
    // FIXME: The liveness analysis is limited and does not tell if a register
    // is in use in lanes that are currently inactive. We can never be sure if
    // a register as actually in use in another lane, so we need to save all
    // used lanes of the chosen VGPR.
    assert(RS && "Cannot spill SGPR to memory without RegScavenger");
    TmpVGPR = RS->scavengeRegister(&AMDGPU::VGPR_32RegClass, MI, 0, false);

    // Reserve temporary stack slot
    TmpVGPRIndex = MFI.getScavengeFI(MF.getFrameInfo(), TRI);
    if (TmpVGPR) {
      // Found a register that is dead in the currently active lanes, we only
      // need to spill inactive lanes.
      TmpVGPRLive = false;
    } else {
      // Pick v0 because it doesn't make a difference.
      TmpVGPR = AMDGPU::VGPR0;
      TmpVGPRLive = true;
    }

    if (TmpVGPRLive) {
      // We need to inform the scavenger that this index is already in use until
      // we're done with the custom emergency spill.
      RS->assignRegToScavengingIndex(TmpVGPRIndex, TmpVGPR);
    }

    // We may end up recursively calling the scavenger, and don't want to re-use
    // the same register.
    RS->setRegUsed(TmpVGPR);

    // Try to scavenge SGPRs to save exec
    assert(!SavedExecReg && "Exec is already saved, refuse to save again");
    const TargetRegisterClass &RC =
        IsWave32 ? AMDGPU::SGPR_32RegClass : AMDGPU::SGPR_64RegClass;
    RS->setRegUsed(SuperReg);
    SavedExecReg = RS->scavengeRegister(&RC, MI, 0, false);

    int64_t VGPRLanes = getPerVGPRData().VGPRLanes;

    if (SavedExecReg) {
      RS->setRegUsed(SavedExecReg);
      // Set exec to needed lanes
      BuildMI(*MBB, MI, DL, TII.get(MovOpc), SavedExecReg).addReg(ExecReg);
      auto I =
          BuildMI(*MBB, MI, DL, TII.get(MovOpc), ExecReg).addImm(VGPRLanes);
      if (!TmpVGPRLive)
        I.addReg(TmpVGPR, RegState::ImplicitDefine);
      // Spill needed lanes
      TRI.buildVGPRSpillLoadStore(*this, TmpVGPRIndex, 0, /*IsLoad*/ false);
    } else {
      // The modify and restore of exec clobber SCC, which we would have to save
      // and restore. FIXME: We probably would need to reserve a register for
      // this.
      if (RS->isRegUsed(AMDGPU::SCC))
        MI->emitError("unhandled SGPR spill to memory");

      // Spill active lanes
      if (TmpVGPRLive)
        TRI.buildVGPRSpillLoadStore(*this, TmpVGPRIndex, 0, /*IsLoad*/ false,
                                    /*IsKill*/ false);
      // Spill inactive lanes
      auto I = BuildMI(*MBB, MI, DL, TII.get(NotOpc), ExecReg).addReg(ExecReg);
      if (!TmpVGPRLive)
        I.addReg(TmpVGPR, RegState::ImplicitDefine);
      I->getOperand(2).setIsDead(true); // Mark SCC as dead.
      TRI.buildVGPRSpillLoadStore(*this, TmpVGPRIndex, 0, /*IsLoad*/ false);
    }
  }

  // Writes these instructions if an SGPR can be scavenged:
  // buffer_load_dword v1     ; Write scavenged VGPR to emergency slot
  // s_waitcnt vmcnt(0)       ; If a free VGPR was found
  // s_mov_b64 exec, s[6:7]   ; Save exec
  //
  // Writes these instructions if no SGPR can be scavenged:
  // buffer_load_dword v0     ; Restore inactive lanes
  // s_waitcnt vmcnt(0)       ; If a free VGPR was found
  // s_not_b64 exec, exec
  // buffer_load_dword v0     ; Only if no free VGPR was found
  void restore() {
    if (SavedExecReg) {
      // Restore used lanes
      TRI.buildVGPRSpillLoadStore(*this, TmpVGPRIndex, 0, /*IsLoad*/ true,
                                  /*IsKill*/ false);
      // Restore exec
      auto I = BuildMI(*MBB, MI, DL, TII.get(MovOpc), ExecReg)
                   .addReg(SavedExecReg, RegState::Kill);
      // Add an implicit use of the load so it is not dead.
      // FIXME This inserts an unnecessary waitcnt
      if (!TmpVGPRLive) {
        I.addReg(TmpVGPR, RegState::ImplicitKill);
      }
    } else {
      // Restore inactive lanes
      TRI.buildVGPRSpillLoadStore(*this, TmpVGPRIndex, 0, /*IsLoad*/ true,
                                  /*IsKill*/ false);
      auto I = BuildMI(*MBB, MI, DL, TII.get(NotOpc), ExecReg).addReg(ExecReg);
      if (!TmpVGPRLive)
        I.addReg(TmpVGPR, RegState::ImplicitKill);
      I->getOperand(2).setIsDead(true); // Mark SCC as dead.

      // Restore active lanes
      if (TmpVGPRLive)
        TRI.buildVGPRSpillLoadStore(*this, TmpVGPRIndex, 0, /*IsLoad*/ true);
    }

    // Inform the scavenger where we're releasing our custom scavenged register.
    if (TmpVGPRLive) {
      MachineBasicBlock::iterator RestorePt = std::prev(MI);
      RS->assignRegToScavengingIndex(TmpVGPRIndex, TmpVGPR, &*RestorePt);
    }
  }

  // Write TmpVGPR to memory or read TmpVGPR from memory.
  // Either using a single buffer_load/store if exec is set to the needed mask
  // or using
  // buffer_load
  // s_not exec, exec
  // buffer_load
  // s_not exec, exec
  void readWriteTmpVGPR(unsigned Offset, bool IsLoad) {
    if (SavedExecReg) {
      // Spill needed lanes
      TRI.buildVGPRSpillLoadStore(*this, Index, Offset, IsLoad);
    } else {
      // The modify and restore of exec clobber SCC, which we would have to save
      // and restore. FIXME: We probably would need to reserve a register for
      // this.
      if (RS->isRegUsed(AMDGPU::SCC))
        MI->emitError("unhandled SGPR spill to memory");

      // Spill active lanes
      TRI.buildVGPRSpillLoadStore(*this, Index, Offset, IsLoad,
                                  /*IsKill*/ false);
      // Spill inactive lanes
      auto Not0 = BuildMI(*MBB, MI, DL, TII.get(NotOpc), ExecReg).addReg(ExecReg);
      Not0->getOperand(2).setIsDead(); // Mark SCC as dead.
      TRI.buildVGPRSpillLoadStore(*this, Index, Offset, IsLoad);
      auto Not1 = BuildMI(*MBB, MI, DL, TII.get(NotOpc), ExecReg).addReg(ExecReg);
      Not1->getOperand(2).setIsDead(); // Mark SCC as dead.
    }
  }

  void setMI(MachineBasicBlock *NewMBB, MachineBasicBlock::iterator NewMI) {
    assert(MBB->getParent() == &MF);
    MI = NewMI;
    MBB = NewMBB;
  }
};

} // namespace llvm

SIRegisterInfo::SIRegisterInfo(const GCNSubtarget &ST)
    : AMDGPUGenRegisterInfo(AMDGPU::PC_REG, ST.getAMDGPUDwarfFlavour()), ST(ST),
      SpillSGPRToVGPR(EnableSpillSGPRToVGPR), isWave32(ST.isWave32()) {

  assert(getSubRegIndexLaneMask(AMDGPU::sub0).getAsInteger() == 3 &&
         getSubRegIndexLaneMask(AMDGPU::sub31).getAsInteger() == (3ULL << 62) &&
         (getSubRegIndexLaneMask(AMDGPU::lo16) |
          getSubRegIndexLaneMask(AMDGPU::hi16)).getAsInteger() ==
           getSubRegIndexLaneMask(AMDGPU::sub0).getAsInteger() &&
         "getNumCoveredRegs() will not work with generated subreg masks!");

  RegPressureIgnoredUnits.resize(getNumRegUnits());
  RegPressureIgnoredUnits.set(
      *MCRegUnitIterator(MCRegister::from(AMDGPU::M0), this));
  for (auto Reg : AMDGPU::VGPR_HI16RegClass)
    RegPressureIgnoredUnits.set(*MCRegUnitIterator(Reg, this));

  // HACK: Until this is fully tablegen'd.
  static llvm::once_flag InitializeRegSplitPartsFlag;

  static auto InitializeRegSplitPartsOnce = [this]() {
    for (unsigned Idx = 1, E = getNumSubRegIndices() - 1; Idx < E; ++Idx) {
      unsigned Size = getSubRegIdxSize(Idx);
      if (Size & 31)
        continue;
      std::vector<int16_t> &Vec = RegSplitParts[Size / 32 - 1];
      unsigned Pos = getSubRegIdxOffset(Idx);
      if (Pos % Size)
        continue;
      Pos /= Size;
      if (Vec.empty()) {
        unsigned MaxNumParts = 1024 / Size; // Maximum register is 1024 bits.
        Vec.resize(MaxNumParts);
      }
      Vec[Pos] = Idx;
    }
  };

  static llvm::once_flag InitializeSubRegFromChannelTableFlag;

  static auto InitializeSubRegFromChannelTableOnce = [this]() {
    for (auto &Row : SubRegFromChannelTable)
      Row.fill(AMDGPU::NoSubRegister);
    for (unsigned Idx = 1; Idx < getNumSubRegIndices(); ++Idx) {
      unsigned Width = AMDGPUSubRegIdxRanges[Idx].Size / 32;
      unsigned Offset = AMDGPUSubRegIdxRanges[Idx].Offset / 32;
      assert(Width < SubRegFromChannelTableWidthMap.size());
      Width = SubRegFromChannelTableWidthMap[Width];
      if (Width == 0)
        continue;
      unsigned TableIdx = Width - 1;
      assert(TableIdx < SubRegFromChannelTable.size());
      assert(Offset < SubRegFromChannelTable[TableIdx].size());
      SubRegFromChannelTable[TableIdx][Offset] = Idx;
    }
  };

  llvm::call_once(InitializeRegSplitPartsFlag, InitializeRegSplitPartsOnce);
  llvm::call_once(InitializeSubRegFromChannelTableFlag,
                  InitializeSubRegFromChannelTableOnce);
}

void SIRegisterInfo::reserveRegisterTuples(BitVector &Reserved,
                                           MCRegister Reg) const {
  MCRegAliasIterator R(Reg, this, true);

  for (; R.isValid(); ++R)
    Reserved.set(*R);
}

// Forced to be here by one .inc
const MCPhysReg *SIRegisterInfo::getCalleeSavedRegs(
  const MachineFunction *MF) const {
  CallingConv::ID CC = MF->getFunction().getCallingConv();
  switch (CC) {
  case CallingConv::C:
  case CallingConv::Fast:
  case CallingConv::Cold:
    return ST.hasGFX90AInsts() ? CSR_AMDGPU_HighRegs_With_AGPRs_SaveList
                               : CSR_AMDGPU_HighRegs_SaveList;
  case CallingConv::AMDGPU_Gfx:
    return ST.hasGFX90AInsts() ? CSR_AMDGPU_SI_Gfx_With_AGPRs_SaveList
                               : CSR_AMDGPU_SI_Gfx_SaveList;
  default: {
    // Dummy to not crash RegisterClassInfo.
    static const MCPhysReg NoCalleeSavedReg = AMDGPU::NoRegister;
    return &NoCalleeSavedReg;
  }
  }
}

const MCPhysReg *
SIRegisterInfo::getCalleeSavedRegsViaCopy(const MachineFunction *MF) const {
  return nullptr;
}

const uint32_t *SIRegisterInfo::getCallPreservedMask(const MachineFunction &MF,
                                                     CallingConv::ID CC) const {
  switch (CC) {
  case CallingConv::C:
  case CallingConv::Fast:
  case CallingConv::Cold:
    return ST.hasGFX90AInsts() ? CSR_AMDGPU_HighRegs_With_AGPRs_RegMask
                               : CSR_AMDGPU_HighRegs_RegMask;
  case CallingConv::AMDGPU_Gfx:
    return ST.hasGFX90AInsts() ? CSR_AMDGPU_SI_Gfx_With_AGPRs_RegMask
                               : CSR_AMDGPU_SI_Gfx_RegMask;
  default:
    return nullptr;
  }
}

const uint32_t *SIRegisterInfo::getNoPreservedMask() const {
  return CSR_AMDGPU_NoRegs_RegMask;
}

const TargetRegisterClass *
SIRegisterInfo::getLargestLegalSuperClass(const TargetRegisterClass *RC,
                                          const MachineFunction &MF) const {
  // FIXME: Should have a helper function like getEquivalentVGPRClass to get the
  // equivalent AV class. If used one, the verifier will crash after
  // RegBankSelect in the GISel flow. The aligned regclasses are not fully given
  // until Instruction selection.
  if (ST.hasMAIInsts() && (isVGPRClass(RC) || isAGPRClass(RC))) {
    if (RC == &AMDGPU::VGPR_32RegClass || RC == &AMDGPU::AGPR_32RegClass)
      return &AMDGPU::AV_32RegClass;
    if (RC == &AMDGPU::VReg_64RegClass || RC == &AMDGPU::AReg_64RegClass)
      return &AMDGPU::AV_64RegClass;
    if (RC == &AMDGPU::VReg_64_Align2RegClass ||
        RC == &AMDGPU::AReg_64_Align2RegClass)
      return &AMDGPU::AV_64_Align2RegClass;
    if (RC == &AMDGPU::VReg_96RegClass || RC == &AMDGPU::AReg_96RegClass)
      return &AMDGPU::AV_96RegClass;
    if (RC == &AMDGPU::VReg_96_Align2RegClass ||
        RC == &AMDGPU::AReg_96_Align2RegClass)
      return &AMDGPU::AV_96_Align2RegClass;
    if (RC == &AMDGPU::VReg_128RegClass || RC == &AMDGPU::AReg_128RegClass)
      return &AMDGPU::AV_128RegClass;
    if (RC == &AMDGPU::VReg_128_Align2RegClass ||
        RC == &AMDGPU::AReg_128_Align2RegClass)
      return &AMDGPU::AV_128_Align2RegClass;
    if (RC == &AMDGPU::VReg_160RegClass || RC == &AMDGPU::AReg_160RegClass)
      return &AMDGPU::AV_160RegClass;
    if (RC == &AMDGPU::VReg_160_Align2RegClass ||
        RC == &AMDGPU::AReg_160_Align2RegClass)
      return &AMDGPU::AV_160_Align2RegClass;
    if (RC == &AMDGPU::VReg_192RegClass || RC == &AMDGPU::AReg_192RegClass)
      return &AMDGPU::AV_192RegClass;
    if (RC == &AMDGPU::VReg_192_Align2RegClass ||
        RC == &AMDGPU::AReg_192_Align2RegClass)
      return &AMDGPU::AV_192_Align2RegClass;
    if (RC == &AMDGPU::VReg_256RegClass || RC == &AMDGPU::AReg_256RegClass)
      return &AMDGPU::AV_256RegClass;
    if (RC == &AMDGPU::VReg_256_Align2RegClass ||
        RC == &AMDGPU::AReg_256_Align2RegClass)
      return &AMDGPU::AV_256_Align2RegClass;
    if (RC == &AMDGPU::VReg_512RegClass || RC == &AMDGPU::AReg_512RegClass)
      return &AMDGPU::AV_512RegClass;
    if (RC == &AMDGPU::VReg_512_Align2RegClass ||
        RC == &AMDGPU::AReg_512_Align2RegClass)
      return &AMDGPU::AV_512_Align2RegClass;
    if (RC == &AMDGPU::VReg_1024RegClass || RC == &AMDGPU::AReg_1024RegClass)
      return &AMDGPU::AV_1024RegClass;
    if (RC == &AMDGPU::VReg_1024_Align2RegClass ||
        RC == &AMDGPU::AReg_1024_Align2RegClass)
      return &AMDGPU::AV_1024_Align2RegClass;
  }

  return TargetRegisterInfo::getLargestLegalSuperClass(RC, MF);
}

Register SIRegisterInfo::getFrameRegister(const MachineFunction &MF) const {
  const SIFrameLowering *TFI = ST.getFrameLowering();
  const SIMachineFunctionInfo *FuncInfo = MF.getInfo<SIMachineFunctionInfo>();
  // During ISel lowering we always reserve the stack pointer in entry
  // functions, but never actually want to reference it when accessing our own
  // frame. If we need a frame pointer we use it, but otherwise we can just use
  // an immediate "0" which we represent by returning NoRegister.
  if (FuncInfo->isEntryFunction()) {
    return TFI->hasFP(MF) ? FuncInfo->getFrameOffsetReg() : Register();
  }
  return TFI->hasFP(MF) ? FuncInfo->getFrameOffsetReg()
                        : FuncInfo->getStackPtrOffsetReg();
}

bool SIRegisterInfo::hasBasePointer(const MachineFunction &MF) const {
  // When we need stack realignment, we can't reference off of the
  // stack pointer, so we reserve a base pointer.
  const MachineFrameInfo &MFI = MF.getFrameInfo();
  return MFI.getNumFixedObjects() && shouldRealignStack(MF);
}

Register SIRegisterInfo::getBaseRegister() const { return AMDGPU::SGPR34; }

const uint32_t *SIRegisterInfo::getAllVGPRRegMask() const {
  return CSR_AMDGPU_AllVGPRs_RegMask;
}

const uint32_t *SIRegisterInfo::getAllAGPRRegMask() const {
  return CSR_AMDGPU_AllAGPRs_RegMask;
}

const uint32_t *SIRegisterInfo::getAllVectorRegMask() const {
  return CSR_AMDGPU_AllVectorRegs_RegMask;
}

const uint32_t *SIRegisterInfo::getAllAllocatableSRegMask() const {
  return CSR_AMDGPU_AllAllocatableSRegs_RegMask;
}

unsigned SIRegisterInfo::getSubRegFromChannel(unsigned Channel,
                                              unsigned NumRegs) {
  assert(NumRegs < SubRegFromChannelTableWidthMap.size());
  unsigned NumRegIndex = SubRegFromChannelTableWidthMap[NumRegs];
  assert(NumRegIndex && "Not implemented");
  assert(Channel < SubRegFromChannelTable[NumRegIndex - 1].size());
  return SubRegFromChannelTable[NumRegIndex - 1][Channel];
}

bool SIRegisterInfo::isCFISavedRegsSpillEnabled() const {
  return EnableSpillCFISavedRegs;
}

MCRegister SIRegisterInfo::reservedPrivateSegmentBufferReg(
  const MachineFunction &MF) const {
  unsigned BaseIdx = alignDown(ST.getMaxNumSGPRs(MF), 4) - 4;
  MCRegister BaseReg(AMDGPU::SGPR_32RegClass.getRegister(BaseIdx));
  return getMatchingSuperReg(BaseReg, AMDGPU::sub0, &AMDGPU::SGPR_128RegClass);
}

BitVector SIRegisterInfo::getReservedRegs(const MachineFunction &MF) const {
  BitVector Reserved(getNumRegs());
  Reserved.set(AMDGPU::MODE);

  const SIMachineFunctionInfo *MFI = MF.getInfo<SIMachineFunctionInfo>();

  // Reserve special purpose registers.
  //
  // EXEC_LO and EXEC_HI could be allocated and used as regular register, but
  // this seems likely to result in bugs, so I'm marking them as reserved.
  reserveRegisterTuples(Reserved, AMDGPU::EXEC);
  reserveRegisterTuples(Reserved, AMDGPU::FLAT_SCR);

  // M0 has to be reserved so that llvm accepts it as a live-in into a block.
  reserveRegisterTuples(Reserved, AMDGPU::M0);

  // Reserve src_vccz, src_execz, src_scc.
  reserveRegisterTuples(Reserved, AMDGPU::SRC_VCCZ);
  reserveRegisterTuples(Reserved, AMDGPU::SRC_EXECZ);
  reserveRegisterTuples(Reserved, AMDGPU::SRC_SCC);

  // Reserve the memory aperture registers.
  reserveRegisterTuples(Reserved, AMDGPU::SRC_SHARED_BASE);
  reserveRegisterTuples(Reserved, AMDGPU::SRC_SHARED_LIMIT);
  reserveRegisterTuples(Reserved, AMDGPU::SRC_PRIVATE_BASE);
  reserveRegisterTuples(Reserved, AMDGPU::SRC_PRIVATE_LIMIT);

  // Reserve src_pops_exiting_wave_id - support is not implemented in Codegen.
  reserveRegisterTuples(Reserved, AMDGPU::SRC_POPS_EXITING_WAVE_ID);

  // Reserve xnack_mask registers - support is not implemented in Codegen.
  reserveRegisterTuples(Reserved, AMDGPU::XNACK_MASK);

  // Reserve lds_direct register - support is not implemented in Codegen.
  reserveRegisterTuples(Reserved, AMDGPU::LDS_DIRECT);

  // Reserve Trap Handler registers - support is not implemented in Codegen.
  reserveRegisterTuples(Reserved, AMDGPU::TBA);
  reserveRegisterTuples(Reserved, AMDGPU::TMA);
  reserveRegisterTuples(Reserved, AMDGPU::TTMP0_TTMP1);
  reserveRegisterTuples(Reserved, AMDGPU::TTMP2_TTMP3);
  reserveRegisterTuples(Reserved, AMDGPU::TTMP4_TTMP5);
  reserveRegisterTuples(Reserved, AMDGPU::TTMP6_TTMP7);
  reserveRegisterTuples(Reserved, AMDGPU::TTMP8_TTMP9);
  reserveRegisterTuples(Reserved, AMDGPU::TTMP10_TTMP11);
  reserveRegisterTuples(Reserved, AMDGPU::TTMP12_TTMP13);
  reserveRegisterTuples(Reserved, AMDGPU::TTMP14_TTMP15);

  // Reserve null register - it shall never be allocated
  reserveRegisterTuples(Reserved, AMDGPU::SGPR_NULL);

  // Disallow vcc_hi allocation in wave32. It may be allocated but most likely
  // will result in bugs.
  if (isWave32) {
    Reserved.set(AMDGPU::VCC);
    Reserved.set(AMDGPU::VCC_HI);
  }

  // Reserve SGPRs.
  //
  unsigned MaxNumSGPRs = ST.getMaxNumSGPRs(MF);
  unsigned TotalNumSGPRs = AMDGPU::SGPR_32RegClass.getNumRegs();
  for (unsigned i = MaxNumSGPRs; i < TotalNumSGPRs; ++i) {
    unsigned Reg = AMDGPU::SGPR_32RegClass.getRegister(i);
    reserveRegisterTuples(Reserved, Reg);
  }

<<<<<<< HEAD
  const SIMachineFunctionInfo *MFI = MF.getInfo<SIMachineFunctionInfo>();
  unsigned MaxNumVGPRs = ST.getMaxNumVGPRs(MF);
  unsigned MaxNumAGPRs = MaxNumVGPRs;
  unsigned TotalNumVGPRs = AMDGPU::VGPR_32RegClass.getNumRegs();

  if (ST.hasGFX90AInsts()) {
    // In an entry function without calls and AGPRs used it is possible to use
    // the whole register budget for VGPRs.

    // TODO: it shall be possible to estimate maximum AGPR/VGPR pressure and
    //       split register file accordingly.
    if (MFI->usesAGPRs(MF)) {
      MaxNumVGPRs /= 2;
      MaxNumAGPRs = MaxNumVGPRs;
    } else {
      if (MaxNumVGPRs > TotalNumVGPRs) {
        MaxNumAGPRs = MaxNumVGPRs - TotalNumVGPRs;
        MaxNumVGPRs = TotalNumVGPRs;
      } else
        MaxNumAGPRs = 0;
    }
  } else if (ST.hasMAIInsts()) {
    // In order to guarantee copying between AGPRs, we need a scratch VGPR
    // available at all times.
    reserveRegisterTuples(Reserved, AMDGPU::VGPR32);
  }

  for (unsigned i = MaxNumVGPRs; i < TotalNumVGPRs; ++i) {
    unsigned Reg = AMDGPU::VGPR_32RegClass.getRegister(i);
    reserveRegisterTuples(Reserved, Reg);
  }

  for (unsigned i = MaxNumAGPRs; i < TotalNumVGPRs; ++i) {
    unsigned Reg = AMDGPU::AGPR_32RegClass.getRegister(i);
    reserveRegisterTuples(Reserved, Reg);
  }

=======
>>>>>>> de4ffac8
  for (auto Reg : AMDGPU::SReg_32RegClass) {
    Reserved.set(getSubReg(Reg, AMDGPU::hi16));
    Register Low = getSubReg(Reg, AMDGPU::lo16);
    // This is to prevent BB vcc liveness errors.
    if (!AMDGPU::SGPR_LO16RegClass.contains(Low))
      Reserved.set(Low);
  }

  Register ScratchRSrcReg = MFI->getScratchRSrcReg();
  if (ScratchRSrcReg != AMDGPU::NoRegister) {
    // Reserve 4 SGPRs for the scratch buffer resource descriptor in case we
    // need to spill.
    // TODO: May need to reserve a VGPR if doing LDS spilling.
    reserveRegisterTuples(Reserved, ScratchRSrcReg);
  }

  // We have to assume the SP is needed in case there are calls in the function,
  // which is detected after the function is lowered. If we aren't really going
  // to need SP, don't bother reserving it.
  MCRegister StackPtrReg = MFI->getStackPtrOffsetReg();
  if (StackPtrReg) {
    reserveRegisterTuples(Reserved, StackPtrReg);
    assert(!isSubRegister(ScratchRSrcReg, StackPtrReg));
  }

  MCRegister FrameReg = MFI->getFrameOffsetReg();
  if (FrameReg) {
    reserveRegisterTuples(Reserved, FrameReg);
    assert(!isSubRegister(ScratchRSrcReg, FrameReg));
  }

  if (hasBasePointer(MF)) {
    MCRegister BasePtrReg = getBaseRegister();
    reserveRegisterTuples(Reserved, BasePtrReg);
    assert(!isSubRegister(ScratchRSrcReg, BasePtrReg));
  }

  // Reserve VGPRs/AGPRs.
  //
  unsigned MaxNumVGPRs = ST.getMaxNumVGPRs(MF);
  unsigned MaxNumAGPRs = MaxNumVGPRs;
  unsigned TotalNumVGPRs = AMDGPU::VGPR_32RegClass.getNumRegs();

  // Reserve all the AGPRs if there are no instructions to use it.
  if (!ST.hasMAIInsts()) {
    for (unsigned i = 0; i < MaxNumAGPRs; ++i) {
      unsigned Reg = AMDGPU::AGPR_32RegClass.getRegister(i);
      reserveRegisterTuples(Reserved, Reg);
    }
  }

  for (auto Reg : AMDGPU::AGPR_32RegClass) {
    Reserved.set(getSubReg(Reg, AMDGPU::hi16));
  }

  // On GFX90A, the number of VGPRs and AGPRs need not be equal. Theoretically,
  // a wave may have up to 512 total vector registers combining together both
  // VGPRs and AGPRs. Hence, in an entry function without calls and without
  // AGPRs used within it, it is possible to use the whole vector register
  // budget for VGPRs.
  //
  // TODO: it shall be possible to estimate maximum AGPR/VGPR pressure and split
  //       register file accordingly.
  if (ST.hasGFX90AInsts()) {
    if (MFI->usesAGPRs(MF)) {
      MaxNumVGPRs /= 2;
      MaxNumAGPRs = MaxNumVGPRs;
    } else {
      if (MaxNumVGPRs > TotalNumVGPRs) {
        MaxNumAGPRs = MaxNumVGPRs - TotalNumVGPRs;
        MaxNumVGPRs = TotalNumVGPRs;
      } else
        MaxNumAGPRs = 0;
    }
  }

  for (unsigned i = MaxNumVGPRs; i < TotalNumVGPRs; ++i) {
    unsigned Reg = AMDGPU::VGPR_32RegClass.getRegister(i);
    reserveRegisterTuples(Reserved, Reg);
  }

  for (unsigned i = MaxNumAGPRs; i < TotalNumVGPRs; ++i) {
    unsigned Reg = AMDGPU::AGPR_32RegClass.getRegister(i);
    reserveRegisterTuples(Reserved, Reg);
  }

  // On GFX908, in order to guarantee copying between AGPRs, we need a scratch
  // VGPR available at all times.
  if (ST.hasMAIInsts() && !ST.hasGFX90AInsts()) {
    reserveRegisterTuples(Reserved, AMDGPU::VGPR32);
  }

  for (auto Reg : MFI->WWMReservedRegs) {
    reserveRegisterTuples(Reserved, Reg.first);
  }

  // FIXME: Stop using reserved registers for this.
  for (MCPhysReg Reg : MFI->getAGPRSpillVGPRs())
    reserveRegisterTuples(Reserved, Reg);

  for (MCPhysReg Reg : MFI->getVGPRSpillAGPRs())
    reserveRegisterTuples(Reserved, Reg);

  for (auto SSpill : MFI->getSGPRSpillVGPRs())
    reserveRegisterTuples(Reserved, SSpill.VGPR);

  return Reserved;
}

bool SIRegisterInfo::isAsmClobberable(const MachineFunction &MF,
                                      MCRegister PhysReg) const {
  return !MF.getRegInfo().isReserved(PhysReg);
}

bool SIRegisterInfo::shouldRealignStack(const MachineFunction &MF) const {
  const SIMachineFunctionInfo *Info = MF.getInfo<SIMachineFunctionInfo>();
  // On entry, the base address is 0, so it can't possibly need any more
  // alignment.

  // FIXME: Should be able to specify the entry frame alignment per calling
  // convention instead.
  if (Info->isEntryFunction())
    return false;

  return TargetRegisterInfo::shouldRealignStack(MF);
}

bool SIRegisterInfo::requiresRegisterScavenging(const MachineFunction &Fn) const {
  const SIMachineFunctionInfo *Info = Fn.getInfo<SIMachineFunctionInfo>();
  if (Info->isEntryFunction()) {
    const MachineFrameInfo &MFI = Fn.getFrameInfo();
    return MFI.hasStackObjects() || MFI.hasCalls();
  }

  // May need scavenger for dealing with callee saved registers.
  return true;
}

bool SIRegisterInfo::requiresFrameIndexScavenging(
  const MachineFunction &MF) const {
  // Do not use frame virtual registers. They used to be used for SGPRs, but
  // once we reach PrologEpilogInserter, we can no longer spill SGPRs. If the
  // scavenger fails, we can increment/decrement the necessary SGPRs to avoid a
  // spill.
  return false;
}

bool SIRegisterInfo::requiresFrameIndexReplacementScavenging(
  const MachineFunction &MF) const {
  const MachineFrameInfo &MFI = MF.getFrameInfo();
  return MFI.hasStackObjects();
}

bool SIRegisterInfo::requiresVirtualBaseRegisters(
  const MachineFunction &) const {
  // There are no special dedicated stack or frame pointers.
  return true;
}

int64_t SIRegisterInfo::getScratchInstrOffset(const MachineInstr *MI) const {
  assert(SIInstrInfo::isMUBUF(*MI) || SIInstrInfo::isFLATScratch(*MI));

  int OffIdx = AMDGPU::getNamedOperandIdx(MI->getOpcode(),
                                          AMDGPU::OpName::offset);
  return MI->getOperand(OffIdx).getImm();
}

int64_t SIRegisterInfo::getFrameIndexInstrOffset(const MachineInstr *MI,
                                                 int Idx) const {
  if (!SIInstrInfo::isMUBUF(*MI) && !SIInstrInfo::isFLATScratch(*MI))
    return 0;

  assert((Idx == AMDGPU::getNamedOperandIdx(MI->getOpcode(),
                                            AMDGPU::OpName::vaddr) ||
         (Idx == AMDGPU::getNamedOperandIdx(MI->getOpcode(),
                                            AMDGPU::OpName::saddr))) &&
         "Should never see frame index on non-address operand");

  return getScratchInstrOffset(MI);
}

bool SIRegisterInfo::needsFrameBaseReg(MachineInstr *MI, int64_t Offset) const {
  if (!SIInstrInfo::isMUBUF(*MI) && !SIInstrInfo::isFLATScratch(*MI))
    return false;

  int64_t FullOffset = Offset + getScratchInstrOffset(MI);

  if (SIInstrInfo::isMUBUF(*MI))
    return !SIInstrInfo::isLegalMUBUFImmOffset(FullOffset);

  const SIInstrInfo *TII = ST.getInstrInfo();
  return !TII->isLegalFLATOffset(FullOffset, AMDGPUAS::PRIVATE_ADDRESS,
                                 SIInstrFlags::FlatScratch);
}

Register SIRegisterInfo::materializeFrameBaseRegister(MachineBasicBlock *MBB,
                                                      int FrameIdx,
                                                      int64_t Offset) const {
  MachineBasicBlock::iterator Ins = MBB->begin();
  DebugLoc DL; // Defaults to "unknown"

  if (Ins != MBB->end())
    DL = Ins->getDebugLoc();

  MachineFunction *MF = MBB->getParent();
  const SIInstrInfo *TII = ST.getInstrInfo();
  MachineRegisterInfo &MRI = MF->getRegInfo();
  unsigned MovOpc = ST.enableFlatScratch() ? AMDGPU::S_MOV_B32
                                           : AMDGPU::V_MOV_B32_e32;

  Register BaseReg = MRI.createVirtualRegister(
      ST.enableFlatScratch() ? &AMDGPU::SReg_32_XEXEC_HIRegClass
                             : &AMDGPU::VGPR_32RegClass);

  if (Offset == 0) {
    BuildMI(*MBB, Ins, DL, TII->get(MovOpc), BaseReg)
      .addFrameIndex(FrameIdx);
    return BaseReg;
  }

  Register OffsetReg = MRI.createVirtualRegister(&AMDGPU::SReg_32_XM0RegClass);

  Register FIReg = MRI.createVirtualRegister(
      ST.enableFlatScratch() ? &AMDGPU::SReg_32_XM0RegClass
                             : &AMDGPU::VGPR_32RegClass);

  BuildMI(*MBB, Ins, DL, TII->get(AMDGPU::S_MOV_B32), OffsetReg)
    .addImm(Offset);
  BuildMI(*MBB, Ins, DL, TII->get(MovOpc), FIReg)
    .addFrameIndex(FrameIdx);

  if (ST.enableFlatScratch() ) {
    BuildMI(*MBB, Ins, DL, TII->get(AMDGPU::S_ADD_I32), BaseReg)
        .addReg(OffsetReg, RegState::Kill)
        .addReg(FIReg);
    return BaseReg;
  }

  TII->getAddNoCarry(*MBB, Ins, DL, BaseReg)
    .addReg(OffsetReg, RegState::Kill)
    .addReg(FIReg)
    .addImm(0); // clamp bit

  return BaseReg;
}

void SIRegisterInfo::resolveFrameIndex(MachineInstr &MI, Register BaseReg,
                                       int64_t Offset) const {
  const SIInstrInfo *TII = ST.getInstrInfo();
  bool IsFlat = TII->isFLATScratch(MI);

#ifndef NDEBUG
  // FIXME: Is it possible to be storing a frame index to itself?
  bool SeenFI = false;
  for (const MachineOperand &MO: MI.operands()) {
    if (MO.isFI()) {
      if (SeenFI)
        llvm_unreachable("should not see multiple frame indices");

      SeenFI = true;
    }
  }
#endif

  MachineOperand *FIOp =
      TII->getNamedOperand(MI, IsFlat ? AMDGPU::OpName::saddr
                                      : AMDGPU::OpName::vaddr);

  MachineOperand *OffsetOp = TII->getNamedOperand(MI, AMDGPU::OpName::offset);
  int64_t NewOffset = OffsetOp->getImm() + Offset;

  assert(FIOp && FIOp->isFI() && "frame index must be address operand");
  assert(TII->isMUBUF(MI) || TII->isFLATScratch(MI));

  if (IsFlat) {
    assert(TII->isLegalFLATOffset(NewOffset, AMDGPUAS::PRIVATE_ADDRESS,
                                  SIInstrFlags::FlatScratch) &&
           "offset should be legal");
    FIOp->ChangeToRegister(BaseReg, false);
    OffsetOp->setImm(NewOffset);
    return;
  }

#ifndef NDEBUG
  MachineOperand *SOffset = TII->getNamedOperand(MI, AMDGPU::OpName::soffset);
  assert(SOffset->isImm() && SOffset->getImm() == 0);
#endif

  assert(SIInstrInfo::isLegalMUBUFImmOffset(NewOffset) &&
         "offset should be legal");

  FIOp->ChangeToRegister(BaseReg, false);
  OffsetOp->setImm(NewOffset);
}

bool SIRegisterInfo::isFrameOffsetLegal(const MachineInstr *MI,
                                        Register BaseReg,
                                        int64_t Offset) const {
  if (!SIInstrInfo::isMUBUF(*MI) && !SIInstrInfo::isFLATScratch(*MI))
    return false;

  int64_t NewOffset = Offset + getScratchInstrOffset(MI);

  if (SIInstrInfo::isMUBUF(*MI))
    return SIInstrInfo::isLegalMUBUFImmOffset(NewOffset);

  const SIInstrInfo *TII = ST.getInstrInfo();
  return TII->isLegalFLATOffset(NewOffset, AMDGPUAS::PRIVATE_ADDRESS,
                                SIInstrFlags::FlatScratch);
}

const TargetRegisterClass *SIRegisterInfo::getPointerRegClass(
  const MachineFunction &MF, unsigned Kind) const {
  // This is inaccurate. It depends on the instruction and address space. The
  // only place where we should hit this is for dealing with frame indexes /
  // private accesses, so this is correct in that case.
  return &AMDGPU::VGPR_32RegClass;
}

const TargetRegisterClass *
SIRegisterInfo::getCrossCopyRegClass(const TargetRegisterClass *RC) const {
  if (isAGPRClass(RC) && !ST.hasGFX90AInsts())
    return getEquivalentVGPRClass(RC);

  return RC;
}

static unsigned getNumSubRegsForSpillOp(unsigned Op) {

  switch (Op) {
  case AMDGPU::SI_SPILL_S1024_SAVE:
  case AMDGPU::SI_SPILL_S1024_CFI_SAVE:
  case AMDGPU::SI_SPILL_S1024_RESTORE:
  case AMDGPU::SI_SPILL_V1024_SAVE:
  case AMDGPU::SI_SPILL_V1024_CFI_SAVE:
  case AMDGPU::SI_SPILL_V1024_RESTORE:
  case AMDGPU::SI_SPILL_A1024_SAVE:
  case AMDGPU::SI_SPILL_A1024_CFI_SAVE:
  case AMDGPU::SI_SPILL_A1024_RESTORE:
  case AMDGPU::SI_SPILL_AV1024_SAVE:
  case AMDGPU::SI_SPILL_AV1024_RESTORE:
    return 32;
  case AMDGPU::SI_SPILL_S512_SAVE:
  case AMDGPU::SI_SPILL_S512_CFI_SAVE:
  case AMDGPU::SI_SPILL_S512_RESTORE:
  case AMDGPU::SI_SPILL_V512_SAVE:
  case AMDGPU::SI_SPILL_V512_CFI_SAVE:
  case AMDGPU::SI_SPILL_V512_RESTORE:
  case AMDGPU::SI_SPILL_A512_SAVE:
  case AMDGPU::SI_SPILL_A512_CFI_SAVE:
  case AMDGPU::SI_SPILL_A512_RESTORE:
  case AMDGPU::SI_SPILL_AV512_SAVE:
  case AMDGPU::SI_SPILL_AV512_RESTORE:
    return 16;
  case AMDGPU::SI_SPILL_S256_SAVE:
  case AMDGPU::SI_SPILL_S256_CFI_SAVE:
  case AMDGPU::SI_SPILL_S256_RESTORE:
  case AMDGPU::SI_SPILL_V256_SAVE:
  case AMDGPU::SI_SPILL_V256_CFI_SAVE:
  case AMDGPU::SI_SPILL_V256_RESTORE:
  case AMDGPU::SI_SPILL_A256_SAVE:
  case AMDGPU::SI_SPILL_A256_CFI_SAVE:
  case AMDGPU::SI_SPILL_A256_RESTORE:
  case AMDGPU::SI_SPILL_AV256_SAVE:
  case AMDGPU::SI_SPILL_AV256_RESTORE:
    return 8;
  case AMDGPU::SI_SPILL_S224_SAVE:
  case AMDGPU::SI_SPILL_S224_CFI_SAVE:
  case AMDGPU::SI_SPILL_S224_RESTORE:
  case AMDGPU::SI_SPILL_V224_SAVE:
  case AMDGPU::SI_SPILL_V224_CFI_SAVE:
  case AMDGPU::SI_SPILL_V224_RESTORE:
  case AMDGPU::SI_SPILL_A224_SAVE:
  case AMDGPU::SI_SPILL_A224_CFI_SAVE:
  case AMDGPU::SI_SPILL_A224_RESTORE:
  case AMDGPU::SI_SPILL_AV224_SAVE:
  case AMDGPU::SI_SPILL_AV224_RESTORE:
    return 7;
  case AMDGPU::SI_SPILL_S192_SAVE:
  case AMDGPU::SI_SPILL_S192_CFI_SAVE:
  case AMDGPU::SI_SPILL_S192_RESTORE:
  case AMDGPU::SI_SPILL_V192_SAVE:
  case AMDGPU::SI_SPILL_V192_CFI_SAVE:
  case AMDGPU::SI_SPILL_V192_RESTORE:
  case AMDGPU::SI_SPILL_A192_SAVE:
  case AMDGPU::SI_SPILL_A192_CFI_SAVE:
  case AMDGPU::SI_SPILL_A192_RESTORE:
  case AMDGPU::SI_SPILL_AV192_SAVE:
  case AMDGPU::SI_SPILL_AV192_RESTORE:
    return 6;
  case AMDGPU::SI_SPILL_S160_SAVE:
  case AMDGPU::SI_SPILL_S160_CFI_SAVE:
  case AMDGPU::SI_SPILL_S160_RESTORE:
  case AMDGPU::SI_SPILL_V160_SAVE:
  case AMDGPU::SI_SPILL_V160_CFI_SAVE:
  case AMDGPU::SI_SPILL_V160_RESTORE:
  case AMDGPU::SI_SPILL_A160_SAVE:
  case AMDGPU::SI_SPILL_A160_CFI_SAVE:
  case AMDGPU::SI_SPILL_A160_RESTORE:
  case AMDGPU::SI_SPILL_AV160_SAVE:
  case AMDGPU::SI_SPILL_AV160_RESTORE:
    return 5;
  case AMDGPU::SI_SPILL_S128_SAVE:
  case AMDGPU::SI_SPILL_S128_CFI_SAVE:
  case AMDGPU::SI_SPILL_S128_RESTORE:
  case AMDGPU::SI_SPILL_V128_SAVE:
  case AMDGPU::SI_SPILL_V128_CFI_SAVE:
  case AMDGPU::SI_SPILL_V128_RESTORE:
  case AMDGPU::SI_SPILL_A128_SAVE:
  case AMDGPU::SI_SPILL_A128_CFI_SAVE:
  case AMDGPU::SI_SPILL_A128_RESTORE:
  case AMDGPU::SI_SPILL_AV128_SAVE:
  case AMDGPU::SI_SPILL_AV128_RESTORE:
    return 4;
  case AMDGPU::SI_SPILL_S96_SAVE:
  case AMDGPU::SI_SPILL_S96_CFI_SAVE:
  case AMDGPU::SI_SPILL_S96_RESTORE:
  case AMDGPU::SI_SPILL_V96_SAVE:
  case AMDGPU::SI_SPILL_V96_CFI_SAVE:
  case AMDGPU::SI_SPILL_V96_RESTORE:
  case AMDGPU::SI_SPILL_A96_SAVE:
  case AMDGPU::SI_SPILL_A96_CFI_SAVE:
  case AMDGPU::SI_SPILL_A96_RESTORE:
  case AMDGPU::SI_SPILL_AV96_SAVE:
  case AMDGPU::SI_SPILL_AV96_RESTORE:
    return 3;
  case AMDGPU::SI_SPILL_S64_SAVE:
  case AMDGPU::SI_SPILL_S64_CFI_SAVE:
  case AMDGPU::SI_SPILL_S64_RESTORE:
  case AMDGPU::SI_SPILL_V64_SAVE:
  case AMDGPU::SI_SPILL_V64_CFI_SAVE:
  case AMDGPU::SI_SPILL_V64_RESTORE:
  case AMDGPU::SI_SPILL_A64_SAVE:
  case AMDGPU::SI_SPILL_A64_CFI_SAVE:
  case AMDGPU::SI_SPILL_A64_RESTORE:
  case AMDGPU::SI_SPILL_AV64_SAVE:
  case AMDGPU::SI_SPILL_AV64_RESTORE:
    return 2;
  case AMDGPU::SI_SPILL_S32_SAVE:
  case AMDGPU::SI_SPILL_S32_CFI_SAVE:
  case AMDGPU::SI_SPILL_S32_RESTORE:
  case AMDGPU::SI_SPILL_V32_SAVE:
  case AMDGPU::SI_SPILL_V32_CFI_SAVE:
  case AMDGPU::SI_SPILL_V32_RESTORE:
  case AMDGPU::SI_SPILL_A32_SAVE:
  case AMDGPU::SI_SPILL_A32_CFI_SAVE:
  case AMDGPU::SI_SPILL_A32_RESTORE:
  case AMDGPU::SI_SPILL_AV32_SAVE:
  case AMDGPU::SI_SPILL_AV32_RESTORE:
    return 1;
  default: llvm_unreachable("Invalid spill opcode");
  }
}

static int getOffsetMUBUFStore(unsigned Opc) {
  switch (Opc) {
  case AMDGPU::BUFFER_STORE_DWORD_OFFEN:
    return AMDGPU::BUFFER_STORE_DWORD_OFFSET;
  case AMDGPU::BUFFER_STORE_BYTE_OFFEN:
    return AMDGPU::BUFFER_STORE_BYTE_OFFSET;
  case AMDGPU::BUFFER_STORE_SHORT_OFFEN:
    return AMDGPU::BUFFER_STORE_SHORT_OFFSET;
  case AMDGPU::BUFFER_STORE_DWORDX2_OFFEN:
    return AMDGPU::BUFFER_STORE_DWORDX2_OFFSET;
  case AMDGPU::BUFFER_STORE_DWORDX3_OFFEN:
    return AMDGPU::BUFFER_STORE_DWORDX3_OFFSET;
  case AMDGPU::BUFFER_STORE_DWORDX4_OFFEN:
    return AMDGPU::BUFFER_STORE_DWORDX4_OFFSET;
  case AMDGPU::BUFFER_STORE_SHORT_D16_HI_OFFEN:
    return AMDGPU::BUFFER_STORE_SHORT_D16_HI_OFFSET;
  case AMDGPU::BUFFER_STORE_BYTE_D16_HI_OFFEN:
    return AMDGPU::BUFFER_STORE_BYTE_D16_HI_OFFSET;
  default:
    return -1;
  }
}

static int getOffsetMUBUFLoad(unsigned Opc) {
  switch (Opc) {
  case AMDGPU::BUFFER_LOAD_DWORD_OFFEN:
    return AMDGPU::BUFFER_LOAD_DWORD_OFFSET;
  case AMDGPU::BUFFER_LOAD_UBYTE_OFFEN:
    return AMDGPU::BUFFER_LOAD_UBYTE_OFFSET;
  case AMDGPU::BUFFER_LOAD_SBYTE_OFFEN:
    return AMDGPU::BUFFER_LOAD_SBYTE_OFFSET;
  case AMDGPU::BUFFER_LOAD_USHORT_OFFEN:
    return AMDGPU::BUFFER_LOAD_USHORT_OFFSET;
  case AMDGPU::BUFFER_LOAD_SSHORT_OFFEN:
    return AMDGPU::BUFFER_LOAD_SSHORT_OFFSET;
  case AMDGPU::BUFFER_LOAD_DWORDX2_OFFEN:
    return AMDGPU::BUFFER_LOAD_DWORDX2_OFFSET;
  case AMDGPU::BUFFER_LOAD_DWORDX3_OFFEN:
    return AMDGPU::BUFFER_LOAD_DWORDX3_OFFSET;
  case AMDGPU::BUFFER_LOAD_DWORDX4_OFFEN:
    return AMDGPU::BUFFER_LOAD_DWORDX4_OFFSET;
  case AMDGPU::BUFFER_LOAD_UBYTE_D16_OFFEN:
    return AMDGPU::BUFFER_LOAD_UBYTE_D16_OFFSET;
  case AMDGPU::BUFFER_LOAD_UBYTE_D16_HI_OFFEN:
    return AMDGPU::BUFFER_LOAD_UBYTE_D16_HI_OFFSET;
  case AMDGPU::BUFFER_LOAD_SBYTE_D16_OFFEN:
    return AMDGPU::BUFFER_LOAD_SBYTE_D16_OFFSET;
  case AMDGPU::BUFFER_LOAD_SBYTE_D16_HI_OFFEN:
    return AMDGPU::BUFFER_LOAD_SBYTE_D16_HI_OFFSET;
  case AMDGPU::BUFFER_LOAD_SHORT_D16_OFFEN:
    return AMDGPU::BUFFER_LOAD_SHORT_D16_OFFSET;
  case AMDGPU::BUFFER_LOAD_SHORT_D16_HI_OFFEN:
    return AMDGPU::BUFFER_LOAD_SHORT_D16_HI_OFFSET;
  default:
    return -1;
  }
}

static int getOffenMUBUFStore(unsigned Opc) {
  switch (Opc) {
  case AMDGPU::BUFFER_STORE_DWORD_OFFSET:
    return AMDGPU::BUFFER_STORE_DWORD_OFFEN;
  case AMDGPU::BUFFER_STORE_BYTE_OFFSET:
    return AMDGPU::BUFFER_STORE_BYTE_OFFEN;
  case AMDGPU::BUFFER_STORE_SHORT_OFFSET:
    return AMDGPU::BUFFER_STORE_SHORT_OFFEN;
  case AMDGPU::BUFFER_STORE_DWORDX2_OFFSET:
    return AMDGPU::BUFFER_STORE_DWORDX2_OFFEN;
  case AMDGPU::BUFFER_STORE_DWORDX3_OFFSET:
    return AMDGPU::BUFFER_STORE_DWORDX3_OFFEN;
  case AMDGPU::BUFFER_STORE_DWORDX4_OFFSET:
    return AMDGPU::BUFFER_STORE_DWORDX4_OFFEN;
  case AMDGPU::BUFFER_STORE_SHORT_D16_HI_OFFSET:
    return AMDGPU::BUFFER_STORE_SHORT_D16_HI_OFFEN;
  case AMDGPU::BUFFER_STORE_BYTE_D16_HI_OFFSET:
    return AMDGPU::BUFFER_STORE_BYTE_D16_HI_OFFEN;
  default:
    return -1;
  }
}

static int getOffenMUBUFLoad(unsigned Opc) {
  switch (Opc) {
  case AMDGPU::BUFFER_LOAD_DWORD_OFFSET:
    return AMDGPU::BUFFER_LOAD_DWORD_OFFEN;
  case AMDGPU::BUFFER_LOAD_UBYTE_OFFSET:
    return AMDGPU::BUFFER_LOAD_UBYTE_OFFEN;
  case AMDGPU::BUFFER_LOAD_SBYTE_OFFSET:
    return AMDGPU::BUFFER_LOAD_SBYTE_OFFEN;
  case AMDGPU::BUFFER_LOAD_USHORT_OFFSET:
    return AMDGPU::BUFFER_LOAD_USHORT_OFFEN;
  case AMDGPU::BUFFER_LOAD_SSHORT_OFFSET:
    return AMDGPU::BUFFER_LOAD_SSHORT_OFFEN;
  case AMDGPU::BUFFER_LOAD_DWORDX2_OFFSET:
    return AMDGPU::BUFFER_LOAD_DWORDX2_OFFEN;
  case AMDGPU::BUFFER_LOAD_DWORDX3_OFFSET:
    return AMDGPU::BUFFER_LOAD_DWORDX3_OFFEN;
  case AMDGPU::BUFFER_LOAD_DWORDX4_OFFSET:
    return AMDGPU::BUFFER_LOAD_DWORDX4_OFFEN;
  case AMDGPU::BUFFER_LOAD_UBYTE_D16_OFFSET:
    return AMDGPU::BUFFER_LOAD_UBYTE_D16_OFFEN;
  case AMDGPU::BUFFER_LOAD_UBYTE_D16_HI_OFFSET:
    return AMDGPU::BUFFER_LOAD_UBYTE_D16_HI_OFFEN;
  case AMDGPU::BUFFER_LOAD_SBYTE_D16_OFFSET:
    return AMDGPU::BUFFER_LOAD_SBYTE_D16_OFFEN;
  case AMDGPU::BUFFER_LOAD_SBYTE_D16_HI_OFFSET:
    return AMDGPU::BUFFER_LOAD_SBYTE_D16_HI_OFFEN;
  case AMDGPU::BUFFER_LOAD_SHORT_D16_OFFSET:
    return AMDGPU::BUFFER_LOAD_SHORT_D16_OFFEN;
  case AMDGPU::BUFFER_LOAD_SHORT_D16_HI_OFFSET:
    return AMDGPU::BUFFER_LOAD_SHORT_D16_HI_OFFEN;
  default:
    return -1;
  }
}

<<<<<<< HEAD
static MachineInstrBuilder spillVGPRtoAGPR(const GCNSubtarget &ST,
                                           MachineBasicBlock &MBB,
                                           MachineBasicBlock::iterator MI,
                                           int Index, unsigned Lane,
                                           unsigned ValueReg, bool IsKill, bool NeedsCFI) {
=======
static MachineInstrBuilder
spillVGPRtoAGPR(const GCNSubtarget &ST, MachineBasicBlock &MBB,
                MachineBasicBlock::iterator MI, int Index, unsigned Lane,
                unsigned ValueReg, bool IsKill, bool NeedsCFI) {
>>>>>>> de4ffac8
  MachineFunction *MF = MBB.getParent();
  SIMachineFunctionInfo *MFI = MF->getInfo<SIMachineFunctionInfo>();
  const SIInstrInfo *TII = ST.getInstrInfo();
  const SIFrameLowering *TFL = ST.getFrameLowering();

  MCPhysReg Reg = MFI->getVGPRToAGPRSpill(Index, Lane);

  if (Reg == AMDGPU::NoRegister)
    return MachineInstrBuilder();

  bool IsStore = MI->mayStore();
  MachineRegisterInfo &MRI = MF->getRegInfo();
  auto *TRI = static_cast<const SIRegisterInfo*>(MRI.getTargetRegisterInfo());

  unsigned Dst = IsStore ? Reg : ValueReg;
  unsigned Src = IsStore ? ValueReg : Reg;
  bool IsVGPR = TRI->isVGPR(MRI, Reg);
  DebugLoc DL = MI->getDebugLoc();
  if (IsVGPR == TRI->isVGPR(MRI, ValueReg)) {
    // Spiller during regalloc may restore a spilled register to its superclass.
    // It could result in AGPR spills restored to VGPRs or the other way around,
    // making the src and dst with identical regclasses at this point. It just
    // needs a copy in such cases.
    auto CopyMIB = BuildMI(MBB, MI, DL, TII->get(AMDGPU::COPY), Dst)
                       .addReg(Src, getKillRegState(IsKill));
    CopyMIB->setAsmPrinterFlag(MachineInstr::ReloadReuse);
    if (NeedsCFI)
      TFL->buildCFIForRegToRegSpill(MBB, MI, DL, Src, Dst);
    return CopyMIB;
  }
  unsigned Opc = (IsStore ^ IsVGPR) ? AMDGPU::V_ACCVGPR_WRITE_B32_e64
                                    : AMDGPU::V_ACCVGPR_READ_B32_e64;

  auto MIB = BuildMI(MBB, MI, DL, TII->get(Opc), Dst)
                 .addReg(Src, getKillRegState(IsKill));
  MIB->setAsmPrinterFlag(MachineInstr::ReloadReuse);
  if (NeedsCFI)
    TFL->buildCFIForRegToRegSpill(MBB, MI, DL, Src, Dst);
  return MIB;
}

// This differs from buildSpillLoadStore by only scavenging a VGPR. It does not
// need to handle the case where an SGPR may need to be spilled while spilling.
static bool buildMUBUFOffsetLoadStore(const GCNSubtarget &ST,
                                      MachineFrameInfo &MFI,
                                      MachineBasicBlock::iterator MI,
                                      int Index,
                                      int64_t Offset) {
  const SIInstrInfo *TII = ST.getInstrInfo();
  MachineBasicBlock *MBB = MI->getParent();
  const DebugLoc &DL = MI->getDebugLoc();
  bool IsStore = MI->mayStore();

  unsigned Opc = MI->getOpcode();
  int LoadStoreOp = IsStore ?
    getOffsetMUBUFStore(Opc) : getOffsetMUBUFLoad(Opc);
  if (LoadStoreOp == -1)
    return false;

  const MachineOperand *Reg = TII->getNamedOperand(*MI, AMDGPU::OpName::vdata);
  if (spillVGPRtoAGPR(ST, *MBB, MI, Index, 0, Reg->getReg(), false, false)
          .getInstr())
    return true;

  MachineInstrBuilder NewMI =
      BuildMI(*MBB, MI, DL, TII->get(LoadStoreOp))
          .add(*Reg)
          .add(*TII->getNamedOperand(*MI, AMDGPU::OpName::srsrc))
          .add(*TII->getNamedOperand(*MI, AMDGPU::OpName::soffset))
          .addImm(Offset)
          .addImm(0) // cpol
          .addImm(0) // tfe
          .addImm(0) // swz
          .cloneMemRefs(*MI);

  const MachineOperand *VDataIn = TII->getNamedOperand(*MI,
                                                       AMDGPU::OpName::vdata_in);
  if (VDataIn)
    NewMI.add(*VDataIn);
  return true;
}

static unsigned getFlatScratchSpillOpcode(const SIInstrInfo *TII,
                                          unsigned LoadStoreOp,
                                          unsigned EltSize) {
  bool IsStore = TII->get(LoadStoreOp).mayStore();
  bool HasVAddr = AMDGPU::getNamedOperandIdx(LoadStoreOp, AMDGPU::OpName::vaddr) != -1;
  bool UseST =
    !HasVAddr &&
    AMDGPU::getNamedOperandIdx(LoadStoreOp, AMDGPU::OpName::saddr) < 0;

  switch (EltSize) {
  case 4:
    LoadStoreOp = IsStore ? AMDGPU::SCRATCH_STORE_DWORD_SADDR
                          : AMDGPU::SCRATCH_LOAD_DWORD_SADDR;
    break;
  case 8:
    LoadStoreOp = IsStore ? AMDGPU::SCRATCH_STORE_DWORDX2_SADDR
                          : AMDGPU::SCRATCH_LOAD_DWORDX2_SADDR;
    break;
  case 12:
    LoadStoreOp = IsStore ? AMDGPU::SCRATCH_STORE_DWORDX3_SADDR
                          : AMDGPU::SCRATCH_LOAD_DWORDX3_SADDR;
    break;
  case 16:
    LoadStoreOp = IsStore ? AMDGPU::SCRATCH_STORE_DWORDX4_SADDR
                          : AMDGPU::SCRATCH_LOAD_DWORDX4_SADDR;
    break;
  default:
    llvm_unreachable("Unexpected spill load/store size!");
  }

  if (HasVAddr)
    LoadStoreOp = AMDGPU::getFlatScratchInstSVfromSS(LoadStoreOp);
  else if (UseST)
    LoadStoreOp = AMDGPU::getFlatScratchInstSTfromSS(LoadStoreOp);

  return LoadStoreOp;
}

void SIRegisterInfo::buildSpillLoadStore(
    MachineBasicBlock &MBB, MachineBasicBlock::iterator MI, const DebugLoc &DL,
    unsigned LoadStoreOp, int Index, Register ValueReg, bool IsKill,
    MCRegister ScratchOffsetReg, int64_t InstOffset, MachineMemOperand *MMO,
    RegScavenger *RS, LivePhysRegs *LiveRegs, bool NeedsCFI) const {
  assert((!RS || !LiveRegs) && "Only RS or LiveRegs can be set but not both");

  MachineFunction *MF = MBB.getParent();
  const SIInstrInfo *TII = ST.getInstrInfo();
  const MachineFrameInfo &MFI = MF->getFrameInfo();
  const SIFrameLowering *TFL = ST.getFrameLowering();
  const SIMachineFunctionInfo *FuncInfo = MF->getInfo<SIMachineFunctionInfo>();

  const MCInstrDesc *Desc = &TII->get(LoadStoreOp);
  bool IsStore = Desc->mayStore();
  bool IsFlat = TII->isFLATScratch(LoadStoreOp);

  bool CanClobberSCC = false;
  bool Scavenged = false;
  MCRegister SOffset = ScratchOffsetReg;

  const TargetRegisterClass *RC = getRegClassForReg(MF->getRegInfo(), ValueReg);
  // On gfx90a+ AGPR is a regular VGPR acceptable for loads and stores.
  const bool IsAGPR = !ST.hasGFX90AInsts() && isAGPRClass(RC);
  const unsigned RegWidth = AMDGPU::getRegBitWidth(RC->getID()) / 8;

  // Always use 4 byte operations for AGPRs because we need to scavenge
  // a temporary VGPR.
  unsigned EltSize = (IsFlat && !IsAGPR) ? std::min(RegWidth, 16u) : 4u;
  unsigned NumSubRegs = RegWidth / EltSize;
  unsigned Size = NumSubRegs * EltSize;
  unsigned RemSize = RegWidth - Size;
  unsigned NumRemSubRegs = RemSize ? 1 : 0;
  int64_t Offset = InstOffset + MFI.getObjectOffset(Index);
  int64_t MaterializedOffset = Offset;

  int64_t MaxOffset = Offset + Size + RemSize - EltSize;
  int64_t ScratchOffsetRegDelta = 0;
  int64_t AdditionalCFIOffset = 0;

  if (IsFlat && EltSize > 4) {
    LoadStoreOp = getFlatScratchSpillOpcode(TII, LoadStoreOp, EltSize);
    Desc = &TII->get(LoadStoreOp);
  }

  Align Alignment = MFI.getObjectAlign(Index);
  const MachinePointerInfo &BasePtrInfo = MMO->getPointerInfo();

  assert((IsFlat || ((Offset % EltSize) == 0)) &&
         "unexpected VGPR spill offset");

  // Track a VGPR to use for a constant offset we need to materialize.
  Register TmpOffsetVGPR;

  // Track a VGPR to use as an intermediate value.
  Register TmpIntermediateVGPR;
  bool UseVGPROffset = false;

  // Materialize a VGPR offset required for the given SGPR/VGPR/Immediate
  // combination.
  auto MaterializeVOffset = [&](Register SGPRBase, Register TmpVGPR,
                                int64_t VOffset) {
    // We are using a VGPR offset
    if (IsFlat && SGPRBase) {
      // We only have 1 VGPR offset, or 1 SGPR offset. We don't have a free
      // SGPR, so perform the add as vector.
      // We don't need a base SGPR in the kernel.

      if (ST.getConstantBusLimit(AMDGPU::V_ADD_U32_e64) >= 2) {
        BuildMI(MBB, MI, DL, TII->get(AMDGPU::V_ADD_U32_e64), TmpVGPR)
          .addReg(SGPRBase)
          .addImm(VOffset)
          .addImm(0); // clamp
      } else {
        BuildMI(MBB, MI, DL, TII->get(AMDGPU::V_MOV_B32_e32), TmpVGPR)
          .addReg(SGPRBase);
        BuildMI(MBB, MI, DL, TII->get(AMDGPU::V_ADD_U32_e32), TmpVGPR)
          .addImm(VOffset)
          .addReg(TmpOffsetVGPR);
      }
    } else {
      assert(TmpOffsetVGPR);
      BuildMI(MBB, MI, DL, TII->get(AMDGPU::V_MOV_B32_e32), TmpVGPR)
        .addImm(VOffset);
    }
  };

  bool IsOffsetLegal =
      IsFlat ? TII->isLegalFLATOffset(MaxOffset, AMDGPUAS::PRIVATE_ADDRESS,
                                      SIInstrFlags::FlatScratch)
             : SIInstrInfo::isLegalMUBUFImmOffset(MaxOffset);
  if (!IsOffsetLegal || (IsFlat && !SOffset && !ST.hasFlatScratchSTMode())) {
    SOffset = MCRegister();

    // We don't have access to the register scavenger if this function is called
    // during  PEI::scavengeFrameVirtualRegs() so use LiveRegs in this case.
    // TODO: Clobbering SCC is not necessary for scratch instructions in the
    // entry.
    if (RS) {
      SOffset = RS->scavengeRegister(&AMDGPU::SGPR_32RegClass, MI, 0, false);

      // Piggy back on the liveness scan we just did see if SCC is dead.
      CanClobberSCC = !RS->isRegUsed(AMDGPU::SCC);
    } else if (LiveRegs) {
      CanClobberSCC = !LiveRegs->contains(AMDGPU::SCC);
      for (MCRegister Reg : AMDGPU::SGPR_32RegClass) {
        if (LiveRegs->available(MF->getRegInfo(), Reg)) {
          SOffset = Reg;
          break;
        }
      }
    }

    if (ScratchOffsetReg != AMDGPU::NoRegister && !CanClobberSCC)
      SOffset = Register();

    if (!SOffset) {
      UseVGPROffset = true;

      if (RS) {
        TmpOffsetVGPR = RS->scavengeRegister(&AMDGPU::VGPR_32RegClass, MI, 0);
      } else {
        assert(LiveRegs);
        for (MCRegister Reg : AMDGPU::VGPR_32RegClass) {
          if (LiveRegs->available(MF->getRegInfo(), Reg)) {
            TmpOffsetVGPR = Reg;
            break;
          }
        }
      }

      assert(TmpOffsetVGPR);
    } else if (!SOffset && CanClobberSCC) {
      // There are no free SGPRs, and since we are in the process of spilling
      // VGPRs too.  Since we need a VGPR in order to spill SGPRs (this is true
      // on SI/CI and on VI it is true until we implement spilling using scalar
      // stores), we have no way to free up an SGPR.  Our solution here is to
      // add the offset directly to the ScratchOffset or StackPtrOffset
      // register, and then subtract the offset after the spill to return the
      // register to it's original value.

      // TODO: If we don't have to do an emergency stack slot spill, converting
      // to use the VGPR offset is fewer instructions.
      if (!ScratchOffsetReg)
        ScratchOffsetReg = FuncInfo->getStackPtrOffsetReg();
      SOffset = ScratchOffsetReg;
      ScratchOffsetRegDelta = Offset;
    } else {
      Scavenged = true;
    }

    AdditionalCFIOffset = Offset;
<<<<<<< HEAD

=======
>>>>>>> de4ffac8
    // We currently only support spilling VGPRs to EltSize boundaries, meaning
    // we can simplify the adjustment of Offset here to just scale with
    // WavefrontSize.
    if (!IsFlat && !UseVGPROffset)
      Offset *= ST.getWavefrontSize();

    if (!UseVGPROffset && !SOffset)
      report_fatal_error("could not scavenge SGPR to spill in entry function");

    if (UseVGPROffset) {
      // We are using a VGPR offset
      MaterializeVOffset(ScratchOffsetReg, TmpOffsetVGPR, Offset);
    } else if (ScratchOffsetReg == AMDGPU::NoRegister) {
      BuildMI(MBB, MI, DL, TII->get(AMDGPU::S_MOV_B32), SOffset).addImm(Offset);
    } else {
      assert(Offset != 0);
      auto Add = BuildMI(MBB, MI, DL, TII->get(AMDGPU::S_ADD_I32), SOffset)
          .addReg(ScratchOffsetReg)
          .addImm(Offset);
      Add->getOperand(3).setIsDead(); // Mark SCC as dead.
    }

    Offset = 0;
  }

  if (IsFlat && SOffset == AMDGPU::NoRegister) {
    assert(AMDGPU::getNamedOperandIdx(LoadStoreOp, AMDGPU::OpName::vaddr) < 0
           && "Unexpected vaddr for flat scratch with a FI operand");

    if (UseVGPROffset) {
      LoadStoreOp = AMDGPU::getFlatScratchInstSVfromSS(LoadStoreOp);
    } else {
      assert(ST.hasFlatScratchSTMode());
      LoadStoreOp = AMDGPU::getFlatScratchInstSTfromSS(LoadStoreOp);
    }

    Desc = &TII->get(LoadStoreOp);
  }

  for (unsigned i = 0, e = NumSubRegs + NumRemSubRegs, RegOffset = 0; i != e;
       ++i, RegOffset += EltSize) {
    if (i == NumSubRegs) {
      EltSize = RemSize;
      LoadStoreOp = getFlatScratchSpillOpcode(TII, LoadStoreOp, EltSize);
    }
    Desc = &TII->get(LoadStoreOp);

    if (!IsFlat && UseVGPROffset) {
      int NewLoadStoreOp = IsStore ? getOffenMUBUFStore(LoadStoreOp)
                                   : getOffenMUBUFLoad(LoadStoreOp);
      Desc = &TII->get(NewLoadStoreOp);
    }

    if (UseVGPROffset && TmpOffsetVGPR == TmpIntermediateVGPR) {
      // If we are spilling an AGPR beyond the range of the memory instruction
      // offset and need to use a VGPR offset, we ideally have at least 2
      // scratch VGPRs. If we don't have a second free VGPR without spilling,
      // recycle the VGPR used for the offset which requires resetting after
      // each subregister.

      MaterializeVOffset(ScratchOffsetReg, TmpOffsetVGPR, MaterializedOffset);
    }

    unsigned NumRegs = EltSize / 4;
    Register SubReg = e == 1
            ? ValueReg
            : Register(getSubReg(ValueReg,
                                 getSubRegFromChannel(RegOffset / 4, NumRegs)));

    unsigned SOffsetRegState = 0;
    unsigned SrcDstRegState = getDefRegState(!IsStore);
    const bool IsLastSubReg = i + 1 == e;
    if (IsLastSubReg) {
      SOffsetRegState |= getKillRegState(Scavenged);
      // The last implicit use carries the "Kill" flag.
      SrcDstRegState |= getKillRegState(IsKill);
    }

    // Make sure the whole register is defined if there are undef components by
    // adding an implicit def of the super-reg on the first instruction.
    bool NeedSuperRegDef = e > 1 && IsStore && i == 0;
    bool NeedSuperRegImpOperand = e > 1;

    // Remaining element size to spill into memory after some parts of it
    // spilled into either AGPRs or VGPRs.
    unsigned RemEltSize = EltSize;

    // AGPRs to spill VGPRs and vice versa are allocated in a reverse order,
    // starting from the last lane. In case if a register cannot be completely
    // spilled into another register that will ensure its alignment does not
    // change. For targets with VGPR alignment requirement this is important
    // in case of flat scratch usage as we might get a scratch_load or
    // scratch_store of an unaligned register otherwise.
    for (int LaneS = (RegOffset + EltSize) / 4 - 1, Lane = LaneS,
             LaneE = RegOffset / 4;
         Lane >= LaneE; --Lane) {
      bool IsSubReg = e > 1 || EltSize > 4;
      Register Sub = IsSubReg
             ? Register(getSubReg(ValueReg, getSubRegFromChannel(Lane)))
             : ValueReg;
      auto MIB =
          spillVGPRtoAGPR(ST, MBB, MI, Index, Lane, Sub, IsKill, NeedsCFI);
      if (!MIB.getInstr())
        break;
      if (NeedSuperRegDef || (IsSubReg && IsStore && Lane == LaneS && !i)) {
        MIB.addReg(ValueReg, RegState::ImplicitDefine);
        NeedSuperRegDef = false;
      }
      if (IsSubReg || NeedSuperRegImpOperand) {
        NeedSuperRegImpOperand = true;
        unsigned State = SrcDstRegState;
        if (Lane != LaneE)
          State &= ~RegState::Kill;
        MIB.addReg(ValueReg, RegState::Implicit | State);
      }
      RemEltSize -= 4;
    }

    if (!RemEltSize) // Fully spilled into AGPRs.
      continue;

    if (RemEltSize != EltSize) { // Partially spilled to AGPRs
      assert(IsFlat && EltSize > 4);

      unsigned NumRegs = RemEltSize / 4;
      SubReg = Register(getSubReg(ValueReg,
                        getSubRegFromChannel(RegOffset / 4, NumRegs)));
      unsigned Opc = getFlatScratchSpillOpcode(TII, LoadStoreOp, RemEltSize);
      Desc = &TII->get(Opc);
    }

    unsigned FinalReg = SubReg;

    if (IsAGPR) {
      assert(EltSize == 4);

      if (!TmpIntermediateVGPR) {
<<<<<<< HEAD
        bool AllowSpill = !UseVGPROffset;

        assert(RS && "Needs to have RegScavenger to spill an AGPR!");
        // FIXME: change to scavengeRegisterBackwards()
        TmpIntermediateVGPR = RS->scavengeRegister(&AMDGPU::VGPR_32RegClass,
                                                   MI, 0, AllowSpill);
        if (!TmpIntermediateVGPR)
          TmpIntermediateVGPR = TmpOffsetVGPR;
        else
          RS->setRegUsed(TmpIntermediateVGPR);
=======
        assert(MF->getRegInfo().isReserved(AMDGPU::VGPR32));
        TmpIntermediateVGPR = AMDGPU::VGPR32;
>>>>>>> de4ffac8
      }
      if (IsStore) {
        auto AccRead = BuildMI(MBB, MI, DL,
                               TII->get(AMDGPU::V_ACCVGPR_READ_B32_e64),
                               TmpIntermediateVGPR)
                           .addReg(SubReg, getKillRegState(IsKill));
        if (NeedSuperRegDef)
          AccRead.addReg(ValueReg, RegState::ImplicitDefine);
        AccRead->setAsmPrinterFlag(MachineInstr::ReloadReuse);
      }
      SubReg = TmpIntermediateVGPR;
    } else if (UseVGPROffset) {
      // FIXME: change to scavengeRegisterBackwards()
      if (!TmpOffsetVGPR) {
        TmpOffsetVGPR = RS->scavengeRegister(&AMDGPU::VGPR_32RegClass, MI, 0);
        RS->setRegUsed(TmpOffsetVGPR);
      }
    }

    MachinePointerInfo PInfo = BasePtrInfo.getWithOffset(RegOffset);
    MachineMemOperand *NewMMO =
        MF->getMachineMemOperand(PInfo, MMO->getFlags(), RemEltSize,
                                 commonAlignment(Alignment, RegOffset));

    auto MIB =
        BuildMI(MBB, MI, DL, *Desc)
            .addReg(SubReg, getDefRegState(!IsStore) | getKillRegState(IsKill));

    if (UseVGPROffset) {
      // For an AGPR spill, we reuse the same temp VGPR for the offset and the
      // intermediate accvgpr_write.
      MIB.addReg(TmpOffsetVGPR, getKillRegState(IsLastSubReg && !IsAGPR));
    }

    if (!IsFlat)
      MIB.addReg(FuncInfo->getScratchRSrcReg());

    if (SOffset == AMDGPU::NoRegister) {
      if (!IsFlat) {
        if (UseVGPROffset && ScratchOffsetReg) {
          assert(!FuncInfo->isEntryFunction());
          MIB.addReg(ScratchOffsetReg);
        } else {
          assert(FuncInfo->isEntryFunction());
          MIB.addImm(0);
        }
      }
    } else {
      MIB.addReg(SOffset, SOffsetRegState);
    }
    MIB.addImm(Offset + RegOffset)
       .addImm(0); // cpol
    if (!IsFlat)
      MIB.addImm(0)  // tfe
         .addImm(0); // swz
    MIB.addMemOperand(NewMMO);

    if (IsStore && NeedsCFI)
      TFL->buildCFIForVGPRToVMEMSpill(MBB, MI, DebugLoc(), SubReg,
                                      (Offset + RegOffset) *
                                          ST.getWavefrontSize() +
                                          AdditionalCFIOffset);

    if (!IsAGPR && NeedSuperRegDef)
      MIB.addReg(ValueReg, RegState::ImplicitDefine);

    if (!IsStore && IsAGPR && TmpIntermediateVGPR != AMDGPU::NoRegister) {
      MIB = BuildMI(MBB, MI, DL, TII->get(AMDGPU::V_ACCVGPR_WRITE_B32_e64),
                    FinalReg)
                .addReg(TmpIntermediateVGPR, RegState::Kill);
      MIB->setAsmPrinterFlag(MachineInstr::ReloadReuse);
    }

    if (NeedSuperRegImpOperand)
      MIB.addReg(ValueReg, RegState::Implicit | SrcDstRegState);
  }

  if (ScratchOffsetRegDelta != 0) {
    // Subtract the offset we added to the ScratchOffset register.
    BuildMI(MBB, MI, DL, TII->get(AMDGPU::S_ADD_I32), SOffset)
        .addReg(SOffset)
        .addImm(-ScratchOffsetRegDelta);
  }
}

void SIRegisterInfo::buildVGPRSpillLoadStore(SGPRSpillBuilder &SB, int Index,
                                             int Offset, bool IsLoad,
                                             bool IsKill) const {
  // Load/store VGPR
  MachineFrameInfo &FrameInfo = SB.MF.getFrameInfo();
  assert(FrameInfo.getStackID(Index) != TargetStackID::SGPRSpill);

  Register FrameReg =
      FrameInfo.isFixedObjectIndex(Index) && hasBasePointer(SB.MF)
          ? getBaseRegister()
          : getFrameRegister(SB.MF);

  Align Alignment = FrameInfo.getObjectAlign(Index);
  MachinePointerInfo PtrInfo = MachinePointerInfo::getFixedStack(SB.MF, Index);
  MachineMemOperand *MMO = SB.MF.getMachineMemOperand(
      PtrInfo, IsLoad ? MachineMemOperand::MOLoad : MachineMemOperand::MOStore,
      SB.EltSize, Alignment);

  if (IsLoad) {
    unsigned Opc = ST.enableFlatScratch() ? AMDGPU::SCRATCH_LOAD_DWORD_SADDR
                                          : AMDGPU::BUFFER_LOAD_DWORD_OFFSET;
    buildSpillLoadStore(*SB.MBB, SB.MI, SB.DL, Opc, Index, SB.TmpVGPR, false,
                        FrameReg, Offset * SB.EltSize, MMO, SB.RS);
  } else {
    unsigned Opc = ST.enableFlatScratch() ? AMDGPU::SCRATCH_STORE_DWORD_SADDR
                                          : AMDGPU::BUFFER_STORE_DWORD_OFFSET;
    buildSpillLoadStore(*SB.MBB, SB.MI, SB.DL, Opc, Index, SB.TmpVGPR, IsKill,
                        FrameReg, Offset * SB.EltSize, MMO, SB.RS);
    // This only ever adds one VGPR spill
    SB.MFI.addToSpilledVGPRs(1);
  }
}

bool SIRegisterInfo::spillSGPR(MachineBasicBlock::iterator MI,
                               int Index,
                               RegScavenger *RS,
                               LiveIntervals *LIS,
                               bool OnlyToVGPR, bool NeedsCFI) const {
  SGPRSpillBuilder SB(*this, *ST.getInstrInfo(), isWave32, MI, Index, RS);

  ArrayRef<SIMachineFunctionInfo::SpilledReg> VGPRSpills =
      SB.MFI.getSGPRToVGPRSpills(Index);
  bool SpillToVGPR = !VGPRSpills.empty();
  if (OnlyToVGPR && !SpillToVGPR)
    return false;

  const SIFrameLowering *TFL = ST.getFrameLowering();

  assert(SpillToVGPR || (SB.SuperReg != SB.MFI.getStackPtrOffsetReg() &&
                         SB.SuperReg != SB.MFI.getFrameOffsetReg()));

  if (SpillToVGPR) {

    assert(SB.NumSubRegs == VGPRSpills.size() &&
           "Num of VGPR lanes should be equal to num of SGPRs spilled");

    for (unsigned i = 0, e = SB.NumSubRegs; i < e; ++i) {
      Register SubReg =
          SB.NumSubRegs == 1
              ? SB.SuperReg
              : Register(getSubReg(SB.SuperReg, SB.SplitParts[i]));
      SIMachineFunctionInfo::SpilledReg Spill = VGPRSpills[i];

      bool UseKill = SB.IsKill && i == SB.NumSubRegs - 1;

      // Mark the "old value of vgpr" input undef only if this is the first sgpr
      // spill to this specific vgpr in the first basic block.
      auto MIB = BuildMI(*SB.MBB, MI, SB.DL,
                         SB.TII.get(AMDGPU::V_WRITELANE_B32), Spill.VGPR)
                     .addReg(SubReg, getKillRegState(UseKill))
                     .addImm(Spill.Lane)
                     .addReg(Spill.VGPR);

      MachineInstr *CFI = nullptr;
      if (NeedsCFI) {
        if (SB.SuperReg == SB.TRI.getReturnAddressReg(SB.MF)) {
          if (i == e - 1)
            CFI = TFL->buildCFIForSGPRToVGPRSpill(*SB.MBB, MI, DebugLoc(),
                                                  AMDGPU::PC_REG, VGPRSpills);
        } else {
          CFI = TFL->buildCFIForSGPRToVGPRSpill(*SB.MBB, MI, DebugLoc(), SubReg,
                                                Spill.VGPR, Spill.Lane);
        }
      }

      if (LIS) {
        if (i == 0)
          LIS->ReplaceMachineInstrInMaps(*MI, *MIB);
        else
          LIS->InsertMachineInstrInMaps(*MIB);

        if (CFI)
          LIS->InsertMachineInstrInMaps(*CFI);
      }

      if (i == 0 && SB.NumSubRegs > 1) {
        // We may be spilling a super-register which is only partially defined,
        // and need to ensure later spills think the value is defined.
        MIB.addReg(SB.SuperReg, RegState::ImplicitDefine);
      }

      if (SB.NumSubRegs > 1)
        MIB.addReg(SB.SuperReg, getKillRegState(UseKill) | RegState::Implicit);

      // FIXME: Since this spills to another register instead of an actual
      // frame index, we should delete the frame index when all references to
      // it are fixed.
    }
  } else {
    SB.prepare();

    // SubReg carries the "Kill" flag when SubReg == SB.SuperReg.
    unsigned SubKillState = getKillRegState((SB.NumSubRegs == 1) && SB.IsKill);

    // Per VGPR helper data
    auto PVD = SB.getPerVGPRData();

    for (unsigned Offset = 0; Offset < PVD.NumVGPRs; ++Offset) {
      unsigned TmpVGPRFlags = RegState::Undef;

      // Write sub registers into the VGPR
      for (unsigned i = Offset * PVD.PerVGPR,
                    e = std::min((Offset + 1) * PVD.PerVGPR, SB.NumSubRegs);
           i < e; ++i) {
        Register SubReg =
            SB.NumSubRegs == 1
                ? SB.SuperReg
                : Register(getSubReg(SB.SuperReg, SB.SplitParts[i]));

        MachineInstrBuilder WriteLane =
            BuildMI(*SB.MBB, MI, SB.DL, SB.TII.get(AMDGPU::V_WRITELANE_B32),
                    SB.TmpVGPR)
                .addReg(SubReg, SubKillState)
                .addImm(i % PVD.PerVGPR)
                .addReg(SB.TmpVGPR, TmpVGPRFlags);
        TmpVGPRFlags = 0;

        if (LIS) {
          if (i == 0)
            LIS->ReplaceMachineInstrInMaps(*MI, *WriteLane);
          else
            LIS->InsertMachineInstrInMaps(*WriteLane);
        }

        // There could be undef components of a spilled super register.
        // TODO: Can we detect this and skip the spill?
        if (SB.NumSubRegs > 1) {
          // The last implicit use of the SB.SuperReg carries the "Kill" flag.
          unsigned SuperKillState = 0;
          if (i + 1 == SB.NumSubRegs)
            SuperKillState |= getKillRegState(SB.IsKill);
          WriteLane.addReg(SB.SuperReg, RegState::Implicit | SuperKillState);
        }
      }

      // Write out VGPR
      SB.readWriteTmpVGPR(Offset, /*IsLoad*/ false);

      // TODO: Implement CFI for SpillToVMEM for all scenarios.
      MachineInstr *CFI = nullptr;
      if (NeedsCFI && SB.SuperReg == SB.TRI.getReturnAddressReg(SB.MF)) {
        int64_t CFIOffset = (Offset * SB.EltSize +
                             SB.MF.getFrameInfo().getObjectOffset(Index)) *
                            ST.getWavefrontSize();
        CFI = TFL->buildCFIForSGPRToVMEMSpill(*SB.MBB, MI, DebugLoc(),
                                              AMDGPU::PC_REG, CFIOffset);
      }
      if (LIS && CFI)
        LIS->InsertMachineInstrInMaps(*CFI);
    }

    SB.restore();
  }

  MI->eraseFromParent();
  SB.MFI.addToSpilledSGPRs(SB.NumSubRegs);

  if (LIS)
    LIS->removeAllRegUnitsForPhysReg(SB.SuperReg);

  return true;
}

bool SIRegisterInfo::restoreSGPR(MachineBasicBlock::iterator MI,
                                 int Index,
                                 RegScavenger *RS,
                                 LiveIntervals *LIS,
                                 bool OnlyToVGPR) const {
  SGPRSpillBuilder SB(*this, *ST.getInstrInfo(), isWave32, MI, Index, RS);

  ArrayRef<SIMachineFunctionInfo::SpilledReg> VGPRSpills =
      SB.MFI.getSGPRToVGPRSpills(Index);
  bool SpillToVGPR = !VGPRSpills.empty();
  if (OnlyToVGPR && !SpillToVGPR)
    return false;

  if (SpillToVGPR) {
    for (unsigned i = 0, e = SB.NumSubRegs; i < e; ++i) {
      Register SubReg =
          SB.NumSubRegs == 1
              ? SB.SuperReg
              : Register(getSubReg(SB.SuperReg, SB.SplitParts[i]));

      SIMachineFunctionInfo::SpilledReg Spill = VGPRSpills[i];
      auto MIB = BuildMI(*SB.MBB, MI, SB.DL, SB.TII.get(AMDGPU::V_READLANE_B32),
                         SubReg)
                     .addReg(Spill.VGPR)
                     .addImm(Spill.Lane);
      if (SB.NumSubRegs > 1 && i == 0)
        MIB.addReg(SB.SuperReg, RegState::ImplicitDefine);
      if (LIS) {
        if (i == e - 1)
          LIS->ReplaceMachineInstrInMaps(*MI, *MIB);
        else
          LIS->InsertMachineInstrInMaps(*MIB);
      }

    }
  } else {
    SB.prepare();

    // Per VGPR helper data
    auto PVD = SB.getPerVGPRData();

    for (unsigned Offset = 0; Offset < PVD.NumVGPRs; ++Offset) {
      // Load in VGPR data
      SB.readWriteTmpVGPR(Offset, /*IsLoad*/ true);

      // Unpack lanes
      for (unsigned i = Offset * PVD.PerVGPR,
                    e = std::min((Offset + 1) * PVD.PerVGPR, SB.NumSubRegs);
           i < e; ++i) {
        Register SubReg =
            SB.NumSubRegs == 1
                ? SB.SuperReg
                : Register(getSubReg(SB.SuperReg, SB.SplitParts[i]));

        bool LastSubReg = (i + 1 == e);
        auto MIB = BuildMI(*SB.MBB, MI, SB.DL,
                           SB.TII.get(AMDGPU::V_READLANE_B32), SubReg)
                       .addReg(SB.TmpVGPR, getKillRegState(LastSubReg))
                       .addImm(i);
        if (SB.NumSubRegs > 1 && i == 0)
          MIB.addReg(SB.SuperReg, RegState::ImplicitDefine);
        if (LIS) {
          if (i == e - 1)
            LIS->ReplaceMachineInstrInMaps(*MI, *MIB);
          else
            LIS->InsertMachineInstrInMaps(*MIB);
        }
      }
    }

    SB.restore();
  }

  MI->eraseFromParent();

  if (LIS)
    LIS->removeAllRegUnitsForPhysReg(SB.SuperReg);

  return true;
}

bool SIRegisterInfo::spillEmergencySGPR(MachineBasicBlock::iterator MI,
                                        MachineBasicBlock &RestoreMBB,
                                        Register SGPR, RegScavenger *RS) const {
  SGPRSpillBuilder SB(*this, *ST.getInstrInfo(), isWave32, MI, SGPR, false, 0,
                      RS);
  SB.prepare();
  // Generate the spill of SGPR to SB.TmpVGPR.
  unsigned SubKillState = getKillRegState((SB.NumSubRegs == 1) && SB.IsKill);
  auto PVD = SB.getPerVGPRData();
  for (unsigned Offset = 0; Offset < PVD.NumVGPRs; ++Offset) {
    unsigned TmpVGPRFlags = RegState::Undef;
    // Write sub registers into the VGPR
    for (unsigned i = Offset * PVD.PerVGPR,
                  e = std::min((Offset + 1) * PVD.PerVGPR, SB.NumSubRegs);
         i < e; ++i) {
      Register SubReg =
          SB.NumSubRegs == 1
              ? SB.SuperReg
              : Register(getSubReg(SB.SuperReg, SB.SplitParts[i]));

      MachineInstrBuilder WriteLane =
          BuildMI(*SB.MBB, MI, SB.DL, SB.TII.get(AMDGPU::V_WRITELANE_B32),
                  SB.TmpVGPR)
              .addReg(SubReg, SubKillState)
              .addImm(i % PVD.PerVGPR)
              .addReg(SB.TmpVGPR, TmpVGPRFlags);
      TmpVGPRFlags = 0;
      // There could be undef components of a spilled super register.
      // TODO: Can we detect this and skip the spill?
      if (SB.NumSubRegs > 1) {
        // The last implicit use of the SB.SuperReg carries the "Kill" flag.
        unsigned SuperKillState = 0;
        if (i + 1 == SB.NumSubRegs)
          SuperKillState |= getKillRegState(SB.IsKill);
        WriteLane.addReg(SB.SuperReg, RegState::Implicit | SuperKillState);
      }
    }
    // Don't need to write VGPR out.
  }

  // Restore clobbered registers in the specified restore block.
  MI = RestoreMBB.end();
  SB.setMI(&RestoreMBB, MI);
  // Generate the restore of SGPR from SB.TmpVGPR.
  for (unsigned Offset = 0; Offset < PVD.NumVGPRs; ++Offset) {
    // Don't need to load VGPR in.
    // Unpack lanes
    for (unsigned i = Offset * PVD.PerVGPR,
                  e = std::min((Offset + 1) * PVD.PerVGPR, SB.NumSubRegs);
         i < e; ++i) {
      Register SubReg =
          SB.NumSubRegs == 1
              ? SB.SuperReg
              : Register(getSubReg(SB.SuperReg, SB.SplitParts[i]));
      bool LastSubReg = (i + 1 == e);
      auto MIB = BuildMI(*SB.MBB, MI, SB.DL, SB.TII.get(AMDGPU::V_READLANE_B32),
                         SubReg)
                     .addReg(SB.TmpVGPR, getKillRegState(LastSubReg))
                     .addImm(i);
      if (SB.NumSubRegs > 1 && i == 0)
        MIB.addReg(SB.SuperReg, RegState::ImplicitDefine);
    }
  }
  SB.restore();

  SB.MFI.addToSpilledSGPRs(SB.NumSubRegs);
  return false;
}

/// Special case of eliminateFrameIndex. Returns true if the SGPR was spilled to
/// a VGPR and the stack slot can be safely eliminated when all other users are
/// handled.
bool SIRegisterInfo::eliminateSGPRToVGPRSpillFrameIndex(
  MachineBasicBlock::iterator MI,
  int FI,
  RegScavenger *RS,
  LiveIntervals *LIS) const {
  bool NeedsCFI = false;
  switch (MI->getOpcode()) {
  case AMDGPU::SI_SPILL_S1024_CFI_SAVE:
  case AMDGPU::SI_SPILL_S512_CFI_SAVE:
  case AMDGPU::SI_SPILL_S256_CFI_SAVE:
  case AMDGPU::SI_SPILL_S224_CFI_SAVE:
  case AMDGPU::SI_SPILL_S192_CFI_SAVE:
  case AMDGPU::SI_SPILL_S160_CFI_SAVE:
  case AMDGPU::SI_SPILL_S128_CFI_SAVE:
  case AMDGPU::SI_SPILL_S96_CFI_SAVE:
  case AMDGPU::SI_SPILL_S64_CFI_SAVE:
  case AMDGPU::SI_SPILL_S32_CFI_SAVE:
    NeedsCFI = true;
    LLVM_FALLTHROUGH;
  case AMDGPU::SI_SPILL_S1024_SAVE:
  case AMDGPU::SI_SPILL_S512_SAVE:
  case AMDGPU::SI_SPILL_S256_SAVE:
  case AMDGPU::SI_SPILL_S224_SAVE:
  case AMDGPU::SI_SPILL_S192_SAVE:
  case AMDGPU::SI_SPILL_S160_SAVE:
  case AMDGPU::SI_SPILL_S128_SAVE:
  case AMDGPU::SI_SPILL_S96_SAVE:
  case AMDGPU::SI_SPILL_S64_SAVE:
  case AMDGPU::SI_SPILL_S32_SAVE:
    return spillSGPR(MI, FI, RS, LIS, true, NeedsCFI);
  case AMDGPU::SI_SPILL_S1024_RESTORE:
  case AMDGPU::SI_SPILL_S512_RESTORE:
  case AMDGPU::SI_SPILL_S256_RESTORE:
  case AMDGPU::SI_SPILL_S224_RESTORE:
  case AMDGPU::SI_SPILL_S192_RESTORE:
  case AMDGPU::SI_SPILL_S160_RESTORE:
  case AMDGPU::SI_SPILL_S128_RESTORE:
  case AMDGPU::SI_SPILL_S96_RESTORE:
  case AMDGPU::SI_SPILL_S64_RESTORE:
  case AMDGPU::SI_SPILL_S32_RESTORE:
    return restoreSGPR(MI, FI, RS, LIS, true);
  default:
    llvm_unreachable("not an SGPR spill instruction");
  }
}

void SIRegisterInfo::eliminateFrameIndex(MachineBasicBlock::iterator MI,
                                        int SPAdj, unsigned FIOperandNum,
                                        RegScavenger *RS) const {
  MachineFunction *MF = MI->getParent()->getParent();
  MachineBasicBlock *MBB = MI->getParent();
  SIMachineFunctionInfo *MFI = MF->getInfo<SIMachineFunctionInfo>();
  MachineFrameInfo &FrameInfo = MF->getFrameInfo();
  const SIInstrInfo *TII = ST.getInstrInfo();
  DebugLoc DL = MI->getDebugLoc();

  assert(SPAdj == 0 && "unhandled SP adjustment in call sequence?");

  MachineOperand &FIOp = MI->getOperand(FIOperandNum);
  int Index = MI->getOperand(FIOperandNum).getIndex();

  Register FrameReg = FrameInfo.isFixedObjectIndex(Index) && hasBasePointer(*MF)
                          ? getBaseRegister()
                          : getFrameRegister(*MF);

  bool NeedsCFI = false;

  switch (MI->getOpcode()) {
    // SGPR register spill
  case AMDGPU::SI_SPILL_S1024_CFI_SAVE:
  case AMDGPU::SI_SPILL_S512_CFI_SAVE:
  case AMDGPU::SI_SPILL_S256_CFI_SAVE:
  case AMDGPU::SI_SPILL_S224_CFI_SAVE:
  case AMDGPU::SI_SPILL_S192_CFI_SAVE:
  case AMDGPU::SI_SPILL_S160_CFI_SAVE:
  case AMDGPU::SI_SPILL_S128_CFI_SAVE:
  case AMDGPU::SI_SPILL_S96_CFI_SAVE:
  case AMDGPU::SI_SPILL_S64_CFI_SAVE:
  case AMDGPU::SI_SPILL_S32_CFI_SAVE: {
    NeedsCFI = true;
    LLVM_FALLTHROUGH;
  }
    case AMDGPU::SI_SPILL_S1024_SAVE:
    case AMDGPU::SI_SPILL_S512_SAVE:
    case AMDGPU::SI_SPILL_S256_SAVE:
    case AMDGPU::SI_SPILL_S224_SAVE:
    case AMDGPU::SI_SPILL_S192_SAVE:
    case AMDGPU::SI_SPILL_S160_SAVE:
    case AMDGPU::SI_SPILL_S128_SAVE:
    case AMDGPU::SI_SPILL_S96_SAVE:
    case AMDGPU::SI_SPILL_S64_SAVE:
    case AMDGPU::SI_SPILL_S32_SAVE: {
      spillSGPR(MI, Index, RS, nullptr, false, NeedsCFI);
      break;
    }

    // SGPR register restore
    case AMDGPU::SI_SPILL_S1024_RESTORE:
    case AMDGPU::SI_SPILL_S512_RESTORE:
    case AMDGPU::SI_SPILL_S256_RESTORE:
    case AMDGPU::SI_SPILL_S224_RESTORE:
    case AMDGPU::SI_SPILL_S192_RESTORE:
    case AMDGPU::SI_SPILL_S160_RESTORE:
    case AMDGPU::SI_SPILL_S128_RESTORE:
    case AMDGPU::SI_SPILL_S96_RESTORE:
    case AMDGPU::SI_SPILL_S64_RESTORE:
    case AMDGPU::SI_SPILL_S32_RESTORE: {
      restoreSGPR(MI, Index, RS);
      break;
    }

    // VGPR register spill
    case AMDGPU::SI_SPILL_V1024_CFI_SAVE:
    case AMDGPU::SI_SPILL_V512_CFI_SAVE:
    case AMDGPU::SI_SPILL_V256_CFI_SAVE:
    case AMDGPU::SI_SPILL_V224_CFI_SAVE:
    case AMDGPU::SI_SPILL_V192_CFI_SAVE:
    case AMDGPU::SI_SPILL_V160_CFI_SAVE:
    case AMDGPU::SI_SPILL_V128_CFI_SAVE:
    case AMDGPU::SI_SPILL_V96_CFI_SAVE:
    case AMDGPU::SI_SPILL_V64_CFI_SAVE:
    case AMDGPU::SI_SPILL_V32_CFI_SAVE:
    case AMDGPU::SI_SPILL_A1024_CFI_SAVE:
    case AMDGPU::SI_SPILL_A512_CFI_SAVE:
    case AMDGPU::SI_SPILL_A256_CFI_SAVE:
    case AMDGPU::SI_SPILL_A224_CFI_SAVE:
    case AMDGPU::SI_SPILL_A192_CFI_SAVE:
    case AMDGPU::SI_SPILL_A160_CFI_SAVE:
    case AMDGPU::SI_SPILL_A128_CFI_SAVE:
    case AMDGPU::SI_SPILL_A96_CFI_SAVE:
    case AMDGPU::SI_SPILL_A64_CFI_SAVE:
    case AMDGPU::SI_SPILL_A32_CFI_SAVE:
      NeedsCFI = true;
      LLVM_FALLTHROUGH;
    case AMDGPU::SI_SPILL_V1024_SAVE:
    case AMDGPU::SI_SPILL_V512_SAVE:
    case AMDGPU::SI_SPILL_V256_SAVE:
    case AMDGPU::SI_SPILL_V224_SAVE:
    case AMDGPU::SI_SPILL_V192_SAVE:
    case AMDGPU::SI_SPILL_V160_SAVE:
    case AMDGPU::SI_SPILL_V128_SAVE:
    case AMDGPU::SI_SPILL_V96_SAVE:
    case AMDGPU::SI_SPILL_V64_SAVE:
    case AMDGPU::SI_SPILL_V32_SAVE:
    case AMDGPU::SI_SPILL_A1024_SAVE:
    case AMDGPU::SI_SPILL_A512_SAVE:
    case AMDGPU::SI_SPILL_A256_SAVE:
    case AMDGPU::SI_SPILL_A224_SAVE:
    case AMDGPU::SI_SPILL_A192_SAVE:
    case AMDGPU::SI_SPILL_A160_SAVE:
    case AMDGPU::SI_SPILL_A128_SAVE:
    case AMDGPU::SI_SPILL_A96_SAVE:
    case AMDGPU::SI_SPILL_A64_SAVE:
    case AMDGPU::SI_SPILL_A32_SAVE:
    case AMDGPU::SI_SPILL_AV1024_SAVE:
    case AMDGPU::SI_SPILL_AV512_SAVE:
    case AMDGPU::SI_SPILL_AV256_SAVE:
    case AMDGPU::SI_SPILL_AV224_SAVE:
    case AMDGPU::SI_SPILL_AV192_SAVE:
    case AMDGPU::SI_SPILL_AV160_SAVE:
    case AMDGPU::SI_SPILL_AV128_SAVE:
    case AMDGPU::SI_SPILL_AV96_SAVE:
    case AMDGPU::SI_SPILL_AV64_SAVE:
    case AMDGPU::SI_SPILL_AV32_SAVE: {
      const MachineOperand *VData = TII->getNamedOperand(*MI,
                                                         AMDGPU::OpName::vdata);
      assert(TII->getNamedOperand(*MI, AMDGPU::OpName::soffset)->getReg() ==
             MFI->getStackPtrOffsetReg());

      unsigned Opc = ST.enableFlatScratch() ? AMDGPU::SCRATCH_STORE_DWORD_SADDR
                                            : AMDGPU::BUFFER_STORE_DWORD_OFFSET;
      auto MBB = MI->getParent();
      buildSpillLoadStore(
          *MBB, MI, DL, Opc, Index, VData->getReg(), VData->isKill(), FrameReg,
          TII->getNamedOperand(*MI, AMDGPU::OpName::offset)->getImm(),
          *MI->memoperands_begin(), RS, nullptr, NeedsCFI);

      MFI->addToSpilledVGPRs(getNumSubRegsForSpillOp(MI->getOpcode()));
      MI->eraseFromParent();
      break;
    }
    case AMDGPU::SI_SPILL_V32_RESTORE:
    case AMDGPU::SI_SPILL_V64_RESTORE:
    case AMDGPU::SI_SPILL_V96_RESTORE:
    case AMDGPU::SI_SPILL_V128_RESTORE:
    case AMDGPU::SI_SPILL_V160_RESTORE:
    case AMDGPU::SI_SPILL_V192_RESTORE:
    case AMDGPU::SI_SPILL_V224_RESTORE:
    case AMDGPU::SI_SPILL_V256_RESTORE:
    case AMDGPU::SI_SPILL_V512_RESTORE:
    case AMDGPU::SI_SPILL_V1024_RESTORE:
    case AMDGPU::SI_SPILL_A32_RESTORE:
    case AMDGPU::SI_SPILL_A64_RESTORE:
    case AMDGPU::SI_SPILL_A96_RESTORE:
    case AMDGPU::SI_SPILL_A128_RESTORE:
    case AMDGPU::SI_SPILL_A160_RESTORE:
    case AMDGPU::SI_SPILL_A192_RESTORE:
    case AMDGPU::SI_SPILL_A224_RESTORE:
    case AMDGPU::SI_SPILL_A256_RESTORE:
    case AMDGPU::SI_SPILL_A512_RESTORE:
    case AMDGPU::SI_SPILL_A1024_RESTORE:
    case AMDGPU::SI_SPILL_AV32_RESTORE:
    case AMDGPU::SI_SPILL_AV64_RESTORE:
    case AMDGPU::SI_SPILL_AV96_RESTORE:
    case AMDGPU::SI_SPILL_AV128_RESTORE:
    case AMDGPU::SI_SPILL_AV160_RESTORE:
    case AMDGPU::SI_SPILL_AV192_RESTORE:
    case AMDGPU::SI_SPILL_AV224_RESTORE:
    case AMDGPU::SI_SPILL_AV256_RESTORE:
    case AMDGPU::SI_SPILL_AV512_RESTORE:
    case AMDGPU::SI_SPILL_AV1024_RESTORE: {
      const MachineOperand *VData = TII->getNamedOperand(*MI,
                                                         AMDGPU::OpName::vdata);
      assert(TII->getNamedOperand(*MI, AMDGPU::OpName::soffset)->getReg() ==
             MFI->getStackPtrOffsetReg());

      unsigned Opc = ST.enableFlatScratch() ? AMDGPU::SCRATCH_LOAD_DWORD_SADDR
                                            : AMDGPU::BUFFER_LOAD_DWORD_OFFSET;
      auto MBB = MI->getParent();
      buildSpillLoadStore(
          *MBB, MI, DL, Opc, Index, VData->getReg(), VData->isKill(), FrameReg,
          TII->getNamedOperand(*MI, AMDGPU::OpName::offset)->getImm(),
          *MI->memoperands_begin(), RS);
      MI->eraseFromParent();
      break;
    }

    default: {
      // Other access to frame index
      const DebugLoc &DL = MI->getDebugLoc();

      int64_t Offset = FrameInfo.getObjectOffset(Index);
      if (ST.enableFlatScratch()) {
        if (TII->isFLATScratch(*MI)) {
          assert((int16_t)FIOperandNum ==
                 AMDGPU::getNamedOperandIdx(MI->getOpcode(),
                                            AMDGPU::OpName::saddr));

          // The offset is always swizzled, just replace it
          if (FrameReg)
            FIOp.ChangeToRegister(FrameReg, false);

          if (!Offset)
            return;

          MachineOperand *OffsetOp =
            TII->getNamedOperand(*MI, AMDGPU::OpName::offset);
          int64_t NewOffset = Offset + OffsetOp->getImm();
          if (TII->isLegalFLATOffset(NewOffset, AMDGPUAS::PRIVATE_ADDRESS,
                                     SIInstrFlags::FlatScratch)) {
            OffsetOp->setImm(NewOffset);
            if (FrameReg)
              return;
            Offset = 0;
          }

          if (!Offset) {
            unsigned Opc = MI->getOpcode();
            int NewOpc = -1;
            if (AMDGPU::getNamedOperandIdx(Opc, AMDGPU::OpName::vaddr) != -1) {
              NewOpc = AMDGPU::getFlatScratchInstSVfromSVS(Opc);
            } else if (ST.hasFlatScratchSTMode()) {
              // On GFX10 we have ST mode to use no registers for an address.
              // Otherwise we need to materialize 0 into an SGPR.
              NewOpc = AMDGPU::getFlatScratchInstSTfromSS(Opc);
            }

            if (NewOpc != -1) {
              MI->removeOperand(
                  AMDGPU::getNamedOperandIdx(Opc, AMDGPU::OpName::saddr));
              MI->setDesc(TII->get(NewOpc));
              return;
            }
          }
        }

        if (!FrameReg) {
          FIOp.ChangeToImmediate(Offset);
          if (TII->isImmOperandLegal(*MI, FIOperandNum, FIOp))
            return;
        }

        // We need to use register here. Check if we can use an SGPR or need
        // a VGPR.
        FIOp.ChangeToRegister(AMDGPU::M0, false);
        bool UseSGPR = TII->isOperandLegal(*MI, FIOperandNum, &FIOp);

        if (!Offset && FrameReg && UseSGPR) {
          FIOp.setReg(FrameReg);
          return;
        }

        const TargetRegisterClass *RC = UseSGPR ? &AMDGPU::SReg_32_XM0RegClass
                                                : &AMDGPU::VGPR_32RegClass;

        Register TmpReg = RS->scavengeRegister(RC, MI, 0, !UseSGPR);
        FIOp.setReg(TmpReg);
        FIOp.setIsKill(true);

        if ((!FrameReg || !Offset) && TmpReg) {
          unsigned Opc = UseSGPR ? AMDGPU::S_MOV_B32 : AMDGPU::V_MOV_B32_e32;
          auto MIB = BuildMI(*MBB, MI, DL, TII->get(Opc), TmpReg);
          if (FrameReg)
            MIB.addReg(FrameReg);
          else
            MIB.addImm(Offset);

          return;
        }

        Register TmpSReg =
            UseSGPR ? TmpReg
                    : RS->scavengeRegister(&AMDGPU::SReg_32_XM0RegClass, MI, 0,
                                           !UseSGPR);

        // TODO: for flat scratch another attempt can be made with a VGPR index
        //       if no SGPRs can be scavenged.
        if ((!TmpSReg && !FrameReg) || (!TmpReg && !UseSGPR))
          report_fatal_error("Cannot scavenge register in FI elimination!");

        if (!TmpSReg) {
          // Use frame register and restore it after.
          TmpSReg = FrameReg;
          FIOp.setReg(FrameReg);
          FIOp.setIsKill(false);
        }

        BuildMI(*MBB, MI, DL, TII->get(AMDGPU::S_ADD_I32), TmpSReg)
            .addReg(FrameReg)
            .addImm(Offset);

        if (!UseSGPR)
          BuildMI(*MBB, MI, DL, TII->get(AMDGPU::V_MOV_B32_e32), TmpReg)
            .addReg(TmpSReg, RegState::Kill);

        if (TmpSReg == FrameReg) {
          // Undo frame register modification.
          BuildMI(*MBB, std::next(MI), DL, TII->get(AMDGPU::S_ADD_I32),
                  FrameReg)
              .addReg(FrameReg)
              .addImm(-Offset);
        }

        return;
      }

      bool IsMUBUF = TII->isMUBUF(*MI);

      if (!IsMUBUF && !MFI->isEntryFunction()) {
        // Convert to a swizzled stack address by scaling by the wave size.
        // In an entry function/kernel the offset is already swizzled.
        bool IsSALU = isSGPRClass(TII->getOpRegClass(*MI, FIOperandNum));
        bool LiveSCC = RS->isRegUsed(AMDGPU::SCC);
        const TargetRegisterClass *RC = IsSALU && !LiveSCC
                                            ? &AMDGPU::SReg_32RegClass
                                            : &AMDGPU::VGPR_32RegClass;
        bool IsCopy = MI->getOpcode() == AMDGPU::V_MOV_B32_e32 ||
                      MI->getOpcode() == AMDGPU::V_MOV_B32_e64;
        Register ResultReg = IsCopy ? MI->getOperand(0).getReg()
                                    : RS->scavengeRegister(RC, MI, 0);

        int64_t Offset = FrameInfo.getObjectOffset(Index);
        if (Offset == 0) {
          unsigned OpCode = IsSALU && !LiveSCC ? AMDGPU::S_LSHR_B32
                                               : AMDGPU::V_LSHRREV_B32_e64;
          // XXX - This never happens because of emergency scavenging slot at 0?
          auto Shift = BuildMI(*MBB, MI, DL, TII->get(OpCode), ResultReg)
                           .addImm(ST.getWavefrontSizeLog2())
                           .addReg(FrameReg);
          if (IsSALU && !LiveSCC)
            Shift.getInstr()->getOperand(3).setIsDead(
                true); // Mark SCC as dead.
          if (IsSALU && LiveSCC) {
            Register NewDest =
                RS->scavengeRegister(&AMDGPU::SReg_32RegClass, Shift, 0);
            BuildMI(*MBB, MI, DL, TII->get(AMDGPU::V_READFIRSTLANE_B32),
                    NewDest)
                .addReg(ResultReg);
            ResultReg = NewDest;
          }
        } else {
          MachineInstrBuilder MIB;
          if (!IsSALU) {
            if ((MIB = TII->getAddNoCarry(*MBB, MI, DL, ResultReg, *RS)) !=
                nullptr) {
              // Reuse ResultReg in intermediate step.
              Register ScaledReg = ResultReg;

              BuildMI(*MBB, *MIB, DL, TII->get(AMDGPU::V_LSHRREV_B32_e64),
                      ScaledReg)
                .addImm(ST.getWavefrontSizeLog2())
                .addReg(FrameReg);

              const bool IsVOP2 = MIB->getOpcode() == AMDGPU::V_ADD_U32_e32;

              // TODO: Fold if use instruction is another add of a constant.
              if (IsVOP2 || AMDGPU::isInlinableLiteral32(Offset, ST.hasInv2PiInlineImm())) {
                // FIXME: This can fail
                MIB.addImm(Offset);
                MIB.addReg(ScaledReg, RegState::Kill);
                if (!IsVOP2)
                  MIB.addImm(0); // clamp bit
              } else {
                assert(MIB->getOpcode() == AMDGPU::V_ADD_CO_U32_e64 &&
                       "Need to reuse carry out register");

                // Use scavenged unused carry out as offset register.
                Register ConstOffsetReg;
                if (!isWave32)
                  ConstOffsetReg = getSubReg(MIB.getReg(1), AMDGPU::sub0);
                else
                  ConstOffsetReg = MIB.getReg(1);

                BuildMI(*MBB, *MIB, DL, TII->get(AMDGPU::S_MOV_B32), ConstOffsetReg)
                    .addImm(Offset);
                MIB.addReg(ConstOffsetReg, RegState::Kill);
                MIB.addReg(ScaledReg, RegState::Kill);
                MIB.addImm(0); // clamp bit
              }
            }
          }
          if (!MIB || IsSALU) {
            // We have to produce a carry out, and there isn't a free SGPR pair
            // for it. We can keep the whole computation on the SALU to avoid
            // clobbering an additional register at the cost of an extra mov.

            // We may have 1 free scratch SGPR even though a carry out is
            // unavailable. Only one additional mov is needed.
            Register TmpScaledReg =
              RS->scavengeRegister(&AMDGPU::SReg_32_XM0RegClass, MI, 0, false);
            Register ScaledReg = TmpScaledReg.isValid() ? TmpScaledReg : FrameReg;

            BuildMI(*MBB, MI, DL, TII->get(AMDGPU::S_LSHR_B32), ScaledReg)
              .addReg(FrameReg)
              .addImm(ST.getWavefrontSizeLog2());
            BuildMI(*MBB, MI, DL, TII->get(AMDGPU::S_ADD_I32), ScaledReg)
                .addReg(ScaledReg, RegState::Kill)
                .addImm(Offset);
            if (!IsSALU)
              BuildMI(*MBB, MI, DL, TII->get(AMDGPU::COPY), ResultReg)
                  .addReg(ScaledReg, RegState::Kill);
            else
              ResultReg = ScaledReg;

            // If there were truly no free SGPRs, we need to undo everything.
            if (!TmpScaledReg.isValid()) {
              BuildMI(*MBB, MI, DL, TII->get(AMDGPU::S_ADD_I32), ScaledReg)
                .addReg(ScaledReg, RegState::Kill)
                .addImm(-Offset);
              BuildMI(*MBB, MI, DL, TII->get(AMDGPU::S_LSHL_B32), ScaledReg)
                .addReg(FrameReg)
                .addImm(ST.getWavefrontSizeLog2());
            }
          }
        }

        // Don't introduce an extra copy if we're just materializing in a mov.
        if (IsCopy)
          MI->eraseFromParent();
        else
          FIOp.ChangeToRegister(ResultReg, false, false, true);
        return;
      }

      if (IsMUBUF) {
        // Disable offen so we don't need a 0 vgpr base.
        assert(static_cast<int>(FIOperandNum) ==
               AMDGPU::getNamedOperandIdx(MI->getOpcode(),
                                          AMDGPU::OpName::vaddr));

        auto &SOffset = *TII->getNamedOperand(*MI, AMDGPU::OpName::soffset);
        assert((SOffset.isImm() && SOffset.getImm() == 0));

        if (FrameReg != AMDGPU::NoRegister)
          SOffset.ChangeToRegister(FrameReg, false);

        int64_t Offset = FrameInfo.getObjectOffset(Index);
        int64_t OldImm
          = TII->getNamedOperand(*MI, AMDGPU::OpName::offset)->getImm();
        int64_t NewOffset = OldImm + Offset;

        if (SIInstrInfo::isLegalMUBUFImmOffset(NewOffset) &&
            buildMUBUFOffsetLoadStore(ST, FrameInfo, MI, Index, NewOffset)) {
          MI->eraseFromParent();
          return;
        }
      }

      // If the offset is simply too big, don't convert to a scratch wave offset
      // relative index.

      FIOp.ChangeToImmediate(Offset);
      if (!TII->isImmOperandLegal(*MI, FIOperandNum, FIOp)) {
        Register TmpReg = RS->scavengeRegister(&AMDGPU::VGPR_32RegClass, MI, 0);
        BuildMI(*MBB, MI, DL, TII->get(AMDGPU::V_MOV_B32_e32), TmpReg)
          .addImm(Offset);
        FIOp.ChangeToRegister(TmpReg, false, false, true);
      }
    }
  }
}

StringRef SIRegisterInfo::getRegAsmName(MCRegister Reg) const {
  return AMDGPUInstPrinter::getRegisterName(Reg);
}

static const TargetRegisterClass *
getAnyVGPRClassForBitWidth(unsigned BitWidth) {
  if (BitWidth <= 64)
    return &AMDGPU::VReg_64RegClass;
  if (BitWidth <= 96)
    return &AMDGPU::VReg_96RegClass;
  if (BitWidth <= 128)
    return &AMDGPU::VReg_128RegClass;
  if (BitWidth <= 160)
    return &AMDGPU::VReg_160RegClass;
  if (BitWidth <= 192)
    return &AMDGPU::VReg_192RegClass;
  if (BitWidth <= 224)
    return &AMDGPU::VReg_224RegClass;
  if (BitWidth <= 256)
    return &AMDGPU::VReg_256RegClass;
  if (BitWidth <= 512)
    return &AMDGPU::VReg_512RegClass;
  if (BitWidth <= 1024)
    return &AMDGPU::VReg_1024RegClass;

  return nullptr;
}

static const TargetRegisterClass *
getAlignedVGPRClassForBitWidth(unsigned BitWidth) {
  if (BitWidth <= 64)
    return &AMDGPU::VReg_64_Align2RegClass;
  if (BitWidth <= 96)
    return &AMDGPU::VReg_96_Align2RegClass;
  if (BitWidth <= 128)
    return &AMDGPU::VReg_128_Align2RegClass;
  if (BitWidth <= 160)
    return &AMDGPU::VReg_160_Align2RegClass;
  if (BitWidth <= 192)
    return &AMDGPU::VReg_192_Align2RegClass;
  if (BitWidth <= 224)
    return &AMDGPU::VReg_224_Align2RegClass;
  if (BitWidth <= 256)
    return &AMDGPU::VReg_256_Align2RegClass;
  if (BitWidth <= 512)
    return &AMDGPU::VReg_512_Align2RegClass;
  if (BitWidth <= 1024)
    return &AMDGPU::VReg_1024_Align2RegClass;

  return nullptr;
}

const TargetRegisterClass *
SIRegisterInfo::getVGPRClassForBitWidth(unsigned BitWidth) const {
  if (BitWidth == 1)
    return &AMDGPU::VReg_1RegClass;
  if (BitWidth <= 16)
    return &AMDGPU::VGPR_LO16RegClass;
  if (BitWidth <= 32)
    return &AMDGPU::VGPR_32RegClass;
  return ST.needsAlignedVGPRs() ? getAlignedVGPRClassForBitWidth(BitWidth)
                                : getAnyVGPRClassForBitWidth(BitWidth);
}

static const TargetRegisterClass *
getAnyAGPRClassForBitWidth(unsigned BitWidth) {
  if (BitWidth <= 64)
    return &AMDGPU::AReg_64RegClass;
  if (BitWidth <= 96)
    return &AMDGPU::AReg_96RegClass;
  if (BitWidth <= 128)
    return &AMDGPU::AReg_128RegClass;
  if (BitWidth <= 160)
    return &AMDGPU::AReg_160RegClass;
  if (BitWidth <= 192)
    return &AMDGPU::AReg_192RegClass;
  if (BitWidth <= 224)
    return &AMDGPU::AReg_224RegClass;
  if (BitWidth <= 256)
    return &AMDGPU::AReg_256RegClass;
  if (BitWidth <= 512)
    return &AMDGPU::AReg_512RegClass;
  if (BitWidth <= 1024)
    return &AMDGPU::AReg_1024RegClass;

  return nullptr;
}

static const TargetRegisterClass *
getAlignedAGPRClassForBitWidth(unsigned BitWidth) {
  if (BitWidth <= 64)
    return &AMDGPU::AReg_64_Align2RegClass;
  if (BitWidth <= 96)
    return &AMDGPU::AReg_96_Align2RegClass;
  if (BitWidth <= 128)
    return &AMDGPU::AReg_128_Align2RegClass;
  if (BitWidth <= 160)
    return &AMDGPU::AReg_160_Align2RegClass;
  if (BitWidth <= 192)
    return &AMDGPU::AReg_192_Align2RegClass;
  if (BitWidth <= 224)
    return &AMDGPU::AReg_224_Align2RegClass;
  if (BitWidth <= 256)
    return &AMDGPU::AReg_256_Align2RegClass;
  if (BitWidth <= 512)
    return &AMDGPU::AReg_512_Align2RegClass;
  if (BitWidth <= 1024)
    return &AMDGPU::AReg_1024_Align2RegClass;

  return nullptr;
}

const TargetRegisterClass *
SIRegisterInfo::getAGPRClassForBitWidth(unsigned BitWidth) const {
  if (BitWidth <= 16)
    return &AMDGPU::AGPR_LO16RegClass;
  if (BitWidth <= 32)
    return &AMDGPU::AGPR_32RegClass;
  return ST.needsAlignedVGPRs() ? getAlignedAGPRClassForBitWidth(BitWidth)
                                : getAnyAGPRClassForBitWidth(BitWidth);
}

static const TargetRegisterClass *
getAnyVectorSuperClassForBitWidth(unsigned BitWidth) {
  if (BitWidth <= 64)
    return &AMDGPU::AV_64RegClass;
  if (BitWidth <= 96)
    return &AMDGPU::AV_96RegClass;
  if (BitWidth <= 128)
    return &AMDGPU::AV_128RegClass;
  if (BitWidth <= 160)
    return &AMDGPU::AV_160RegClass;
  if (BitWidth <= 192)
    return &AMDGPU::AV_192RegClass;
  if (BitWidth <= 224)
    return &AMDGPU::AV_224RegClass;
  if (BitWidth <= 256)
    return &AMDGPU::AV_256RegClass;
  if (BitWidth <= 512)
    return &AMDGPU::AV_512RegClass;
  if (BitWidth <= 1024)
    return &AMDGPU::AV_1024RegClass;

  return nullptr;
}

static const TargetRegisterClass *
getAlignedVectorSuperClassForBitWidth(unsigned BitWidth) {
  if (BitWidth <= 64)
    return &AMDGPU::AV_64_Align2RegClass;
  if (BitWidth <= 96)
    return &AMDGPU::AV_96_Align2RegClass;
  if (BitWidth <= 128)
    return &AMDGPU::AV_128_Align2RegClass;
  if (BitWidth <= 160)
    return &AMDGPU::AV_160_Align2RegClass;
  if (BitWidth <= 192)
    return &AMDGPU::AV_192_Align2RegClass;
  if (BitWidth <= 224)
    return &AMDGPU::AV_224_Align2RegClass;
  if (BitWidth <= 256)
    return &AMDGPU::AV_256_Align2RegClass;
  if (BitWidth <= 512)
    return &AMDGPU::AV_512_Align2RegClass;
  if (BitWidth <= 1024)
    return &AMDGPU::AV_1024_Align2RegClass;

  return nullptr;
}

const TargetRegisterClass *
SIRegisterInfo::getVectorSuperClassForBitWidth(unsigned BitWidth) const {
  if (BitWidth <= 16)
    return &AMDGPU::VGPR_LO16RegClass;
  if (BitWidth <= 32)
    return &AMDGPU::AV_32RegClass;
  return ST.needsAlignedVGPRs()
             ? getAlignedVectorSuperClassForBitWidth(BitWidth)
             : getAnyVectorSuperClassForBitWidth(BitWidth);
}

const TargetRegisterClass *
SIRegisterInfo::getSGPRClassForBitWidth(unsigned BitWidth) {
  if (BitWidth <= 16)
    return &AMDGPU::SGPR_LO16RegClass;
  if (BitWidth <= 32)
    return &AMDGPU::SReg_32RegClass;
  if (BitWidth <= 64)
    return &AMDGPU::SReg_64RegClass;
  if (BitWidth <= 96)
    return &AMDGPU::SGPR_96RegClass;
  if (BitWidth <= 128)
    return &AMDGPU::SGPR_128RegClass;
  if (BitWidth <= 160)
    return &AMDGPU::SGPR_160RegClass;
  if (BitWidth <= 192)
    return &AMDGPU::SGPR_192RegClass;
  if (BitWidth <= 224)
    return &AMDGPU::SGPR_224RegClass;
  if (BitWidth <= 256)
    return &AMDGPU::SGPR_256RegClass;
  if (BitWidth <= 512)
    return &AMDGPU::SGPR_512RegClass;
  if (BitWidth <= 1024)
    return &AMDGPU::SGPR_1024RegClass;

  return nullptr;
}

// FIXME: This is very slow. It might be worth creating a map from physreg to
// register class.
const TargetRegisterClass *
SIRegisterInfo::getPhysRegClass(MCRegister Reg) const {
  static const TargetRegisterClass *const BaseClasses[] = {
    &AMDGPU::VGPR_LO16RegClass,
    &AMDGPU::VGPR_HI16RegClass,
    &AMDGPU::SReg_LO16RegClass,
    &AMDGPU::AGPR_LO16RegClass,
    &AMDGPU::VGPR_32RegClass,
    &AMDGPU::SReg_32RegClass,
    &AMDGPU::AGPR_32RegClass,
    &AMDGPU::AGPR_32RegClass,
    &AMDGPU::VReg_64_Align2RegClass,
    &AMDGPU::VReg_64RegClass,
    &AMDGPU::SReg_64RegClass,
    &AMDGPU::AReg_64_Align2RegClass,
    &AMDGPU::AReg_64RegClass,
    &AMDGPU::VReg_96_Align2RegClass,
    &AMDGPU::VReg_96RegClass,
    &AMDGPU::SReg_96RegClass,
    &AMDGPU::AReg_96_Align2RegClass,
    &AMDGPU::AReg_96RegClass,
    &AMDGPU::VReg_128_Align2RegClass,
    &AMDGPU::VReg_128RegClass,
    &AMDGPU::SReg_128RegClass,
    &AMDGPU::AReg_128_Align2RegClass,
    &AMDGPU::AReg_128RegClass,
    &AMDGPU::VReg_160_Align2RegClass,
    &AMDGPU::VReg_160RegClass,
    &AMDGPU::SReg_160RegClass,
    &AMDGPU::AReg_160_Align2RegClass,
    &AMDGPU::AReg_160RegClass,
    &AMDGPU::VReg_192_Align2RegClass,
    &AMDGPU::VReg_192RegClass,
    &AMDGPU::SReg_192RegClass,
    &AMDGPU::AReg_192_Align2RegClass,
    &AMDGPU::AReg_192RegClass,
    &AMDGPU::VReg_224_Align2RegClass,
    &AMDGPU::VReg_224RegClass,
    &AMDGPU::SReg_224RegClass,
    &AMDGPU::AReg_224_Align2RegClass,
    &AMDGPU::AReg_224RegClass,
    &AMDGPU::VReg_256_Align2RegClass,
    &AMDGPU::VReg_256RegClass,
    &AMDGPU::SReg_256RegClass,
    &AMDGPU::AReg_256_Align2RegClass,
    &AMDGPU::AReg_256RegClass,
    &AMDGPU::VReg_512_Align2RegClass,
    &AMDGPU::VReg_512RegClass,
    &AMDGPU::SReg_512RegClass,
    &AMDGPU::AReg_512_Align2RegClass,
    &AMDGPU::AReg_512RegClass,
    &AMDGPU::SReg_1024RegClass,
    &AMDGPU::VReg_1024_Align2RegClass,
    &AMDGPU::VReg_1024RegClass,
    &AMDGPU::AReg_1024_Align2RegClass,
    &AMDGPU::AReg_1024RegClass,
    &AMDGPU::SCC_CLASSRegClass,
    &AMDGPU::Pseudo_SReg_32RegClass,
    &AMDGPU::Pseudo_SReg_128RegClass,
  };

  for (const TargetRegisterClass *BaseClass : BaseClasses) {
    if (BaseClass->contains(Reg)) {
      return BaseClass;
    }
  }
  return nullptr;
}

bool SIRegisterInfo::isSGPRReg(const MachineRegisterInfo &MRI,
                               Register Reg) const {
  const TargetRegisterClass *RC;
  if (Reg.isVirtual())
    RC = MRI.getRegClass(Reg);
  else
    RC = getPhysRegClass(Reg);
  return isSGPRClass(RC);
}

const TargetRegisterClass *
SIRegisterInfo::getEquivalentVGPRClass(const TargetRegisterClass *SRC) const {
  unsigned Size = getRegSizeInBits(*SRC);
  const TargetRegisterClass *VRC = getVGPRClassForBitWidth(Size);
  assert(VRC && "Invalid register class size");
  return VRC;
}

const TargetRegisterClass *
SIRegisterInfo::getEquivalentAGPRClass(const TargetRegisterClass *SRC) const {
  unsigned Size = getRegSizeInBits(*SRC);
  const TargetRegisterClass *ARC = getAGPRClassForBitWidth(Size);
  assert(ARC && "Invalid register class size");
  return ARC;
}

const TargetRegisterClass *
SIRegisterInfo::getEquivalentSGPRClass(const TargetRegisterClass *VRC) const {
  unsigned Size = getRegSizeInBits(*VRC);
  if (Size == 32)
    return &AMDGPU::SGPR_32RegClass;
  const TargetRegisterClass *SRC = getSGPRClassForBitWidth(Size);
  assert(SRC && "Invalid register class size");
  return SRC;
}

const TargetRegisterClass *SIRegisterInfo::getSubRegClass(
                         const TargetRegisterClass *RC, unsigned SubIdx) const {
  if (SubIdx == AMDGPU::NoSubRegister)
    return RC;

  // We can assume that each lane corresponds to one 32-bit register.
  unsigned Size = getNumChannelsFromSubReg(SubIdx) * 32;
  if (isAGPRClass(RC)) {
    RC = getAGPRClassForBitWidth(Size);
  } else if (isVGPRClass(RC)) {
    RC = getVGPRClassForBitWidth(Size);
  } else if (isVectorSuperClass(RC)) {
    RC = getVectorSuperClassForBitWidth(Size);
  } else {
    RC = getSGPRClassForBitWidth(Size);
  }
  assert(RC && "Invalid sub-register class size");
  return RC;
}

const TargetRegisterClass *
SIRegisterInfo::getCompatibleSubRegClass(const TargetRegisterClass *SuperRC,
                                         const TargetRegisterClass *SubRC,
                                         unsigned SubIdx) const {
  // Ensure this subregister index is aligned in the super register.
  const TargetRegisterClass *MatchRC =
      getMatchingSuperRegClass(SuperRC, SubRC, SubIdx);
  return MatchRC && MatchRC->hasSubClassEq(SuperRC) ? MatchRC : nullptr;
}

bool SIRegisterInfo::opCanUseInlineConstant(unsigned OpType) const {
  if (OpType >= AMDGPU::OPERAND_REG_INLINE_AC_FIRST &&
      OpType <= AMDGPU::OPERAND_REG_INLINE_AC_LAST)
    return !ST.hasMFMAInlineLiteralBug();

  return OpType >= AMDGPU::OPERAND_SRC_FIRST &&
         OpType <= AMDGPU::OPERAND_SRC_LAST;
}

bool SIRegisterInfo::shouldRewriteCopySrc(
  const TargetRegisterClass *DefRC,
  unsigned DefSubReg,
  const TargetRegisterClass *SrcRC,
  unsigned SrcSubReg) const {
  // We want to prefer the smallest register class possible, so we don't want to
  // stop and rewrite on anything that looks like a subregister
  // extract. Operations mostly don't care about the super register class, so we
  // only want to stop on the most basic of copies between the same register
  // class.
  //
  // e.g. if we have something like
  // %0 = ...
  // %1 = ...
  // %2 = REG_SEQUENCE %0, sub0, %1, sub1, %2, sub2
  // %3 = COPY %2, sub0
  //
  // We want to look through the COPY to find:
  //  => %3 = COPY %0

  // Plain copy.
  return getCommonSubClass(DefRC, SrcRC) != nullptr;
}

bool SIRegisterInfo::opCanUseLiteralConstant(unsigned OpType) const {
  // TODO: 64-bit operands have extending behavior from 32-bit literal.
  return OpType >= AMDGPU::OPERAND_REG_IMM_FIRST &&
         OpType <= AMDGPU::OPERAND_REG_IMM_LAST;
}

/// Returns a lowest register that is not used at any point in the function.
///        If all registers are used, then this function will return
///         AMDGPU::NoRegister. If \p ReserveHighestVGPR = true, then return
///         highest unused register.
MCRegister SIRegisterInfo::findUnusedRegister(const MachineRegisterInfo &MRI,
                                              const TargetRegisterClass *RC,
                                              const MachineFunction &MF,
                                              bool ReserveHighestVGPR) const {
  if (ReserveHighestVGPR) {
    for (MCRegister Reg : reverse(*RC))
      if (MRI.isAllocatable(Reg) && !MRI.isPhysRegUsed(Reg))
        return Reg;
  } else {
    for (MCRegister Reg : *RC)
      if (MRI.isAllocatable(Reg) && !MRI.isPhysRegUsed(Reg))
        return Reg;
  }
  return MCRegister();
}

ArrayRef<int16_t> SIRegisterInfo::getRegSplitParts(const TargetRegisterClass *RC,
                                                   unsigned EltSize) const {
  const unsigned RegBitWidth = AMDGPU::getRegBitWidth(*RC->MC);
  assert(RegBitWidth >= 32 && RegBitWidth <= 1024);

  const unsigned RegDWORDs = RegBitWidth / 32;
  const unsigned EltDWORDs = EltSize / 4;
  assert(RegSplitParts.size() + 1 >= EltDWORDs);

  const std::vector<int16_t> &Parts = RegSplitParts[EltDWORDs - 1];
  const unsigned NumParts = RegDWORDs / EltDWORDs;

  return makeArrayRef(Parts.data(), NumParts);
}

const TargetRegisterClass*
SIRegisterInfo::getRegClassForReg(const MachineRegisterInfo &MRI,
                                  Register Reg) const {
  return Reg.isVirtual() ? MRI.getRegClass(Reg) : getPhysRegClass(Reg);
}

bool SIRegisterInfo::isVGPR(const MachineRegisterInfo &MRI,
                            Register Reg) const {
  const TargetRegisterClass *RC = getRegClassForReg(MRI, Reg);
  // Registers without classes are unaddressable, SGPR-like registers.
  return RC && isVGPRClass(RC);
}

bool SIRegisterInfo::isAGPR(const MachineRegisterInfo &MRI,
                            Register Reg) const {
  const TargetRegisterClass *RC = getRegClassForReg(MRI, Reg);

  // Registers without classes are unaddressable, SGPR-like registers.
  return RC && isAGPRClass(RC);
}

bool SIRegisterInfo::shouldCoalesce(MachineInstr *MI,
                                    const TargetRegisterClass *SrcRC,
                                    unsigned SubReg,
                                    const TargetRegisterClass *DstRC,
                                    unsigned DstSubReg,
                                    const TargetRegisterClass *NewRC,
                                    LiveIntervals &LIS) const {
  unsigned SrcSize = getRegSizeInBits(*SrcRC);
  unsigned DstSize = getRegSizeInBits(*DstRC);
  unsigned NewSize = getRegSizeInBits(*NewRC);

  // Do not increase size of registers beyond dword, we would need to allocate
  // adjacent registers and constraint regalloc more than needed.

  // Always allow dword coalescing.
  if (SrcSize <= 32 || DstSize <= 32)
    return true;

  return NewSize <= DstSize || NewSize <= SrcSize;
}

unsigned SIRegisterInfo::getRegPressureLimit(const TargetRegisterClass *RC,
                                             MachineFunction &MF) const {
  const SIMachineFunctionInfo *MFI = MF.getInfo<SIMachineFunctionInfo>();

  unsigned Occupancy = ST.getOccupancyWithLocalMemSize(MFI->getLDSSize(),
                                                       MF.getFunction());
  switch (RC->getID()) {
  default:
    return AMDGPUGenRegisterInfo::getRegPressureLimit(RC, MF);
  case AMDGPU::VGPR_32RegClassID:
  case AMDGPU::VGPR_LO16RegClassID:
  case AMDGPU::VGPR_HI16RegClassID:
    return std::min(ST.getMaxNumVGPRs(Occupancy), ST.getMaxNumVGPRs(MF));
  case AMDGPU::SGPR_32RegClassID:
  case AMDGPU::SGPR_LO16RegClassID:
    return std::min(ST.getMaxNumSGPRs(Occupancy, true), ST.getMaxNumSGPRs(MF));
  }
}

unsigned SIRegisterInfo::getRegPressureSetLimit(const MachineFunction &MF,
                                                unsigned Idx) const {
  if (Idx == AMDGPU::RegisterPressureSets::VGPR_32 ||
      Idx == AMDGPU::RegisterPressureSets::AGPR_32)
    return getRegPressureLimit(&AMDGPU::VGPR_32RegClass,
                               const_cast<MachineFunction &>(MF));

  if (Idx == AMDGPU::RegisterPressureSets::SReg_32)
    return getRegPressureLimit(&AMDGPU::SGPR_32RegClass,
                               const_cast<MachineFunction &>(MF));

  llvm_unreachable("Unexpected register pressure set!");
}

const int *SIRegisterInfo::getRegUnitPressureSets(unsigned RegUnit) const {
  static const int Empty[] = { -1 };

  if (RegPressureIgnoredUnits[RegUnit])
    return Empty;

  return AMDGPUGenRegisterInfo::getRegUnitPressureSets(RegUnit);
}

MCRegister SIRegisterInfo::getReturnAddressReg(const MachineFunction &MF) const {
  // Not a callee saved register.
  return AMDGPU::SGPR30_SGPR31;
}

const TargetRegisterClass *
SIRegisterInfo::getRegClassForSizeOnBank(unsigned Size,
                                         const RegisterBank &RB,
                                         const MachineRegisterInfo &MRI) const {
  switch (RB.getID()) {
  case AMDGPU::VGPRRegBankID:
    return getVGPRClassForBitWidth(std::max(32u, Size));
  case AMDGPU::VCCRegBankID:
    assert(Size == 1);
    return isWave32 ? &AMDGPU::SReg_32_XM0_XEXECRegClass
                    : &AMDGPU::SReg_64_XEXECRegClass;
  case AMDGPU::SGPRRegBankID:
    return getSGPRClassForBitWidth(std::max(32u, Size));
  case AMDGPU::AGPRRegBankID:
    return getAGPRClassForBitWidth(std::max(32u, Size));
  default:
    llvm_unreachable("unknown register bank");
  }
}

const TargetRegisterClass *
SIRegisterInfo::getConstrainedRegClassForOperand(const MachineOperand &MO,
                                         const MachineRegisterInfo &MRI) const {
  const RegClassOrRegBank &RCOrRB = MRI.getRegClassOrRegBank(MO.getReg());
  if (const RegisterBank *RB = RCOrRB.dyn_cast<const RegisterBank*>())
    return getRegClassForTypeOnBank(MRI.getType(MO.getReg()), *RB, MRI);

  if (const auto *RC = RCOrRB.dyn_cast<const TargetRegisterClass *>())
    return getAllocatableClass(RC);

  return nullptr;
}

MCRegister SIRegisterInfo::getVCC() const {
  return isWave32 ? AMDGPU::VCC_LO : AMDGPU::VCC;
}

const TargetRegisterClass *SIRegisterInfo::getVGPR64Class() const {
  // VGPR tuples have an alignment requirement on gfx90a variants.
  return ST.needsAlignedVGPRs() ? &AMDGPU::VReg_64_Align2RegClass
                                : &AMDGPU::VReg_64RegClass;
}

const TargetRegisterClass *
SIRegisterInfo::getRegClass(unsigned RCID) const {
  switch ((int)RCID) {
  case AMDGPU::SReg_1RegClassID:
    return getBoolRC();
  case AMDGPU::SReg_1_XEXECRegClassID:
    return isWave32 ? &AMDGPU::SReg_32_XM0_XEXECRegClass
      : &AMDGPU::SReg_64_XEXECRegClass;
  case -1:
    return nullptr;
  default:
    return AMDGPUGenRegisterInfo::getRegClass(RCID);
  }
}

// Find reaching register definition
MachineInstr *SIRegisterInfo::findReachingDef(Register Reg, unsigned SubReg,
                                              MachineInstr &Use,
                                              MachineRegisterInfo &MRI,
                                              LiveIntervals *LIS) const {
  auto &MDT = LIS->getAnalysis<MachineDominatorTree>();
  SlotIndex UseIdx = LIS->getInstructionIndex(Use);
  SlotIndex DefIdx;

  if (Reg.isVirtual()) {
    if (!LIS->hasInterval(Reg))
      return nullptr;
    LiveInterval &LI = LIS->getInterval(Reg);
    LaneBitmask SubLanes = SubReg ? getSubRegIndexLaneMask(SubReg)
                                  : MRI.getMaxLaneMaskForVReg(Reg);
    VNInfo *V = nullptr;
    if (LI.hasSubRanges()) {
      for (auto &S : LI.subranges()) {
        if ((S.LaneMask & SubLanes) == SubLanes) {
          V = S.getVNInfoAt(UseIdx);
          break;
        }
      }
    } else {
      V = LI.getVNInfoAt(UseIdx);
    }
    if (!V)
      return nullptr;
    DefIdx = V->def;
  } else {
    // Find last def.
    for (MCRegUnitIterator Units(Reg.asMCReg(), this); Units.isValid();
         ++Units) {
      LiveRange &LR = LIS->getRegUnit(*Units);
      if (VNInfo *V = LR.getVNInfoAt(UseIdx)) {
        if (!DefIdx.isValid() ||
            MDT.dominates(LIS->getInstructionFromIndex(DefIdx),
                          LIS->getInstructionFromIndex(V->def)))
          DefIdx = V->def;
      } else {
        return nullptr;
      }
    }
  }

  MachineInstr *Def = LIS->getInstructionFromIndex(DefIdx);

  if (!Def || !MDT.dominates(Def, &Use))
    return nullptr;

  assert(Def->modifiesRegister(Reg, this));

  return Def;
}

MCPhysReg SIRegisterInfo::get32BitRegister(MCPhysReg Reg) const {
  assert(getRegSizeInBits(*getPhysRegClass(Reg)) <= 32);

  for (const TargetRegisterClass &RC : { AMDGPU::VGPR_32RegClass,
                                         AMDGPU::SReg_32RegClass,
                                         AMDGPU::AGPR_32RegClass } ) {
    if (MCPhysReg Super = getMatchingSuperReg(Reg, AMDGPU::lo16, &RC))
      return Super;
  }
  if (MCPhysReg Super = getMatchingSuperReg(Reg, AMDGPU::hi16,
                                            &AMDGPU::VGPR_32RegClass)) {
      return Super;
  }

  return AMDGPU::NoRegister;
}

bool SIRegisterInfo::isProperlyAlignedRC(const TargetRegisterClass &RC) const {
  if (!ST.needsAlignedVGPRs())
    return true;

  if (isVGPRClass(&RC))
    return RC.hasSuperClassEq(getVGPRClassForBitWidth(getRegSizeInBits(RC)));
  if (isAGPRClass(&RC))
    return RC.hasSuperClassEq(getAGPRClassForBitWidth(getRegSizeInBits(RC)));
  if (isVectorSuperClass(&RC))
    return RC.hasSuperClassEq(
        getVectorSuperClassForBitWidth(getRegSizeInBits(RC)));

  return true;
}

const TargetRegisterClass *
SIRegisterInfo::getProperlyAlignedRC(const TargetRegisterClass *RC) const {
  if (!RC || !ST.needsAlignedVGPRs())
    return RC;

  unsigned Size = getRegSizeInBits(*RC);
  if (Size <= 32)
    return RC;

  if (isVGPRClass(RC))
    return getAlignedVGPRClassForBitWidth(Size);
  if (isAGPRClass(RC))
    return getAlignedAGPRClassForBitWidth(Size);
  if (isVectorSuperClass(RC))
    return getAlignedVectorSuperClassForBitWidth(Size);

  return RC;
}

bool SIRegisterInfo::isConstantPhysReg(MCRegister PhysReg) const {
  switch (PhysReg) {
  case AMDGPU::SGPR_NULL:
  case AMDGPU::SRC_SHARED_BASE:
  case AMDGPU::SRC_PRIVATE_BASE:
  case AMDGPU::SRC_SHARED_LIMIT:
  case AMDGPU::SRC_PRIVATE_LIMIT:
    return true;
  default:
    return false;
  }
}

ArrayRef<MCPhysReg>
SIRegisterInfo::getAllSGPR128(const MachineFunction &MF) const {
  return makeArrayRef(AMDGPU::SGPR_128RegClass.begin(),
                      ST.getMaxNumSGPRs(MF) / 4);
}

ArrayRef<MCPhysReg>
SIRegisterInfo::getAllSGPR64(const MachineFunction &MF) const {
  return makeArrayRef(AMDGPU::SGPR_64RegClass.begin(),
                      ST.getMaxNumSGPRs(MF) / 2);
}

ArrayRef<MCPhysReg>
SIRegisterInfo::getAllSGPR32(const MachineFunction &MF) const {
  return makeArrayRef(AMDGPU::SGPR_32RegClass.begin(), ST.getMaxNumSGPRs(MF));
}<|MERGE_RESOLUTION|>--- conflicted
+++ resolved
@@ -618,46 +618,6 @@
     reserveRegisterTuples(Reserved, Reg);
   }
 
-<<<<<<< HEAD
-  const SIMachineFunctionInfo *MFI = MF.getInfo<SIMachineFunctionInfo>();
-  unsigned MaxNumVGPRs = ST.getMaxNumVGPRs(MF);
-  unsigned MaxNumAGPRs = MaxNumVGPRs;
-  unsigned TotalNumVGPRs = AMDGPU::VGPR_32RegClass.getNumRegs();
-
-  if (ST.hasGFX90AInsts()) {
-    // In an entry function without calls and AGPRs used it is possible to use
-    // the whole register budget for VGPRs.
-
-    // TODO: it shall be possible to estimate maximum AGPR/VGPR pressure and
-    //       split register file accordingly.
-    if (MFI->usesAGPRs(MF)) {
-      MaxNumVGPRs /= 2;
-      MaxNumAGPRs = MaxNumVGPRs;
-    } else {
-      if (MaxNumVGPRs > TotalNumVGPRs) {
-        MaxNumAGPRs = MaxNumVGPRs - TotalNumVGPRs;
-        MaxNumVGPRs = TotalNumVGPRs;
-      } else
-        MaxNumAGPRs = 0;
-    }
-  } else if (ST.hasMAIInsts()) {
-    // In order to guarantee copying between AGPRs, we need a scratch VGPR
-    // available at all times.
-    reserveRegisterTuples(Reserved, AMDGPU::VGPR32);
-  }
-
-  for (unsigned i = MaxNumVGPRs; i < TotalNumVGPRs; ++i) {
-    unsigned Reg = AMDGPU::VGPR_32RegClass.getRegister(i);
-    reserveRegisterTuples(Reserved, Reg);
-  }
-
-  for (unsigned i = MaxNumAGPRs; i < TotalNumVGPRs; ++i) {
-    unsigned Reg = AMDGPU::AGPR_32RegClass.getRegister(i);
-    reserveRegisterTuples(Reserved, Reg);
-  }
-
-=======
->>>>>>> de4ffac8
   for (auto Reg : AMDGPU::SReg_32RegClass) {
     Reserved.set(getSubReg(Reg, AMDGPU::hi16));
     Register Low = getSubReg(Reg, AMDGPU::lo16);
@@ -1228,18 +1188,11 @@
   }
 }
 
-<<<<<<< HEAD
 static MachineInstrBuilder spillVGPRtoAGPR(const GCNSubtarget &ST,
                                            MachineBasicBlock &MBB,
                                            MachineBasicBlock::iterator MI,
                                            int Index, unsigned Lane,
                                            unsigned ValueReg, bool IsKill, bool NeedsCFI) {
-=======
-static MachineInstrBuilder
-spillVGPRtoAGPR(const GCNSubtarget &ST, MachineBasicBlock &MBB,
-                MachineBasicBlock::iterator MI, int Index, unsigned Lane,
-                unsigned ValueReg, bool IsKill, bool NeedsCFI) {
->>>>>>> de4ffac8
   MachineFunction *MF = MBB.getParent();
   SIMachineFunctionInfo *MFI = MF->getInfo<SIMachineFunctionInfo>();
   const SIInstrInfo *TII = ST.getInstrInfo();
@@ -1512,10 +1465,7 @@
     }
 
     AdditionalCFIOffset = Offset;
-<<<<<<< HEAD
-
-=======
->>>>>>> de4ffac8
+
     // We currently only support spilling VGPRs to EltSize boundaries, meaning
     // we can simplify the adjustment of Offset here to just scale with
     // WavefrontSize.
@@ -1653,21 +1603,8 @@
       assert(EltSize == 4);
 
       if (!TmpIntermediateVGPR) {
-<<<<<<< HEAD
-        bool AllowSpill = !UseVGPROffset;
-
-        assert(RS && "Needs to have RegScavenger to spill an AGPR!");
-        // FIXME: change to scavengeRegisterBackwards()
-        TmpIntermediateVGPR = RS->scavengeRegister(&AMDGPU::VGPR_32RegClass,
-                                                   MI, 0, AllowSpill);
-        if (!TmpIntermediateVGPR)
-          TmpIntermediateVGPR = TmpOffsetVGPR;
-        else
-          RS->setRegUsed(TmpIntermediateVGPR);
-=======
         assert(MF->getRegInfo().isReserved(AMDGPU::VGPR32));
         TmpIntermediateVGPR = AMDGPU::VGPR32;
->>>>>>> de4ffac8
       }
       if (IsStore) {
         auto AccRead = BuildMI(MBB, MI, DL,
