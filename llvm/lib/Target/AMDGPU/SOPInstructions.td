--- conflicted
+++ resolved
@@ -728,11 +728,8 @@
   let DisableEncoding    = ps.DisableEncoding;
   let Constraints        = ps.Constraints;
   let SchedRW            = ps.SchedRW;
-<<<<<<< HEAD
-=======
   let mayLoad            = ps.mayLoad;
   let mayStore           = ps.mayStore;
->>>>>>> 0e64e13c
   let isBranch           = ps.isBranch;
   let isCall             = ps.isCall;
 
