--- conflicted
+++ resolved
@@ -875,58 +875,6 @@
 
 } // namespace llvm
 
-<<<<<<< HEAD
-/// Implementation of the DenseMapInfo.
-///
-///{
-inline llvm::AccessAsInstructionInfo::Access
-llvm::AccessAsInstructionInfo::getEmptyKey() {
-  return Access(Base::getEmptyKey(), nullptr, AAPointerInfo::AK_READ, nullptr);
-}
-inline llvm::AccessAsInstructionInfo::Access
-llvm::AccessAsInstructionInfo::getTombstoneKey() {
-  return Access(Base::getTombstoneKey(), nullptr, AAPointerInfo::AK_READ,
-                nullptr);
-}
-unsigned llvm::AccessAsInstructionInfo::getHashValue(
-    const llvm::AccessAsInstructionInfo::Access &A) {
-  return Base::getHashValue(A.getRemoteInst());
-}
-bool llvm::AccessAsInstructionInfo::isEqual(
-    const llvm::AccessAsInstructionInfo::Access &LHS,
-    const llvm::AccessAsInstructionInfo::Access &RHS) {
-  return LHS.getRemoteInst() == RHS.getRemoteInst();
-}
-inline llvm::DenseMapInfo<AAPointerInfo::Access>::Access
-llvm::DenseMapInfo<AAPointerInfo::Access>::getEmptyKey() {
-  return AAPointerInfo::Access(nullptr, nullptr, AAPointerInfo::AK_READ,
-                               nullptr);
-}
-inline llvm::DenseMapInfo<AAPointerInfo::Access>::Access
-llvm::DenseMapInfo<AAPointerInfo::Access>::getTombstoneKey() {
-  return AAPointerInfo::Access(nullptr, nullptr, AAPointerInfo::AK_WRITE,
-                               nullptr);
-}
-
-unsigned llvm::DenseMapInfo<AAPointerInfo::Access>::getHashValue(
-    const llvm::DenseMapInfo<AAPointerInfo::Access>::Access &A) {
-  return detail::combineHashValue(
-             DenseMapInfo<Instruction *>::getHashValue(A.getRemoteInst()),
-             (A.isWrittenValueYetUndetermined()
-                  ? ~0
-                  : DenseMapInfo<Value *>::getHashValue(A.getWrittenValue()))) +
-         A.getKind();
-}
-
-bool llvm::DenseMapInfo<AAPointerInfo::Access>::isEqual(
-    const llvm::DenseMapInfo<AAPointerInfo::Access>::Access &LHS,
-    const llvm::DenseMapInfo<AAPointerInfo::Access>::Access &RHS) {
-  return LHS == RHS;
-}
-///}
-
-=======
->>>>>>> de4ffac8
 /// A type to track pointer/struct usage and accesses for AAPointerInfo.
 struct AA::PointerInfo::State : public AbstractState {
 
@@ -1038,22 +986,14 @@
   };
 
   /// We store all accesses in bins denoted by their offset and size.
-<<<<<<< HEAD
-  using AccessBinsTy = DenseMap<AAPointerInfo::OffsetAndSize, Accesses>;
-=======
   using AccessBinsTy = DenseMap<AAPointerInfo::OffsetAndSize, Accesses *>;
->>>>>>> de4ffac8
 
   AccessBinsTy::const_iterator begin() const { return AccessBins.begin(); }
   AccessBinsTy::const_iterator end() const { return AccessBins.end(); }
 
 protected:
   /// The bins with all the accesses for the associated pointer.
-<<<<<<< HEAD
-  DenseMap<AAPointerInfo::OffsetAndSize, Accesses> AccessBins;
-=======
   AccessBinsTy AccessBins;
->>>>>>> de4ffac8
 
   /// Add a new access to the state at offset \p Offset and with size \p Size.
   /// The access is associated with \p I, writes \p Content (if anything), and
@@ -1065,13 +1005,9 @@
                          Instruction *RemoteI = nullptr,
                          Accesses *BinPtr = nullptr) {
     AAPointerInfo::OffsetAndSize Key{Offset, Size};
-<<<<<<< HEAD
-    Accesses &Bin = BinPtr ? *BinPtr : AccessBins[Key];
-=======
     Accesses *&Bin = BinPtr ? BinPtr : AccessBins[Key];
     if (!Bin)
       Bin = new (A.Allocator) Accesses;
->>>>>>> de4ffac8
     AAPointerInfo::Access Acc(&I, RemoteI ? RemoteI : &I, Content, Kind, Ty);
     // Check if we have an access for this instruction in this bin, if not,
     // simply add it.
@@ -1101,25 +1037,6 @@
         continue;
       bool IsExact = OAS == ItOAS && !OAS.offsetOrSizeAreUnknown();
       for (auto &Access : *It.getSecond())
-        if (!CB(Access, IsExact))
-          return false;
-    }
-    return true;
-  }
-
-  /// See AAPointerInfo::forallInterferingAccesses.
-  bool forallInterferingAccesses(
-      AAPointerInfo::OffsetAndSize OAS,
-      function_ref<bool(const AAPointerInfo::Access &, bool)> CB) const {
-    if (!isValidState())
-      return false;
-
-    for (auto &It : AccessBins) {
-      AAPointerInfo::OffsetAndSize ItOAS = It.getFirst();
-      if (!OAS.mayOverlap(ItOAS))
-        continue;
-      bool IsExact = OAS == ItOAS && !OAS.offsetOrSizeAreUnknown();
-      for (auto &Access : It.getSecond())
         if (!CB(Access, IsExact))
           return false;
     }
@@ -1184,14 +1101,6 @@
   bool forallInterferingAccesses(
       OffsetAndSize OAS,
       function_ref<bool(const AAPointerInfo::Access &, bool)> CB)
-<<<<<<< HEAD
-      const override {
-    return State::forallInterferingAccesses(OAS, CB);
-  }
-  bool forallInterferingAccesses(
-      LoadInst &LI, function_ref<bool(const AAPointerInfo::Access &, bool)> CB)
-=======
->>>>>>> de4ffac8
       const override {
     return State::forallInterferingAccesses(OAS, CB);
   }
