//===-- IPO/OpenMPOpt.cpp - Collection of OpenMP specific optimizations ---===//
//
// Part of the LLVM Project, under the Apache License v2.0 with LLVM Exceptions.
// See https://llvm.org/LICENSE.txt for license information.
// SPDX-License-Identifier: Apache-2.0 WITH LLVM-exception
//
//===----------------------------------------------------------------------===//
//
// OpenMP specific optimizations:
//
// - Deduplication of runtime calls, e.g., omp_get_thread_num.
// - Replacing globalized device memory with stack memory.
// - Replacing globalized device memory with shared memory.
// - Parallel region merging.
// - Transforming generic-mode device kernels to SPMD mode.
// - Specializing the state machine for generic-mode device kernels.
//
//===----------------------------------------------------------------------===//

#include "llvm/Transforms/IPO/OpenMPOpt.h"

#include "llvm/ADT/EnumeratedArray.h"
#include "llvm/ADT/PostOrderIterator.h"
#include "llvm/ADT/SetVector.h"
#include "llvm/ADT/Statistic.h"
#include "llvm/ADT/StringRef.h"
#include "llvm/Analysis/CallGraph.h"
#include "llvm/Analysis/CallGraphSCCPass.h"
#include "llvm/Analysis/OptimizationRemarkEmitter.h"
#include "llvm/Analysis/ValueTracking.h"
#include "llvm/Frontend/OpenMP/OMPConstants.h"
#include "llvm/Frontend/OpenMP/OMPIRBuilder.h"
#include "llvm/IR/Assumptions.h"
#include "llvm/IR/DiagnosticInfo.h"
#include "llvm/IR/GlobalValue.h"
#include "llvm/IR/Instruction.h"
#include "llvm/IR/IntrinsicInst.h"
#include "llvm/IR/IntrinsicsAMDGPU.h"
#include "llvm/IR/IntrinsicsNVPTX.h"
#include "llvm/InitializePasses.h"
#include "llvm/Support/CommandLine.h"
#include "llvm/Transforms/IPO.h"
#include "llvm/Transforms/IPO/Attributor.h"
#include "llvm/Transforms/Utils/BasicBlockUtils.h"
#include "llvm/Transforms/Utils/CallGraphUpdater.h"
#include "llvm/Transforms/Utils/CodeExtractor.h"

#include <algorithm>

using namespace llvm;
using namespace omp;

#define DEBUG_TYPE "openmp-opt"

static cl::opt<bool> DisableOpenMPOptimizations(
    "openmp-opt-disable", cl::ZeroOrMore,
    cl::desc("Disable OpenMP specific optimizations."), cl::Hidden,
    cl::init(false));
    // Our amdgcn llc does not properly deal with alloca placement.
    // Disable this pass for AMDGCN only (below)
    //
    // The deduplication logic looks for a good place to insert a call. This
    // sometimes chooses the start of the entry block.
    // Said entry block contains allocas which would be handled by llc.
    // When the inserted call is to a function with multiple basic blocks, the
    // inliner splices in multiple blocks above these alloca, thus moving them
    // out of the entry block. They then cause llc to raise errors.
    //
    // The right fix is going to be adjusting the insertion point to avoid
    // disturbing alloca in the entry block.
    // The quick fix is to disable this optimisation.

static cl::opt<bool> EnableParallelRegionMerging(
    "openmp-opt-enable-merging", cl::ZeroOrMore,
    cl::desc("Enable the OpenMP region merging optimization."), cl::Hidden,
    cl::init(false));

static cl::opt<bool>
    DisableInternalization("openmp-opt-disable-internalization", cl::ZeroOrMore,
                           cl::desc("Disable function internalization."),
                           cl::Hidden, cl::init(false));

static cl::opt<bool> PrintICVValues("openmp-print-icv-values", cl::init(false),
                                    cl::Hidden);
static cl::opt<bool> PrintOpenMPKernels("openmp-print-gpu-kernels",
                                        cl::init(false), cl::Hidden);

static cl::opt<bool> HideMemoryTransferLatency(
    "openmp-hide-memory-transfer-latency",
    cl::desc("[WIP] Tries to hide the latency of host to device memory"
             " transfers"),
    cl::Hidden, cl::init(false));

static cl::opt<bool> DisableOpenMPOptDeglobalization(
    "openmp-opt-disable-deglobalization", cl::ZeroOrMore,
    cl::desc("Disable OpenMP optimizations involving deglobalization."),
    cl::Hidden, cl::init(false));

static cl::opt<bool> DisableOpenMPOptSPMDization(
    "openmp-opt-disable-spmdization", cl::ZeroOrMore,
    cl::desc("Disable OpenMP optimizations involving SPMD-ization."),
    cl::Hidden, cl::init(false));

static cl::opt<bool> DisableOpenMPOptFolding(
    "openmp-opt-disable-folding", cl::ZeroOrMore,
    cl::desc("Disable OpenMP optimizations involving folding."), cl::Hidden,
    cl::init(false));

static cl::opt<bool> DisableOpenMPOptStateMachineRewrite(
    "openmp-opt-disable-state-machine-rewrite", cl::ZeroOrMore,
    cl::desc("Disable OpenMP optimizations that replace the state machine."),
    cl::Hidden, cl::init(false));

static cl::opt<bool> PrintModuleAfterOptimizations(
    "openmp-opt-print-module", cl::ZeroOrMore,
    cl::desc("Print the current module after OpenMP optimizations."),
    cl::Hidden, cl::init(false));

static cl::opt<bool> AlwaysInlineDeviceFunctions(
    "openmp-opt-inline-device", cl::ZeroOrMore,
    cl::desc("Inline all applicible functions on the device."), cl::Hidden,
    cl::init(false));

static cl::opt<bool>
    EnableVerboseRemarks("openmp-opt-verbose-remarks", cl::ZeroOrMore,
                         cl::desc("Enables more verbose remarks."), cl::Hidden,
                         cl::init(false));

static cl::opt<unsigned>
    SetFixpointIterations("openmp-opt-max-iterations", cl::Hidden,
                          cl::desc("Maximal number of attributor iterations."),
                          cl::init(256));

STATISTIC(NumOpenMPRuntimeCallsDeduplicated,
          "Number of OpenMP runtime calls deduplicated");
STATISTIC(NumOpenMPParallelRegionsDeleted,
          "Number of OpenMP parallel regions deleted");
STATISTIC(NumOpenMPRuntimeFunctionsIdentified,
          "Number of OpenMP runtime functions identified");
STATISTIC(NumOpenMPRuntimeFunctionUsesIdentified,
          "Number of OpenMP runtime function uses identified");
STATISTIC(NumOpenMPTargetRegionKernels,
          "Number of OpenMP target region entry points (=kernels) identified");
STATISTIC(NumOpenMPTargetRegionKernelsSPMD,
          "Number of OpenMP target region entry points (=kernels) executed in "
          "SPMD-mode instead of generic-mode");
STATISTIC(NumOpenMPTargetRegionKernelsWithoutStateMachine,
          "Number of OpenMP target region entry points (=kernels) executed in "
          "generic-mode without a state machines");
STATISTIC(NumOpenMPTargetRegionKernelsCustomStateMachineWithFallback,
          "Number of OpenMP target region entry points (=kernels) executed in "
          "generic-mode with customized state machines with fallback");
STATISTIC(NumOpenMPTargetRegionKernelsCustomStateMachineWithoutFallback,
          "Number of OpenMP target region entry points (=kernels) executed in "
          "generic-mode with customized state machines without fallback");
STATISTIC(
    NumOpenMPParallelRegionsReplacedInGPUStateMachine,
    "Number of OpenMP parallel regions replaced with ID in GPU state machines");
STATISTIC(NumOpenMPParallelRegionsMerged,
          "Number of OpenMP parallel regions merged");
STATISTIC(NumBytesMovedToSharedMemory,
          "Amount of memory pushed to shared memory");

#if !defined(NDEBUG)
static constexpr auto TAG = "[" DEBUG_TYPE "]";
#endif

namespace {

struct AAHeapToShared;

struct AAICVTracker;

/// OpenMP specific information. For now, stores RFIs and ICVs also needed for
/// Attributor runs.
struct OMPInformationCache : public InformationCache {
  OMPInformationCache(Module &M, AnalysisGetter &AG,
                      BumpPtrAllocator &Allocator, SetVector<Function *> &CGSCC,
                      KernelSet &Kernels)
      : InformationCache(M, AG, Allocator, &CGSCC), OMPBuilder(M),
        Kernels(Kernels) {

    OMPBuilder.initialize();
    initializeRuntimeFunctions();
    initializeInternalControlVars();
  }

  /// Generic information that describes an internal control variable.
  struct InternalControlVarInfo {
    /// The kind, as described by InternalControlVar enum.
    InternalControlVar Kind;

    /// The name of the ICV.
    StringRef Name;

    /// Environment variable associated with this ICV.
    StringRef EnvVarName;

    /// Initial value kind.
    ICVInitValue InitKind;

    /// Initial value.
    ConstantInt *InitValue;

    /// Setter RTL function associated with this ICV.
    RuntimeFunction Setter;

    /// Getter RTL function associated with this ICV.
    RuntimeFunction Getter;

    /// RTL Function corresponding to the override clause of this ICV
    RuntimeFunction Clause;
  };

  /// Generic information that describes a runtime function
  struct RuntimeFunctionInfo {

    /// The kind, as described by the RuntimeFunction enum.
    RuntimeFunction Kind;

    /// The name of the function.
    StringRef Name;

    /// Flag to indicate a variadic function.
    bool IsVarArg;

    /// The return type of the function.
    Type *ReturnType;

    /// The argument types of the function.
    SmallVector<Type *, 8> ArgumentTypes;

    /// The declaration if available.
    Function *Declaration = nullptr;

    /// Uses of this runtime function per function containing the use.
    using UseVector = SmallVector<Use *, 16>;

    /// Clear UsesMap for runtime function.
    void clearUsesMap() { UsesMap.clear(); }

    /// Boolean conversion that is true if the runtime function was found.
    operator bool() const { return Declaration; }

    /// Return the vector of uses in function \p F.
    UseVector &getOrCreateUseVector(Function *F) {
      std::shared_ptr<UseVector> &UV = UsesMap[F];
      if (!UV)
        UV = std::make_shared<UseVector>();
      return *UV;
    }

    /// Return the vector of uses in function \p F or `nullptr` if there are
    /// none.
    const UseVector *getUseVector(Function &F) const {
      auto I = UsesMap.find(&F);
      if (I != UsesMap.end())
        return I->second.get();
      return nullptr;
    }

    /// Return how many functions contain uses of this runtime function.
    size_t getNumFunctionsWithUses() const { return UsesMap.size(); }

    /// Return the number of arguments (or the minimal number for variadic
    /// functions).
    size_t getNumArgs() const { return ArgumentTypes.size(); }

    /// Run the callback \p CB on each use and forget the use if the result is
    /// true. The callback will be fed the function in which the use was
    /// encountered as second argument.
    void foreachUse(SmallVectorImpl<Function *> &SCC,
                    function_ref<bool(Use &, Function &)> CB) {
      for (Function *F : SCC)
        foreachUse(CB, F);
    }

    /// Run the callback \p CB on each use within the function \p F and forget
    /// the use if the result is true.
    void foreachUse(function_ref<bool(Use &, Function &)> CB, Function *F) {
      SmallVector<unsigned, 8> ToBeDeleted;
      ToBeDeleted.clear();

      unsigned Idx = 0;
      UseVector &UV = getOrCreateUseVector(F);

      for (Use *U : UV) {
        if (CB(*U, *F))
          ToBeDeleted.push_back(Idx);
        ++Idx;
      }

      // Remove the to-be-deleted indices in reverse order as prior
      // modifications will not modify the smaller indices.
      while (!ToBeDeleted.empty()) {
        unsigned Idx = ToBeDeleted.pop_back_val();
        UV[Idx] = UV.back();
        UV.pop_back();
      }
    }

  private:
    /// Map from functions to all uses of this runtime function contained in
    /// them.
    DenseMap<Function *, std::shared_ptr<UseVector>> UsesMap;

  public:
    /// Iterators for the uses of this runtime function.
    decltype(UsesMap)::iterator begin() { return UsesMap.begin(); }
    decltype(UsesMap)::iterator end() { return UsesMap.end(); }
  };

  /// An OpenMP-IR-Builder instance
  OpenMPIRBuilder OMPBuilder;

  /// Map from runtime function kind to the runtime function description.
  EnumeratedArray<RuntimeFunctionInfo, RuntimeFunction,
                  RuntimeFunction::OMPRTL___last>
      RFIs;

  /// Map from function declarations/definitions to their runtime enum type.
  DenseMap<Function *, RuntimeFunction> RuntimeFunctionIDMap;

  /// Map from ICV kind to the ICV description.
  EnumeratedArray<InternalControlVarInfo, InternalControlVar,
                  InternalControlVar::ICV___last>
      ICVs;

  /// Helper to initialize all internal control variable information for those
  /// defined in OMPKinds.def.
  void initializeInternalControlVars() {
#define ICV_RT_SET(_Name, RTL)                                                 \
  {                                                                            \
    auto &ICV = ICVs[_Name];                                                   \
    ICV.Setter = RTL;                                                          \
  }
#define ICV_RT_GET(Name, RTL)                                                  \
  {                                                                            \
    auto &ICV = ICVs[Name];                                                    \
    ICV.Getter = RTL;                                                          \
  }
#define ICV_DATA_ENV(Enum, _Name, _EnvVarName, Init)                           \
  {                                                                            \
    auto &ICV = ICVs[Enum];                                                    \
    ICV.Name = _Name;                                                          \
    ICV.Kind = Enum;                                                           \
    ICV.InitKind = Init;                                                       \
    ICV.EnvVarName = _EnvVarName;                                              \
    switch (ICV.InitKind) {                                                    \
    case ICV_IMPLEMENTATION_DEFINED:                                           \
      ICV.InitValue = nullptr;                                                 \
      break;                                                                   \
    case ICV_ZERO:                                                             \
      ICV.InitValue = ConstantInt::get(                                        \
          Type::getInt32Ty(OMPBuilder.Int32->getContext()), 0);                \
      break;                                                                   \
    case ICV_FALSE:                                                            \
      ICV.InitValue = ConstantInt::getFalse(OMPBuilder.Int1->getContext());    \
      break;                                                                   \
    case ICV_LAST:                                                             \
      break;                                                                   \
    }                                                                          \
  }
#include "llvm/Frontend/OpenMP/OMPKinds.def"
  }

  /// Returns true if the function declaration \p F matches the runtime
  /// function types, that is, return type \p RTFRetType, and argument types
  /// \p RTFArgTypes.
  static bool declMatchesRTFTypes(Function *F, Type *RTFRetType,
                                  SmallVector<Type *, 8> &RTFArgTypes) {
    // TODO: We should output information to the user (under debug output
    //       and via remarks).

    if (!F)
      return false;
    if (F->getReturnType() != RTFRetType)
      return false;
    if (F->arg_size() != RTFArgTypes.size())
      return false;

    auto *RTFTyIt = RTFArgTypes.begin();
    for (Argument &Arg : F->args()) {
      if (Arg.getType() != *RTFTyIt)
        return false;

      ++RTFTyIt;
    }

    return true;
  }

  // Helper to collect all uses of the declaration in the UsesMap.
  unsigned collectUses(RuntimeFunctionInfo &RFI, bool CollectStats = true) {
    unsigned NumUses = 0;
    if (!RFI.Declaration)
      return NumUses;
    OMPBuilder.addAttributes(RFI.Kind, *RFI.Declaration);

    if (CollectStats) {
      NumOpenMPRuntimeFunctionsIdentified += 1;
      NumOpenMPRuntimeFunctionUsesIdentified += RFI.Declaration->getNumUses();
    }

    // TODO: We directly convert uses into proper calls and unknown uses.
    for (Use &U : RFI.Declaration->uses()) {
      if (Instruction *UserI = dyn_cast<Instruction>(U.getUser())) {
        if (ModuleSlice.count(UserI->getFunction())) {
          RFI.getOrCreateUseVector(UserI->getFunction()).push_back(&U);
          ++NumUses;
        }
      } else {
        RFI.getOrCreateUseVector(nullptr).push_back(&U);
        ++NumUses;
      }
    }
    return NumUses;
  }

  // Helper function to recollect uses of a runtime function.
  void recollectUsesForFunction(RuntimeFunction RTF) {
    auto &RFI = RFIs[RTF];
    RFI.clearUsesMap();
    collectUses(RFI, /*CollectStats*/ false);
  }

  // Helper function to recollect uses of all runtime functions.
  void recollectUses() {
    for (int Idx = 0; Idx < RFIs.size(); ++Idx)
      recollectUsesForFunction(static_cast<RuntimeFunction>(Idx));
  }

  // Helper function to inherit the calling convention of the function callee.
  void setCallingConvention(FunctionCallee Callee, CallInst *CI) {
    if (Function *Fn = dyn_cast<Function>(Callee.getCallee()))
      CI->setCallingConv(Fn->getCallingConv());
  }

  /// Helper to initialize all runtime function information for those defined
  /// in OpenMPKinds.def.
  void initializeRuntimeFunctions() {
    Module &M = *((*ModuleSlice.begin())->getParent());

    // Helper macros for handling __VA_ARGS__ in OMP_RTL
#define OMP_TYPE(VarName, ...)                                                 \
  Type *VarName = OMPBuilder.VarName;                                          \
  (void)VarName;

#define OMP_ARRAY_TYPE(VarName, ...)                                           \
  ArrayType *VarName##Ty = OMPBuilder.VarName##Ty;                             \
  (void)VarName##Ty;                                                           \
  PointerType *VarName##PtrTy = OMPBuilder.VarName##PtrTy;                     \
  (void)VarName##PtrTy;

#define OMP_FUNCTION_TYPE(VarName, ...)                                        \
  FunctionType *VarName = OMPBuilder.VarName;                                  \
  (void)VarName;                                                               \
  PointerType *VarName##Ptr = OMPBuilder.VarName##Ptr;                         \
  (void)VarName##Ptr;

#define OMP_STRUCT_TYPE(VarName, ...)                                          \
  StructType *VarName = OMPBuilder.VarName;                                    \
  (void)VarName;                                                               \
  PointerType *VarName##Ptr = OMPBuilder.VarName##Ptr;                         \
  (void)VarName##Ptr;

#define OMP_RTL(_Enum, _Name, _IsVarArg, _ReturnType, ...)                     \
  {                                                                            \
    SmallVector<Type *, 8> ArgsTypes({__VA_ARGS__});                           \
    Function *F = M.getFunction(_Name);                                        \
    RTLFunctions.insert(F);                                                    \
    if (declMatchesRTFTypes(F, OMPBuilder._ReturnType, ArgsTypes)) {           \
      RuntimeFunctionIDMap[F] = _Enum;                                         \
      auto &RFI = RFIs[_Enum];                                                 \
      RFI.Kind = _Enum;                                                        \
      RFI.Name = _Name;                                                        \
      RFI.IsVarArg = _IsVarArg;                                                \
      RFI.ReturnType = OMPBuilder._ReturnType;                                 \
      RFI.ArgumentTypes = std::move(ArgsTypes);                                \
      RFI.Declaration = F;                                                     \
      unsigned NumUses = collectUses(RFI);                                     \
      (void)NumUses;                                                           \
      LLVM_DEBUG({                                                             \
        dbgs() << TAG << RFI.Name << (RFI.Declaration ? "" : " not")           \
               << " found\n";                                                  \
        if (RFI.Declaration)                                                   \
          dbgs() << TAG << "-> got " << NumUses << " uses in "                 \
                 << RFI.getNumFunctionsWithUses()                              \
                 << " different functions.\n";                                 \
      });                                                                      \
    }                                                                          \
  }
#include "llvm/Frontend/OpenMP/OMPKinds.def"

    // Remove the `noinline` attribute from `__kmpc`, `_OMP::` and `omp_`
    // functions, except if `optnone` is present.
    for (Function &F : M) {
      for (StringRef Prefix : {"__kmpc", "_ZN4_OMP", "omp_"})
        if (F.getName().startswith(Prefix) &&
            !F.hasFnAttribute(Attribute::OptimizeNone))
          F.removeFnAttr(Attribute::NoInline);
    }

    // TODO: We should attach the attributes defined in OMPKinds.def.
  }

  /// Collection of known kernels (\see Kernel) in the module.
  KernelSet &Kernels;

  /// Collection of known OpenMP runtime functions..
  DenseSet<const Function *> RTLFunctions;
};

template <typename Ty, bool InsertInvalidates = true>
struct BooleanStateWithSetVector : public BooleanState {
  bool contains(const Ty &Elem) const { return Set.contains(Elem); }
  bool insert(const Ty &Elem) {
    if (InsertInvalidates)
      BooleanState::indicatePessimisticFixpoint();
    return Set.insert(Elem);
  }

  const Ty &operator[](int Idx) const { return Set[Idx]; }
  bool operator==(const BooleanStateWithSetVector &RHS) const {
    return BooleanState::operator==(RHS) && Set == RHS.Set;
  }
  bool operator!=(const BooleanStateWithSetVector &RHS) const {
    return !(*this == RHS);
  }

  bool empty() const { return Set.empty(); }
  size_t size() const { return Set.size(); }

  /// "Clamp" this state with \p RHS.
  BooleanStateWithSetVector &operator^=(const BooleanStateWithSetVector &RHS) {
    BooleanState::operator^=(RHS);
    Set.insert(RHS.Set.begin(), RHS.Set.end());
    return *this;
  }

private:
  /// A set to keep track of elements.
  SetVector<Ty> Set;

public:
  typename decltype(Set)::iterator begin() { return Set.begin(); }
  typename decltype(Set)::iterator end() { return Set.end(); }
  typename decltype(Set)::const_iterator begin() const { return Set.begin(); }
  typename decltype(Set)::const_iterator end() const { return Set.end(); }
};

template <typename Ty, bool InsertInvalidates = true>
using BooleanStateWithPtrSetVector =
    BooleanStateWithSetVector<Ty *, InsertInvalidates>;

struct KernelInfoState : AbstractState {
  /// Flag to track if we reached a fixpoint.
  bool IsAtFixpoint = false;

  /// The parallel regions (identified by the outlined parallel functions) that
  /// can be reached from the associated function.
  BooleanStateWithPtrSetVector<Function, /* InsertInvalidates */ false>
      ReachedKnownParallelRegions;

  /// State to track what parallel region we might reach.
  BooleanStateWithPtrSetVector<CallBase> ReachedUnknownParallelRegions;

  /// State to track if we are in SPMD-mode, assumed or know, and why we decided
  /// we cannot be. If it is assumed, then RequiresFullRuntime should also be
  /// false.
  BooleanStateWithPtrSetVector<Instruction, false> SPMDCompatibilityTracker;

  /// The __kmpc_target_init call in this kernel, if any. If we find more than
  /// one we abort as the kernel is malformed.
  CallBase *KernelInitCB = nullptr;

  /// The __kmpc_target_deinit call in this kernel, if any. If we find more than
  /// one we abort as the kernel is malformed.
  CallBase *KernelDeinitCB = nullptr;

  /// Flag to indicate if the associated function is a kernel entry.
  bool IsKernelEntry = false;

  /// State to track what kernel entries can reach the associated function.
  BooleanStateWithPtrSetVector<Function, false> ReachingKernelEntries;

  /// State to indicate if we can track parallel level of the associated
  /// function. We will give up tracking if we encounter unknown caller or the
  /// caller is __kmpc_parallel_51.
  BooleanStateWithSetVector<uint8_t> ParallelLevels;

  /// Abstract State interface
  ///{

  KernelInfoState() = default;
  KernelInfoState(bool BestState) {
    if (!BestState)
      indicatePessimisticFixpoint();
  }

  /// See AbstractState::isValidState(...)
  bool isValidState() const override { return true; }

  /// See AbstractState::isAtFixpoint(...)
  bool isAtFixpoint() const override { return IsAtFixpoint; }

  /// See AbstractState::indicatePessimisticFixpoint(...)
  ChangeStatus indicatePessimisticFixpoint() override {
    IsAtFixpoint = true;
    ReachingKernelEntries.indicatePessimisticFixpoint();
    SPMDCompatibilityTracker.indicatePessimisticFixpoint();
    ReachedKnownParallelRegions.indicatePessimisticFixpoint();
    ReachedUnknownParallelRegions.indicatePessimisticFixpoint();
    return ChangeStatus::CHANGED;
  }

  /// See AbstractState::indicateOptimisticFixpoint(...)
  ChangeStatus indicateOptimisticFixpoint() override {
    IsAtFixpoint = true;
    ReachingKernelEntries.indicateOptimisticFixpoint();
    SPMDCompatibilityTracker.indicateOptimisticFixpoint();
    ReachedKnownParallelRegions.indicateOptimisticFixpoint();
    ReachedUnknownParallelRegions.indicateOptimisticFixpoint();
    return ChangeStatus::UNCHANGED;
  }

  /// Return the assumed state
  KernelInfoState &getAssumed() { return *this; }
  const KernelInfoState &getAssumed() const { return *this; }

  bool operator==(const KernelInfoState &RHS) const {
    if (SPMDCompatibilityTracker != RHS.SPMDCompatibilityTracker)
      return false;
    if (ReachedKnownParallelRegions != RHS.ReachedKnownParallelRegions)
      return false;
    if (ReachedUnknownParallelRegions != RHS.ReachedUnknownParallelRegions)
      return false;
    if (ReachingKernelEntries != RHS.ReachingKernelEntries)
      return false;
    return true;
  }

  /// Returns true if this kernel contains any OpenMP parallel regions.
  bool mayContainParallelRegion() {
    return !ReachedKnownParallelRegions.empty() ||
           !ReachedUnknownParallelRegions.empty();
  }

  /// Return empty set as the best state of potential values.
  static KernelInfoState getBestState() { return KernelInfoState(true); }

  static KernelInfoState getBestState(KernelInfoState &KIS) {
    return getBestState();
  }

  /// Return full set as the worst state of potential values.
  static KernelInfoState getWorstState() { return KernelInfoState(false); }

  /// "Clamp" this state with \p KIS.
  KernelInfoState operator^=(const KernelInfoState &KIS) {
    // Do not merge two different _init and _deinit call sites.
    if (KIS.KernelInitCB) {
      if (KernelInitCB && KernelInitCB != KIS.KernelInitCB)
        llvm_unreachable("Kernel that calls another kernel violates OpenMP-Opt "
                         "assumptions.");
      KernelInitCB = KIS.KernelInitCB;
    }
    if (KIS.KernelDeinitCB) {
      if (KernelDeinitCB && KernelDeinitCB != KIS.KernelDeinitCB)
        llvm_unreachable("Kernel that calls another kernel violates OpenMP-Opt "
                         "assumptions.");
      KernelDeinitCB = KIS.KernelDeinitCB;
    }
    SPMDCompatibilityTracker ^= KIS.SPMDCompatibilityTracker;
    ReachedKnownParallelRegions ^= KIS.ReachedKnownParallelRegions;
    ReachedUnknownParallelRegions ^= KIS.ReachedUnknownParallelRegions;
    return *this;
  }

  KernelInfoState operator&=(const KernelInfoState &KIS) {
    return (*this ^= KIS);
  }

  ///}
};

/// Used to map the values physically (in the IR) stored in an offload
/// array, to a vector in memory.
struct OffloadArray {
  /// Physical array (in the IR).
  AllocaInst *Array = nullptr;
  /// Mapped values.
  SmallVector<Value *, 8> StoredValues;
  /// Last stores made in the offload array.
  SmallVector<StoreInst *, 8> LastAccesses;

  OffloadArray() = default;

  /// Initializes the OffloadArray with the values stored in \p Array before
  /// instruction \p Before is reached. Returns false if the initialization
  /// fails.
  /// This MUST be used immediately after the construction of the object.
  bool initialize(AllocaInst &Array, Instruction &Before) {
    if (!Array.getAllocatedType()->isArrayTy())
      return false;

    if (!getValues(Array, Before))
      return false;

    this->Array = &Array;
    return true;
  }

  static const unsigned DeviceIDArgNum = 1;
  static const unsigned BasePtrsArgNum = 3;
  static const unsigned PtrsArgNum = 4;
  static const unsigned SizesArgNum = 5;

private:
  /// Traverses the BasicBlock where \p Array is, collecting the stores made to
  /// \p Array, leaving StoredValues with the values stored before the
  /// instruction \p Before is reached.
  bool getValues(AllocaInst &Array, Instruction &Before) {
    // Initialize container.
    const uint64_t NumValues = Array.getAllocatedType()->getArrayNumElements();
    StoredValues.assign(NumValues, nullptr);
    LastAccesses.assign(NumValues, nullptr);

    // TODO: This assumes the instruction \p Before is in the same
    //  BasicBlock as Array. Make it general, for any control flow graph.
    BasicBlock *BB = Array.getParent();
    if (BB != Before.getParent())
      return false;

    const DataLayout &DL = Array.getModule()->getDataLayout();
    const unsigned int PointerSize = DL.getPointerSize();

    for (Instruction &I : *BB) {
      if (&I == &Before)
        break;

      if (!isa<StoreInst>(&I))
        continue;

      auto *S = cast<StoreInst>(&I);
      int64_t Offset = -1;
      auto *Dst =
          GetPointerBaseWithConstantOffset(S->getPointerOperand(), Offset, DL);
      if (Dst == &Array) {
        int64_t Idx = Offset / PointerSize;
        StoredValues[Idx] = getUnderlyingObject(S->getValueOperand());
        LastAccesses[Idx] = S;
      }
    }

    return isFilled();
  }

  /// Returns true if all values in StoredValues and
  /// LastAccesses are not nullptrs.
  bool isFilled() {
    const unsigned NumValues = StoredValues.size();
    for (unsigned I = 0; I < NumValues; ++I) {
      if (!StoredValues[I] || !LastAccesses[I])
        return false;
    }

    return true;
  }
};

struct OpenMPOpt {

  using OptimizationRemarkGetter =
      function_ref<OptimizationRemarkEmitter &(Function *)>;

  OpenMPOpt(SmallVectorImpl<Function *> &SCC, CallGraphUpdater &CGUpdater,
            OptimizationRemarkGetter OREGetter,
            OMPInformationCache &OMPInfoCache, Attributor &A)
      : M(*(*SCC.begin())->getParent()), SCC(SCC), CGUpdater(CGUpdater),
        OREGetter(OREGetter), OMPInfoCache(OMPInfoCache), A(A) {}

  /// Check if any remarks are enabled for openmp-opt
  bool remarksEnabled() {
    auto &Ctx = M.getContext();
    return Ctx.getDiagHandlerPtr()->isAnyRemarkEnabled(DEBUG_TYPE);
  }

  /// Run all OpenMP optimizations on the underlying SCC/ModuleSlice.
  bool run(bool IsModulePass) {
    if (SCC.empty())
      return false;

    bool Changed = false;

    LLVM_DEBUG(dbgs() << TAG << "Run on SCC with " << SCC.size()
                      << " functions in a slice with "
                      << OMPInfoCache.ModuleSlice.size() << " functions\n");

    if (IsModulePass) {
      Changed |= runAttributor(IsModulePass);

      // Recollect uses, in case Attributor deleted any.
      OMPInfoCache.recollectUses();

      // TODO: This should be folded into buildCustomStateMachine.
      Changed |= rewriteDeviceCodeStateMachine();

      if (remarksEnabled())
        analysisGlobalization();
    } else {
      if (PrintICVValues)
        printICVs();
      if (PrintOpenMPKernels)
        printKernels();

      Changed |= runAttributor(IsModulePass);

      // Recollect uses, in case Attributor deleted any.
      OMPInfoCache.recollectUses();

      Changed |= deleteParallelRegions();

      if (HideMemoryTransferLatency)
        Changed |= hideMemTransfersLatency();
      Changed |= deduplicateRuntimeCalls();
      if (EnableParallelRegionMerging) {
        if (mergeParallelRegions()) {
          deduplicateRuntimeCalls();
          Changed = true;
        }
      }
    }

    return Changed;
  }

  /// Print initial ICV values for testing.
  /// FIXME: This should be done from the Attributor once it is added.
  void printICVs() const {
    InternalControlVar ICVs[] = {ICV_nthreads, ICV_active_levels, ICV_cancel,
                                 ICV_proc_bind};

    for (Function *F : OMPInfoCache.ModuleSlice) {
      for (auto ICV : ICVs) {
        auto ICVInfo = OMPInfoCache.ICVs[ICV];
        auto Remark = [&](OptimizationRemarkAnalysis ORA) {
          return ORA << "OpenMP ICV " << ore::NV("OpenMPICV", ICVInfo.Name)
                     << " Value: "
                     << (ICVInfo.InitValue
                             ? toString(ICVInfo.InitValue->getValue(), 10, true)
                             : "IMPLEMENTATION_DEFINED");
        };

        emitRemark<OptimizationRemarkAnalysis>(F, "OpenMPICVTracker", Remark);
      }
    }
  }

  /// Print OpenMP GPU kernels for testing.
  void printKernels() const {
    for (Function *F : SCC) {
      if (!OMPInfoCache.Kernels.count(F))
        continue;

      auto Remark = [&](OptimizationRemarkAnalysis ORA) {
        return ORA << "OpenMP GPU kernel "
                   << ore::NV("OpenMPGPUKernel", F->getName()) << "\n";
      };

      emitRemark<OptimizationRemarkAnalysis>(F, "OpenMPGPU", Remark);
    }
  }

  /// Return the call if \p U is a callee use in a regular call. If \p RFI is
  /// given it has to be the callee or a nullptr is returned.
  static CallInst *getCallIfRegularCall(
      Use &U, OMPInformationCache::RuntimeFunctionInfo *RFI = nullptr) {
    CallInst *CI = dyn_cast<CallInst>(U.getUser());
    if (CI && CI->isCallee(&U) && !CI->hasOperandBundles() &&
        (!RFI ||
         (RFI->Declaration && CI->getCalledFunction() == RFI->Declaration)))
      return CI;
    return nullptr;
  }

  /// Return the call if \p V is a regular call. If \p RFI is given it has to be
  /// the callee or a nullptr is returned.
  static CallInst *getCallIfRegularCall(
      Value &V, OMPInformationCache::RuntimeFunctionInfo *RFI = nullptr) {
    CallInst *CI = dyn_cast<CallInst>(&V);
    if (CI && !CI->hasOperandBundles() &&
        (!RFI ||
         (RFI->Declaration && CI->getCalledFunction() == RFI->Declaration)))
      return CI;
    return nullptr;
  }

private:
  /// Merge parallel regions when it is safe.
  bool mergeParallelRegions() {
    const unsigned CallbackCalleeOperand = 2;
    const unsigned CallbackFirstArgOperand = 3;
    using InsertPointTy = OpenMPIRBuilder::InsertPointTy;

    // Check if there are any __kmpc_fork_call calls to merge.
    OMPInformationCache::RuntimeFunctionInfo &RFI =
        OMPInfoCache.RFIs[OMPRTL___kmpc_fork_call];

    if (!RFI.Declaration)
      return false;

    // Unmergable calls that prevent merging a parallel region.
    OMPInformationCache::RuntimeFunctionInfo UnmergableCallsInfo[] = {
        OMPInfoCache.RFIs[OMPRTL___kmpc_push_proc_bind],
        OMPInfoCache.RFIs[OMPRTL___kmpc_push_num_threads],
    };

    bool Changed = false;
    LoopInfo *LI = nullptr;
    DominatorTree *DT = nullptr;

    SmallDenseMap<BasicBlock *, SmallPtrSet<Instruction *, 4>> BB2PRMap;

    BasicBlock *StartBB = nullptr, *EndBB = nullptr;
    auto BodyGenCB = [&](InsertPointTy AllocaIP, InsertPointTy CodeGenIP,
                         BasicBlock &ContinuationIP) {
      BasicBlock *CGStartBB = CodeGenIP.getBlock();
      BasicBlock *CGEndBB =
          SplitBlock(CGStartBB, &*CodeGenIP.getPoint(), DT, LI);
      assert(StartBB != nullptr && "StartBB should not be null");
      CGStartBB->getTerminator()->setSuccessor(0, StartBB);
      assert(EndBB != nullptr && "EndBB should not be null");
      EndBB->getTerminator()->setSuccessor(0, CGEndBB);
    };

    auto PrivCB = [&](InsertPointTy AllocaIP, InsertPointTy CodeGenIP, Value &,
                      Value &Inner, Value *&ReplacementValue) -> InsertPointTy {
      ReplacementValue = &Inner;
      return CodeGenIP;
    };

    auto FiniCB = [&](InsertPointTy CodeGenIP) {};

    /// Create a sequential execution region within a merged parallel region,
    /// encapsulated in a master construct with a barrier for synchronization.
    auto CreateSequentialRegion = [&](Function *OuterFn,
                                      BasicBlock *OuterPredBB,
                                      Instruction *SeqStartI,
                                      Instruction *SeqEndI) {
      // Isolate the instructions of the sequential region to a separate
      // block.
      BasicBlock *ParentBB = SeqStartI->getParent();
      BasicBlock *SeqEndBB =
          SplitBlock(ParentBB, SeqEndI->getNextNode(), DT, LI);
      BasicBlock *SeqAfterBB =
          SplitBlock(SeqEndBB, &*SeqEndBB->getFirstInsertionPt(), DT, LI);
      BasicBlock *SeqStartBB =
          SplitBlock(ParentBB, SeqStartI, DT, LI, nullptr, "seq.par.merged");

      assert(ParentBB->getUniqueSuccessor() == SeqStartBB &&
             "Expected a different CFG");
      const DebugLoc DL = ParentBB->getTerminator()->getDebugLoc();
      ParentBB->getTerminator()->eraseFromParent();

      auto BodyGenCB = [&](InsertPointTy AllocaIP, InsertPointTy CodeGenIP,
                           BasicBlock &ContinuationIP) {
        BasicBlock *CGStartBB = CodeGenIP.getBlock();
        BasicBlock *CGEndBB =
            SplitBlock(CGStartBB, &*CodeGenIP.getPoint(), DT, LI);
        assert(SeqStartBB != nullptr && "SeqStartBB should not be null");
        CGStartBB->getTerminator()->setSuccessor(0, SeqStartBB);
        assert(SeqEndBB != nullptr && "SeqEndBB should not be null");
        SeqEndBB->getTerminator()->setSuccessor(0, CGEndBB);
      };
      auto FiniCB = [&](InsertPointTy CodeGenIP) {};

      // Find outputs from the sequential region to outside users and
      // broadcast their values to them.
      for (Instruction &I : *SeqStartBB) {
        SmallPtrSet<Instruction *, 4> OutsideUsers;
        for (User *Usr : I.users()) {
          Instruction &UsrI = *cast<Instruction>(Usr);
          // Ignore outputs to LT intrinsics, code extraction for the merged
          // parallel region will fix them.
          if (UsrI.isLifetimeStartOrEnd())
            continue;

          if (UsrI.getParent() != SeqStartBB)
            OutsideUsers.insert(&UsrI);
        }

        if (OutsideUsers.empty())
          continue;

        // Emit an alloca in the outer region to store the broadcasted
        // value.
        const DataLayout &DL = M.getDataLayout();
        AllocaInst *AllocaI = new AllocaInst(
            I.getType(), DL.getAllocaAddrSpace(), nullptr,
            I.getName() + ".seq.output.alloc", &OuterFn->front().front());

        // Emit a store instruction in the sequential BB to update the
        // value.
        new StoreInst(&I, AllocaI, SeqStartBB->getTerminator());

        // Emit a load instruction and replace the use of the output value
        // with it.
        for (Instruction *UsrI : OutsideUsers) {
          LoadInst *LoadI = new LoadInst(
              I.getType(), AllocaI, I.getName() + ".seq.output.load", UsrI);
          UsrI->replaceUsesOfWith(&I, LoadI);
        }
      }

      OpenMPIRBuilder::LocationDescription Loc(
          InsertPointTy(ParentBB, ParentBB->end()), DL);
      InsertPointTy SeqAfterIP =
          OMPInfoCache.OMPBuilder.createMaster(Loc, BodyGenCB, FiniCB);

      OMPInfoCache.OMPBuilder.createBarrier(SeqAfterIP, OMPD_parallel);

      BranchInst::Create(SeqAfterBB, SeqAfterIP.getBlock());

      LLVM_DEBUG(dbgs() << TAG << "After sequential inlining " << *OuterFn
                        << "\n");
    };

    // Helper to merge the __kmpc_fork_call calls in MergableCIs. They are all
    // contained in BB and only separated by instructions that can be
    // redundantly executed in parallel. The block BB is split before the first
    // call (in MergableCIs) and after the last so the entire region we merge
    // into a single parallel region is contained in a single basic block
    // without any other instructions. We use the OpenMPIRBuilder to outline
    // that block and call the resulting function via __kmpc_fork_call.
    auto Merge = [&](const SmallVectorImpl<CallInst *> &MergableCIs,
                     BasicBlock *BB) {
      // TODO: Change the interface to allow single CIs expanded, e.g, to
      // include an outer loop.
      assert(MergableCIs.size() > 1 && "Assumed multiple mergable CIs");

      auto Remark = [&](OptimizationRemark OR) {
        OR << "Parallel region merged with parallel region"
           << (MergableCIs.size() > 2 ? "s" : "") << " at ";
        for (auto *CI : llvm::drop_begin(MergableCIs)) {
          OR << ore::NV("OpenMPParallelMerge", CI->getDebugLoc());
          if (CI != MergableCIs.back())
            OR << ", ";
        }
        return OR << ".";
      };

      emitRemark<OptimizationRemark>(MergableCIs.front(), "OMP150", Remark);

      Function *OriginalFn = BB->getParent();
      LLVM_DEBUG(dbgs() << TAG << "Merge " << MergableCIs.size()
                        << " parallel regions in " << OriginalFn->getName()
                        << "\n");

      // Isolate the calls to merge in a separate block.
      EndBB = SplitBlock(BB, MergableCIs.back()->getNextNode(), DT, LI);
      BasicBlock *AfterBB =
          SplitBlock(EndBB, &*EndBB->getFirstInsertionPt(), DT, LI);
      StartBB = SplitBlock(BB, MergableCIs.front(), DT, LI, nullptr,
                           "omp.par.merged");

      assert(BB->getUniqueSuccessor() == StartBB && "Expected a different CFG");
      const DebugLoc DL = BB->getTerminator()->getDebugLoc();
      BB->getTerminator()->eraseFromParent();

      // Create sequential regions for sequential instructions that are
      // in-between mergable parallel regions.
      for (auto *It = MergableCIs.begin(), *End = MergableCIs.end() - 1;
           It != End; ++It) {
        Instruction *ForkCI = *It;
        Instruction *NextForkCI = *(It + 1);

        // Continue if there are not in-between instructions.
        if (ForkCI->getNextNode() == NextForkCI)
          continue;

        CreateSequentialRegion(OriginalFn, BB, ForkCI->getNextNode(),
                               NextForkCI->getPrevNode());
      }

      OpenMPIRBuilder::LocationDescription Loc(InsertPointTy(BB, BB->end()),
                                               DL);
      IRBuilder<>::InsertPoint AllocaIP(
          &OriginalFn->getEntryBlock(),
          OriginalFn->getEntryBlock().getFirstInsertionPt());
      // Create the merged parallel region with default proc binding, to
      // avoid overriding binding settings, and without explicit cancellation.
      InsertPointTy AfterIP = OMPInfoCache.OMPBuilder.createParallel(
          Loc, AllocaIP, BodyGenCB, PrivCB, FiniCB, nullptr, nullptr,
          OMP_PROC_BIND_default, /* IsCancellable */ false);
      BranchInst::Create(AfterBB, AfterIP.getBlock());

      // Perform the actual outlining.
      OMPInfoCache.OMPBuilder.finalize(OriginalFn);

      Function *OutlinedFn = MergableCIs.front()->getCaller();

      // Replace the __kmpc_fork_call calls with direct calls to the outlined
      // callbacks.
      SmallVector<Value *, 8> Args;
      for (auto *CI : MergableCIs) {
        Value *Callee =
            CI->getArgOperand(CallbackCalleeOperand)->stripPointerCasts();
        FunctionType *FT =
            cast<FunctionType>(Callee->getType()->getPointerElementType());
        Args.clear();
        Args.push_back(OutlinedFn->getArg(0));
        Args.push_back(OutlinedFn->getArg(1));
        for (unsigned U = CallbackFirstArgOperand, E = CI->arg_size(); U < E;
             ++U)
          Args.push_back(CI->getArgOperand(U));

        CallInst *NewCI = CallInst::Create(FT, Callee, Args, "", CI);
        if (CI->getDebugLoc())
          NewCI->setDebugLoc(CI->getDebugLoc());

        // Forward parameter attributes from the callback to the callee.
        for (unsigned U = CallbackFirstArgOperand, E = CI->arg_size(); U < E;
             ++U)
          for (const Attribute &A : CI->getAttributes().getParamAttrs(U))
            NewCI->addParamAttr(
                U - (CallbackFirstArgOperand - CallbackCalleeOperand), A);

        // Emit an explicit barrier to replace the implicit fork-join barrier.
        if (CI != MergableCIs.back()) {
          // TODO: Remove barrier if the merged parallel region includes the
          // 'nowait' clause.
          OMPInfoCache.OMPBuilder.createBarrier(
              InsertPointTy(NewCI->getParent(),
                            NewCI->getNextNode()->getIterator()),
              OMPD_parallel);
        }

        CI->eraseFromParent();
      }

      assert(OutlinedFn != OriginalFn && "Outlining failed");
      CGUpdater.registerOutlinedFunction(*OriginalFn, *OutlinedFn);
      CGUpdater.reanalyzeFunction(*OriginalFn);

      NumOpenMPParallelRegionsMerged += MergableCIs.size();

      return true;
    };

    // Helper function that identifes sequences of
    // __kmpc_fork_call uses in a basic block.
    auto DetectPRsCB = [&](Use &U, Function &F) {
      CallInst *CI = getCallIfRegularCall(U, &RFI);
      BB2PRMap[CI->getParent()].insert(CI);

      return false;
    };

    BB2PRMap.clear();
    RFI.foreachUse(SCC, DetectPRsCB);
    SmallVector<SmallVector<CallInst *, 4>, 4> MergableCIsVector;
    // Find mergable parallel regions within a basic block that are
    // safe to merge, that is any in-between instructions can safely
    // execute in parallel after merging.
    // TODO: support merging across basic-blocks.
    for (auto &It : BB2PRMap) {
      auto &CIs = It.getSecond();
      if (CIs.size() < 2)
        continue;

      BasicBlock *BB = It.getFirst();
      SmallVector<CallInst *, 4> MergableCIs;

      /// Returns true if the instruction is mergable, false otherwise.
      /// A terminator instruction is unmergable by definition since merging
      /// works within a BB. Instructions before the mergable region are
      /// mergable if they are not calls to OpenMP runtime functions that may
      /// set different execution parameters for subsequent parallel regions.
      /// Instructions in-between parallel regions are mergable if they are not
      /// calls to any non-intrinsic function since that may call a non-mergable
      /// OpenMP runtime function.
      auto IsMergable = [&](Instruction &I, bool IsBeforeMergableRegion) {
        // We do not merge across BBs, hence return false (unmergable) if the
        // instruction is a terminator.
        if (I.isTerminator())
          return false;

        if (!isa<CallInst>(&I))
          return true;

        CallInst *CI = cast<CallInst>(&I);
        if (IsBeforeMergableRegion) {
          Function *CalledFunction = CI->getCalledFunction();
          if (!CalledFunction)
            return false;
          // Return false (unmergable) if the call before the parallel
          // region calls an explicit affinity (proc_bind) or number of
          // threads (num_threads) compiler-generated function. Those settings
          // may be incompatible with following parallel regions.
          // TODO: ICV tracking to detect compatibility.
          for (const auto &RFI : UnmergableCallsInfo) {
            if (CalledFunction == RFI.Declaration)
              return false;
          }
        } else {
          // Return false (unmergable) if there is a call instruction
          // in-between parallel regions when it is not an intrinsic. It
          // may call an unmergable OpenMP runtime function in its callpath.
          // TODO: Keep track of possible OpenMP calls in the callpath.
          if (!isa<IntrinsicInst>(CI))
            return false;
        }

        return true;
      };
      // Find maximal number of parallel region CIs that are safe to merge.
      for (auto It = BB->begin(), End = BB->end(); It != End;) {
        Instruction &I = *It;
        ++It;

        if (CIs.count(&I)) {
          MergableCIs.push_back(cast<CallInst>(&I));
          continue;
        }

        // Continue expanding if the instruction is mergable.
        if (IsMergable(I, MergableCIs.empty()))
          continue;

        // Forward the instruction iterator to skip the next parallel region
        // since there is an unmergable instruction which can affect it.
        for (; It != End; ++It) {
          Instruction &SkipI = *It;
          if (CIs.count(&SkipI)) {
            LLVM_DEBUG(dbgs() << TAG << "Skip parallel region " << SkipI
                              << " due to " << I << "\n");
            ++It;
            break;
          }
        }

        // Store mergable regions found.
        if (MergableCIs.size() > 1) {
          MergableCIsVector.push_back(MergableCIs);
          LLVM_DEBUG(dbgs() << TAG << "Found " << MergableCIs.size()
                            << " parallel regions in block " << BB->getName()
                            << " of function " << BB->getParent()->getName()
                            << "\n";);
        }

        MergableCIs.clear();
      }

      if (!MergableCIsVector.empty()) {
        Changed = true;

        for (auto &MergableCIs : MergableCIsVector)
          Merge(MergableCIs, BB);
        MergableCIsVector.clear();
      }
    }

    if (Changed) {
      /// Re-collect use for fork calls, emitted barrier calls, and
      /// any emitted master/end_master calls.
      OMPInfoCache.recollectUsesForFunction(OMPRTL___kmpc_fork_call);
      OMPInfoCache.recollectUsesForFunction(OMPRTL___kmpc_barrier);
      OMPInfoCache.recollectUsesForFunction(OMPRTL___kmpc_master);
      OMPInfoCache.recollectUsesForFunction(OMPRTL___kmpc_end_master);
    }

    return Changed;
  }

  /// Try to delete parallel regions if possible.
  bool deleteParallelRegions() {
    const unsigned CallbackCalleeOperand = 2;

    OMPInformationCache::RuntimeFunctionInfo &RFI =
        OMPInfoCache.RFIs[OMPRTL___kmpc_fork_call];

    if (!RFI.Declaration)
      return false;

    bool Changed = false;
    auto DeleteCallCB = [&](Use &U, Function &) {
      CallInst *CI = getCallIfRegularCall(U);
      if (!CI)
        return false;
      auto *Fn = dyn_cast<Function>(
          CI->getArgOperand(CallbackCalleeOperand)->stripPointerCasts());
      if (!Fn)
        return false;
      if (!Fn->onlyReadsMemory())
        return false;
      if (!Fn->hasFnAttribute(Attribute::WillReturn))
        return false;

      LLVM_DEBUG(dbgs() << TAG << "Delete read-only parallel region in "
                        << CI->getCaller()->getName() << "\n");

      auto Remark = [&](OptimizationRemark OR) {
        return OR << "Removing parallel region with no side-effects.";
      };
      emitRemark<OptimizationRemark>(CI, "OMP160", Remark);

      CGUpdater.removeCallSite(*CI);
      CI->eraseFromParent();
      Changed = true;
      ++NumOpenMPParallelRegionsDeleted;
      return true;
    };

    RFI.foreachUse(SCC, DeleteCallCB);

    return Changed;
  }

  /// Try to eliminate runtime calls by reusing existing ones.
  bool deduplicateRuntimeCalls() {
    bool Changed = false;

    RuntimeFunction DeduplicableRuntimeCallIDs[] = {
        OMPRTL_omp_get_num_threads,
        OMPRTL_omp_in_parallel,
        OMPRTL_omp_get_cancellation,
        OMPRTL_omp_get_thread_limit,
        OMPRTL_omp_get_supported_active_levels,
        OMPRTL_omp_get_level,
        OMPRTL_omp_get_ancestor_thread_num,
        OMPRTL_omp_get_team_size,
        OMPRTL_omp_get_active_level,
        OMPRTL_omp_in_final,
        OMPRTL_omp_get_proc_bind,
        OMPRTL_omp_get_num_places,
        OMPRTL_omp_get_num_procs,
        OMPRTL_omp_get_place_num,
        OMPRTL_omp_get_partition_num_places,
        OMPRTL_omp_get_partition_place_nums};

    // Global-tid is handled separately.
    SmallSetVector<Value *, 16> GTIdArgs;
    collectGlobalThreadIdArguments(GTIdArgs);
    LLVM_DEBUG(dbgs() << TAG << "Found " << GTIdArgs.size()
                      << " global thread ID arguments\n");

    for (Function *F : SCC) {
      for (auto DeduplicableRuntimeCallID : DeduplicableRuntimeCallIDs)
        Changed |= deduplicateRuntimeCalls(
            *F, OMPInfoCache.RFIs[DeduplicableRuntimeCallID]);

      // __kmpc_global_thread_num is special as we can replace it with an
      // argument in enough cases to make it worth trying.
      Value *GTIdArg = nullptr;
      for (Argument &Arg : F->args())
        if (GTIdArgs.count(&Arg)) {
          GTIdArg = &Arg;
          break;
        }
      Changed |= deduplicateRuntimeCalls(
          *F, OMPInfoCache.RFIs[OMPRTL___kmpc_global_thread_num], GTIdArg);
    }

    return Changed;
  }

  /// Tries to hide the latency of runtime calls that involve host to
  /// device memory transfers by splitting them into their "issue" and "wait"
  /// versions. The "issue" is moved upwards as much as possible. The "wait" is
  /// moved downards as much as possible. The "issue" issues the memory transfer
  /// asynchronously, returning a handle. The "wait" waits in the returned
  /// handle for the memory transfer to finish.
  bool hideMemTransfersLatency() {
    auto &RFI = OMPInfoCache.RFIs[OMPRTL___tgt_target_data_begin_mapper];
    bool Changed = false;
    auto SplitMemTransfers = [&](Use &U, Function &Decl) {
      auto *RTCall = getCallIfRegularCall(U, &RFI);
      if (!RTCall)
        return false;

      OffloadArray OffloadArrays[3];
      if (!getValuesInOffloadArrays(*RTCall, OffloadArrays))
        return false;

      LLVM_DEBUG(dumpValuesInOffloadArrays(OffloadArrays));

      // TODO: Check if can be moved upwards.
      bool WasSplit = false;
      Instruction *WaitMovementPoint = canBeMovedDownwards(*RTCall);
      if (WaitMovementPoint)
        WasSplit = splitTargetDataBeginRTC(*RTCall, *WaitMovementPoint);

      Changed |= WasSplit;
      return WasSplit;
    };
    RFI.foreachUse(SCC, SplitMemTransfers);

    return Changed;
  }

<<<<<<< HEAD
=======
  /// Eliminates redundant, aligned barriers in OpenMP offloaded kernels.
  /// TODO: Make this an AA and expand it to work across blocks and functions.
  bool eliminateBarriers() {
    bool Changed = false;

    if (DisableOpenMPOptBarrierElimination)
      return /*Changed=*/false;

    if (OMPInfoCache.Kernels.empty())
      return /*Changed=*/false;

    enum ImplicitBarrierType { IBT_ENTRY, IBT_EXIT };

    class BarrierInfo {
      Instruction *I;
      enum ImplicitBarrierType Type;

    public:
      BarrierInfo(enum ImplicitBarrierType Type) : I(nullptr), Type(Type) {}
      BarrierInfo(Instruction &I) : I(&I) {}

      bool isImplicit() { return !I; }

      bool isImplicitEntry() { return isImplicit() && Type == IBT_ENTRY; }

      bool isImplicitExit() { return isImplicit() && Type == IBT_EXIT; }

      Instruction *getInstruction() { return I; }
    };

    for (Function *Kernel : OMPInfoCache.Kernels) {
      for (BasicBlock &BB : *Kernel) {
        SmallVector<BarrierInfo, 8> BarriersInBlock;
        SmallPtrSet<Instruction *, 8> BarriersToBeDeleted;

        // Add the kernel entry implicit barrier.
        if (&Kernel->getEntryBlock() == &BB)
          BarriersInBlock.push_back(IBT_ENTRY);

        // Find implicit and explicit aligned barriers in the same basic block.
        for (Instruction &I : BB) {
          if (isa<ReturnInst>(I)) {
            // Add the implicit barrier when exiting the kernel.
            BarriersInBlock.push_back(IBT_EXIT);
            continue;
          }
          CallBase *CB = dyn_cast<CallBase>(&I);
          if (!CB)
            continue;

          auto IsAlignBarrierCB = [&](CallBase &CB) {
            switch (CB.getIntrinsicID()) {
            case Intrinsic::nvvm_barrier0:
            case Intrinsic::nvvm_barrier0_and:
            case Intrinsic::nvvm_barrier0_or:
            case Intrinsic::nvvm_barrier0_popc:
              return true;
            default:
              break;
            }
            return hasAssumption(CB,
                                 KnownAssumptionString("ompx_aligned_barrier"));
          };

          if (IsAlignBarrierCB(*CB)) {
            // Add an explicit aligned barrier.
            BarriersInBlock.push_back(I);
          }
        }

        if (BarriersInBlock.size() <= 1)
          continue;

        // A barrier in a barrier pair is removeable if all instructions
        // between the barriers in the pair are side-effect free modulo the
        // barrier operation.
        auto IsBarrierRemoveable = [&Kernel](BarrierInfo *StartBI,
                                             BarrierInfo *EndBI) {
          assert(
              !StartBI->isImplicitExit() &&
              "Expected start barrier to be other than a kernel exit barrier");
          assert(
              !EndBI->isImplicitEntry() &&
              "Expected end barrier to be other than a kernel entry barrier");
          // If StarBI instructions is null then this the implicit
          // kernel entry barrier, so iterate from the first instruction in the
          // entry block.
          Instruction *I = (StartBI->isImplicitEntry())
                               ? &Kernel->getEntryBlock().front()
                               : StartBI->getInstruction()->getNextNode();
          assert(I && "Expected non-null start instruction");
          Instruction *E = (EndBI->isImplicitExit())
                               ? I->getParent()->getTerminator()
                               : EndBI->getInstruction();
          assert(E && "Expected non-null end instruction");

          for (; I != E; I = I->getNextNode()) {
            if (!I->mayHaveSideEffects() && !I->mayReadFromMemory())
              continue;

            auto IsPotentiallyAffectedByBarrier =
                [](Optional<MemoryLocation> Loc) {
                  const Value *Obj = (Loc && Loc->Ptr)
                                         ? getUnderlyingObject(Loc->Ptr)
                                         : nullptr;
                  if (!Obj) {
                    LLVM_DEBUG(
                        dbgs()
                        << "Access to unknown location requires barriers\n");
                    return true;
                  }
                  if (isa<UndefValue>(Obj))
                    return false;
                  if (isa<AllocaInst>(Obj))
                    return false;
                  if (auto *GV = dyn_cast<GlobalVariable>(Obj)) {
                    if (GV->isConstant())
                      return false;
                    if (GV->isThreadLocal())
                      return false;
                    if (GV->getAddressSpace() == (int)AddressSpace::Local)
                      return false;
                    if (GV->getAddressSpace() == (int)AddressSpace::Constant)
                      return false;
                  }
                  LLVM_DEBUG(dbgs() << "Access to '" << *Obj
                                    << "' requires barriers\n");
                  return true;
                };

            if (MemIntrinsic *MI = dyn_cast<MemIntrinsic>(I)) {
              Optional<MemoryLocation> Loc = MemoryLocation::getForDest(MI);
              if (IsPotentiallyAffectedByBarrier(Loc))
                return false;
              if (MemTransferInst *MTI = dyn_cast<MemTransferInst>(I)) {
                Optional<MemoryLocation> Loc =
                    MemoryLocation::getForSource(MTI);
                if (IsPotentiallyAffectedByBarrier(Loc))
                  return false;
              }
              continue;
            }

            if (auto *LI = dyn_cast<LoadInst>(I))
              if (LI->hasMetadata(LLVMContext::MD_invariant_load))
                continue;

            Optional<MemoryLocation> Loc = MemoryLocation::getOrNone(I);
            if (IsPotentiallyAffectedByBarrier(Loc))
              return false;
          }

          return true;
        };

        // Iterate barrier pairs and remove an explicit barrier if analysis
        // deems it removeable.
        for (auto *It = BarriersInBlock.begin(),
                  *End = BarriersInBlock.end() - 1;
             It != End; ++It) {

          BarrierInfo *StartBI = It;
          BarrierInfo *EndBI = (It + 1);

          // Cannot remove when both are implicit barriers, continue.
          if (StartBI->isImplicit() && EndBI->isImplicit())
            continue;

          if (!IsBarrierRemoveable(StartBI, EndBI))
            continue;

          assert(!(StartBI->isImplicit() && EndBI->isImplicit()) &&
                 "Expected at least one explicit barrier to remove.");

          // Remove an explicit barrier, check first, then second.
          if (!StartBI->isImplicit()) {
            LLVM_DEBUG(dbgs() << "Remove start barrier "
                              << *StartBI->getInstruction() << "\n");
            BarriersToBeDeleted.insert(StartBI->getInstruction());
          } else {
            LLVM_DEBUG(dbgs() << "Remove end barrier "
                              << *EndBI->getInstruction() << "\n");
            BarriersToBeDeleted.insert(EndBI->getInstruction());
          }
        }

        if (BarriersToBeDeleted.empty())
          continue;

        Changed = true;
        for (Instruction *I : BarriersToBeDeleted) {
          ++NumBarriersEliminated;
          auto Remark = [&](OptimizationRemark OR) {
            return OR << "Redundant barrier eliminated.";
          };

          if (EnableVerboseRemarks)
            emitRemark<OptimizationRemark>(I, "OMP190", Remark);
          I->eraseFromParent();
        }
      }
    }

    return Changed;
  }

>>>>>>> bdf57365
  void analysisGlobalization() {
    auto &RFI = OMPInfoCache.RFIs[OMPRTL___kmpc_alloc_shared];

    auto CheckGlobalization = [&](Use &U, Function &Decl) {
      if (CallInst *CI = getCallIfRegularCall(U, &RFI)) {
        auto Remark = [&](OptimizationRemarkMissed ORM) {
          return ORM
                 << "Found thread data sharing on the GPU. "
                 << "Expect degraded performance due to data globalization.";
        };
        emitRemark<OptimizationRemarkMissed>(CI, "OMP112", Remark);
      }

      return false;
    };

    RFI.foreachUse(SCC, CheckGlobalization);
  }

  /// Maps the values stored in the offload arrays passed as arguments to
  /// \p RuntimeCall into the offload arrays in \p OAs.
  bool getValuesInOffloadArrays(CallInst &RuntimeCall,
                                MutableArrayRef<OffloadArray> OAs) {
    assert(OAs.size() == 3 && "Need space for three offload arrays!");

    // A runtime call that involves memory offloading looks something like:
    // call void @__tgt_target_data_begin_mapper(arg0, arg1,
    //   i8** %offload_baseptrs, i8** %offload_ptrs, i64* %offload_sizes,
    // ...)
    // So, the idea is to access the allocas that allocate space for these
    // offload arrays, offload_baseptrs, offload_ptrs, offload_sizes.
    // Therefore:
    // i8** %offload_baseptrs.
    Value *BasePtrsArg =
        RuntimeCall.getArgOperand(OffloadArray::BasePtrsArgNum);
    // i8** %offload_ptrs.
    Value *PtrsArg = RuntimeCall.getArgOperand(OffloadArray::PtrsArgNum);
    // i8** %offload_sizes.
    Value *SizesArg = RuntimeCall.getArgOperand(OffloadArray::SizesArgNum);

    // Get values stored in **offload_baseptrs.
    auto *V = getUnderlyingObject(BasePtrsArg);
    if (!isa<AllocaInst>(V))
      return false;
    auto *BasePtrsArray = cast<AllocaInst>(V);
    if (!OAs[0].initialize(*BasePtrsArray, RuntimeCall))
      return false;

    // Get values stored in **offload_baseptrs.
    V = getUnderlyingObject(PtrsArg);
    if (!isa<AllocaInst>(V))
      return false;
    auto *PtrsArray = cast<AllocaInst>(V);
    if (!OAs[1].initialize(*PtrsArray, RuntimeCall))
      return false;

    // Get values stored in **offload_sizes.
    V = getUnderlyingObject(SizesArg);
    // If it's a [constant] global array don't analyze it.
    if (isa<GlobalValue>(V))
      return isa<Constant>(V);
    if (!isa<AllocaInst>(V))
      return false;

    auto *SizesArray = cast<AllocaInst>(V);
    if (!OAs[2].initialize(*SizesArray, RuntimeCall))
      return false;

    return true;
  }

  /// Prints the values in the OffloadArrays \p OAs using LLVM_DEBUG.
  /// For now this is a way to test that the function getValuesInOffloadArrays
  /// is working properly.
  /// TODO: Move this to a unittest when unittests are available for OpenMPOpt.
  void dumpValuesInOffloadArrays(ArrayRef<OffloadArray> OAs) {
    assert(OAs.size() == 3 && "There are three offload arrays to debug!");

    LLVM_DEBUG(dbgs() << TAG << " Successfully got offload values:\n");
    std::string ValuesStr;
    raw_string_ostream Printer(ValuesStr);
    std::string Separator = " --- ";

    for (auto *BP : OAs[0].StoredValues) {
      BP->print(Printer);
      Printer << Separator;
    }
    LLVM_DEBUG(dbgs() << "\t\toffload_baseptrs: " << Printer.str() << "\n");
    ValuesStr.clear();

    for (auto *P : OAs[1].StoredValues) {
      P->print(Printer);
      Printer << Separator;
    }
    LLVM_DEBUG(dbgs() << "\t\toffload_ptrs: " << Printer.str() << "\n");
    ValuesStr.clear();

    for (auto *S : OAs[2].StoredValues) {
      S->print(Printer);
      Printer << Separator;
    }
    LLVM_DEBUG(dbgs() << "\t\toffload_sizes: " << Printer.str() << "\n");
  }

  /// Returns the instruction where the "wait" counterpart \p RuntimeCall can be
  /// moved. Returns nullptr if the movement is not possible, or not worth it.
  Instruction *canBeMovedDownwards(CallInst &RuntimeCall) {
    // FIXME: This traverses only the BasicBlock where RuntimeCall is.
    //  Make it traverse the CFG.

    Instruction *CurrentI = &RuntimeCall;
    bool IsWorthIt = false;
    while ((CurrentI = CurrentI->getNextNode())) {

      // TODO: Once we detect the regions to be offloaded we should use the
      //  alias analysis manager to check if CurrentI may modify one of
      //  the offloaded regions.
      if (CurrentI->mayHaveSideEffects() || CurrentI->mayReadFromMemory()) {
        if (IsWorthIt)
          return CurrentI;

        return nullptr;
      }

      // FIXME: For now if we move it over anything without side effect
      //  is worth it.
      IsWorthIt = true;
    }

    // Return end of BasicBlock.
    return RuntimeCall.getParent()->getTerminator();
  }

  /// Splits \p RuntimeCall into its "issue" and "wait" counterparts.
  bool splitTargetDataBeginRTC(CallInst &RuntimeCall,
                               Instruction &WaitMovementPoint) {
    // Create stack allocated handle (__tgt_async_info) at the beginning of the
    // function. Used for storing information of the async transfer, allowing to
    // wait on it later.
    auto &IRBuilder = OMPInfoCache.OMPBuilder;
    auto *F = RuntimeCall.getCaller();
    Instruction *FirstInst = &(F->getEntryBlock().front());
    AllocaInst *Handle = new AllocaInst(
        IRBuilder.AsyncInfo, F->getAddressSpace(), "handle", FirstInst);

    // Add "issue" runtime call declaration:
    // declare %struct.tgt_async_info @__tgt_target_data_begin_issue(i64, i32,
    //   i8**, i8**, i64*, i64*)
    FunctionCallee IssueDecl = IRBuilder.getOrCreateRuntimeFunction(
        M, OMPRTL___tgt_target_data_begin_mapper_issue);

    // Change RuntimeCall call site for its asynchronous version.
    SmallVector<Value *, 16> Args;
    for (auto &Arg : RuntimeCall.args())
      Args.push_back(Arg.get());
    Args.push_back(Handle);

    CallInst *IssueCallsite =
        CallInst::Create(IssueDecl, Args, /*NameStr=*/"", &RuntimeCall);
    OMPInfoCache.setCallingConvention(IssueDecl, IssueCallsite);
    RuntimeCall.eraseFromParent();

    // Add "wait" runtime call declaration:
    // declare void @__tgt_target_data_begin_wait(i64, %struct.__tgt_async_info)
    FunctionCallee WaitDecl = IRBuilder.getOrCreateRuntimeFunction(
        M, OMPRTL___tgt_target_data_begin_mapper_wait);

    Value *WaitParams[2] = {
        IssueCallsite->getArgOperand(
            OffloadArray::DeviceIDArgNum), // device_id.
        Handle                             // handle to wait on.
    };
    CallInst *WaitCallsite = CallInst::Create(
        WaitDecl, WaitParams, /*NameStr=*/"", &WaitMovementPoint);
    OMPInfoCache.setCallingConvention(WaitDecl, WaitCallsite);

    return true;
  }

  static Value *combinedIdentStruct(Value *CurrentIdent, Value *NextIdent,
                                    bool GlobalOnly, bool &SingleChoice) {
    if (CurrentIdent == NextIdent)
      return CurrentIdent;

    // TODO: Figure out how to actually combine multiple debug locations. For
    //       now we just keep an existing one if there is a single choice.
    if (!GlobalOnly || isa<GlobalValue>(NextIdent)) {
      SingleChoice = !CurrentIdent;
      return NextIdent;
    }
    return nullptr;
  }

  /// Return an `struct ident_t*` value that represents the ones used in the
  /// calls of \p RFI inside of \p F. If \p GlobalOnly is true, we will not
  /// return a local `struct ident_t*`. For now, if we cannot find a suitable
  /// return value we create one from scratch. We also do not yet combine
  /// information, e.g., the source locations, see combinedIdentStruct.
  Value *
  getCombinedIdentFromCallUsesIn(OMPInformationCache::RuntimeFunctionInfo &RFI,
                                 Function &F, bool GlobalOnly) {
    bool SingleChoice = true;
    Value *Ident = nullptr;
    auto CombineIdentStruct = [&](Use &U, Function &Caller) {
      CallInst *CI = getCallIfRegularCall(U, &RFI);
      if (!CI || &F != &Caller)
        return false;
      Ident = combinedIdentStruct(Ident, CI->getArgOperand(0),
                                  /* GlobalOnly */ true, SingleChoice);
      return false;
    };
    RFI.foreachUse(SCC, CombineIdentStruct);

    if (!Ident || !SingleChoice) {
      // The IRBuilder uses the insertion block to get to the module, this is
      // unfortunate but we work around it for now.
      if (!OMPInfoCache.OMPBuilder.getInsertionPoint().getBlock())
        OMPInfoCache.OMPBuilder.updateToLocation(OpenMPIRBuilder::InsertPointTy(
            &F.getEntryBlock(), F.getEntryBlock().begin()));
      // Create a fallback location if non was found.
      // TODO: Use the debug locations of the calls instead.
      uint32_t SrcLocStrSize;
      Constant *Loc =
          OMPInfoCache.OMPBuilder.getOrCreateDefaultSrcLocStr(SrcLocStrSize);
      Ident = OMPInfoCache.OMPBuilder.getOrCreateIdent(Loc, SrcLocStrSize);
    }
    return Ident;
  }

  /// Try to eliminate calls of \p RFI in \p F by reusing an existing one or
  /// \p ReplVal if given.
  bool deduplicateRuntimeCalls(Function &F,
                               OMPInformationCache::RuntimeFunctionInfo &RFI,
                               Value *ReplVal = nullptr) {
    auto *UV = RFI.getUseVector(F);
    if (!UV || UV->size() + (ReplVal != nullptr) < 2)
      return false;

    LLVM_DEBUG(
        dbgs() << TAG << "Deduplicate " << UV->size() << " uses of " << RFI.Name
               << (ReplVal ? " with an existing value\n" : "\n") << "\n");

    assert((!ReplVal || (isa<Argument>(ReplVal) &&
                         cast<Argument>(ReplVal)->getParent() == &F)) &&
           "Unexpected replacement value!");

    // TODO: Use dominance to find a good position instead.
    auto CanBeMoved = [this](CallBase &CB) {
      unsigned NumArgs = CB.arg_size();
      if (NumArgs == 0)
        return true;
      if (CB.getArgOperand(0)->getType() != OMPInfoCache.OMPBuilder.IdentPtr)
        return false;
      for (unsigned U = 1; U < NumArgs; ++U)
        if (isa<Instruction>(CB.getArgOperand(U)))
          return false;
      return true;
    };

    if (!ReplVal) {
      for (Use *U : *UV)
        if (CallInst *CI = getCallIfRegularCall(*U, &RFI)) {
          if (!CanBeMoved(*CI))
            continue;

          // If the function is a kernel, dedup will move
          // the runtime call right after the kernel init callsite. Otherwise,
          // it will move it to the beginning of the caller function.
          if (isKernel(F)) {
            auto &KernelInitRFI = OMPInfoCache.RFIs[OMPRTL___kmpc_target_init];
            auto *KernelInitUV = KernelInitRFI.getUseVector(F);

            if (KernelInitUV->empty())
              continue;

            assert(KernelInitUV->size() == 1 &&
                   "Expected a single __kmpc_target_init in kernel\n");

            CallInst *KernelInitCI =
                getCallIfRegularCall(*KernelInitUV->front(), &KernelInitRFI);
            assert(KernelInitCI &&
                   "Expected a call to __kmpc_target_init in kernel\n");

            CI->moveAfter(KernelInitCI);
          } else
            CI->moveBefore(&*F.getEntryBlock().getFirstInsertionPt());
          ReplVal = CI;
          break;
        }
      if (!ReplVal)
        return false;
    }

    // If we use a call as a replacement value we need to make sure the ident is
    // valid at the new location. For now we just pick a global one, either
    // existing and used by one of the calls, or created from scratch.
    if (CallBase *CI = dyn_cast<CallBase>(ReplVal)) {
      if (!CI->arg_empty() &&
          CI->getArgOperand(0)->getType() == OMPInfoCache.OMPBuilder.IdentPtr) {
        Value *Ident = getCombinedIdentFromCallUsesIn(RFI, F,
                                                      /* GlobalOnly */ true);
        CI->setArgOperand(0, Ident);
      }
    }

    bool Changed = false;
    auto ReplaceAndDeleteCB = [&](Use &U, Function &Caller) {
      CallInst *CI = getCallIfRegularCall(U, &RFI);
      if (!CI || CI == ReplVal || &F != &Caller)
        return false;
      assert(CI->getCaller() == &F && "Unexpected call!");

      auto Remark = [&](OptimizationRemark OR) {
        return OR << "OpenMP runtime call "
                  << ore::NV("OpenMPOptRuntime", RFI.Name) << " deduplicated.";
      };
      if (CI->getDebugLoc())
        emitRemark<OptimizationRemark>(CI, "OMP170", Remark);
      else
        emitRemark<OptimizationRemark>(&F, "OMP170", Remark);

      CGUpdater.removeCallSite(*CI);
      CI->replaceAllUsesWith(ReplVal);
      CI->eraseFromParent();
      ++NumOpenMPRuntimeCallsDeduplicated;
      Changed = true;
      return true;
    };
    RFI.foreachUse(SCC, ReplaceAndDeleteCB);

    return Changed;
  }

  /// Collect arguments that represent the global thread id in \p GTIdArgs.
  void collectGlobalThreadIdArguments(SmallSetVector<Value *, 16> &GTIdArgs) {
    // TODO: Below we basically perform a fixpoint iteration with a pessimistic
    //       initialization. We could define an AbstractAttribute instead and
    //       run the Attributor here once it can be run as an SCC pass.

    // Helper to check the argument \p ArgNo at all call sites of \p F for
    // a GTId.
    auto CallArgOpIsGTId = [&](Function &F, unsigned ArgNo, CallInst &RefCI) {
      if (!F.hasLocalLinkage())
        return false;
      for (Use &U : F.uses()) {
        if (CallInst *CI = getCallIfRegularCall(U)) {
          Value *ArgOp = CI->getArgOperand(ArgNo);
          if (CI == &RefCI || GTIdArgs.count(ArgOp) ||
              getCallIfRegularCall(
                  *ArgOp, &OMPInfoCache.RFIs[OMPRTL___kmpc_global_thread_num]))
            continue;
        }
        return false;
      }
      return true;
    };

    // Helper to identify uses of a GTId as GTId arguments.
    auto AddUserArgs = [&](Value &GTId) {
      for (Use &U : GTId.uses())
        if (CallInst *CI = dyn_cast<CallInst>(U.getUser()))
          if (CI->isArgOperand(&U))
            if (Function *Callee = CI->getCalledFunction())
              if (CallArgOpIsGTId(*Callee, U.getOperandNo(), *CI))
                GTIdArgs.insert(Callee->getArg(U.getOperandNo()));
    };

    // The argument users of __kmpc_global_thread_num calls are GTIds.
    OMPInformationCache::RuntimeFunctionInfo &GlobThreadNumRFI =
        OMPInfoCache.RFIs[OMPRTL___kmpc_global_thread_num];

    GlobThreadNumRFI.foreachUse(SCC, [&](Use &U, Function &F) {
      if (CallInst *CI = getCallIfRegularCall(U, &GlobThreadNumRFI))
        AddUserArgs(*CI);
      return false;
    });

    // Transitively search for more arguments by looking at the users of the
    // ones we know already. During the search the GTIdArgs vector is extended
    // so we cannot cache the size nor can we use a range based for.
    for (unsigned U = 0; U < GTIdArgs.size(); ++U)
      AddUserArgs(*GTIdArgs[U]);
  }

  /// Kernel (=GPU) optimizations and utility functions
  ///
  ///{{

  /// Check if \p F is a kernel, hence entry point for target offloading.
  bool isKernel(Function &F) { return OMPInfoCache.Kernels.count(&F); }

  /// Cache to remember the unique kernel for a function.
  DenseMap<Function *, Optional<Kernel>> UniqueKernelMap;

  /// Find the unique kernel that will execute \p F, if any.
  Kernel getUniqueKernelFor(Function &F);

  /// Find the unique kernel that will execute \p I, if any.
  Kernel getUniqueKernelFor(Instruction &I) {
    return getUniqueKernelFor(*I.getFunction());
  }

  /// Rewrite the device (=GPU) code state machine create in non-SPMD mode in
  /// the cases we can avoid taking the address of a function.
  bool rewriteDeviceCodeStateMachine();

  ///
  ///}}

  /// Emit a remark generically
  ///
  /// This template function can be used to generically emit a remark. The
  /// RemarkKind should be one of the following:
  ///   - OptimizationRemark to indicate a successful optimization attempt
  ///   - OptimizationRemarkMissed to report a failed optimization attempt
  ///   - OptimizationRemarkAnalysis to provide additional information about an
  ///     optimization attempt
  ///
  /// The remark is built using a callback function provided by the caller that
  /// takes a RemarkKind as input and returns a RemarkKind.
  template <typename RemarkKind, typename RemarkCallBack>
  void emitRemark(Instruction *I, StringRef RemarkName,
                  RemarkCallBack &&RemarkCB) const {
    Function *F = I->getParent()->getParent();
    auto &ORE = OREGetter(F);

    if (RemarkName.startswith("OMP"))
      ORE.emit([&]() {
        return RemarkCB(RemarkKind(DEBUG_TYPE, RemarkName, I))
               << " [" << RemarkName << "]";
      });
    else
      ORE.emit(
          [&]() { return RemarkCB(RemarkKind(DEBUG_TYPE, RemarkName, I)); });
  }

  /// Emit a remark on a function.
  template <typename RemarkKind, typename RemarkCallBack>
  void emitRemark(Function *F, StringRef RemarkName,
                  RemarkCallBack &&RemarkCB) const {
    auto &ORE = OREGetter(F);

    if (RemarkName.startswith("OMP"))
      ORE.emit([&]() {
        return RemarkCB(RemarkKind(DEBUG_TYPE, RemarkName, F))
               << " [" << RemarkName << "]";
      });
    else
      ORE.emit(
          [&]() { return RemarkCB(RemarkKind(DEBUG_TYPE, RemarkName, F)); });
  }

  /// RAII struct to temporarily change an RTL function's linkage to external.
  /// This prevents it from being mistakenly removed by other optimizations.
  struct ExternalizationRAII {
    ExternalizationRAII(OMPInformationCache &OMPInfoCache,
                        RuntimeFunction RFKind)
        : Declaration(OMPInfoCache.RFIs[RFKind].Declaration) {
      if (!Declaration)
        return;

      LinkageType = Declaration->getLinkage();
      Declaration->setLinkage(GlobalValue::ExternalLinkage);
    }

    ~ExternalizationRAII() {
      if (!Declaration)
        return;

      Declaration->setLinkage(LinkageType);
    }

    Function *Declaration;
    GlobalValue::LinkageTypes LinkageType;
  };

  /// The underlying module.
  Module &M;

  /// The SCC we are operating on.
  SmallVectorImpl<Function *> &SCC;

  /// Callback to update the call graph, the first argument is a removed call,
  /// the second an optional replacement call.
  CallGraphUpdater &CGUpdater;

  /// Callback to get an OptimizationRemarkEmitter from a Function *
  OptimizationRemarkGetter OREGetter;

  /// OpenMP-specific information cache. Also Used for Attributor runs.
  OMPInformationCache &OMPInfoCache;

  /// Attributor instance.
  Attributor &A;

  /// Helper function to run Attributor on SCC.
  bool runAttributor(bool IsModulePass) {
    if (SCC.empty())
      return false;

    // Temporarily make these function have external linkage so the Attributor
    // doesn't remove them when we try to look them up later.
    ExternalizationRAII Parallel(OMPInfoCache, OMPRTL___kmpc_kernel_parallel);
    ExternalizationRAII EndParallel(OMPInfoCache,
                                    OMPRTL___kmpc_kernel_end_parallel);
    ExternalizationRAII BarrierSPMD(OMPInfoCache,
                                    OMPRTL___kmpc_barrier_simple_spmd);
    ExternalizationRAII StartWorkersBarriers(
        OMPInfoCache, OMPRTL___kmpc_workers_start_barriers);
    ExternalizationRAII DoneWorkersBarriers(
        OMPInfoCache, OMPRTL___kmpc_workers_done_barriers);
    ExternalizationRAII BarrierGeneric(OMPInfoCache,
                                       OMPRTL___kmpc_barrier_simple_generic);
    ExternalizationRAII ThreadId(OMPInfoCache,
                                 OMPRTL___kmpc_get_hardware_thread_id_in_block);
    ExternalizationRAII WarpSize(OMPInfoCache, OMPRTL___kmpc_get_warp_size);

    registerAAs(IsModulePass);

    ChangeStatus Changed = A.run();

    LLVM_DEBUG(dbgs() << "[Attributor] Done with " << SCC.size()
                      << " functions, result: " << Changed << ".\n");

    return Changed == ChangeStatus::CHANGED;
  }

  void registerFoldRuntimeCall(RuntimeFunction RF);

  /// Populate the Attributor with abstract attribute opportunities in the
  /// function.
  void registerAAs(bool IsModulePass);
};

Kernel OpenMPOpt::getUniqueKernelFor(Function &F) {
  if (!OMPInfoCache.ModuleSlice.count(&F))
    return nullptr;

  // Use a scope to keep the lifetime of the CachedKernel short.
  {
    Optional<Kernel> &CachedKernel = UniqueKernelMap[&F];
    if (CachedKernel)
      return *CachedKernel;

    // TODO: We should use an AA to create an (optimistic and callback
    //       call-aware) call graph. For now we stick to simple patterns that
    //       are less powerful, basically the worst fixpoint.
    if (isKernel(F)) {
      CachedKernel = Kernel(&F);
      return *CachedKernel;
    }

    CachedKernel = nullptr;
    if (!F.hasLocalLinkage()) {

      // See https://openmp.llvm.org/remarks/OptimizationRemarks.html
      auto Remark = [&](OptimizationRemarkAnalysis ORA) {
        return ORA << "Potentially unknown OpenMP target region caller.";
      };
      emitRemark<OptimizationRemarkAnalysis>(&F, "OMP100", Remark);

      return nullptr;
    }
  }

  auto GetUniqueKernelForUse = [&](const Use &U) -> Kernel {
    if (auto *Cmp = dyn_cast<ICmpInst>(U.getUser())) {
      // Allow use in equality comparisons.
      if (Cmp->isEquality())
        return getUniqueKernelFor(*Cmp);
      return nullptr;
    }
    if (auto *CB = dyn_cast<CallBase>(U.getUser())) {
      // Allow direct calls.
      if (CB->isCallee(&U))
        return getUniqueKernelFor(*CB);

      OMPInformationCache::RuntimeFunctionInfo &KernelParallelRFI =
          OMPInfoCache.RFIs[OMPRTL___kmpc_parallel_51];
      // Allow the use in __kmpc_parallel_51 calls.
      if (OpenMPOpt::getCallIfRegularCall(*U.getUser(), &KernelParallelRFI))
        return getUniqueKernelFor(*CB);
      return nullptr;
    }
    // Disallow every other use.
    return nullptr;
  };

  // TODO: In the future we want to track more than just a unique kernel.
  SmallPtrSet<Kernel, 2> PotentialKernels;
  OMPInformationCache::foreachUse(F, [&](const Use &U) {
    PotentialKernels.insert(GetUniqueKernelForUse(U));
  });

  Kernel K = nullptr;
  if (PotentialKernels.size() == 1)
    K = *PotentialKernels.begin();

  // Cache the result.
  UniqueKernelMap[&F] = K;

  return K;
}

bool OpenMPOpt::rewriteDeviceCodeStateMachine() {
  OMPInformationCache::RuntimeFunctionInfo &KernelParallelRFI =
      OMPInfoCache.RFIs[OMPRTL___kmpc_parallel_51];

  bool Changed = false;
  if (!KernelParallelRFI)
    return Changed;

  // If we have disabled state machine changes, exit
  if (DisableOpenMPOptStateMachineRewrite)
    return Changed;

  for (Function *F : SCC) {

    // Check if the function is a use in a __kmpc_parallel_51 call at
    // all.
    bool UnknownUse = false;
    bool KernelParallelUse = false;
    unsigned NumDirectCalls = 0;

    SmallVector<Use *, 2> ToBeReplacedStateMachineUses;
    OMPInformationCache::foreachUse(*F, [&](Use &U) {
      if (auto *CB = dyn_cast<CallBase>(U.getUser()))
        if (CB->isCallee(&U)) {
          ++NumDirectCalls;
          return;
        }

      if (isa<ICmpInst>(U.getUser())) {
        ToBeReplacedStateMachineUses.push_back(&U);
        return;
      }

      // Find wrapper functions that represent parallel kernels.
      CallInst *CI =
          OpenMPOpt::getCallIfRegularCall(*U.getUser(), &KernelParallelRFI);
      const unsigned int WrapperFunctionArgNo = 6;
      if (!KernelParallelUse && CI &&
          CI->getArgOperandNo(&U) == WrapperFunctionArgNo) {
        KernelParallelUse = true;
        ToBeReplacedStateMachineUses.push_back(&U);
        return;
      }
      UnknownUse = true;
    });

    // Do not emit a remark if we haven't seen a __kmpc_parallel_51
    // use.
    if (!KernelParallelUse)
      continue;

    // If this ever hits, we should investigate.
    // TODO: Checking the number of uses is not a necessary restriction and
    // should be lifted.
    if (UnknownUse || NumDirectCalls != 1 ||
        ToBeReplacedStateMachineUses.size() > 2) {
      auto Remark = [&](OptimizationRemarkAnalysis ORA) {
        return ORA << "Parallel region is used in "
                   << (UnknownUse ? "unknown" : "unexpected")
                   << " ways. Will not attempt to rewrite the state machine.";
      };
      emitRemark<OptimizationRemarkAnalysis>(F, "OMP101", Remark);
      continue;
    }

    // Even if we have __kmpc_parallel_51 calls, we (for now) give
    // up if the function is not called from a unique kernel.
    Kernel K = getUniqueKernelFor(*F);
    if (!K) {
      auto Remark = [&](OptimizationRemarkAnalysis ORA) {
        return ORA << "Parallel region is not called from a unique kernel. "
                      "Will not attempt to rewrite the state machine.";
      };
      emitRemark<OptimizationRemarkAnalysis>(F, "OMP102", Remark);
      continue;
    }

    // We now know F is a parallel body function called only from the kernel K.
    // We also identified the state machine uses in which we replace the
    // function pointer by a new global symbol for identification purposes. This
    // ensures only direct calls to the function are left.

    Module &M = *F->getParent();
    Type *Int8Ty = Type::getInt8Ty(M.getContext());

    auto *ID = new GlobalVariable(
        M, Int8Ty, /* isConstant */ true, GlobalValue::PrivateLinkage,
        UndefValue::get(Int8Ty), F->getName() + ".ID");

    for (Use *U : ToBeReplacedStateMachineUses)
      U->set(ConstantExpr::getPointerBitCastOrAddrSpaceCast(
          ID, U->get()->getType()));

    ++NumOpenMPParallelRegionsReplacedInGPUStateMachine;

    Changed = true;
  }

  return Changed;
}

/// Abstract Attribute for tracking ICV values.
struct AAICVTracker : public StateWrapper<BooleanState, AbstractAttribute> {
  using Base = StateWrapper<BooleanState, AbstractAttribute>;
  AAICVTracker(const IRPosition &IRP, Attributor &A) : Base(IRP) {}

  void initialize(Attributor &A) override {
    Function *F = getAnchorScope();
    if (!F || !A.isFunctionIPOAmendable(*F))
      indicatePessimisticFixpoint();
  }

  /// Returns true if value is assumed to be tracked.
  bool isAssumedTracked() const { return getAssumed(); }

  /// Returns true if value is known to be tracked.
  bool isKnownTracked() const { return getAssumed(); }

  /// Create an abstract attribute biew for the position \p IRP.
  static AAICVTracker &createForPosition(const IRPosition &IRP, Attributor &A);

  /// Return the value with which \p I can be replaced for specific \p ICV.
  virtual Optional<Value *> getReplacementValue(InternalControlVar ICV,
                                                const Instruction *I,
                                                Attributor &A) const {
    return None;
  }

  /// Return an assumed unique ICV value if a single candidate is found. If
  /// there cannot be one, return a nullptr. If it is not clear yet, return the
  /// Optional::NoneType.
  virtual Optional<Value *>
  getUniqueReplacementValue(InternalControlVar ICV) const = 0;

  // Currently only nthreads is being tracked.
  // this array will only grow with time.
  InternalControlVar TrackableICVs[1] = {ICV_nthreads};

  /// See AbstractAttribute::getName()
  const std::string getName() const override { return "AAICVTracker"; }

  /// See AbstractAttribute::getIdAddr()
  const char *getIdAddr() const override { return &ID; }

  /// This function should return true if the type of the \p AA is AAICVTracker
  static bool classof(const AbstractAttribute *AA) {
    return (AA->getIdAddr() == &ID);
  }

  static const char ID;
};

struct AAICVTrackerFunction : public AAICVTracker {
  AAICVTrackerFunction(const IRPosition &IRP, Attributor &A)
      : AAICVTracker(IRP, A) {}

  // FIXME: come up with better string.
  const std::string getAsStr() const override { return "ICVTrackerFunction"; }

  // FIXME: come up with some stats.
  void trackStatistics() const override {}

  /// We don't manifest anything for this AA.
  ChangeStatus manifest(Attributor &A) override {
    return ChangeStatus::UNCHANGED;
  }

  // Map of ICV to their values at specific program point.
  EnumeratedArray<DenseMap<Instruction *, Value *>, InternalControlVar,
                  InternalControlVar::ICV___last>
      ICVReplacementValuesMap;

  ChangeStatus updateImpl(Attributor &A) override {
    ChangeStatus HasChanged = ChangeStatus::UNCHANGED;

    Function *F = getAnchorScope();

    auto &OMPInfoCache = static_cast<OMPInformationCache &>(A.getInfoCache());

    for (InternalControlVar ICV : TrackableICVs) {
      auto &SetterRFI = OMPInfoCache.RFIs[OMPInfoCache.ICVs[ICV].Setter];

      auto &ValuesMap = ICVReplacementValuesMap[ICV];
      auto TrackValues = [&](Use &U, Function &) {
        CallInst *CI = OpenMPOpt::getCallIfRegularCall(U);
        if (!CI)
          return false;

        // FIXME: handle setters with more that 1 arguments.
        /// Track new value.
        if (ValuesMap.insert(std::make_pair(CI, CI->getArgOperand(0))).second)
          HasChanged = ChangeStatus::CHANGED;

        return false;
      };

      auto CallCheck = [&](Instruction &I) {
        Optional<Value *> ReplVal = getValueForCall(A, I, ICV);
        if (ReplVal.hasValue() &&
            ValuesMap.insert(std::make_pair(&I, *ReplVal)).second)
          HasChanged = ChangeStatus::CHANGED;

        return true;
      };

      // Track all changes of an ICV.
      SetterRFI.foreachUse(TrackValues, F);

      bool UsedAssumedInformation = false;
      A.checkForAllInstructions(CallCheck, *this, {Instruction::Call},
                                UsedAssumedInformation,
                                /* CheckBBLivenessOnly */ true);

      /// TODO: Figure out a way to avoid adding entry in
      /// ICVReplacementValuesMap
      Instruction *Entry = &F->getEntryBlock().front();
      if (HasChanged == ChangeStatus::CHANGED && !ValuesMap.count(Entry))
        ValuesMap.insert(std::make_pair(Entry, nullptr));
    }

    return HasChanged;
  }

  /// Helper to check if \p I is a call and get the value for it if it is
  /// unique.
  Optional<Value *> getValueForCall(Attributor &A, const Instruction &I,
                                    InternalControlVar &ICV) const {

    const auto *CB = dyn_cast<CallBase>(&I);
    if (!CB || CB->hasFnAttr("no_openmp") ||
        CB->hasFnAttr("no_openmp_routines"))
      return None;

    auto &OMPInfoCache = static_cast<OMPInformationCache &>(A.getInfoCache());
    auto &GetterRFI = OMPInfoCache.RFIs[OMPInfoCache.ICVs[ICV].Getter];
    auto &SetterRFI = OMPInfoCache.RFIs[OMPInfoCache.ICVs[ICV].Setter];
    Function *CalledFunction = CB->getCalledFunction();

    // Indirect call, assume ICV changes.
    if (CalledFunction == nullptr)
      return nullptr;
    if (CalledFunction == GetterRFI.Declaration)
      return None;
    if (CalledFunction == SetterRFI.Declaration) {
      if (ICVReplacementValuesMap[ICV].count(&I))
        return ICVReplacementValuesMap[ICV].lookup(&I);

      return nullptr;
    }

    // Since we don't know, assume it changes the ICV.
    if (CalledFunction->isDeclaration())
      return nullptr;

    const auto &ICVTrackingAA = A.getAAFor<AAICVTracker>(
        *this, IRPosition::callsite_returned(*CB), DepClassTy::REQUIRED);

    if (ICVTrackingAA.isAssumedTracked()) {
      Optional<Value *> URV = ICVTrackingAA.getUniqueReplacementValue(ICV);
      if (!URV || (*URV && AA::isValidAtPosition(**URV, I, OMPInfoCache)))
        return URV;
    }

    // If we don't know, assume it changes.
    return nullptr;
  }

  // We don't check unique value for a function, so return None.
  Optional<Value *>
  getUniqueReplacementValue(InternalControlVar ICV) const override {
    return None;
  }

  /// Return the value with which \p I can be replaced for specific \p ICV.
  Optional<Value *> getReplacementValue(InternalControlVar ICV,
                                        const Instruction *I,
                                        Attributor &A) const override {
    const auto &ValuesMap = ICVReplacementValuesMap[ICV];
    if (ValuesMap.count(I))
      return ValuesMap.lookup(I);

    SmallVector<const Instruction *, 16> Worklist;
    SmallPtrSet<const Instruction *, 16> Visited;
    Worklist.push_back(I);

    Optional<Value *> ReplVal;

    while (!Worklist.empty()) {
      const Instruction *CurrInst = Worklist.pop_back_val();
      if (!Visited.insert(CurrInst).second)
        continue;

      const BasicBlock *CurrBB = CurrInst->getParent();

      // Go up and look for all potential setters/calls that might change the
      // ICV.
      while ((CurrInst = CurrInst->getPrevNode())) {
        if (ValuesMap.count(CurrInst)) {
          Optional<Value *> NewReplVal = ValuesMap.lookup(CurrInst);
          // Unknown value, track new.
          if (!ReplVal.hasValue()) {
            ReplVal = NewReplVal;
            break;
          }

          // If we found a new value, we can't know the icv value anymore.
          if (NewReplVal.hasValue())
            if (ReplVal != NewReplVal)
              return nullptr;

          break;
        }

        Optional<Value *> NewReplVal = getValueForCall(A, *CurrInst, ICV);
        if (!NewReplVal.hasValue())
          continue;

        // Unknown value, track new.
        if (!ReplVal.hasValue()) {
          ReplVal = NewReplVal;
          break;
        }

        // if (NewReplVal.hasValue())
        // We found a new value, we can't know the icv value anymore.
        if (ReplVal != NewReplVal)
          return nullptr;
      }

      // If we are in the same BB and we have a value, we are done.
      if (CurrBB == I->getParent() && ReplVal.hasValue())
        return ReplVal;

      // Go through all predecessors and add terminators for analysis.
      for (const BasicBlock *Pred : predecessors(CurrBB))
        if (const Instruction *Terminator = Pred->getTerminator())
          Worklist.push_back(Terminator);
    }

    return ReplVal;
  }
};

struct AAICVTrackerFunctionReturned : AAICVTracker {
  AAICVTrackerFunctionReturned(const IRPosition &IRP, Attributor &A)
      : AAICVTracker(IRP, A) {}

  // FIXME: come up with better string.
  const std::string getAsStr() const override {
    return "ICVTrackerFunctionReturned";
  }

  // FIXME: come up with some stats.
  void trackStatistics() const override {}

  /// We don't manifest anything for this AA.
  ChangeStatus manifest(Attributor &A) override {
    return ChangeStatus::UNCHANGED;
  }

  // Map of ICV to their values at specific program point.
  EnumeratedArray<Optional<Value *>, InternalControlVar,
                  InternalControlVar::ICV___last>
      ICVReplacementValuesMap;

  /// Return the value with which \p I can be replaced for specific \p ICV.
  Optional<Value *>
  getUniqueReplacementValue(InternalControlVar ICV) const override {
    return ICVReplacementValuesMap[ICV];
  }

  ChangeStatus updateImpl(Attributor &A) override {
    ChangeStatus Changed = ChangeStatus::UNCHANGED;
    const auto &ICVTrackingAA = A.getAAFor<AAICVTracker>(
        *this, IRPosition::function(*getAnchorScope()), DepClassTy::REQUIRED);

    if (!ICVTrackingAA.isAssumedTracked())
      return indicatePessimisticFixpoint();

    for (InternalControlVar ICV : TrackableICVs) {
      Optional<Value *> &ReplVal = ICVReplacementValuesMap[ICV];
      Optional<Value *> UniqueICVValue;

      auto CheckReturnInst = [&](Instruction &I) {
        Optional<Value *> NewReplVal =
            ICVTrackingAA.getReplacementValue(ICV, &I, A);

        // If we found a second ICV value there is no unique returned value.
        if (UniqueICVValue.hasValue() && UniqueICVValue != NewReplVal)
          return false;

        UniqueICVValue = NewReplVal;

        return true;
      };

      bool UsedAssumedInformation = false;
      if (!A.checkForAllInstructions(CheckReturnInst, *this, {Instruction::Ret},
                                     UsedAssumedInformation,
                                     /* CheckBBLivenessOnly */ true))
        UniqueICVValue = nullptr;

      if (UniqueICVValue == ReplVal)
        continue;

      ReplVal = UniqueICVValue;
      Changed = ChangeStatus::CHANGED;
    }

    return Changed;
  }
};

struct AAICVTrackerCallSite : AAICVTracker {
  AAICVTrackerCallSite(const IRPosition &IRP, Attributor &A)
      : AAICVTracker(IRP, A) {}

  void initialize(Attributor &A) override {
    Function *F = getAnchorScope();
    if (!F || !A.isFunctionIPOAmendable(*F))
      indicatePessimisticFixpoint();

    // We only initialize this AA for getters, so we need to know which ICV it
    // gets.
    auto &OMPInfoCache = static_cast<OMPInformationCache &>(A.getInfoCache());
    for (InternalControlVar ICV : TrackableICVs) {
      auto ICVInfo = OMPInfoCache.ICVs[ICV];
      auto &Getter = OMPInfoCache.RFIs[ICVInfo.Getter];
      if (Getter.Declaration == getAssociatedFunction()) {
        AssociatedICV = ICVInfo.Kind;
        return;
      }
    }

    /// Unknown ICV.
    indicatePessimisticFixpoint();
  }

  ChangeStatus manifest(Attributor &A) override {
    if (!ReplVal.hasValue() || !ReplVal.getValue())
      return ChangeStatus::UNCHANGED;

    A.changeValueAfterManifest(*getCtxI(), **ReplVal);
    A.deleteAfterManifest(*getCtxI());

    return ChangeStatus::CHANGED;
  }

  // FIXME: come up with better string.
  const std::string getAsStr() const override { return "ICVTrackerCallSite"; }

  // FIXME: come up with some stats.
  void trackStatistics() const override {}

  InternalControlVar AssociatedICV;
  Optional<Value *> ReplVal;

  ChangeStatus updateImpl(Attributor &A) override {
    const auto &ICVTrackingAA = A.getAAFor<AAICVTracker>(
        *this, IRPosition::function(*getAnchorScope()), DepClassTy::REQUIRED);

    // We don't have any information, so we assume it changes the ICV.
    if (!ICVTrackingAA.isAssumedTracked())
      return indicatePessimisticFixpoint();

    Optional<Value *> NewReplVal =
        ICVTrackingAA.getReplacementValue(AssociatedICV, getCtxI(), A);

    if (ReplVal == NewReplVal)
      return ChangeStatus::UNCHANGED;

    ReplVal = NewReplVal;
    return ChangeStatus::CHANGED;
  }

  // Return the value with which associated value can be replaced for specific
  // \p ICV.
  Optional<Value *>
  getUniqueReplacementValue(InternalControlVar ICV) const override {
    return ReplVal;
  }
};

struct AAICVTrackerCallSiteReturned : AAICVTracker {
  AAICVTrackerCallSiteReturned(const IRPosition &IRP, Attributor &A)
      : AAICVTracker(IRP, A) {}

  // FIXME: come up with better string.
  const std::string getAsStr() const override {
    return "ICVTrackerCallSiteReturned";
  }

  // FIXME: come up with some stats.
  void trackStatistics() const override {}

  /// We don't manifest anything for this AA.
  ChangeStatus manifest(Attributor &A) override {
    return ChangeStatus::UNCHANGED;
  }

  // Map of ICV to their values at specific program point.
  EnumeratedArray<Optional<Value *>, InternalControlVar,
                  InternalControlVar::ICV___last>
      ICVReplacementValuesMap;

  /// Return the value with which associated value can be replaced for specific
  /// \p ICV.
  Optional<Value *>
  getUniqueReplacementValue(InternalControlVar ICV) const override {
    return ICVReplacementValuesMap[ICV];
  }

  ChangeStatus updateImpl(Attributor &A) override {
    ChangeStatus Changed = ChangeStatus::UNCHANGED;
    const auto &ICVTrackingAA = A.getAAFor<AAICVTracker>(
        *this, IRPosition::returned(*getAssociatedFunction()),
        DepClassTy::REQUIRED);

    // We don't have any information, so we assume it changes the ICV.
    if (!ICVTrackingAA.isAssumedTracked())
      return indicatePessimisticFixpoint();

    for (InternalControlVar ICV : TrackableICVs) {
      Optional<Value *> &ReplVal = ICVReplacementValuesMap[ICV];
      Optional<Value *> NewReplVal =
          ICVTrackingAA.getUniqueReplacementValue(ICV);

      if (ReplVal == NewReplVal)
        continue;

      ReplVal = NewReplVal;
      Changed = ChangeStatus::CHANGED;
    }
    return Changed;
  }
};

struct AAExecutionDomainFunction : public AAExecutionDomain {
  AAExecutionDomainFunction(const IRPosition &IRP, Attributor &A)
      : AAExecutionDomain(IRP, A) {}

  const std::string getAsStr() const override {
    return "[AAExecutionDomain] " + std::to_string(SingleThreadedBBs.size()) +
           "/" + std::to_string(NumBBs) + " BBs thread 0 only.";
  }

  /// See AbstractAttribute::trackStatistics().
  void trackStatistics() const override {}

  void initialize(Attributor &A) override {
    Function *F = getAnchorScope();
    for (const auto &BB : *F)
      SingleThreadedBBs.insert(&BB);
    NumBBs = SingleThreadedBBs.size();
  }

  ChangeStatus manifest(Attributor &A) override {
    LLVM_DEBUG({
      for (const BasicBlock *BB : SingleThreadedBBs)
        dbgs() << TAG << " Basic block @" << getAnchorScope()->getName() << " "
               << BB->getName() << " is executed by a single thread.\n";
    });
    return ChangeStatus::UNCHANGED;
  }

  ChangeStatus updateImpl(Attributor &A) override;

  /// Check if an instruction is executed by a single thread.
  bool isExecutedByInitialThreadOnly(const Instruction &I) const override {
    return isExecutedByInitialThreadOnly(*I.getParent());
  }

  bool isExecutedByInitialThreadOnly(const BasicBlock &BB) const override {
    return isValidState() && SingleThreadedBBs.contains(&BB);
  }

  /// Set of basic blocks that are executed by a single thread.
  SmallSetVector<const BasicBlock *, 16> SingleThreadedBBs;

  /// Total number of basic blocks in this function.
  long unsigned NumBBs;
};

ChangeStatus AAExecutionDomainFunction::updateImpl(Attributor &A) {
  Function *F = getAnchorScope();
  ReversePostOrderTraversal<Function *> RPOT(F);
  auto NumSingleThreadedBBs = SingleThreadedBBs.size();

  bool AllCallSitesKnown;
  auto PredForCallSite = [&](AbstractCallSite ACS) {
    const auto &ExecutionDomainAA = A.getAAFor<AAExecutionDomain>(
        *this, IRPosition::function(*ACS.getInstruction()->getFunction()),
        DepClassTy::REQUIRED);
    return ACS.isDirectCall() &&
           ExecutionDomainAA.isExecutedByInitialThreadOnly(
               *ACS.getInstruction());
  };

  if (!A.checkForAllCallSites(PredForCallSite, *this,
                              /* RequiresAllCallSites */ true,
                              AllCallSitesKnown))
    SingleThreadedBBs.remove(&F->getEntryBlock());

  auto &OMPInfoCache = static_cast<OMPInformationCache &>(A.getInfoCache());
  auto &RFI = OMPInfoCache.RFIs[OMPRTL___kmpc_target_init];

  // Check if the edge into the successor block contains a condition that only
  // lets the main thread execute it.
  auto IsInitialThreadOnly = [&](BranchInst *Edge, BasicBlock *SuccessorBB) {
    if (!Edge || !Edge->isConditional())
      return false;
    if (Edge->getSuccessor(0) != SuccessorBB)
      return false;

    auto *Cmp = dyn_cast<CmpInst>(Edge->getCondition());
    if (!Cmp || !Cmp->isTrueWhenEqual() || !Cmp->isEquality())
      return false;

    ConstantInt *C = dyn_cast<ConstantInt>(Cmp->getOperand(1));
    if (!C)
      return false;

    // Match: -1 == __kmpc_target_init (for non-SPMD kernels only!)
    if (C->isAllOnesValue()) {
      auto *CB = dyn_cast<CallBase>(Cmp->getOperand(0));
      CB = CB ? OpenMPOpt::getCallIfRegularCall(*CB, &RFI) : nullptr;
      if (!CB)
        return false;
      const int InitModeArgNo = 1;
      auto *ModeCI = dyn_cast<ConstantInt>(CB->getOperand(InitModeArgNo));
      return ModeCI && (ModeCI->getSExtValue() & OMP_TGT_EXEC_MODE_GENERIC);
    }

    if (C->isZero()) {
      // Match: 0 == llvm.nvvm.read.ptx.sreg.tid.x()
      if (auto *II = dyn_cast<IntrinsicInst>(Cmp->getOperand(0)))
        if (II->getIntrinsicID() == Intrinsic::nvvm_read_ptx_sreg_tid_x)
          return true;

      // Match: 0 == llvm.amdgcn.workitem.id.x()
      if (auto *II = dyn_cast<IntrinsicInst>(Cmp->getOperand(0)))
        if (II->getIntrinsicID() == Intrinsic::amdgcn_workitem_id_x)
          return true;
    }

    return false;
  };

  // Merge all the predecessor states into the current basic block. A basic
  // block is executed by a single thread if all of its predecessors are.
  auto MergePredecessorStates = [&](BasicBlock *BB) {
    if (pred_empty(BB))
      return SingleThreadedBBs.contains(BB);

    bool IsInitialThread = true;
    for (BasicBlock *PredBB : predecessors(BB)) {
      if (!IsInitialThreadOnly(dyn_cast<BranchInst>(PredBB->getTerminator()),
                               BB))
        IsInitialThread &= SingleThreadedBBs.contains(PredBB);
    }

    return IsInitialThread;
  };

  for (auto *BB : RPOT) {
    if (!MergePredecessorStates(BB))
      SingleThreadedBBs.remove(BB);
  }

  return (NumSingleThreadedBBs == SingleThreadedBBs.size())
             ? ChangeStatus::UNCHANGED
             : ChangeStatus::CHANGED;
}

/// Try to replace memory allocation calls called by a single thread with a
/// static buffer of shared memory.
struct AAHeapToShared : public StateWrapper<BooleanState, AbstractAttribute> {
  using Base = StateWrapper<BooleanState, AbstractAttribute>;
  AAHeapToShared(const IRPosition &IRP, Attributor &A) : Base(IRP) {}

  /// Create an abstract attribute view for the position \p IRP.
  static AAHeapToShared &createForPosition(const IRPosition &IRP,
                                           Attributor &A);

  /// Returns true if HeapToShared conversion is assumed to be possible.
  virtual bool isAssumedHeapToShared(CallBase &CB) const = 0;

  /// Returns true if HeapToShared conversion is assumed and the CB is a
  /// callsite to a free operation to be removed.
  virtual bool isAssumedHeapToSharedRemovedFree(CallBase &CB) const = 0;

  /// See AbstractAttribute::getName().
  const std::string getName() const override { return "AAHeapToShared"; }

  /// See AbstractAttribute::getIdAddr().
  const char *getIdAddr() const override { return &ID; }

  /// This function should return true if the type of the \p AA is
  /// AAHeapToShared.
  static bool classof(const AbstractAttribute *AA) {
    return (AA->getIdAddr() == &ID);
  }

  /// Unique ID (due to the unique address)
  static const char ID;
};

struct AAHeapToSharedFunction : public AAHeapToShared {
  AAHeapToSharedFunction(const IRPosition &IRP, Attributor &A)
      : AAHeapToShared(IRP, A) {}

  const std::string getAsStr() const override {
    return "[AAHeapToShared] " + std::to_string(MallocCalls.size()) +
           " malloc calls eligible.";
  }

  /// See AbstractAttribute::trackStatistics().
  void trackStatistics() const override {}

  /// This functions finds free calls that will be removed by the
  /// HeapToShared transformation.
  void findPotentialRemovedFreeCalls(Attributor &A) {
    auto &OMPInfoCache = static_cast<OMPInformationCache &>(A.getInfoCache());
    auto &FreeRFI = OMPInfoCache.RFIs[OMPRTL___kmpc_free_shared];

    PotentialRemovedFreeCalls.clear();
    // Update free call users of found malloc calls.
    for (CallBase *CB : MallocCalls) {
      SmallVector<CallBase *, 4> FreeCalls;
      for (auto *U : CB->users()) {
        CallBase *C = dyn_cast<CallBase>(U);
        if (C && C->getCalledFunction() == FreeRFI.Declaration)
          FreeCalls.push_back(C);
      }

      if (FreeCalls.size() != 1)
        continue;

      PotentialRemovedFreeCalls.insert(FreeCalls.front());
    }
  }

  void initialize(Attributor &A) override {
    auto &OMPInfoCache = static_cast<OMPInformationCache &>(A.getInfoCache());
    auto &RFI = OMPInfoCache.RFIs[OMPRTL___kmpc_alloc_shared];

    for (User *U : RFI.Declaration->users())
      if (CallBase *CB = dyn_cast<CallBase>(U))
        MallocCalls.insert(CB);

    findPotentialRemovedFreeCalls(A);
  }

  bool isAssumedHeapToShared(CallBase &CB) const override {
    return isValidState() && MallocCalls.count(&CB);
  }

  bool isAssumedHeapToSharedRemovedFree(CallBase &CB) const override {
    return isValidState() && PotentialRemovedFreeCalls.count(&CB);
  }

  ChangeStatus manifest(Attributor &A) override {
    if (MallocCalls.empty())
      return ChangeStatus::UNCHANGED;

    auto &OMPInfoCache = static_cast<OMPInformationCache &>(A.getInfoCache());
    auto &FreeCall = OMPInfoCache.RFIs[OMPRTL___kmpc_free_shared];

    Function *F = getAnchorScope();
    auto *HS = A.lookupAAFor<AAHeapToStack>(IRPosition::function(*F), this,
                                            DepClassTy::OPTIONAL);

    ChangeStatus Changed = ChangeStatus::UNCHANGED;
    for (CallBase *CB : MallocCalls) {
      // Skip replacing this if HeapToStack has already claimed it.
      if (HS && HS->isAssumedHeapToStack(*CB))
        continue;

      // Find the unique free call to remove it.
      SmallVector<CallBase *, 4> FreeCalls;
      for (auto *U : CB->users()) {
        CallBase *C = dyn_cast<CallBase>(U);
        if (C && C->getCalledFunction() == FreeCall.Declaration)
          FreeCalls.push_back(C);
      }
      if (FreeCalls.size() != 1)
        continue;

      auto *AllocSize = cast<ConstantInt>(CB->getArgOperand(0));

      LLVM_DEBUG(dbgs() << TAG << "Replace globalization call " << *CB
                        << " with " << AllocSize->getZExtValue()
                        << " bytes of shared memory\n");

      // Create a new shared memory buffer of the same size as the allocation
      // and replace all the uses of the original allocation with it.
      Module *M = CB->getModule();
      Type *Int8Ty = Type::getInt8Ty(M->getContext());
      Type *Int8ArrTy = ArrayType::get(Int8Ty, AllocSize->getZExtValue());
      auto *SharedMem = new GlobalVariable(
          *M, Int8ArrTy, /* IsConstant */ false, GlobalValue::InternalLinkage,
          UndefValue::get(Int8ArrTy), CB->getName() + "_shared", nullptr,
          GlobalValue::NotThreadLocal,
          static_cast<unsigned>(AddressSpace::Shared));
      auto *NewBuffer =
          ConstantExpr::getPointerCast(SharedMem, Int8Ty->getPointerTo());

      auto Remark = [&](OptimizationRemark OR) {
        return OR << "Replaced globalized variable with "
                  << ore::NV("SharedMemory", AllocSize->getZExtValue())
                  << ((AllocSize->getZExtValue() != 1) ? " bytes " : " byte ")
                  << "of shared memory.";
      };
      A.emitRemark<OptimizationRemark>(CB, "OMP111", Remark);

      MaybeAlign Alignment = CB->getRetAlign();
      assert(Alignment &&
             "HeapToShared on allocation without alignment attribute");
      SharedMem->setAlignment(MaybeAlign(Alignment));

      A.changeValueAfterManifest(*CB, *NewBuffer);
      A.deleteAfterManifest(*CB);
      A.deleteAfterManifest(*FreeCalls.front());

      NumBytesMovedToSharedMemory += AllocSize->getZExtValue();
      Changed = ChangeStatus::CHANGED;
    }

    return Changed;
  }

  ChangeStatus updateImpl(Attributor &A) override {
    auto &OMPInfoCache = static_cast<OMPInformationCache &>(A.getInfoCache());
    auto &RFI = OMPInfoCache.RFIs[OMPRTL___kmpc_alloc_shared];
    Function *F = getAnchorScope();

    auto NumMallocCalls = MallocCalls.size();

    // Only consider malloc calls executed by a single thread with a constant.
    for (User *U : RFI.Declaration->users()) {
      const auto &ED = A.getAAFor<AAExecutionDomain>(
          *this, IRPosition::function(*F), DepClassTy::REQUIRED);
      if (CallBase *CB = dyn_cast<CallBase>(U))
        if (!isa<ConstantInt>(CB->getArgOperand(0)) ||
            !ED.isExecutedByInitialThreadOnly(*CB))
          MallocCalls.remove(CB);
    }

    findPotentialRemovedFreeCalls(A);

    if (NumMallocCalls != MallocCalls.size())
      return ChangeStatus::CHANGED;

    return ChangeStatus::UNCHANGED;
  }

  /// Collection of all malloc calls in a function.
  SmallSetVector<CallBase *, 4> MallocCalls;
  /// Collection of potentially removed free calls in a function.
  SmallPtrSet<CallBase *, 4> PotentialRemovedFreeCalls;
};

struct AAKernelInfo : public StateWrapper<KernelInfoState, AbstractAttribute> {
  using Base = StateWrapper<KernelInfoState, AbstractAttribute>;
  AAKernelInfo(const IRPosition &IRP, Attributor &A) : Base(IRP) {}

  /// Statistics are tracked as part of manifest for now.
  void trackStatistics() const override {}

  /// See AbstractAttribute::getAsStr()
  const std::string getAsStr() const override {
    if (!isValidState())
      return "<invalid>";
    return std::string(SPMDCompatibilityTracker.isAssumed() ? "SPMD"
                                                            : "generic") +
           std::string(SPMDCompatibilityTracker.isAtFixpoint() ? " [FIX]"
                                                               : "") +
           std::string(" #PRs: ") +
           (ReachedKnownParallelRegions.isValidState()
                ? std::to_string(ReachedKnownParallelRegions.size())
                : "<invalid>") +
           ", #Unknown PRs: " +
           (ReachedUnknownParallelRegions.isValidState()
                ? std::to_string(ReachedUnknownParallelRegions.size())
                : "<invalid>") +
           ", #Reaching Kernels: " +
           (ReachingKernelEntries.isValidState()
                ? std::to_string(ReachingKernelEntries.size())
                : "<invalid>");
  }

  /// Create an abstract attribute biew for the position \p IRP.
  static AAKernelInfo &createForPosition(const IRPosition &IRP, Attributor &A);

  /// See AbstractAttribute::getName()
  const std::string getName() const override { return "AAKernelInfo"; }

  /// See AbstractAttribute::getIdAddr()
  const char *getIdAddr() const override { return &ID; }

  /// This function should return true if the type of the \p AA is AAKernelInfo
  static bool classof(const AbstractAttribute *AA) {
    return (AA->getIdAddr() == &ID);
  }

  static const char ID;
};

/// The function kernel info abstract attribute, basically, what can we say
/// about a function with regards to the KernelInfoState.
struct AAKernelInfoFunction : AAKernelInfo {
  AAKernelInfoFunction(const IRPosition &IRP, Attributor &A)
      : AAKernelInfo(IRP, A) {}

  SmallPtrSet<Instruction *, 4> GuardedInstructions;

  SmallPtrSetImpl<Instruction *> &getGuardedInstructions() {
    return GuardedInstructions;
  }

  /// See AbstractAttribute::initialize(...).
  void initialize(Attributor &A) override {
    // This is a high-level transform that might change the constant arguments
    // of the init and dinit calls. We need to tell the Attributor about this
    // to avoid other parts using the current constant value for simpliication.
    auto &OMPInfoCache = static_cast<OMPInformationCache &>(A.getInfoCache());

    Function *Fn = getAnchorScope();
    if (!OMPInfoCache.Kernels.count(Fn))
      return;

    // Add itself to the reaching kernel and set IsKernelEntry.
    ReachingKernelEntries.insert(Fn);
    IsKernelEntry = true;

    OMPInformationCache::RuntimeFunctionInfo &InitRFI =
        OMPInfoCache.RFIs[OMPRTL___kmpc_target_init];
    OMPInformationCache::RuntimeFunctionInfo &DeinitRFI =
        OMPInfoCache.RFIs[OMPRTL___kmpc_target_deinit];

    // For kernels we perform more initialization work, first we find the init
    // and deinit calls.
    auto StoreCallBase = [](Use &U,
                            OMPInformationCache::RuntimeFunctionInfo &RFI,
                            CallBase *&Storage) {
      CallBase *CB = OpenMPOpt::getCallIfRegularCall(U, &RFI);
      assert(CB &&
             "Unexpected use of __kmpc_target_init or __kmpc_target_deinit!");
      assert(!Storage &&
             "Multiple uses of __kmpc_target_init or __kmpc_target_deinit!");
      Storage = CB;
      return false;
    };
    InitRFI.foreachUse(
        [&](Use &U, Function &) {
          StoreCallBase(U, InitRFI, KernelInitCB);
          return false;
        },
        Fn);
    DeinitRFI.foreachUse(
        [&](Use &U, Function &) {
          StoreCallBase(U, DeinitRFI, KernelDeinitCB);
          return false;
        },
        Fn);

    // Ignore kernels without initializers such as global constructors.
    if (!KernelInitCB || !KernelDeinitCB) {
      indicateOptimisticFixpoint();
      return;
    }

    // For kernels we might need to initialize/finalize the IsSPMD state and
    // we need to register a simplification callback so that the Attributor
    // knows the constant arguments to __kmpc_target_init and
    // __kmpc_target_deinit might actually change.

    Attributor::SimplifictionCallbackTy StateMachineSimplifyCB =
        [&](const IRPosition &IRP, const AbstractAttribute *AA,
            bool &UsedAssumedInformation) -> Optional<Value *> {
      // IRP represents the "use generic state machine" argument of an
      // __kmpc_target_init call. We will answer this one with the internal
      // state. As long as we are not in an invalid state, we will create a
      // custom state machine so the value should be a `i1 false`. If we are
      // in an invalid state, we won't change the value that is in the IR.
      if (!ReachedKnownParallelRegions.isValidState())
        return nullptr;
      // If we have disabled state machine rewrites, don't make a custom one.
      if (DisableOpenMPOptStateMachineRewrite)
        return nullptr;
      if (AA)
        A.recordDependence(*this, *AA, DepClassTy::OPTIONAL);
      UsedAssumedInformation = !isAtFixpoint();
      auto *FalseVal =
          ConstantInt::getBool(IRP.getAnchorValue().getContext(), false);
      return FalseVal;
    };

    Attributor::SimplifictionCallbackTy ModeSimplifyCB =
        [&](const IRPosition &IRP, const AbstractAttribute *AA,
            bool &UsedAssumedInformation) -> Optional<Value *> {
      // IRP represents the "SPMDCompatibilityTracker" argument of an
      // __kmpc_target_init or
      // __kmpc_target_deinit call. We will answer this one with the internal
      // state.
      if (!SPMDCompatibilityTracker.isValidState())
        return nullptr;
      if (!SPMDCompatibilityTracker.isAtFixpoint()) {
        if (AA)
          A.recordDependence(*this, *AA, DepClassTy::OPTIONAL);
        UsedAssumedInformation = true;
      } else {
        UsedAssumedInformation = false;
      }
      auto *Val = ConstantInt::getSigned(
          IntegerType::getInt8Ty(IRP.getAnchorValue().getContext()),
          SPMDCompatibilityTracker.isAssumed() ? OMP_TGT_EXEC_MODE_SPMD
                                               : OMP_TGT_EXEC_MODE_GENERIC);
      return Val;
    };

    Attributor::SimplifictionCallbackTy IsGenericModeSimplifyCB =
        [&](const IRPosition &IRP, const AbstractAttribute *AA,
            bool &UsedAssumedInformation) -> Optional<Value *> {
      // IRP represents the "RequiresFullRuntime" argument of an
      // __kmpc_target_init or __kmpc_target_deinit call. We will answer this
      // one with the internal state of the SPMDCompatibilityTracker, so if
      // generic then true, if SPMD then false.
      if (!SPMDCompatibilityTracker.isValidState())
        return nullptr;
      if (!SPMDCompatibilityTracker.isAtFixpoint()) {
        if (AA)
          A.recordDependence(*this, *AA, DepClassTy::OPTIONAL);
        UsedAssumedInformation = true;
      } else {
        UsedAssumedInformation = false;
      }
      auto *Val = ConstantInt::getBool(IRP.getAnchorValue().getContext(),
                                       !SPMDCompatibilityTracker.isAssumed());
      return Val;
    };

    constexpr const int InitModeArgNo = 1;
    constexpr const int DeinitModeArgNo = 1;
    constexpr const int InitUseStateMachineArgNo = 2;
    constexpr const int InitRequiresFullRuntimeArgNo = 3;
    constexpr const int DeinitRequiresFullRuntimeArgNo = 2;
    A.registerSimplificationCallback(
        IRPosition::callsite_argument(*KernelInitCB, InitUseStateMachineArgNo),
        StateMachineSimplifyCB);
    A.registerSimplificationCallback(
        IRPosition::callsite_argument(*KernelInitCB, InitModeArgNo),
        ModeSimplifyCB);
    A.registerSimplificationCallback(
        IRPosition::callsite_argument(*KernelDeinitCB, DeinitModeArgNo),
        ModeSimplifyCB);
    A.registerSimplificationCallback(
        IRPosition::callsite_argument(*KernelInitCB,
                                      InitRequiresFullRuntimeArgNo),
        IsGenericModeSimplifyCB);
    A.registerSimplificationCallback(
        IRPosition::callsite_argument(*KernelDeinitCB,
                                      DeinitRequiresFullRuntimeArgNo),
        IsGenericModeSimplifyCB);

    // Check if we know we are in SPMD-mode already.
    ConstantInt *ModeArg =
        dyn_cast<ConstantInt>(KernelInitCB->getArgOperand(InitModeArgNo));
    if (ModeArg && (ModeArg->getSExtValue() & OMP_TGT_EXEC_MODE_SPMD))
      SPMDCompatibilityTracker.indicateOptimisticFixpoint();
    // This is a generic region but SPMDization is disabled so stop tracking.
    else if (DisableOpenMPOptSPMDization)
      SPMDCompatibilityTracker.indicatePessimisticFixpoint();
  }

  /// Sanitize the string \p S such that it is a suitable global symbol name.
  static std::string sanitizeForGlobalName(std::string S) {
    std::replace_if(
        S.begin(), S.end(),
        [](const char C) {
          return !((C >= 'a' && C <= 'z') || (C >= 'A' && C <= 'Z') ||
                   (C >= '0' && C <= '9') || C == '_');
        },
        '.');
    return S;
  }

  /// Modify the IR based on the KernelInfoState as the fixpoint iteration is
  /// finished now.
  ChangeStatus manifest(Attributor &A) override {
    // If we are not looking at a kernel with __kmpc_target_init and
    // __kmpc_target_deinit call we cannot actually manifest the information.
    if (!KernelInitCB || !KernelDeinitCB)
      return ChangeStatus::UNCHANGED;

    // If we can we change the execution mode to SPMD-mode otherwise we build a
    // custom state machine.
    ChangeStatus Changed = ChangeStatus::UNCHANGED;
    if (!changeToSPMDMode(A, Changed))
      return buildCustomStateMachine(A);

    return Changed;
  }

  bool changeToSPMDMode(Attributor &A, ChangeStatus &Changed) {
    auto &OMPInfoCache = static_cast<OMPInformationCache &>(A.getInfoCache());

    if (!SPMDCompatibilityTracker.isAssumed()) {
      for (Instruction *NonCompatibleI : SPMDCompatibilityTracker) {
        if (!NonCompatibleI)
          continue;

        // Skip diagnostics on calls to known OpenMP runtime functions for now.
        if (auto *CB = dyn_cast<CallBase>(NonCompatibleI))
          if (OMPInfoCache.RTLFunctions.contains(CB->getCalledFunction()))
            continue;

        auto Remark = [&](OptimizationRemarkAnalysis ORA) {
          ORA << "Value has potential side effects preventing SPMD-mode "
                 "execution";
          if (isa<CallBase>(NonCompatibleI)) {
            ORA << ". Add `__attribute__((assume(\"ompx_spmd_amenable\")))` to "
                   "the called function to override";
          }
          return ORA << ".";
        };
        A.emitRemark<OptimizationRemarkAnalysis>(NonCompatibleI, "OMP121",
                                                 Remark);

        LLVM_DEBUG(dbgs() << TAG << "SPMD-incompatible side-effect: "
                          << *NonCompatibleI << "\n");
      }

      return false;
    }

    // Check if the kernel is already in SPMD mode, if so, return success.
    Function *Kernel = getAnchorScope();
    GlobalVariable *ExecMode = Kernel->getParent()->getGlobalVariable(
        (Kernel->getName() + "_exec_mode").str());
    assert(ExecMode && "Kernel without exec mode?");
    assert(ExecMode->getInitializer() && "ExecMode doesn't have initializer!");

    // Set the global exec mode flag to indicate SPMD-Generic mode.
    assert(isa<ConstantInt>(ExecMode->getInitializer()) &&
           "ExecMode is not an integer!");
    const int8_t ExecModeVal =
        cast<ConstantInt>(ExecMode->getInitializer())->getSExtValue();
    if (ExecModeVal != OMP_TGT_EXEC_MODE_GENERIC)
      return true;

    // We will now unconditionally modify the IR, indicate a change.
    Changed = ChangeStatus::CHANGED;

    auto CreateGuardedRegion = [&](Instruction *RegionStartI,
                                   Instruction *RegionEndI) {
      LoopInfo *LI = nullptr;
      DominatorTree *DT = nullptr;
      MemorySSAUpdater *MSU = nullptr;
      using InsertPointTy = OpenMPIRBuilder::InsertPointTy;

      BasicBlock *ParentBB = RegionStartI->getParent();
      Function *Fn = ParentBB->getParent();
      Module &M = *Fn->getParent();

      // Create all the blocks and logic.
      // ParentBB:
      //    goto RegionCheckTidBB
      // RegionCheckTidBB:
      //    Tid = __kmpc_hardware_thread_id()
      //    if (Tid != 0)
      //        goto RegionBarrierBB
      // RegionStartBB:
      //    <execute instructions guarded>
      //    goto RegionEndBB
      // RegionEndBB:
      //    <store escaping values to shared mem>
      //    goto RegionBarrierBB
      //  RegionBarrierBB:
      //    __kmpc_simple_barrier_spmd()
      //    // second barrier is omitted if lacking escaping values.
      //    <load escaping values from shared mem>
      //    __kmpc_simple_barrier_spmd()
      //    goto RegionExitBB
      // RegionExitBB:
      //    <execute rest of instructions>

      BasicBlock *RegionEndBB = SplitBlock(ParentBB, RegionEndI->getNextNode(),
                                           DT, LI, MSU, "region.guarded.end");
      BasicBlock *RegionBarrierBB =
          SplitBlock(RegionEndBB, &*RegionEndBB->getFirstInsertionPt(), DT, LI,
                     MSU, "region.barrier");
      BasicBlock *RegionExitBB =
          SplitBlock(RegionBarrierBB, &*RegionBarrierBB->getFirstInsertionPt(),
                     DT, LI, MSU, "region.exit");
      BasicBlock *RegionStartBB =
          SplitBlock(ParentBB, RegionStartI, DT, LI, MSU, "region.guarded");

      assert(ParentBB->getUniqueSuccessor() == RegionStartBB &&
             "Expected a different CFG");

      BasicBlock *RegionCheckTidBB = SplitBlock(
          ParentBB, ParentBB->getTerminator(), DT, LI, MSU, "region.check.tid");

      // Register basic blocks with the Attributor.
      A.registerManifestAddedBasicBlock(*RegionEndBB);
      A.registerManifestAddedBasicBlock(*RegionBarrierBB);
      A.registerManifestAddedBasicBlock(*RegionExitBB);
      A.registerManifestAddedBasicBlock(*RegionStartBB);
      A.registerManifestAddedBasicBlock(*RegionCheckTidBB);

      bool HasBroadcastValues = false;
      // Find escaping outputs from the guarded region to outside users and
      // broadcast their values to them.
      for (Instruction &I : *RegionStartBB) {
        SmallPtrSet<Instruction *, 4> OutsideUsers;
        for (User *Usr : I.users()) {
          Instruction &UsrI = *cast<Instruction>(Usr);
          if (UsrI.getParent() != RegionStartBB)
            OutsideUsers.insert(&UsrI);
        }

        if (OutsideUsers.empty())
          continue;

        HasBroadcastValues = true;

        // Emit a global variable in shared memory to store the broadcasted
        // value.
        auto *SharedMem = new GlobalVariable(
            M, I.getType(), /* IsConstant */ false,
            GlobalValue::InternalLinkage, UndefValue::get(I.getType()),
            sanitizeForGlobalName(
                (I.getName() + ".guarded.output.alloc").str()),
            nullptr, GlobalValue::NotThreadLocal,
            static_cast<unsigned>(AddressSpace::Shared));

        // Emit a store instruction to update the value.
        new StoreInst(&I, SharedMem, RegionEndBB->getTerminator());

        LoadInst *LoadI = new LoadInst(I.getType(), SharedMem,
                                       I.getName() + ".guarded.output.load",
                                       RegionBarrierBB->getTerminator());

        // Emit a load instruction and replace uses of the output value.
        for (Instruction *UsrI : OutsideUsers)
          UsrI->replaceUsesOfWith(&I, LoadI);
      }

      auto &OMPInfoCache = static_cast<OMPInformationCache &>(A.getInfoCache());

      // Go to tid check BB in ParentBB.
      const DebugLoc DL = ParentBB->getTerminator()->getDebugLoc();
      ParentBB->getTerminator()->eraseFromParent();
      OpenMPIRBuilder::LocationDescription Loc(
          InsertPointTy(ParentBB, ParentBB->end()), DL);
      OMPInfoCache.OMPBuilder.updateToLocation(Loc);
      uint32_t SrcLocStrSize;
      auto *SrcLocStr =
          OMPInfoCache.OMPBuilder.getOrCreateSrcLocStr(Loc, SrcLocStrSize);
      Value *Ident =
          OMPInfoCache.OMPBuilder.getOrCreateIdent(SrcLocStr, SrcLocStrSize);
      BranchInst::Create(RegionCheckTidBB, ParentBB)->setDebugLoc(DL);

      // Add check for Tid in RegionCheckTidBB
      RegionCheckTidBB->getTerminator()->eraseFromParent();
      OpenMPIRBuilder::LocationDescription LocRegionCheckTid(
          InsertPointTy(RegionCheckTidBB, RegionCheckTidBB->end()), DL);
      OMPInfoCache.OMPBuilder.updateToLocation(LocRegionCheckTid);
      FunctionCallee HardwareTidFn =
          OMPInfoCache.OMPBuilder.getOrCreateRuntimeFunction(
              M, OMPRTL___kmpc_get_hardware_thread_id_in_block);
      CallInst *Tid =
          OMPInfoCache.OMPBuilder.Builder.CreateCall(HardwareTidFn, {});
      Tid->setDebugLoc(DL);
      OMPInfoCache.setCallingConvention(HardwareTidFn, Tid);
      Value *TidCheck = OMPInfoCache.OMPBuilder.Builder.CreateIsNull(Tid);
      OMPInfoCache.OMPBuilder.Builder
          .CreateCondBr(TidCheck, RegionStartBB, RegionBarrierBB)
          ->setDebugLoc(DL);

      // First barrier for synchronization, ensures main thread has updated
      // values.
      FunctionCallee BarrierFn =
          OMPInfoCache.OMPBuilder.getOrCreateRuntimeFunction(
              M, OMPRTL___kmpc_barrier_simple_spmd);
      OMPInfoCache.OMPBuilder.updateToLocation(InsertPointTy(
          RegionBarrierBB, RegionBarrierBB->getFirstInsertionPt()));
#if 1 //<<<<<<< HEAD
      if (BarrierFn.getFunctionType()->getParamType(0) != Ident->getType()) {
        Ident = OMPInfoCache.OMPBuilder.Builder.CreateAddrSpaceCast(
                             Ident, BarrierFn.getFunctionType()->getParamType(0));
      }
      OMPInfoCache.OMPBuilder.Builder.CreateCall(BarrierFn, {Ident, Tid})
          ->setDebugLoc(DL);
#else //=======
      CallInst *Barrier =
          OMPInfoCache.OMPBuilder.Builder.CreateCall(BarrierFn, {Ident, Tid});
      Barrier->setDebugLoc(DL);
      OMPInfoCache.setCallingConvention(BarrierFn, Barrier);
#endif //>>>>>>> ce94432702bf42a0b95a2693aa47177f37dd0bb3

      // Second barrier ensures workers have read broadcast values.
      if (HasBroadcastValues) {
        CallInst *Barrier = CallInst::Create(BarrierFn, {Ident, Tid}, "",
                                             RegionBarrierBB->getTerminator());
        Barrier->setDebugLoc(DL);
        OMPInfoCache.setCallingConvention(BarrierFn, Barrier);
      }
    };

    auto &AllocSharedRFI = OMPInfoCache.RFIs[OMPRTL___kmpc_alloc_shared];
    SmallPtrSet<BasicBlock *, 8> Visited;
    for (Instruction *GuardedI : SPMDCompatibilityTracker) {
      BasicBlock *BB = GuardedI->getParent();
      if (!Visited.insert(BB).second)
        continue;

      SmallVector<std::pair<Instruction *, Instruction *>> Reorders;
      Instruction *LastEffect = nullptr;
      BasicBlock::reverse_iterator IP = BB->rbegin(), IPEnd = BB->rend();
      while (++IP != IPEnd) {
        if (!IP->mayHaveSideEffects() && !IP->mayReadFromMemory())
          continue;
        Instruction *I = &*IP;
        if (OpenMPOpt::getCallIfRegularCall(*I, &AllocSharedRFI))
          continue;
        if (!I->user_empty() || !SPMDCompatibilityTracker.contains(I)) {
          LastEffect = nullptr;
          continue;
        }
        if (LastEffect)
          Reorders.push_back({I, LastEffect});
        LastEffect = &*IP;
      }
      for (auto &Reorder : Reorders)
        Reorder.first->moveBefore(Reorder.second);
    }

    SmallVector<std::pair<Instruction *, Instruction *>, 4> GuardedRegions;

    for (Instruction *GuardedI : SPMDCompatibilityTracker) {
      BasicBlock *BB = GuardedI->getParent();
      auto *CalleeAA = A.lookupAAFor<AAKernelInfo>(
          IRPosition::function(*GuardedI->getFunction()), nullptr,
          DepClassTy::NONE);
      assert(CalleeAA != nullptr && "Expected Callee AAKernelInfo");
      auto &CalleeAAFunction = *cast<AAKernelInfoFunction>(CalleeAA);
      // Continue if instruction is already guarded.
      if (CalleeAAFunction.getGuardedInstructions().contains(GuardedI))
        continue;

      Instruction *GuardedRegionStart = nullptr, *GuardedRegionEnd = nullptr;
      for (Instruction &I : *BB) {
        // If instruction I needs to be guarded update the guarded region
        // bounds.
        if (SPMDCompatibilityTracker.contains(&I)) {
          CalleeAAFunction.getGuardedInstructions().insert(&I);
          if (GuardedRegionStart)
            GuardedRegionEnd = &I;
          else
            GuardedRegionStart = GuardedRegionEnd = &I;

          continue;
        }

        // Instruction I does not need guarding, store
        // any region found and reset bounds.
        if (GuardedRegionStart) {
          GuardedRegions.push_back(
              std::make_pair(GuardedRegionStart, GuardedRegionEnd));
          GuardedRegionStart = nullptr;
          GuardedRegionEnd = nullptr;
        }
      }
    }

    for (auto &GR : GuardedRegions)
      CreateGuardedRegion(GR.first, GR.second);

    // Adjust the global exec mode flag that tells the runtime what mode this
    // kernel is executed in.
    assert(ExecModeVal == OMP_TGT_EXEC_MODE_GENERIC &&
           "Initially non-SPMD kernel has SPMD exec mode!");
    ExecMode->setInitializer(
        ConstantInt::get(ExecMode->getInitializer()->getType(),
                         ExecModeVal | OMP_TGT_EXEC_MODE_GENERIC_SPMD));

    // Next rewrite the init and deinit calls to indicate we use SPMD-mode now.
    const int InitModeArgNo = 1;
    const int DeinitModeArgNo = 1;
    const int InitUseStateMachineArgNo = 2;
    const int InitRequiresFullRuntimeArgNo = 3;
    const int DeinitRequiresFullRuntimeArgNo = 2;

    auto &Ctx = getAnchorValue().getContext();
    A.changeUseAfterManifest(
        KernelInitCB->getArgOperandUse(InitModeArgNo),
        *ConstantInt::getSigned(IntegerType::getInt8Ty(Ctx),
                                OMP_TGT_EXEC_MODE_SPMD));
    A.changeUseAfterManifest(
        KernelInitCB->getArgOperandUse(InitUseStateMachineArgNo),
        *ConstantInt::getBool(Ctx, false));
    A.changeUseAfterManifest(
        KernelDeinitCB->getArgOperandUse(DeinitModeArgNo),
        *ConstantInt::getSigned(IntegerType::getInt8Ty(Ctx),
                                OMP_TGT_EXEC_MODE_SPMD));
    A.changeUseAfterManifest(
        KernelInitCB->getArgOperandUse(InitRequiresFullRuntimeArgNo),
        *ConstantInt::getBool(Ctx, false));
    A.changeUseAfterManifest(
        KernelDeinitCB->getArgOperandUse(DeinitRequiresFullRuntimeArgNo),
        *ConstantInt::getBool(Ctx, false));

    ++NumOpenMPTargetRegionKernelsSPMD;

    auto Remark = [&](OptimizationRemark OR) {
      return OR << "Transformed generic-mode kernel to SPMD-mode.";
    };
    A.emitRemark<OptimizationRemark>(KernelInitCB, "OMP120", Remark);
    return true;
  };

  ChangeStatus buildCustomStateMachine(Attributor &A) {
    // If we have disabled state machine rewrites, don't make a custom one
    if (DisableOpenMPOptStateMachineRewrite)
      return ChangeStatus::UNCHANGED;

    // Don't rewrite the state machine if we are not in a valid state.
    if (!ReachedKnownParallelRegions.isValidState())
      return ChangeStatus::UNCHANGED;

    const int InitModeArgNo = 1;
    const int InitUseStateMachineArgNo = 2;

    // Check if the current configuration is non-SPMD and generic state machine.
    // If we already have SPMD mode or a custom state machine we do not need to
    // go any further. If it is anything but a constant something is weird and
    // we give up.
    ConstantInt *UseStateMachine = dyn_cast<ConstantInt>(
        KernelInitCB->getArgOperand(InitUseStateMachineArgNo));
    ConstantInt *Mode =
        dyn_cast<ConstantInt>(KernelInitCB->getArgOperand(InitModeArgNo));

    // If we are stuck with generic mode, try to create a custom device (=GPU)
    // state machine which is specialized for the parallel regions that are
    // reachable by the kernel.
    if (!UseStateMachine || UseStateMachine->isZero() || !Mode ||
        (Mode->getSExtValue() & OMP_TGT_EXEC_MODE_SPMD))
      return ChangeStatus::UNCHANGED;

    // If not SPMD mode, indicate we use a custom state machine now.
    auto &Ctx = getAnchorValue().getContext();
    auto *FalseVal = ConstantInt::getBool(Ctx, false);
    A.changeUseAfterManifest(
        KernelInitCB->getArgOperandUse(InitUseStateMachineArgNo), *FalseVal);

    // If we don't actually need a state machine we are done here. This can
    // happen if there simply are no parallel regions. In the resulting kernel
    // all worker threads will simply exit right away, leaving the main thread
    // to do the work alone.
    if (!mayContainParallelRegion()) {
      ++NumOpenMPTargetRegionKernelsWithoutStateMachine;

      auto Remark = [&](OptimizationRemark OR) {
        return OR << "Removing unused state machine from generic-mode kernel.";
      };
      A.emitRemark<OptimizationRemark>(KernelInitCB, "OMP130", Remark);

      return ChangeStatus::CHANGED;
    }

    // Keep track in the statistics of our new shiny custom state machine.
    if (ReachedUnknownParallelRegions.empty()) {
      ++NumOpenMPTargetRegionKernelsCustomStateMachineWithoutFallback;

      auto Remark = [&](OptimizationRemark OR) {
        return OR << "Rewriting generic-mode kernel with a customized state "
                     "machine.";
      };
      A.emitRemark<OptimizationRemark>(KernelInitCB, "OMP131", Remark);
    } else {
      ++NumOpenMPTargetRegionKernelsCustomStateMachineWithFallback;

      auto Remark = [&](OptimizationRemarkAnalysis OR) {
        return OR << "Generic-mode kernel is executed with a customized state "
                     "machine that requires a fallback.";
      };
      A.emitRemark<OptimizationRemarkAnalysis>(KernelInitCB, "OMP132", Remark);

      // Tell the user why we ended up with a fallback.
      for (CallBase *UnknownParallelRegionCB : ReachedUnknownParallelRegions) {
        if (!UnknownParallelRegionCB)
          continue;
        auto Remark = [&](OptimizationRemarkAnalysis ORA) {
          return ORA << "Call may contain unknown parallel regions. Use "
                     << "`__attribute__((assume(\"omp_no_parallelism\")))` to "
                        "override.";
        };
        A.emitRemark<OptimizationRemarkAnalysis>(UnknownParallelRegionCB,
                                                 "OMP133", Remark);
      }
    }

    // Create all the blocks:
    //
    //                       InitCB = __kmpc_target_init(...)
    //                       bool IsWorker = InitCB >= 0;
    //                       if (IsWorker) {
    // SMBeginBB:               __kmpc_barrier_simple_generic(...);
    //                         void *WorkFn;
    //                         bool Active = __kmpc_kernel_parallel(&WorkFn);
    //                         if (!WorkFn) return;
    // SMIsActiveCheckBB:       if (Active) {
    // SMIfCascadeCurrentBB:      if      (WorkFn == <ParFn0>)
    //                              ParFn0(...);
    // SMIfCascadeCurrentBB:      else if (WorkFn == <ParFn1>)
    //                              ParFn1(...);
    //                            ...
    // SMIfCascadeCurrentBB:      else
    //                              ((WorkFnTy*)WorkFn)(...);
    // SMEndParallelBB:           __kmpc_kernel_end_parallel(...);
    //                          }
    // SMDoneBB:                __kmpc_barrier_simple_generic(...);
    //                          goto SMBeginBB;
    //                       }
    // UserCodeEntryBB:      // user code
    //                       __kmpc_target_deinit(...)
    //
    Function *Kernel = getAssociatedFunction();
    assert(Kernel && "Expected an associated function!");

    BasicBlock *InitBB = KernelInitCB->getParent();
    BasicBlock *UserCodeEntryBB = InitBB->splitBasicBlock(
        KernelInitCB->getNextNode(), "thread.user_code.check");
    BasicBlock *StateMachineBeginBB = BasicBlock::Create(
        Ctx, "worker_state_machine.begin", Kernel, UserCodeEntryBB);
    BasicBlock *StateMachineFinishedBB = BasicBlock::Create(
        Ctx, "worker_state_machine.finished", Kernel, UserCodeEntryBB);
    BasicBlock *StateMachineIsActiveCheckBB = BasicBlock::Create(
        Ctx, "worker_state_machine.is_active.check", Kernel, UserCodeEntryBB);
    BasicBlock *StateMachineIfCascadeCurrentBB =
        BasicBlock::Create(Ctx, "worker_state_machine.parallel_region.check",
                           Kernel, UserCodeEntryBB);
    BasicBlock *StateMachineEndParallelBB =
        BasicBlock::Create(Ctx, "worker_state_machine.parallel_region.end",
                           Kernel, UserCodeEntryBB);
    BasicBlock *StateMachineDoneBarrierBB = BasicBlock::Create(
        Ctx, "worker_state_machine.done.barrier", Kernel, UserCodeEntryBB);
    A.registerManifestAddedBasicBlock(*InitBB);
    A.registerManifestAddedBasicBlock(*UserCodeEntryBB);
    A.registerManifestAddedBasicBlock(*StateMachineBeginBB);
    A.registerManifestAddedBasicBlock(*StateMachineFinishedBB);
    A.registerManifestAddedBasicBlock(*StateMachineIsActiveCheckBB);
    A.registerManifestAddedBasicBlock(*StateMachineIfCascadeCurrentBB);
    A.registerManifestAddedBasicBlock(*StateMachineEndParallelBB);
    A.registerManifestAddedBasicBlock(*StateMachineDoneBarrierBB);

    const DebugLoc &DLoc = KernelInitCB->getDebugLoc();
    ReturnInst::Create(Ctx, StateMachineFinishedBB)->setDebugLoc(DLoc);
#if 0
    InitBB->getTerminator()->eraseFromParent();

    Module &M = *Kernel->getParent();
    auto &OMPInfoCache = static_cast<OMPInformationCache &>(A.getInfoCache());
    FunctionCallee BlockHwSizeFn =
        OMPInfoCache.OMPBuilder.getOrCreateRuntimeFunction(
            M, OMPRTL___kmpc_get_hardware_num_threads_in_block);
    FunctionCallee WarpSizeFn =
        OMPInfoCache.OMPBuilder.getOrCreateRuntimeFunction(
            M, OMPRTL___kmpc_get_warp_size);
    CallInst *BlockHwSize =
        CallInst::Create(BlockHwSizeFn, "block.hw_size", InitBB);
    OMPInfoCache.setCallingConvention(BlockHwSizeFn, BlockHwSize);
    BlockHwSize->setDebugLoc(DLoc);
    CallInst *WarpSize = CallInst::Create(WarpSizeFn, "warp.size", InitBB);
    OMPInfoCache.setCallingConvention(WarpSizeFn, WarpSize);
    WarpSize->setDebugLoc(DLoc);
    Instruction *BlockSize =
        BinaryOperator::CreateSub(BlockHwSize, WarpSize, "block.size", InitBB);
    BlockSize->setDebugLoc(DLoc);
    Instruction *IsMainOrWorker =
        ICmpInst::Create(ICmpInst::ICmp, llvm::CmpInst::ICMP_SLT, KernelInitCB,
                         BlockSize, "thread.is_main_or_worker", InitBB);
    IsMainOrWorker->setDebugLoc(DLoc);
    BranchInst::Create(IsWorkerCheckBB, StateMachineFinishedBB, IsMainOrWorker,
                       InitBB);
#endif // >>>>>>> ce94432702bf42a0b95a2693aa47177f37dd0bb3

    InitBB->getTerminator()->eraseFromParent();
    Instruction *IsWorker =
        ICmpInst::Create(ICmpInst::ICmp, llvm::CmpInst::ICMP_NE, KernelInitCB,
                         ConstantInt::get(KernelInitCB->getType(), -1),
                         "thread.is_worker", InitBB);
    IsWorker->setDebugLoc(DLoc);
    BranchInst::Create(StateMachineBeginBB, UserCodeEntryBB, IsWorker, InitBB);

    Module &M = *Kernel->getParent();

    // Create local storage for the work function pointer.
    const DataLayout &DL = M.getDataLayout();
    Type *VoidPtrTy = Type::getInt8PtrTy(Ctx);
    Instruction *WorkFnAI =
        new AllocaInst(VoidPtrTy, DL.getAllocaAddrSpace(), nullptr,
                       "worker.work_fn.addr", &Kernel->getEntryBlock().front());
    WorkFnAI->setDebugLoc(DLoc);

    auto &OMPInfoCache = static_cast<OMPInformationCache &>(A.getInfoCache());
    OMPInfoCache.OMPBuilder.updateToLocation(
        OpenMPIRBuilder::LocationDescription(
            IRBuilder<>::InsertPoint(StateMachineBeginBB,
                                     StateMachineBeginBB->end()),
            DLoc));

    Value *Ident = KernelInitCB->getArgOperand(0);
    Value *GTid = KernelInitCB;

    FunctionCallee BarrierFn =
        OMPInfoCache.OMPBuilder.getOrCreateRuntimeFunction(
#if 1 //<<<<<<< HEAD
            M, OMPRTL___kmpc_workers_start_barriers);
// FIXME: need to see if this hould be used for NVPTX ?
//          M, OMPRTL___kmpc_barrier_simple_generic);
    CallInst::Create(BarrierFn, {Ident, GTid}, "", StateMachineBeginBB)
        ->setDebugLoc(DLoc);
#else //=======
            M, OMPRTL___kmpc_barrier_simple_generic);
    CallInst *Barrier =
        CallInst::Create(BarrierFn, {Ident, GTid}, "", StateMachineBeginBB);
    OMPInfoCache.setCallingConvention(BarrierFn, Barrier);
    Barrier->setDebugLoc(DLoc);
#endif //>>>>>>> ce94432702bf42a0b95a2693aa47177f37dd0bb3

    if (WorkFnAI->getType()->getPointerAddressSpace() !=
        (unsigned int)AddressSpace::Generic) {
      WorkFnAI = new AddrSpaceCastInst(
          WorkFnAI,
          PointerType::getWithSamePointeeType(
              cast<PointerType>(WorkFnAI->getType()),
              (unsigned int)AddressSpace::Generic),
          WorkFnAI->getName() + ".generic", StateMachineBeginBB);
      WorkFnAI->setDebugLoc(DLoc);
    }

    FunctionCallee KernelParallelFn =
        OMPInfoCache.OMPBuilder.getOrCreateRuntimeFunction(
            M, OMPRTL___kmpc_kernel_parallel);
    CallInst *IsActiveWorker = CallInst::Create(
        KernelParallelFn, {WorkFnAI}, "worker.is_active", StateMachineBeginBB);
    OMPInfoCache.setCallingConvention(KernelParallelFn, IsActiveWorker);
    IsActiveWorker->setDebugLoc(DLoc);
    Instruction *WorkFn = new LoadInst(VoidPtrTy, WorkFnAI, "worker.work_fn",
                                       StateMachineBeginBB);
    WorkFn->setDebugLoc(DLoc);

    FunctionType *ParallelRegionFnTy = FunctionType::get(
        Type::getVoidTy(Ctx), {Type::getInt16Ty(Ctx), Type::getInt32Ty(Ctx)},
        false);
    Value *WorkFnCast = BitCastInst::CreatePointerBitCastOrAddrSpaceCast(
        WorkFn, ParallelRegionFnTy->getPointerTo(), "worker.work_fn.addr_cast",
        StateMachineBeginBB);

    Instruction *IsDone =
        ICmpInst::Create(ICmpInst::ICmp, llvm::CmpInst::ICMP_EQ, WorkFn,
                         Constant::getNullValue(VoidPtrTy), "worker.is_done",
                         StateMachineBeginBB);
    IsDone->setDebugLoc(DLoc);
    BranchInst::Create(StateMachineFinishedBB, StateMachineIsActiveCheckBB,
                       IsDone, StateMachineBeginBB)
        ->setDebugLoc(DLoc);

    BranchInst::Create(StateMachineIfCascadeCurrentBB,
                       StateMachineDoneBarrierBB, IsActiveWorker,
                       StateMachineIsActiveCheckBB)
        ->setDebugLoc(DLoc);

    Value *ZeroArg =
        Constant::getNullValue(ParallelRegionFnTy->getParamType(0));

    // Now that we have most of the CFG skeleton it is time for the if-cascade
    // that checks the function pointer we got from the runtime against the
    // parallel regions we expect, if there are any.
    for (int I = 0, E = ReachedKnownParallelRegions.size(); I < E; ++I) {
      auto *ParallelRegion = ReachedKnownParallelRegions[I];
      BasicBlock *PRExecuteBB = BasicBlock::Create(
          Ctx, "worker_state_machine.parallel_region.execute", Kernel,
          StateMachineEndParallelBB);
      CallInst::Create(ParallelRegion, {ZeroArg, GTid}, "", PRExecuteBB)
          ->setDebugLoc(DLoc);
      BranchInst::Create(StateMachineEndParallelBB, PRExecuteBB)
          ->setDebugLoc(DLoc);

      BasicBlock *PRNextBB =
          BasicBlock::Create(Ctx, "worker_state_machine.parallel_region.check",
                             Kernel, StateMachineEndParallelBB);

      // Check if we need to compare the pointer at all or if we can just
      // call the parallel region function.
      Value *IsPR;
      if (I + 1 < E || !ReachedUnknownParallelRegions.empty()) {
        Instruction *CmpI = ICmpInst::Create(
            ICmpInst::ICmp, llvm::CmpInst::ICMP_EQ, WorkFnCast, ParallelRegion,
            "worker.check_parallel_region", StateMachineIfCascadeCurrentBB);
        CmpI->setDebugLoc(DLoc);
        IsPR = CmpI;
      } else {
        IsPR = ConstantInt::getTrue(Ctx);
      }

      BranchInst::Create(PRExecuteBB, PRNextBB, IsPR,
                         StateMachineIfCascadeCurrentBB)
          ->setDebugLoc(DLoc);
      StateMachineIfCascadeCurrentBB = PRNextBB;
    }

    // At the end of the if-cascade we place the indirect function pointer call
    // in case we might need it, that is if there can be parallel regions we
    // have not handled in the if-cascade above.
    if (!ReachedUnknownParallelRegions.empty()) {
      StateMachineIfCascadeCurrentBB->setName(
          "worker_state_machine.parallel_region.fallback.execute");
      CallInst::Create(ParallelRegionFnTy, WorkFnCast, {ZeroArg, GTid}, "",
                       StateMachineIfCascadeCurrentBB)
          ->setDebugLoc(DLoc);
    }
    BranchInst::Create(StateMachineEndParallelBB,
                       StateMachineIfCascadeCurrentBB)
        ->setDebugLoc(DLoc);

    FunctionCallee EndParallelFn =
        OMPInfoCache.OMPBuilder.getOrCreateRuntimeFunction(
            M, OMPRTL___kmpc_kernel_end_parallel);
    CallInst *EndParallel =
        CallInst::Create(EndParallelFn, {}, "", StateMachineEndParallelBB);
    OMPInfoCache.setCallingConvention(EndParallelFn, EndParallel);
    EndParallel->setDebugLoc(DLoc);
    BranchInst::Create(StateMachineDoneBarrierBB, StateMachineEndParallelBB)
        ->setDebugLoc(DLoc);

    FunctionCallee WorkersDoneBarriersFn =
        OMPInfoCache.OMPBuilder.getOrCreateRuntimeFunction(
            M, OMPRTL___kmpc_workers_done_barriers);
    CallInst::Create(WorkersDoneBarriersFn, {Ident, GTid}, "",
                     StateMachineDoneBarrierBB)
        ->setDebugLoc(DLoc);
    BranchInst::Create(StateMachineBeginBB, StateMachineDoneBarrierBB)
        ->setDebugLoc(DLoc);

    return ChangeStatus::CHANGED;
  }

  /// Fixpoint iteration update function. Will be called every time a dependence
  /// changed its state (and in the beginning).
  ChangeStatus updateImpl(Attributor &A) override {
    KernelInfoState StateBefore = getState();

    // Callback to check a read/write instruction.
    auto CheckRWInst = [&](Instruction &I) {
      // We handle calls later.
      if (isa<CallBase>(I))
        return true;
      // We only care about write effects.
      if (!I.mayWriteToMemory())
        return true;
      if (auto *SI = dyn_cast<StoreInst>(&I)) {
        SmallVector<const Value *> Objects;
        getUnderlyingObjects(SI->getPointerOperand(), Objects);
        if (llvm::all_of(Objects,
                         [](const Value *Obj) { return isa<AllocaInst>(Obj); }))
          return true;
        // Check for AAHeapToStack moved objects which must not be guarded.
        auto &HS = A.getAAFor<AAHeapToStack>(
            *this, IRPosition::function(*I.getFunction()),
            DepClassTy::OPTIONAL);
        if (llvm::all_of(Objects, [&HS](const Value *Obj) {
              auto *CB = dyn_cast<CallBase>(Obj);
              if (!CB)
                return false;
              return HS.isAssumedHeapToStack(*CB);
            })) {
          return true;
        }
      }

      // Insert instruction that needs guarding.
      SPMDCompatibilityTracker.insert(&I);
      return true;
    };

    bool UsedAssumedInformationInCheckRWInst = false;
    if (!SPMDCompatibilityTracker.isAtFixpoint())
      if (!A.checkForAllReadWriteInstructions(
              CheckRWInst, *this, UsedAssumedInformationInCheckRWInst))
        SPMDCompatibilityTracker.indicatePessimisticFixpoint();

    bool UsedAssumedInformationFromReachingKernels = false;
    if (!IsKernelEntry) {
      updateParallelLevels(A);

      bool AllReachingKernelsKnown = true;
      updateReachingKernelEntries(A, AllReachingKernelsKnown);
      UsedAssumedInformationFromReachingKernels = !AllReachingKernelsKnown;

      if (!ParallelLevels.isValidState())
        SPMDCompatibilityTracker.indicatePessimisticFixpoint();
      else if (!ReachingKernelEntries.isValidState())
        SPMDCompatibilityTracker.indicatePessimisticFixpoint();
      else if (!SPMDCompatibilityTracker.empty()) {
        // Check if all reaching kernels agree on the mode as we can otherwise
        // not guard instructions. We might not be sure about the mode so we
        // we cannot fix the internal spmd-zation state either.
        int SPMD = 0, Generic = 0;
        for (auto *Kernel : ReachingKernelEntries) {
          auto &CBAA = A.getAAFor<AAKernelInfo>(
              *this, IRPosition::function(*Kernel), DepClassTy::OPTIONAL);
          if (CBAA.SPMDCompatibilityTracker.isValidState() &&
              CBAA.SPMDCompatibilityTracker.isAssumed())
            ++SPMD;
          else
            ++Generic;
          if (!CBAA.SPMDCompatibilityTracker.isAtFixpoint())
            UsedAssumedInformationFromReachingKernels = true;
        }
        if (SPMD != 0 && Generic != 0)
          SPMDCompatibilityTracker.indicatePessimisticFixpoint();
      }
    }

    // Callback to check a call instruction.
    bool AllParallelRegionStatesWereFixed = true;
    bool AllSPMDStatesWereFixed = true;
    auto CheckCallInst = [&](Instruction &I) {
      auto &CB = cast<CallBase>(I);
      auto &CBAA = A.getAAFor<AAKernelInfo>(
          *this, IRPosition::callsite_function(CB), DepClassTy::OPTIONAL);
      getState() ^= CBAA.getState();
      AllSPMDStatesWereFixed &= CBAA.SPMDCompatibilityTracker.isAtFixpoint();
      AllParallelRegionStatesWereFixed &=
          CBAA.ReachedKnownParallelRegions.isAtFixpoint();
      AllParallelRegionStatesWereFixed &=
          CBAA.ReachedUnknownParallelRegions.isAtFixpoint();
      return true;
    };

    bool UsedAssumedInformationInCheckCallInst = false;
    if (!A.checkForAllCallLikeInstructions(
            CheckCallInst, *this, UsedAssumedInformationInCheckCallInst)) {
      LLVM_DEBUG(dbgs() << TAG
                        << "Failed to visit all call-like instructions!\n";);
      return indicatePessimisticFixpoint();
    }

    // If we haven't used any assumed information for the reached parallel
    // region states we can fix it.
    if (!UsedAssumedInformationInCheckCallInst &&
        AllParallelRegionStatesWereFixed) {
      ReachedKnownParallelRegions.indicateOptimisticFixpoint();
      ReachedUnknownParallelRegions.indicateOptimisticFixpoint();
    }

    // If we are sure there are no parallel regions in the kernel we do not
    // want SPMD mode.
    if (IsKernelEntry && ReachedUnknownParallelRegions.isAtFixpoint() &&
        ReachedKnownParallelRegions.isAtFixpoint() &&
        ReachedUnknownParallelRegions.isValidState() &&
        ReachedKnownParallelRegions.isValidState() &&
        !mayContainParallelRegion())
      SPMDCompatibilityTracker.indicatePessimisticFixpoint();

    // If we haven't used any assumed information for the SPMD state we can fix
    // it.
    if (!UsedAssumedInformationInCheckRWInst &&
        !UsedAssumedInformationInCheckCallInst &&
        !UsedAssumedInformationFromReachingKernels && AllSPMDStatesWereFixed)
      SPMDCompatibilityTracker.indicateOptimisticFixpoint();

    return StateBefore == getState() ? ChangeStatus::UNCHANGED
                                     : ChangeStatus::CHANGED;
  }

private:
  /// Update info regarding reaching kernels.
  void updateReachingKernelEntries(Attributor &A,
                                   bool &AllReachingKernelsKnown) {
    auto PredCallSite = [&](AbstractCallSite ACS) {
      Function *Caller = ACS.getInstruction()->getFunction();

      assert(Caller && "Caller is nullptr");

      auto &CAA = A.getOrCreateAAFor<AAKernelInfo>(
          IRPosition::function(*Caller), this, DepClassTy::REQUIRED);
      if (CAA.ReachingKernelEntries.isValidState()) {
        ReachingKernelEntries ^= CAA.ReachingKernelEntries;
        return true;
      }

      // We lost track of the caller of the associated function, any kernel
      // could reach now.
      ReachingKernelEntries.indicatePessimisticFixpoint();

      return true;
    };

    if (!A.checkForAllCallSites(PredCallSite, *this,
                                true /* RequireAllCallSites */,
                                AllReachingKernelsKnown))
      ReachingKernelEntries.indicatePessimisticFixpoint();
  }

  /// Update info regarding parallel levels.
  void updateParallelLevels(Attributor &A) {
    auto &OMPInfoCache = static_cast<OMPInformationCache &>(A.getInfoCache());
    OMPInformationCache::RuntimeFunctionInfo &Parallel51RFI =
        OMPInfoCache.RFIs[OMPRTL___kmpc_parallel_51];

    auto PredCallSite = [&](AbstractCallSite ACS) {
      Function *Caller = ACS.getInstruction()->getFunction();

      assert(Caller && "Caller is nullptr");

      auto &CAA =
          A.getOrCreateAAFor<AAKernelInfo>(IRPosition::function(*Caller));
      if (CAA.ParallelLevels.isValidState()) {
        // Any function that is called by `__kmpc_parallel_51` will not be
        // folded as the parallel level in the function is updated. In order to
        // get it right, all the analysis would depend on the implentation. That
        // said, if in the future any change to the implementation, the analysis
        // could be wrong. As a consequence, we are just conservative here.
        if (Caller == Parallel51RFI.Declaration) {
          ParallelLevels.indicatePessimisticFixpoint();
          return true;
        }

        ParallelLevels ^= CAA.ParallelLevels;

        return true;
      }

      // We lost track of the caller of the associated function, any kernel
      // could reach now.
      ParallelLevels.indicatePessimisticFixpoint();

      return true;
    };

    bool AllCallSitesKnown = true;
    if (!A.checkForAllCallSites(PredCallSite, *this,
                                true /* RequireAllCallSites */,
                                AllCallSitesKnown))
      ParallelLevels.indicatePessimisticFixpoint();
  }
};

/// The call site kernel info abstract attribute, basically, what can we say
/// about a call site with regards to the KernelInfoState. For now this simply
/// forwards the information from the callee.
struct AAKernelInfoCallSite : AAKernelInfo {
  AAKernelInfoCallSite(const IRPosition &IRP, Attributor &A)
      : AAKernelInfo(IRP, A) {}

  /// See AbstractAttribute::initialize(...).
  void initialize(Attributor &A) override {
    AAKernelInfo::initialize(A);

    CallBase &CB = cast<CallBase>(getAssociatedValue());
    Function *Callee = getAssociatedFunction();

    auto &AssumptionAA = A.getAAFor<AAAssumptionInfo>(
        *this, IRPosition::callsite_function(CB), DepClassTy::OPTIONAL);

    // Check for SPMD-mode assumptions.
    if (AssumptionAA.hasAssumption("ompx_spmd_amenable")) {
      SPMDCompatibilityTracker.indicateOptimisticFixpoint();
      indicateOptimisticFixpoint();
    }

    // First weed out calls we do not care about, that is readonly/readnone
    // calls, intrinsics, and "no_openmp" calls. Neither of these can reach a
    // parallel region or anything else we are looking for.
    if (!CB.mayWriteToMemory() || isa<IntrinsicInst>(CB)) {
      indicateOptimisticFixpoint();
      return;
    }

    // Next we check if we know the callee. If it is a known OpenMP function
    // we will handle them explicitly in the switch below. If it is not, we
    // will use an AAKernelInfo object on the callee to gather information and
    // merge that into the current state. The latter happens in the updateImpl.
    auto &OMPInfoCache = static_cast<OMPInformationCache &>(A.getInfoCache());
    const auto &It = OMPInfoCache.RuntimeFunctionIDMap.find(Callee);
    if (It == OMPInfoCache.RuntimeFunctionIDMap.end()) {
      // Unknown caller or declarations are not analyzable, we give up.
      if (!Callee || !A.isFunctionIPOAmendable(*Callee)) {

        // Unknown callees might contain parallel regions, except if they have
        // an appropriate assumption attached.
        if (!(AssumptionAA.hasAssumption("omp_no_openmp") ||
              AssumptionAA.hasAssumption("omp_no_parallelism")))
          ReachedUnknownParallelRegions.insert(&CB);

        // If SPMDCompatibilityTracker is not fixed, we need to give up on the
        // idea we can run something unknown in SPMD-mode.
        if (!SPMDCompatibilityTracker.isAtFixpoint()) {
          SPMDCompatibilityTracker.indicatePessimisticFixpoint();
          SPMDCompatibilityTracker.insert(&CB);
        }

        // We have updated the state for this unknown call properly, there won't
        // be any change so we indicate a fixpoint.
        indicateOptimisticFixpoint();
      }
      // If the callee is known and can be used in IPO, we will update the state
      // based on the callee state in updateImpl.
      return;
    }

    const unsigned int WrapperFunctionArgNo = 6;
    RuntimeFunction RF = It->getSecond();
    switch (RF) {
    // All the functions we know are compatible with SPMD mode.
    case OMPRTL___kmpc_is_spmd_exec_mode:
    case OMPRTL___kmpc_distribute_static_fini:
    case OMPRTL___kmpc_for_static_fini:
    case OMPRTL___kmpc_global_thread_num:
    case OMPRTL___kmpc_get_hardware_num_threads_in_block:
    case OMPRTL___kmpc_get_hardware_num_blocks:
    case OMPRTL___kmpc_single:
    case OMPRTL___kmpc_end_single:
    case OMPRTL___kmpc_master:
    case OMPRTL___kmpc_end_master:
    case OMPRTL___kmpc_barrier:
    case OMPRTL___kmpc_nvptx_parallel_reduce_nowait_v2:
    case OMPRTL___kmpc_nvptx_teams_reduce_nowait_v2:
    case OMPRTL___kmpc_nvptx_end_reduce_nowait:
      break;
    case OMPRTL___kmpc_distribute_static_init_4:
    case OMPRTL___kmpc_distribute_static_init_4u:
    case OMPRTL___kmpc_distribute_static_init_8:
    case OMPRTL___kmpc_distribute_static_init_8u:
    case OMPRTL___kmpc_for_static_init_4:
    case OMPRTL___kmpc_for_static_init_4u:
    case OMPRTL___kmpc_for_static_init_8:
    case OMPRTL___kmpc_for_static_init_8u: {
      // Check the schedule and allow static schedule in SPMD mode.
      unsigned ScheduleArgOpNo = 2;
      auto *ScheduleTypeCI =
          dyn_cast<ConstantInt>(CB.getArgOperand(ScheduleArgOpNo));
      unsigned ScheduleTypeVal =
          ScheduleTypeCI ? ScheduleTypeCI->getZExtValue() : 0;
      switch (OMPScheduleType(ScheduleTypeVal)) {
      case OMPScheduleType::Static:
      case OMPScheduleType::StaticChunked:
      case OMPScheduleType::Distribute:
      case OMPScheduleType::DistributeChunked:
        break;
      default:
        SPMDCompatibilityTracker.indicatePessimisticFixpoint();
        SPMDCompatibilityTracker.insert(&CB);
        break;
      };
    } break;
    case OMPRTL___kmpc_target_init:
      KernelInitCB = &CB;
      break;
    case OMPRTL___kmpc_target_deinit:
      KernelDeinitCB = &CB;
      break;
    case OMPRTL___kmpc_parallel_51:
      if (auto *ParallelRegion = dyn_cast<Function>(
              CB.getArgOperand(WrapperFunctionArgNo)->stripPointerCasts())) {
        ReachedKnownParallelRegions.insert(ParallelRegion);
        break;
      }
      // The condition above should usually get the parallel region function
      // pointer and record it. In the off chance it doesn't we assume the
      // worst.
      ReachedUnknownParallelRegions.insert(&CB);
      break;
    case OMPRTL___kmpc_omp_task:
      // We do not look into tasks right now, just give up.
      SPMDCompatibilityTracker.indicatePessimisticFixpoint();
      SPMDCompatibilityTracker.insert(&CB);
      ReachedUnknownParallelRegions.insert(&CB);
      break;
    case OMPRTL___kmpc_alloc_shared:
    case OMPRTL___kmpc_free_shared:
      // Return without setting a fixpoint, to be resolved in updateImpl.
      return;
    case OMPRTL___kmpc_push_num_threads:
      // num_threads clause require runtime: exclude from
      // SPMD'ization for now
      SPMDCompatibilityTracker.indicatePessimisticFixpoint();
      SPMDCompatibilityTracker.insert(&CB);
      break;
    default:
      // Unknown OpenMP runtime calls cannot be executed in SPMD-mode,
      // generally. However, they do not hide parallel regions.
      SPMDCompatibilityTracker.indicatePessimisticFixpoint();
      SPMDCompatibilityTracker.insert(&CB);
      break;
    }
    // All other OpenMP runtime calls will not reach parallel regions so they
    // can be safely ignored for now. Since it is a known OpenMP runtime call we
    // have now modeled all effects and there is no need for any update.
    indicateOptimisticFixpoint();
  }

  ChangeStatus updateImpl(Attributor &A) override {
    // TODO: Once we have call site specific value information we can provide
    //       call site specific liveness information and then it makes
    //       sense to specialize attributes for call sites arguments instead of
    //       redirecting requests to the callee argument.
    Function *F = getAssociatedFunction();

    auto &OMPInfoCache = static_cast<OMPInformationCache &>(A.getInfoCache());
    const auto &It = OMPInfoCache.RuntimeFunctionIDMap.find(F);

    // If F is not a runtime function, propagate the AAKernelInfo of the callee.
    if (It == OMPInfoCache.RuntimeFunctionIDMap.end()) {
      const IRPosition &FnPos = IRPosition::function(*F);
      auto &FnAA = A.getAAFor<AAKernelInfo>(*this, FnPos, DepClassTy::REQUIRED);
      if (getState() == FnAA.getState())
        return ChangeStatus::UNCHANGED;
      getState() = FnAA.getState();
      return ChangeStatus::CHANGED;
    }

    // F is a runtime function that allocates or frees memory, check
    // AAHeapToStack and AAHeapToShared.
    KernelInfoState StateBefore = getState();
    assert((It->getSecond() == OMPRTL___kmpc_alloc_shared ||
            It->getSecond() == OMPRTL___kmpc_free_shared) &&
           "Expected a __kmpc_alloc_shared or __kmpc_free_shared runtime call");

    CallBase &CB = cast<CallBase>(getAssociatedValue());

    auto &HeapToStackAA = A.getAAFor<AAHeapToStack>(
        *this, IRPosition::function(*CB.getCaller()), DepClassTy::OPTIONAL);
    auto &HeapToSharedAA = A.getAAFor<AAHeapToShared>(
        *this, IRPosition::function(*CB.getCaller()), DepClassTy::OPTIONAL);

    RuntimeFunction RF = It->getSecond();

    switch (RF) {
    // If neither HeapToStack nor HeapToShared assume the call is removed,
    // assume SPMD incompatibility.
    case OMPRTL___kmpc_alloc_shared:
      if (!HeapToStackAA.isAssumedHeapToStack(CB) &&
          !HeapToSharedAA.isAssumedHeapToShared(CB))
        SPMDCompatibilityTracker.insert(&CB);
      break;
    case OMPRTL___kmpc_free_shared:
      if (!HeapToStackAA.isAssumedHeapToStackRemovedFree(CB) &&
          !HeapToSharedAA.isAssumedHeapToSharedRemovedFree(CB))
        SPMDCompatibilityTracker.insert(&CB);
      break;
    default:
      SPMDCompatibilityTracker.indicatePessimisticFixpoint();
      SPMDCompatibilityTracker.insert(&CB);
    }

    return StateBefore == getState() ? ChangeStatus::UNCHANGED
                                     : ChangeStatus::CHANGED;
  }
};

struct AAFoldRuntimeCall
    : public StateWrapper<BooleanState, AbstractAttribute> {
  using Base = StateWrapper<BooleanState, AbstractAttribute>;

  AAFoldRuntimeCall(const IRPosition &IRP, Attributor &A) : Base(IRP) {}

  /// Statistics are tracked as part of manifest for now.
  void trackStatistics() const override {}

  /// Create an abstract attribute biew for the position \p IRP.
  static AAFoldRuntimeCall &createForPosition(const IRPosition &IRP,
                                              Attributor &A);

  /// See AbstractAttribute::getName()
  const std::string getName() const override { return "AAFoldRuntimeCall"; }

  /// See AbstractAttribute::getIdAddr()
  const char *getIdAddr() const override { return &ID; }

  /// This function should return true if the type of the \p AA is
  /// AAFoldRuntimeCall
  static bool classof(const AbstractAttribute *AA) {
    return (AA->getIdAddr() == &ID);
  }

  static const char ID;
};

struct AAFoldRuntimeCallCallSiteReturned : AAFoldRuntimeCall {
  AAFoldRuntimeCallCallSiteReturned(const IRPosition &IRP, Attributor &A)
      : AAFoldRuntimeCall(IRP, A) {}

  /// See AbstractAttribute::getAsStr()
  const std::string getAsStr() const override {
    if (!isValidState())
      return "<invalid>";

    std::string Str("simplified value: ");

    if (!SimplifiedValue.hasValue())
      return Str + std::string("none");

    if (!SimplifiedValue.getValue())
      return Str + std::string("nullptr");

    if (ConstantInt *CI = dyn_cast<ConstantInt>(SimplifiedValue.getValue()))
      return Str + std::to_string(CI->getSExtValue());

    return Str + std::string("unknown");
  }

  void initialize(Attributor &A) override {
    if (DisableOpenMPOptFolding)
      indicatePessimisticFixpoint();

    Function *Callee = getAssociatedFunction();

    auto &OMPInfoCache = static_cast<OMPInformationCache &>(A.getInfoCache());
    const auto &It = OMPInfoCache.RuntimeFunctionIDMap.find(Callee);
    assert(It != OMPInfoCache.RuntimeFunctionIDMap.end() &&
           "Expected a known OpenMP runtime function");

    RFKind = It->getSecond();

    CallBase &CB = cast<CallBase>(getAssociatedValue());
    A.registerSimplificationCallback(
        IRPosition::callsite_returned(CB),
        [&](const IRPosition &IRP, const AbstractAttribute *AA,
            bool &UsedAssumedInformation) -> Optional<Value *> {
          assert((isValidState() || (SimplifiedValue.hasValue() &&
                                     SimplifiedValue.getValue() == nullptr)) &&
                 "Unexpected invalid state!");

          if (!isAtFixpoint()) {
            UsedAssumedInformation = true;
            if (AA)
              A.recordDependence(*this, *AA, DepClassTy::OPTIONAL);
          }
          return SimplifiedValue;
        });
  }

  ChangeStatus updateImpl(Attributor &A) override {
    ChangeStatus Changed = ChangeStatus::UNCHANGED;
    switch (RFKind) {
    case OMPRTL___kmpc_is_spmd_exec_mode:
      Changed |= foldIsSPMDExecMode(A);
      break;
    case OMPRTL___kmpc_is_generic_main_thread_id:
      Changed |= foldIsGenericMainThread(A);
      break;
    case OMPRTL___kmpc_parallel_level:
      Changed |= foldParallelLevel(A);
      break;
    case OMPRTL___kmpc_get_hardware_num_threads_in_block:
      Changed = Changed | foldKernelFnAttribute(A, "omp_target_thread_limit");
      break;
    case OMPRTL___kmpc_get_hardware_num_blocks:
      Changed = Changed | foldKernelFnAttribute(A, "omp_target_num_teams");
      break;
    default:
      llvm_unreachable("Unhandled OpenMP runtime function!");
    }

    return Changed;
  }

  ChangeStatus manifest(Attributor &A) override {
    ChangeStatus Changed = ChangeStatus::UNCHANGED;

    if (SimplifiedValue.hasValue() && SimplifiedValue.getValue()) {
      Instruction &I = *getCtxI();
      A.changeValueAfterManifest(I, **SimplifiedValue);
      A.deleteAfterManifest(I);

      CallBase *CB = dyn_cast<CallBase>(&I);
      auto Remark = [&](OptimizationRemark OR) {
        if (auto *C = dyn_cast<ConstantInt>(*SimplifiedValue))
          return OR << "Replacing OpenMP runtime call "
                    << CB->getCalledFunction()->getName() << " with "
                    << ore::NV("FoldedValue", C->getZExtValue()) << ".";
        return OR << "Replacing OpenMP runtime call "
                  << CB->getCalledFunction()->getName() << ".";
      };

      if (CB && EnableVerboseRemarks)
        A.emitRemark<OptimizationRemark>(CB, "OMP180", Remark);

      LLVM_DEBUG(dbgs() << TAG << "Replacing runtime call: " << I << " with "
                        << **SimplifiedValue << "\n");

      Changed = ChangeStatus::CHANGED;
    }

    return Changed;
  }

  ChangeStatus indicatePessimisticFixpoint() override {
    SimplifiedValue = nullptr;
    return AAFoldRuntimeCall::indicatePessimisticFixpoint();
  }

private:
  /// Fold __kmpc_is_spmd_exec_mode into a constant if possible.
  ChangeStatus foldIsSPMDExecMode(Attributor &A) {
    Optional<Value *> SimplifiedValueBefore = SimplifiedValue;

    unsigned AssumedSPMDCount = 0, KnownSPMDCount = 0;
    unsigned AssumedNonSPMDCount = 0, KnownNonSPMDCount = 0;
    auto &CallerKernelInfoAA = A.getAAFor<AAKernelInfo>(
        *this, IRPosition::function(*getAnchorScope()), DepClassTy::REQUIRED);

    if (!CallerKernelInfoAA.ReachingKernelEntries.isValidState())
      return indicatePessimisticFixpoint();

    for (Kernel K : CallerKernelInfoAA.ReachingKernelEntries) {
      auto &AA = A.getAAFor<AAKernelInfo>(*this, IRPosition::function(*K),
                                          DepClassTy::REQUIRED);

      if (!AA.isValidState()) {
        SimplifiedValue = nullptr;
        return indicatePessimisticFixpoint();
      }

      if (AA.SPMDCompatibilityTracker.isAssumed()) {
        if (AA.SPMDCompatibilityTracker.isAtFixpoint())
          ++KnownSPMDCount;
        else
          ++AssumedSPMDCount;
      } else {
        if (AA.SPMDCompatibilityTracker.isAtFixpoint())
          ++KnownNonSPMDCount;
        else
          ++AssumedNonSPMDCount;
      }
    }

    if ((AssumedSPMDCount + KnownSPMDCount) &&
        (AssumedNonSPMDCount + KnownNonSPMDCount))
      return indicatePessimisticFixpoint();

    auto &Ctx = getAnchorValue().getContext();
    if (KnownSPMDCount || AssumedSPMDCount) {
      assert(KnownNonSPMDCount == 0 && AssumedNonSPMDCount == 0 &&
             "Expected only SPMD kernels!");
      // All reaching kernels are in SPMD mode. Update all function calls to
      // __kmpc_is_spmd_exec_mode to 1.
      SimplifiedValue = ConstantInt::get(Type::getInt8Ty(Ctx), true);
    } else if (KnownNonSPMDCount || AssumedNonSPMDCount) {
      assert(KnownSPMDCount == 0 && AssumedSPMDCount == 0 &&
             "Expected only non-SPMD kernels!");
      // All reaching kernels are in non-SPMD mode. Update all function
      // calls to __kmpc_is_spmd_exec_mode to 0.
      SimplifiedValue = ConstantInt::get(Type::getInt8Ty(Ctx), false);
    } else {
      // We have empty reaching kernels, therefore we cannot tell if the
      // associated call site can be folded. At this moment, SimplifiedValue
      // must be none.
      assert(!SimplifiedValue.hasValue() && "SimplifiedValue should be none");
    }

    return SimplifiedValue == SimplifiedValueBefore ? ChangeStatus::UNCHANGED
                                                    : ChangeStatus::CHANGED;
  }

  /// Fold __kmpc_is_generic_main_thread_id into a constant if possible.
  ChangeStatus foldIsGenericMainThread(Attributor &A) {
    Optional<Value *> SimplifiedValueBefore = SimplifiedValue;

    CallBase &CB = cast<CallBase>(getAssociatedValue());
    Function *F = CB.getFunction();
    const auto &ExecutionDomainAA = A.getAAFor<AAExecutionDomain>(
        *this, IRPosition::function(*F), DepClassTy::REQUIRED);

    if (!ExecutionDomainAA.isValidState())
      return indicatePessimisticFixpoint();

    auto &Ctx = getAnchorValue().getContext();
    if (ExecutionDomainAA.isExecutedByInitialThreadOnly(CB))
      SimplifiedValue = ConstantInt::get(Type::getInt8Ty(Ctx), true);
    else
      return indicatePessimisticFixpoint();

    return SimplifiedValue == SimplifiedValueBefore ? ChangeStatus::UNCHANGED
                                                    : ChangeStatus::CHANGED;
  }

  /// Fold __kmpc_parallel_level into a constant if possible.
  ChangeStatus foldParallelLevel(Attributor &A) {
    Optional<Value *> SimplifiedValueBefore = SimplifiedValue;

    auto &CallerKernelInfoAA = A.getAAFor<AAKernelInfo>(
        *this, IRPosition::function(*getAnchorScope()), DepClassTy::REQUIRED);

    if (!CallerKernelInfoAA.ParallelLevels.isValidState())
      return indicatePessimisticFixpoint();

    if (!CallerKernelInfoAA.ReachingKernelEntries.isValidState())
      return indicatePessimisticFixpoint();

    if (CallerKernelInfoAA.ReachingKernelEntries.empty()) {
      assert(!SimplifiedValue.hasValue() &&
             "SimplifiedValue should keep none at this point");
      return ChangeStatus::UNCHANGED;
    }

    unsigned AssumedSPMDCount = 0, KnownSPMDCount = 0;
    unsigned AssumedNonSPMDCount = 0, KnownNonSPMDCount = 0;
    for (Kernel K : CallerKernelInfoAA.ReachingKernelEntries) {
      auto &AA = A.getAAFor<AAKernelInfo>(*this, IRPosition::function(*K),
                                          DepClassTy::REQUIRED);
      if (!AA.SPMDCompatibilityTracker.isValidState())
        return indicatePessimisticFixpoint();

      if (AA.SPMDCompatibilityTracker.isAssumed()) {
        if (AA.SPMDCompatibilityTracker.isAtFixpoint())
          ++KnownSPMDCount;
        else
          ++AssumedSPMDCount;
      } else {
        if (AA.SPMDCompatibilityTracker.isAtFixpoint())
          ++KnownNonSPMDCount;
        else
          ++AssumedNonSPMDCount;
      }
    }

    if ((AssumedSPMDCount + KnownSPMDCount) &&
        (AssumedNonSPMDCount + KnownNonSPMDCount))
      return indicatePessimisticFixpoint();

    auto &Ctx = getAnchorValue().getContext();
    // If the caller can only be reached by SPMD kernel entries, the parallel
    // level is 1. Similarly, if the caller can only be reached by non-SPMD
    // kernel entries, it is 0.
    if (AssumedSPMDCount || KnownSPMDCount) {
      assert(KnownNonSPMDCount == 0 && AssumedNonSPMDCount == 0 &&
             "Expected only SPMD kernels!");
      SimplifiedValue = ConstantInt::get(Type::getInt8Ty(Ctx), 1);
    } else {
      assert(KnownSPMDCount == 0 && AssumedSPMDCount == 0 &&
             "Expected only non-SPMD kernels!");
      SimplifiedValue = ConstantInt::get(Type::getInt8Ty(Ctx), 0);
    }
    return SimplifiedValue == SimplifiedValueBefore ? ChangeStatus::UNCHANGED
                                                    : ChangeStatus::CHANGED;
  }

  ChangeStatus foldKernelFnAttribute(Attributor &A, llvm::StringRef Attr) {
    // Specialize only if all the calls agree with the attribute constant value
    int32_t CurrentAttrValue = -1;
    Optional<Value *> SimplifiedValueBefore = SimplifiedValue;

    auto &CallerKernelInfoAA = A.getAAFor<AAKernelInfo>(
        *this, IRPosition::function(*getAnchorScope()), DepClassTy::REQUIRED);

    if (!CallerKernelInfoAA.ReachingKernelEntries.isValidState())
      return indicatePessimisticFixpoint();

    // Iterate over the kernels that reach this function
    for (Kernel K : CallerKernelInfoAA.ReachingKernelEntries) {
      int32_t NextAttrVal = -1;
      if (K->hasFnAttribute(Attr))
        NextAttrVal =
            std::stoi(K->getFnAttribute(Attr).getValueAsString().str());

      if (NextAttrVal == -1 ||
          (CurrentAttrValue != -1 && CurrentAttrValue != NextAttrVal))
        return indicatePessimisticFixpoint();
      CurrentAttrValue = NextAttrVal;
    }

    if (CurrentAttrValue != -1) {
      auto &Ctx = getAnchorValue().getContext();
      SimplifiedValue =
          ConstantInt::get(Type::getInt32Ty(Ctx), CurrentAttrValue);
    }
    return SimplifiedValue == SimplifiedValueBefore ? ChangeStatus::UNCHANGED
                                                    : ChangeStatus::CHANGED;
  }

  /// An optional value the associated value is assumed to fold to. That is, we
  /// assume the associated value (which is a call) can be replaced by this
  /// simplified value.
  Optional<Value *> SimplifiedValue;

  /// The runtime function kind of the callee of the associated call site.
  RuntimeFunction RFKind;
};

} // namespace

/// Register folding callsite
void OpenMPOpt::registerFoldRuntimeCall(RuntimeFunction RF) {
  auto &RFI = OMPInfoCache.RFIs[RF];
  RFI.foreachUse(SCC, [&](Use &U, Function &F) {
    CallInst *CI = OpenMPOpt::getCallIfRegularCall(U, &RFI);
    if (!CI)
      return false;
    A.getOrCreateAAFor<AAFoldRuntimeCall>(
        IRPosition::callsite_returned(*CI), /* QueryingAA */ nullptr,
        DepClassTy::NONE, /* ForceUpdate */ false,
        /* UpdateAfterInit */ false);
    return false;
  });
}

void OpenMPOpt::registerAAs(bool IsModulePass) {
  if (SCC.empty())

    return;
  if (IsModulePass) {
    // Ensure we create the AAKernelInfo AAs first and without triggering an
    // update. This will make sure we register all value simplification
    // callbacks before any other AA has the chance to create an AAValueSimplify
    // or similar.
    for (Function *Kernel : OMPInfoCache.Kernels)
      A.getOrCreateAAFor<AAKernelInfo>(
          IRPosition::function(*Kernel), /* QueryingAA */ nullptr,
          DepClassTy::NONE, /* ForceUpdate */ false,
          /* UpdateAfterInit */ false);

    registerFoldRuntimeCall(OMPRTL___kmpc_is_generic_main_thread_id);
    registerFoldRuntimeCall(OMPRTL___kmpc_is_spmd_exec_mode);
    registerFoldRuntimeCall(OMPRTL___kmpc_parallel_level);
    registerFoldRuntimeCall(OMPRTL___kmpc_get_hardware_num_threads_in_block);
    registerFoldRuntimeCall(OMPRTL___kmpc_get_hardware_num_blocks);
  }

  // Create CallSite AA for all Getters.
  for (int Idx = 0; Idx < OMPInfoCache.ICVs.size() - 1; ++Idx) {
    auto ICVInfo = OMPInfoCache.ICVs[static_cast<InternalControlVar>(Idx)];

    auto &GetterRFI = OMPInfoCache.RFIs[ICVInfo.Getter];

    auto CreateAA = [&](Use &U, Function &Caller) {
      CallInst *CI = OpenMPOpt::getCallIfRegularCall(U, &GetterRFI);
      if (!CI)
        return false;

      auto &CB = cast<CallBase>(*CI);

      IRPosition CBPos = IRPosition::callsite_function(CB);
      A.getOrCreateAAFor<AAICVTracker>(CBPos);
      return false;
    };

    GetterRFI.foreachUse(SCC, CreateAA);
  }
  auto &GlobalizationRFI = OMPInfoCache.RFIs[OMPRTL___kmpc_alloc_shared];
  auto CreateAA = [&](Use &U, Function &F) {
    A.getOrCreateAAFor<AAHeapToShared>(IRPosition::function(F));
    return false;
  };
  if (!DisableOpenMPOptDeglobalization)
    GlobalizationRFI.foreachUse(SCC, CreateAA);

  // Create an ExecutionDomain AA for every function and a HeapToStack AA for
  // every function if there is a device kernel.
  if (!isOpenMPDevice(M))
    return;

  for (auto *F : SCC) {
    if (F->isDeclaration())
      continue;

    A.getOrCreateAAFor<AAExecutionDomain>(IRPosition::function(*F));
    if (!DisableOpenMPOptDeglobalization)
      A.getOrCreateAAFor<AAHeapToStack>(IRPosition::function(*F));

    for (auto &I : instructions(*F)) {
      if (auto *LI = dyn_cast<LoadInst>(&I)) {
        bool UsedAssumedInformation = false;
        A.getAssumedSimplified(IRPosition::value(*LI), /* AA */ nullptr,
                               UsedAssumedInformation);
      } else if (auto *SI = dyn_cast<StoreInst>(&I)) {
        A.getOrCreateAAFor<AAIsDead>(IRPosition::value(*SI));
      }
    }
  }
}

const char AAICVTracker::ID = 0;
const char AAKernelInfo::ID = 0;
const char AAExecutionDomain::ID = 0;
const char AAHeapToShared::ID = 0;
const char AAFoldRuntimeCall::ID = 0;

AAICVTracker &AAICVTracker::createForPosition(const IRPosition &IRP,
                                              Attributor &A) {
  AAICVTracker *AA = nullptr;
  switch (IRP.getPositionKind()) {
  case IRPosition::IRP_INVALID:
  case IRPosition::IRP_FLOAT:
  case IRPosition::IRP_ARGUMENT:
  case IRPosition::IRP_CALL_SITE_ARGUMENT:
    llvm_unreachable("ICVTracker can only be created for function position!");
  case IRPosition::IRP_RETURNED:
    AA = new (A.Allocator) AAICVTrackerFunctionReturned(IRP, A);
    break;
  case IRPosition::IRP_CALL_SITE_RETURNED:
    AA = new (A.Allocator) AAICVTrackerCallSiteReturned(IRP, A);
    break;
  case IRPosition::IRP_CALL_SITE:
    AA = new (A.Allocator) AAICVTrackerCallSite(IRP, A);
    break;
  case IRPosition::IRP_FUNCTION:
    AA = new (A.Allocator) AAICVTrackerFunction(IRP, A);
    break;
  }

  return *AA;
}

AAExecutionDomain &AAExecutionDomain::createForPosition(const IRPosition &IRP,
                                                        Attributor &A) {
  AAExecutionDomainFunction *AA = nullptr;
  switch (IRP.getPositionKind()) {
  case IRPosition::IRP_INVALID:
  case IRPosition::IRP_FLOAT:
  case IRPosition::IRP_ARGUMENT:
  case IRPosition::IRP_CALL_SITE_ARGUMENT:
  case IRPosition::IRP_RETURNED:
  case IRPosition::IRP_CALL_SITE_RETURNED:
  case IRPosition::IRP_CALL_SITE:
    llvm_unreachable(
        "AAExecutionDomain can only be created for function position!");
  case IRPosition::IRP_FUNCTION:
    AA = new (A.Allocator) AAExecutionDomainFunction(IRP, A);
    break;
  }

  return *AA;
}

AAHeapToShared &AAHeapToShared::createForPosition(const IRPosition &IRP,
                                                  Attributor &A) {
  AAHeapToSharedFunction *AA = nullptr;
  switch (IRP.getPositionKind()) {
  case IRPosition::IRP_INVALID:
  case IRPosition::IRP_FLOAT:
  case IRPosition::IRP_ARGUMENT:
  case IRPosition::IRP_CALL_SITE_ARGUMENT:
  case IRPosition::IRP_RETURNED:
  case IRPosition::IRP_CALL_SITE_RETURNED:
  case IRPosition::IRP_CALL_SITE:
    llvm_unreachable(
        "AAHeapToShared can only be created for function position!");
  case IRPosition::IRP_FUNCTION:
    AA = new (A.Allocator) AAHeapToSharedFunction(IRP, A);
    break;
  }

  return *AA;
}

AAKernelInfo &AAKernelInfo::createForPosition(const IRPosition &IRP,
                                              Attributor &A) {
  AAKernelInfo *AA = nullptr;
  switch (IRP.getPositionKind()) {
  case IRPosition::IRP_INVALID:
  case IRPosition::IRP_FLOAT:
  case IRPosition::IRP_ARGUMENT:
  case IRPosition::IRP_RETURNED:
  case IRPosition::IRP_CALL_SITE_RETURNED:
  case IRPosition::IRP_CALL_SITE_ARGUMENT:
    llvm_unreachable("KernelInfo can only be created for function position!");
  case IRPosition::IRP_CALL_SITE:
    AA = new (A.Allocator) AAKernelInfoCallSite(IRP, A);
    break;
  case IRPosition::IRP_FUNCTION:
    AA = new (A.Allocator) AAKernelInfoFunction(IRP, A);
    break;
  }

  return *AA;
}

AAFoldRuntimeCall &AAFoldRuntimeCall::createForPosition(const IRPosition &IRP,
                                                        Attributor &A) {
  AAFoldRuntimeCall *AA = nullptr;
  switch (IRP.getPositionKind()) {
  case IRPosition::IRP_INVALID:
  case IRPosition::IRP_FLOAT:
  case IRPosition::IRP_ARGUMENT:
  case IRPosition::IRP_RETURNED:
  case IRPosition::IRP_FUNCTION:
  case IRPosition::IRP_CALL_SITE:
  case IRPosition::IRP_CALL_SITE_ARGUMENT:
    llvm_unreachable("KernelInfo can only be created for call site position!");
  case IRPosition::IRP_CALL_SITE_RETURNED:
    AA = new (A.Allocator) AAFoldRuntimeCallCallSiteReturned(IRP, A);
    break;
  }

  return *AA;
}

PreservedAnalyses OpenMPOptPass::run(Module &M, ModuleAnalysisManager &AM) {
  if (!containsOpenMP(M))
    return PreservedAnalyses::all();
  if (DisableOpenMPOptimizations)
    return PreservedAnalyses::all();

  FunctionAnalysisManager &FAM =
      AM.getResult<FunctionAnalysisManagerModuleProxy>(M).getManager();
  KernelSet Kernels = getDeviceKernels(M);

  auto IsCalled = [&](Function &F) {
    if (Kernels.contains(&F))
      return true;
    for (const User *U : F.users())
      if (!isa<BlockAddress>(U))
        return true;
    return false;
  };

  auto EmitRemark = [&](Function &F) {
    auto &ORE = FAM.getResult<OptimizationRemarkEmitterAnalysis>(F);
    ORE.emit([&]() {
      OptimizationRemarkAnalysis ORA(DEBUG_TYPE, "OMP140", &F);
      return ORA << "Could not internalize function. "
                 << "Some optimizations may not be possible. [OMP140]";
    });
  };

  // Create internal copies of each function if this is a kernel Module. This
  // allows iterprocedural passes to see every call edge.
  DenseMap<Function *, Function *> InternalizedMap;
  if (isOpenMPDevice(M)) {
    SmallPtrSet<Function *, 16> InternalizeFns;
    for (Function &F : M)
      if (!F.isDeclaration() && !Kernels.contains(&F) && IsCalled(F) &&
          !DisableInternalization) {
        if (Attributor::isInternalizable(F)) {
          InternalizeFns.insert(&F);
        } else if (!F.hasLocalLinkage() && !F.hasFnAttribute(Attribute::Cold)) {
          EmitRemark(F);
        }
      }

    Attributor::internalizeFunctions(InternalizeFns, InternalizedMap);
  }

  // Look at every function in the Module unless it was internalized.
  SmallVector<Function *, 16> SCC;
  for (Function &F : M)
    if (!F.isDeclaration() && !InternalizedMap.lookup(&F))
      SCC.push_back(&F);

  if (SCC.empty())
    return PreservedAnalyses::all();

  AnalysisGetter AG(FAM);

  auto OREGetter = [&FAM](Function *F) -> OptimizationRemarkEmitter & {
    return FAM.getResult<OptimizationRemarkEmitterAnalysis>(*F);
  };

  BumpPtrAllocator Allocator;
  CallGraphUpdater CGUpdater;

  SetVector<Function *> Functions(SCC.begin(), SCC.end());
  OMPInformationCache InfoCache(M, AG, Allocator, /*CGSCC*/ Functions, Kernels);

  unsigned MaxFixpointIterations =
      (isOpenMPDevice(M)) ? SetFixpointIterations : 32;
  Attributor A(Functions, InfoCache, CGUpdater, nullptr, true, false,
               MaxFixpointIterations, OREGetter, DEBUG_TYPE);

  OpenMPOpt OMPOpt(SCC, CGUpdater, OREGetter, InfoCache, A);
  bool Changed = OMPOpt.run(true);

  // Optionally inline device functions for potentially better performance.
  if (AlwaysInlineDeviceFunctions && isOpenMPDevice(M))
    for (Function &F : M)
      if (!F.isDeclaration() && !Kernels.contains(&F) &&
          !F.hasFnAttribute(Attribute::NoInline))
        F.addFnAttr(Attribute::AlwaysInline);

  if (PrintModuleAfterOptimizations)
    LLVM_DEBUG(dbgs() << TAG << "Module after OpenMPOpt Module Pass:\n" << M);

  if (Changed)
    return PreservedAnalyses::none();

  return PreservedAnalyses::all();
}

PreservedAnalyses OpenMPOptCGSCCPass::run(LazyCallGraph::SCC &C,
                                          CGSCCAnalysisManager &AM,
                                          LazyCallGraph &CG,
                                          CGSCCUpdateResult &UR) {
  if (!containsOpenMP(*C.begin()->getFunction().getParent()))
    return PreservedAnalyses::all();

  Module &M = *C.begin()->getFunction().getParent();
  if (DisableOpenMPOptimizations)
    return PreservedAnalyses::all();

  SmallVector<Function *, 16> SCC;
  // If there are kernels in the module, we have to run on all SCC's.
  for (LazyCallGraph::Node &N : C) {
    Function *Fn = &N.getFunction();
    SCC.push_back(Fn);
  }

  if (SCC.empty())
    return PreservedAnalyses::all();

  KernelSet Kernels = getDeviceKernels(M);

  FunctionAnalysisManager &FAM =
      AM.getResult<FunctionAnalysisManagerCGSCCProxy>(C, CG).getManager();

  AnalysisGetter AG(FAM);

  auto OREGetter = [&FAM](Function *F) -> OptimizationRemarkEmitter & {
    return FAM.getResult<OptimizationRemarkEmitterAnalysis>(*F);
  };

  BumpPtrAllocator Allocator;
  CallGraphUpdater CGUpdater;
  CGUpdater.initialize(CG, C, AM, UR);

  SetVector<Function *> Functions(SCC.begin(), SCC.end());
  OMPInformationCache InfoCache(*(Functions.back()->getParent()), AG, Allocator,
                                /*CGSCC*/ Functions, Kernels);

  unsigned MaxFixpointIterations =
      (isOpenMPDevice(M)) ? SetFixpointIterations : 32;
  Attributor A(Functions, InfoCache, CGUpdater, nullptr, false, true,
               MaxFixpointIterations, OREGetter, DEBUG_TYPE);

  OpenMPOpt OMPOpt(SCC, CGUpdater, OREGetter, InfoCache, A);
  bool Changed = OMPOpt.run(false);

  if (PrintModuleAfterOptimizations)
    LLVM_DEBUG(dbgs() << TAG << "Module after OpenMPOpt CGSCC Pass:\n" << M);

  if (Changed)
    return PreservedAnalyses::none();

  return PreservedAnalyses::all();
}

namespace {

struct OpenMPOptCGSCCLegacyPass : public CallGraphSCCPass {
  CallGraphUpdater CGUpdater;
  static char ID;

  OpenMPOptCGSCCLegacyPass() : CallGraphSCCPass(ID) {
    initializeOpenMPOptCGSCCLegacyPassPass(*PassRegistry::getPassRegistry());
  }

  void getAnalysisUsage(AnalysisUsage &AU) const override {
    CallGraphSCCPass::getAnalysisUsage(AU);
  }

  bool runOnSCC(CallGraphSCC &CGSCC) override {
    if (!containsOpenMP(CGSCC.getCallGraph().getModule()))
      return false;
    if (DisableOpenMPOptimizations || skipSCC(CGSCC))
      return false;

    SmallVector<Function *, 16> SCC;
    // If there are kernels in the module, we have to run on all SCC's.
    for (CallGraphNode *CGN : CGSCC) {
      Function *Fn = CGN->getFunction();
      if (!Fn || Fn->isDeclaration())
        continue;
      SCC.push_back(Fn);
    }

    if (SCC.empty())
      return false;

    Module &M = CGSCC.getCallGraph().getModule();
    KernelSet Kernels = getDeviceKernels(M);

    CallGraph &CG = getAnalysis<CallGraphWrapperPass>().getCallGraph();
    CGUpdater.initialize(CG, CGSCC);

    // Maintain a map of functions to avoid rebuilding the ORE
    DenseMap<Function *, std::unique_ptr<OptimizationRemarkEmitter>> OREMap;
    auto OREGetter = [&OREMap](Function *F) -> OptimizationRemarkEmitter & {
      std::unique_ptr<OptimizationRemarkEmitter> &ORE = OREMap[F];
      if (!ORE)
        ORE = std::make_unique<OptimizationRemarkEmitter>(F);
      return *ORE;
    };

    AnalysisGetter AG;
    SetVector<Function *> Functions(SCC.begin(), SCC.end());
    BumpPtrAllocator Allocator;
    OMPInformationCache InfoCache(*(Functions.back()->getParent()), AG,
                                  Allocator,
                                  /*CGSCC*/ Functions, Kernels);

    unsigned MaxFixpointIterations =
        (isOpenMPDevice(M)) ? SetFixpointIterations : 32;
    Attributor A(Functions, InfoCache, CGUpdater, nullptr, false, true,
                 MaxFixpointIterations, OREGetter, DEBUG_TYPE);

    OpenMPOpt OMPOpt(SCC, CGUpdater, OREGetter, InfoCache, A);
    bool Result = OMPOpt.run(false);

    if (PrintModuleAfterOptimizations)
      LLVM_DEBUG(dbgs() << TAG << "Module after OpenMPOpt CGSCC Pass:\n" << M);

    return Result;
  }

  bool doFinalization(CallGraph &CG) override { return CGUpdater.finalize(); }
};

} // end anonymous namespace

KernelSet llvm::omp::getDeviceKernels(Module &M) {
  // TODO: Create a more cross-platform way of determining device kernels.
  NamedMDNode *MD = M.getOrInsertNamedMetadata("nvvm.annotations");
  KernelSet Kernels;

  if (!MD)
    return Kernels;

  for (auto *Op : MD->operands()) {
    if (Op->getNumOperands() < 2)
      continue;
    MDString *KindID = dyn_cast<MDString>(Op->getOperand(1));
    if (!KindID || KindID->getString() != "kernel")
      continue;

    Function *KernelFn =
        mdconst::dyn_extract_or_null<Function>(Op->getOperand(0));
    if (!KernelFn)
      continue;

    ++NumOpenMPTargetRegionKernels;

    Kernels.insert(KernelFn);
  }

  return Kernels;
}

bool llvm::omp::containsOpenMP(Module &M) {
  Metadata *MD = M.getModuleFlag("openmp");
  if (!MD)
    return false;

  return true;
}

bool llvm::omp::isOpenMPDevice(Module &M) {
  Metadata *MD = M.getModuleFlag("openmp-device");
  if (!MD)
    return false;

  return true;
}

char OpenMPOptCGSCCLegacyPass::ID = 0;

INITIALIZE_PASS_BEGIN(OpenMPOptCGSCCLegacyPass, "openmp-opt-cgscc",
                      "OpenMP specific optimizations", false, false)
INITIALIZE_PASS_DEPENDENCY(CallGraphWrapperPass)
INITIALIZE_PASS_END(OpenMPOptCGSCCLegacyPass, "openmp-opt-cgscc",
                    "OpenMP specific optimizations", false, false)

Pass *llvm::createOpenMPOptCGSCCLegacyPass() {
  return new OpenMPOptCGSCCLegacyPass();
}<|MERGE_RESOLUTION|>--- conflicted
+++ resolved
@@ -1399,8 +1399,7 @@
     return Changed;
   }
 
-<<<<<<< HEAD
-=======
+#if 0 //<<<<<<< HEAD
   /// Eliminates redundant, aligned barriers in OpenMP offloaded kernels.
   /// TODO: Make this an AA and expand it to work across blocks and functions.
   bool eliminateBarriers() {
@@ -1607,7 +1606,7 @@
     return Changed;
   }
 
->>>>>>> bdf57365
+#endif //>>>>>>> bdf573652138fee827e18e636d92975171b566af
   void analysisGlobalization() {
     auto &RFI = OMPInfoCache.RFIs[OMPRTL___kmpc_alloc_shared];
 
