//===- PassManagerBuilder.cpp - Build Standard Pass -----------------------===//
//
// Part of the LLVM Project, under the Apache License v2.0 with LLVM Exceptions.
// See https://llvm.org/LICENSE.txt for license information.
// SPDX-License-Identifier: Apache-2.0 WITH LLVM-exception
//
//===----------------------------------------------------------------------===//
//
// This file defines the PassManagerBuilder class, which is used to set up a
// "standard" optimization sequence suitable for languages like C and C++.
//
//===----------------------------------------------------------------------===//

#include "llvm/Transforms/IPO/PassManagerBuilder.h"
#include "llvm-c/Transforms/PassManagerBuilder.h"
#include "llvm/ADT/STLExtras.h"
#include "llvm/ADT/SmallVector.h"
#include "llvm/Analysis/BasicAliasAnalysis.h"
#include "llvm/Analysis/CFLAndersAliasAnalysis.h"
#include "llvm/Analysis/CFLSteensAliasAnalysis.h"
#include "llvm/Analysis/GlobalsModRef.h"
#include "llvm/Analysis/InlineCost.h"
#include "llvm/Analysis/Passes.h"
#include "llvm/Analysis/ScopedNoAliasAA.h"
#include "llvm/Analysis/TargetLibraryInfo.h"
#include "llvm/Analysis/TypeBasedAliasAnalysis.h"
#include "llvm/IR/DataLayout.h"
#include "llvm/IR/LegacyPassManager.h"
#include "llvm/IR/Verifier.h"
#include "llvm/Support/CommandLine.h"
#include "llvm/Support/ManagedStatic.h"
#include "llvm/Target/CGPassBuilderOption.h"
#include "llvm/Transforms/AggressiveInstCombine/AggressiveInstCombine.h"
#include "llvm/Transforms/IPO.h"
#include "llvm/Transforms/IPO/Attributor.h"
#include "llvm/Transforms/IPO/ForceFunctionAttrs.h"
#include "llvm/Transforms/IPO/FunctionAttrs.h"
#include "llvm/Transforms/IPO/InferFunctionAttrs.h"
#include "llvm/Transforms/InstCombine/InstCombine.h"
#include "llvm/Transforms/Instrumentation.h"
#include "llvm/Transforms/Scalar.h"
#include "llvm/Transforms/Scalar/GVN.h"
#include "llvm/Transforms/Scalar/InstSimplifyPass.h"
#include "llvm/Transforms/Scalar/LICM.h"
#include "llvm/Transforms/Scalar/LoopUnrollPass.h"
#include "llvm/Transforms/Scalar/SimpleLoopUnswitch.h"
#include "llvm/Transforms/Utils.h"
#include "llvm/Transforms/Vectorize.h"
#include "llvm/Transforms/Vectorize/LoopVectorize.h"
#include "llvm/Transforms/Vectorize/SLPVectorizer.h"
#include "llvm/Transforms/Vectorize/VectorCombine.h"

using namespace llvm;

<<<<<<< HEAD
// AOCC
static cl::opt<bool> EnableInlineAggressive(
    "inline-aggressive", cl::init(false), cl::Hidden,
    cl::desc("Enable Aggressive inlining pass"));


// AOCC END

cl::opt<bool>
    RunPartialInlining("enable-partial-inlining", cl::init(false), cl::Hidden,
                       cl::ZeroOrMore, cl::desc("Run Partial inlinining pass"));
=======
namespace llvm {
cl::opt<bool> RunPartialInlining("enable-partial-inlining", cl::init(false),
                                 cl::Hidden, cl::ZeroOrMore,
                                 cl::desc("Run Partial inlinining pass"));
>>>>>>> 2db4979c

static cl::opt<bool>
UseGVNAfterVectorization("use-gvn-after-vectorization",
  cl::init(false), cl::Hidden,
  cl::desc("Run GVN instead of Early CSE after vectorization passes"));

cl::opt<bool> ExtraVectorizerPasses(
    "extra-vectorizer-passes", cl::init(false), cl::Hidden,
    cl::desc("Run cleanup optimization passes after vectorization."));

static cl::opt<bool>
RunLoopRerolling("reroll-loops", cl::Hidden,
                 cl::desc("Run the loop rerolling pass"));

cl::opt<bool> RunNewGVN("enable-newgvn", cl::init(false), cl::Hidden,
                        cl::desc("Run the NewGVN pass"));

// Experimental option to use CFL-AA
static cl::opt<::CFLAAType>
    UseCFLAA("use-cfl-aa", cl::init(::CFLAAType::None), cl::Hidden,
             cl::desc("Enable the new, experimental CFL alias analysis"),
             cl::values(clEnumValN(::CFLAAType::None, "none", "Disable CFL-AA"),
                        clEnumValN(::CFLAAType::Steensgaard, "steens",
                                   "Enable unification-based CFL-AA"),
                        clEnumValN(::CFLAAType::Andersen, "anders",
                                   "Enable inclusion-based CFL-AA"),
                        clEnumValN(::CFLAAType::Both, "both",
                                   "Enable both variants of CFL-AA")));

cl::opt<bool> EnableLoopInterchange(
    "enable-loopinterchange", cl::init(false), cl::Hidden,
    cl::desc("Enable the experimental LoopInterchange Pass"));

cl::opt<bool> EnableUnrollAndJam("enable-unroll-and-jam", cl::init(false),
                                 cl::Hidden,
                                 cl::desc("Enable Unroll And Jam Pass"));

cl::opt<bool> EnableLoopFlatten("enable-loop-flatten", cl::init(false),
                                cl::Hidden,
                                cl::desc("Enable the LoopFlatten Pass"));

static cl::opt<bool>
    EnablePrepareForThinLTO("prepare-for-thinlto", cl::init(false), cl::Hidden,
                            cl::desc("Enable preparation for ThinLTO."));

static cl::opt<bool>
    EnablePerformThinLTO("perform-thinlto", cl::init(false), cl::Hidden,
                         cl::desc("Enable performing ThinLTO."));

cl::opt<bool> EnableHotColdSplit("hot-cold-split", cl::init(false),
    cl::ZeroOrMore, cl::desc("Enable hot-cold splitting pass"));

cl::opt<bool> EnableIROutliner("ir-outliner", cl::init(false), cl::Hidden,
    cl::desc("Enable ir outliner pass"));

static cl::opt<bool> UseLoopVersioningLICM(
    "enable-loop-versioning-licm", cl::init(false), cl::Hidden,
    cl::desc("Enable the experimental Loop Versioning LICM pass"));

cl::opt<bool>
    DisablePreInliner("disable-preinline", cl::init(false), cl::Hidden,
                      cl::desc("Disable pre-instrumentation inliner"));

cl::opt<int> PreInlineThreshold(
    "preinline-threshold", cl::Hidden, cl::init(75), cl::ZeroOrMore,
    cl::desc("Control the amount of inlining in pre-instrumentation inliner "
             "(default = 75)"));

cl::opt<bool>
    EnableGVNHoist("enable-gvn-hoist", cl::init(false), cl::ZeroOrMore,
                   cl::desc("Enable the GVN hoisting pass (default = off)"));

static cl::opt<bool>
    DisableLibCallsShrinkWrap("disable-libcalls-shrinkwrap", cl::init(false),
                              cl::Hidden,
                              cl::desc("Disable shrink-wrap library calls"));

static cl::opt<bool> EnableSimpleLoopUnswitch(
    "enable-simple-loop-unswitch", cl::init(false), cl::Hidden,
    cl::desc("Enable the simple loop unswitch pass. Also enables independent "
             "cleanup passes integrated into the loop pass manager pipeline."));

cl::opt<bool>
    EnableGVNSink("enable-gvn-sink", cl::init(false), cl::ZeroOrMore,
                  cl::desc("Enable the GVN sinking pass (default = off)"));

// This option is used in simplifying testing SampleFDO optimizations for
// profile loading.
cl::opt<bool>
    EnableCHR("enable-chr", cl::init(true), cl::Hidden,
              cl::desc("Enable control height reduction optimization (CHR)"));

cl::opt<bool> FlattenedProfileUsed(
    "flattened-profile-used", cl::init(false), cl::Hidden,
    cl::desc("Indicate the sample profile being used is flattened, i.e., "
             "no inline hierachy exists in the profile. "));

cl::opt<bool> EnableOrderFileInstrumentation(
    "enable-order-file-instrumentation", cl::init(false), cl::Hidden,
    cl::desc("Enable order file instrumentation (default = off)"));

cl::opt<bool> EnableMatrix(
    "enable-matrix", cl::init(false), cl::Hidden,
    cl::desc("Enable lowering of the matrix intrinsics"));

cl::opt<bool> EnableConstraintElimination(
    "enable-constraint-elimination", cl::init(false), cl::Hidden,
    cl::desc(
        "Enable pass to eliminate conditions based on linear constraints."));

cl::opt<AttributorRunOption> AttributorRun(
    "attributor-enable", cl::Hidden, cl::init(AttributorRunOption::NONE),
    cl::desc("Enable the attributor inter-procedural deduction pass."),
    cl::values(clEnumValN(AttributorRunOption::ALL, "all",
                          "enable all attributor runs"),
               clEnumValN(AttributorRunOption::MODULE, "module",
                          "enable module-wide attributor runs"),
               clEnumValN(AttributorRunOption::CGSCC, "cgscc",
                          "enable call graph SCC attributor runs"),
               clEnumValN(AttributorRunOption::NONE, "none",
                          "disable attributor runs")));

extern cl::opt<bool> EnableKnowledgeRetention;
} // namespace llvm

PassManagerBuilder::PassManagerBuilder() {
    OptLevel = 2;
    SizeLevel = 0;
    LibraryInfo = nullptr;
    Inliner = nullptr;
    DisableUnrollLoops = false;
    SLPVectorize = false;
    LoopVectorize = true;
    LoopsInterleaved = true;
    RerollLoops = RunLoopRerolling;
    NewGVN = RunNewGVN;
    LicmMssaOptCap = SetLicmMssaOptCap;
    LicmMssaNoAccForPromotionCap = SetLicmMssaNoAccForPromotionCap;
    DisableGVNLoadPRE = false;
    ForgetAllSCEVInLoopUnroll = ForgetSCEVInLoopUnroll;
    VerifyInput = false;
    VerifyOutput = false;
    MergeFunctions = false;
    PrepareForLTO = false;
    EnablePGOInstrGen = false;
    EnablePGOCSInstrGen = false;
    EnablePGOCSInstrUse = false;
    PGOInstrGen = "";
    PGOInstrUse = "";
    PGOSampleUse = "";
    PrepareForThinLTO = EnablePrepareForThinLTO;
    PerformThinLTO = EnablePerformThinLTO;
    DivergentTarget = false;
    CallGraphProfile = true;
}

PassManagerBuilder::~PassManagerBuilder() {
  delete LibraryInfo;
  delete Inliner;
}

/// Set of global extensions, automatically added as part of the standard set.
static ManagedStatic<
    SmallVector<std::tuple<PassManagerBuilder::ExtensionPointTy,
                           PassManagerBuilder::ExtensionFn,
                           PassManagerBuilder::GlobalExtensionID>,
                8>>
    GlobalExtensions;
static PassManagerBuilder::GlobalExtensionID GlobalExtensionsCounter;

/// Check if GlobalExtensions is constructed and not empty.
/// Since GlobalExtensions is a managed static, calling 'empty()' will trigger
/// the construction of the object.
static bool GlobalExtensionsNotEmpty() {
  return GlobalExtensions.isConstructed() && !GlobalExtensions->empty();
}

PassManagerBuilder::GlobalExtensionID
PassManagerBuilder::addGlobalExtension(PassManagerBuilder::ExtensionPointTy Ty,
                                       PassManagerBuilder::ExtensionFn Fn) {
  auto ExtensionID = GlobalExtensionsCounter++;
  GlobalExtensions->push_back(std::make_tuple(Ty, std::move(Fn), ExtensionID));
  return ExtensionID;
}

void PassManagerBuilder::removeGlobalExtension(
    PassManagerBuilder::GlobalExtensionID ExtensionID) {
  // RegisterStandardPasses may try to call this function after GlobalExtensions
  // has already been destroyed; doing so should not generate an error.
  if (!GlobalExtensions.isConstructed())
    return;

  auto GlobalExtension =
      llvm::find_if(*GlobalExtensions, [ExtensionID](const auto &elem) {
        return std::get<2>(elem) == ExtensionID;
      });
  assert(GlobalExtension != GlobalExtensions->end() &&
         "The extension ID to be removed should always be valid.");

  GlobalExtensions->erase(GlobalExtension);
}

void PassManagerBuilder::addExtension(ExtensionPointTy Ty, ExtensionFn Fn) {
  Extensions.push_back(std::make_pair(Ty, std::move(Fn)));
}

void PassManagerBuilder::addExtensionsToPM(ExtensionPointTy ETy,
                                           legacy::PassManagerBase &PM) const {
  if (GlobalExtensionsNotEmpty()) {
    for (auto &Ext : *GlobalExtensions) {
      if (std::get<0>(Ext) == ETy)
        std::get<1>(Ext)(*this, PM);
    }
  }
  for (unsigned i = 0, e = Extensions.size(); i != e; ++i)
    if (Extensions[i].first == ETy)
      Extensions[i].second(*this, PM);
}

void PassManagerBuilder::addInitialAliasAnalysisPasses(
    legacy::PassManagerBase &PM) const {
  switch (UseCFLAA) {
  case ::CFLAAType::Steensgaard:
    PM.add(createCFLSteensAAWrapperPass());
    break;
  case ::CFLAAType::Andersen:
    PM.add(createCFLAndersAAWrapperPass());
    break;
  case ::CFLAAType::Both:
    PM.add(createCFLSteensAAWrapperPass());
    PM.add(createCFLAndersAAWrapperPass());
    break;
  default:
    break;
  }

  // Add TypeBasedAliasAnalysis before BasicAliasAnalysis so that
  // BasicAliasAnalysis wins if they disagree. This is intended to help
  // support "obvious" type-punning idioms.
  PM.add(createTypeBasedAAWrapperPass());
  PM.add(createScopedNoAliasAAWrapperPass());
}

void PassManagerBuilder::populateFunctionPassManager(
    legacy::FunctionPassManager &FPM) {
  addExtensionsToPM(EP_EarlyAsPossible, FPM);

  // Add LibraryInfo if we have some.
  if (LibraryInfo)
    FPM.add(new TargetLibraryInfoWrapperPass(*LibraryInfo));

  // The backends do not handle matrix intrinsics currently.
  // Make sure they are also lowered in O0.
  // FIXME: A lightweight version of the pass should run in the backend
  //        pipeline on demand.
  if (EnableMatrix && OptLevel == 0)
    FPM.add(createLowerMatrixIntrinsicsMinimalPass());

  if (OptLevel == 0) return;

  addInitialAliasAnalysisPasses(FPM);

  // Lower llvm.expect to metadata before attempting transforms.
  // Compare/branch metadata may alter the behavior of passes like SimplifyCFG.
  FPM.add(createLowerExpectIntrinsicPass());
  FPM.add(createCFGSimplificationPass());
  FPM.add(createSROAPass());
  FPM.add(createEarlyCSEPass());
}

// Do PGO instrumentation generation or use pass as the option specified.
void PassManagerBuilder::addPGOInstrPasses(legacy::PassManagerBase &MPM,
                                           bool IsCS = false) {
  if (IsCS) {
    if (!EnablePGOCSInstrGen && !EnablePGOCSInstrUse)
      return;
  } else if (!EnablePGOInstrGen && PGOInstrUse.empty() && PGOSampleUse.empty())
    return;

  // Perform the preinline and cleanup passes for O1 and above.
  // We will not do this inline for context sensitive PGO (when IsCS is true).
  if (OptLevel > 0 && !DisablePreInliner && PGOSampleUse.empty() && !IsCS) {
    // Create preinline pass. We construct an InlineParams object and specify
    // the threshold here to avoid the command line options of the regular
    // inliner to influence pre-inlining. The only fields of InlineParams we
    // care about are DefaultThreshold and HintThreshold.
    InlineParams IP;
    IP.DefaultThreshold = PreInlineThreshold;
    // FIXME: The hint threshold has the same value used by the regular inliner
    // when not optimzing for size. This should probably be lowered after
    // performance testing.
    // Use PreInlineThreshold for both -Os and -Oz. Not running preinliner makes
    // the instrumented binary unusably large. Even if PreInlineThreshold is not
    // correct thresold for -Oz, it is better than not running preinliner.
    IP.HintThreshold = SizeLevel > 0 ? PreInlineThreshold : 325;

    MPM.add(createFunctionInliningPass(IP));
    MPM.add(createSROAPass());
    MPM.add(createEarlyCSEPass());             // Catch trivial redundancies
    MPM.add(createCFGSimplificationPass());    // Merge & remove BBs
    MPM.add(createInstructionCombiningPass()); // Combine silly seq's
    addExtensionsToPM(EP_Peephole, MPM);
  }
  if ((EnablePGOInstrGen && !IsCS) || (EnablePGOCSInstrGen && IsCS)) {
    MPM.add(createPGOInstrumentationGenLegacyPass(IsCS));
    // Add the profile lowering pass.
    InstrProfOptions Options;
    if (!PGOInstrGen.empty())
      Options.InstrProfileOutput = PGOInstrGen;
    Options.DoCounterPromotion = true;
    Options.UseBFIInPromotion = IsCS;
    MPM.add(createLoopRotatePass());
    MPM.add(createInstrProfilingLegacyPass(Options, IsCS));
  }
  if (!PGOInstrUse.empty())
    MPM.add(createPGOInstrumentationUseLegacyPass(PGOInstrUse, IsCS));
  // Indirect call promotion that promotes intra-module targets only.
  // For ThinLTO this is done earlier due to interactions with globalopt
  // for imported functions. We don't run this at -O0.
  if (OptLevel > 0 && !IsCS)
    MPM.add(
        createPGOIndirectCallPromotionLegacyPass(false, !PGOSampleUse.empty()));
}
void PassManagerBuilder::addFunctionSimplificationPasses(
    legacy::PassManagerBase &MPM) {
  // Start of function pass.
  // Break up aggregate allocas, using SSAUpdater.
  assert(OptLevel >= 1 && "Calling function optimizer with no optimization level!");
  MPM.add(createSROAPass());
  MPM.add(createEarlyCSEPass(true /* Enable mem-ssa. */)); // Catch trivial redundancies
  if (EnableKnowledgeRetention)
    MPM.add(createAssumeSimplifyPass());

  if (OptLevel > 1) {
    if (EnableGVNHoist)
      MPM.add(createGVNHoistPass());
    if (EnableGVNSink) {
      MPM.add(createGVNSinkPass());
      MPM.add(createCFGSimplificationPass());
    }
  }

  if (EnableConstraintElimination)
    MPM.add(createConstraintEliminationPass());

  if (OptLevel > 1) {
    // Speculative execution if the target has divergent branches; otherwise nop.
    MPM.add(createSpeculativeExecutionIfHasBranchDivergencePass());

    MPM.add(createJumpThreadingPass());         // Thread jumps.
    MPM.add(createCorrelatedValuePropagationPass()); // Propagate conditionals
  }
  MPM.add(createCFGSimplificationPass());     // Merge & remove BBs
  // Combine silly seq's
  if (OptLevel > 2)
    MPM.add(createAggressiveInstCombinerPass());
  MPM.add(createInstructionCombiningPass());
  if (SizeLevel == 0 && !DisableLibCallsShrinkWrap)
    MPM.add(createLibCallsShrinkWrapPass());
  addExtensionsToPM(EP_Peephole, MPM);

  // Optimize memory intrinsic calls based on the profiled size information.
  if (SizeLevel == 0)
    MPM.add(createPGOMemOPSizeOptLegacyPass());

  // TODO: Investigate the cost/benefit of tail call elimination on debugging.
  if (OptLevel > 1)
    MPM.add(createTailCallEliminationPass()); // Eliminate tail calls
  MPM.add(createCFGSimplificationPass());      // Merge & remove BBs
  MPM.add(createReassociatePass());           // Reassociate expressions

  // Begin the loop pass pipeline.
  if (EnableSimpleLoopUnswitch) {
    // The simple loop unswitch pass relies on separate cleanup passes. Schedule
    // them first so when we re-process a loop they run before other loop
    // passes.
    MPM.add(createLoopInstSimplifyPass());
    MPM.add(createLoopSimplifyCFGPass());
  }
  // Try to remove as much code from the loop header as possible,
  // to reduce amount of IR that will have to be duplicated.
  // TODO: Investigate promotion cap for O1.
  MPM.add(createLICMPass(LicmMssaOptCap, LicmMssaNoAccForPromotionCap));
  // Rotate Loop - disable header duplication at -Oz
  MPM.add(createLoopRotatePass(SizeLevel == 2 ? 0 : -1, PrepareForLTO));
  // TODO: Investigate promotion cap for O1.
  MPM.add(createLICMPass(LicmMssaOptCap, LicmMssaNoAccForPromotionCap));
  if (EnableSimpleLoopUnswitch)
    MPM.add(createSimpleLoopUnswitchLegacyPass());
  else
    MPM.add(createLoopUnswitchPass(SizeLevel || OptLevel < 3, DivergentTarget));
  // FIXME: We break the loop pass pipeline here in order to do full
  // simplify-cfg. Eventually loop-simplifycfg should be enhanced to replace the
  // need for this.
  MPM.add(createCFGSimplificationPass());
  MPM.add(createInstructionCombiningPass());
  // We resume loop passes creating a second loop pipeline here.
  if (EnableLoopFlatten) {
    MPM.add(createLoopFlattenPass()); // Flatten loops
    MPM.add(createLoopSimplifyCFGPass());
  }
  MPM.add(createLoopIdiomPass());             // Recognize idioms like memset.
  MPM.add(createIndVarSimplifyPass());        // Canonicalize indvars
  addExtensionsToPM(EP_LateLoopOptimizations, MPM);
  MPM.add(createLoopDeletionPass());          // Delete dead loops

  if (EnableLoopInterchange)
    MPM.add(createLoopInterchangePass()); // Interchange loops

  // Unroll small loops and perform peeling.
  MPM.add(createSimpleLoopUnrollPass(OptLevel, DisableUnrollLoops,
                                     ForgetAllSCEVInLoopUnroll));
  addExtensionsToPM(EP_LoopOptimizerEnd, MPM);
  // This ends the loop pass pipelines.

  // Break up allocas that may now be splittable after loop unrolling.
  MPM.add(createSROAPass());

  if (OptLevel > 1) {
    MPM.add(createMergedLoadStoreMotionPass()); // Merge ld/st in diamonds
    MPM.add(NewGVN ? createNewGVNPass()
                   : createGVNPass(DisableGVNLoadPRE)); // Remove redundancies
  }
  MPM.add(createSCCPPass());                  // Constant prop with SCCP

  if (EnableConstraintElimination)
    MPM.add(createConstraintEliminationPass());

  // Delete dead bit computations (instcombine runs after to fold away the dead
  // computations, and then ADCE will run later to exploit any new DCE
  // opportunities that creates).
  MPM.add(createBitTrackingDCEPass());        // Delete dead bit computations

  // Run instcombine after redundancy elimination to exploit opportunities
  // opened up by them.
  MPM.add(createInstructionCombiningPass());
  addExtensionsToPM(EP_Peephole, MPM);
  if (OptLevel > 1) {
    MPM.add(createJumpThreadingPass());         // Thread jumps
    MPM.add(createCorrelatedValuePropagationPass());
  }
  MPM.add(createAggressiveDCEPass()); // Delete dead instructions

  MPM.add(createMemCpyOptPass());               // Remove memcpy / form memset
  // TODO: Investigate if this is too expensive at O1.
  if (OptLevel > 1) {
    MPM.add(createDeadStoreEliminationPass());  // Delete dead stores
    MPM.add(createLICMPass(LicmMssaOptCap, LicmMssaNoAccForPromotionCap));
  }

  addExtensionsToPM(EP_ScalarOptimizerLate, MPM);

  if (RerollLoops)
    MPM.add(createLoopRerollPass());

  // Merge & remove BBs and sink & hoist common instructions.
  MPM.add(createCFGSimplificationPass(
      SimplifyCFGOptions().hoistCommonInsts(true).sinkCommonInsts(true)));
  // Clean up after everything.
  MPM.add(createInstructionCombiningPass());
  addExtensionsToPM(EP_Peephole, MPM);

  if (EnableCHR && OptLevel >= 3 &&
      (!PGOInstrUse.empty() || !PGOSampleUse.empty() || EnablePGOCSInstrGen))
    MPM.add(createControlHeightReductionLegacyPass());
}

/// FIXME: Should LTO cause any differences to this set of passes?
void PassManagerBuilder::addVectorPasses(legacy::PassManagerBase &PM,
                                         bool IsLTO) {
  PM.add(createLoopVectorizePass(!LoopsInterleaved, !LoopVectorize));

  if (IsLTO) {
    // The vectorizer may have significantly shortened a loop body; unroll
    // again. Unroll small loops to hide loop backedge latency and saturate any
    // parallel execution resources of an out-of-order processor. We also then
    // need to clean up redundancies and loop invariant code.
    // FIXME: It would be really good to use a loop-integrated instruction
    // combiner for cleanup here so that the unrolling and LICM can be pipelined
    // across the loop nests.
    // We do UnrollAndJam in a separate LPM to ensure it happens before unroll
    if (EnableUnrollAndJam && !DisableUnrollLoops)
      PM.add(createLoopUnrollAndJamPass(OptLevel));
    PM.add(createLoopUnrollPass(OptLevel, DisableUnrollLoops,
                                ForgetAllSCEVInLoopUnroll));
    PM.add(createWarnMissedTransformationsPass());
  }

  if (!IsLTO) {
    // Eliminate loads by forwarding stores from the previous iteration to loads
    // of the current iteration.
    PM.add(createLoopLoadEliminationPass());
  }
  // Cleanup after the loop optimization passes.
  PM.add(createInstructionCombiningPass());

  if (OptLevel > 1 && ExtraVectorizerPasses) {
    // At higher optimization levels, try to clean up any runtime overlap and
    // alignment checks inserted by the vectorizer. We want to track correlated
    // runtime checks for two inner loops in the same outer loop, fold any
    // common computations, hoist loop-invariant aspects out of any outer loop,
    // and unswitch the runtime checks if possible. Once hoisted, we may have
    // dead (or speculatable) control flows or more combining opportunities.
    PM.add(createEarlyCSEPass());
    PM.add(createCorrelatedValuePropagationPass());
    PM.add(createInstructionCombiningPass());
    PM.add(createLICMPass(LicmMssaOptCap, LicmMssaNoAccForPromotionCap));
    PM.add(createLoopUnswitchPass(SizeLevel || OptLevel < 3, DivergentTarget));
    PM.add(createCFGSimplificationPass());
    PM.add(createInstructionCombiningPass());
  }

  // Now that we've formed fast to execute loop structures, we do further
  // optimizations. These are run afterward as they might block doing complex
  // analyses and transforms such as what are needed for loop vectorization.

  // Cleanup after loop vectorization, etc. Simplification passes like CVP and
  // GVN, loop transforms, and others have already run, so it's now better to
  // convert to more optimized IR using more aggressive simplify CFG options.
  // The extra sinking transform can create larger basic blocks, so do this
  // before SLP vectorization.
  PM.add(createCFGSimplificationPass(SimplifyCFGOptions()
                                         .forwardSwitchCondToPhi(true)
                                         .convertSwitchToLookupTable(true)
                                         .needCanonicalLoops(false)
                                         .hoistCommonInsts(true)
                                         .sinkCommonInsts(true)));

  if (IsLTO) {
    PM.add(createSCCPPass()); // Propagate exposed constants
    PM.add(createInstructionCombiningPass()); // Clean up again
    PM.add(createBitTrackingDCEPass());
  }

  // Optimize parallel scalar instruction chains into SIMD instructions.
  if (SLPVectorize) {
    PM.add(createSLPVectorizerPass());
    if (OptLevel > 1 && ExtraVectorizerPasses)
      PM.add(createEarlyCSEPass());
  }

  // Enhance/cleanup vector code.
  PM.add(createVectorCombinePass());

  if (IsLTO) {
    // After vectorization, assume intrinsics may tell us more about pointer
    // alignments.
    PM.add(createAlignmentFromAssumptionsPass());
  }
  addExtensionsToPM(EP_Peephole, PM);
  PM.add(createInstructionCombiningPass());

  if (!IsLTO) {
    // The vectorizer may have significantly shortened a loop body; unroll
    // again. Unroll small loops to hide loop backedge latency and saturate any
    // parallel execution resources of an out-of-order processor. We also then
    // need to clean up redundancies and loop invariant code.
    // FIXME: It would be really good to use a loop-integrated instruction
    // combiner for cleanup here so that the unrolling and LICM can be pipelined
    // across the loop nests.
    // We do UnrollAndJam in a separate LPM to ensure it happens before unroll
    if (EnableUnrollAndJam && !DisableUnrollLoops)
      PM.add(createLoopUnrollAndJamPass(OptLevel));
    PM.add(createLoopUnrollPass(OptLevel, DisableUnrollLoops,
                                ForgetAllSCEVInLoopUnroll));
    if (!DisableUnrollLoops)
      PM.add(createInstructionCombiningPass());
  }
}

void PassManagerBuilder::populateModulePassManager(
    legacy::PassManagerBase &MPM) {
  // Whether this is a default or *LTO pre-link pipeline. The FullLTO post-link
  // is handled separately, so just check this is not the ThinLTO post-link.
  bool DefaultOrPreLinkPipeline = !PerformThinLTO;

  MPM.add(createAnnotation2MetadataLegacyPass());

  if (!PGOSampleUse.empty()) {
    MPM.add(createPruneEHPass());
    // In ThinLTO mode, when flattened profile is used, all the available
    // profile information will be annotated in PreLink phase so there is
    // no need to load the profile again in PostLink.
    if (!(FlattenedProfileUsed && PerformThinLTO))
      MPM.add(createSampleProfileLoaderPass(PGOSampleUse));
  }

  // Allow forcing function attributes as a debugging and tuning aid.
  MPM.add(createForceFunctionAttrsLegacyPass());

  // If all optimizations are disabled, just run the always-inline pass and,
  // if enabled, the function merging pass.
  if (OptLevel == 0) {
    addPGOInstrPasses(MPM);
    if (Inliner) {
      MPM.add(Inliner);
      Inliner = nullptr;
    }

    // FIXME: The BarrierNoopPass is a HACK! The inliner pass above implicitly
    // creates a CGSCC pass manager, but we don't want to add extensions into
    // that pass manager. To prevent this we insert a no-op module pass to reset
    // the pass manager to get the same behavior as EP_OptimizerLast in non-O0
    // builds. The function merging pass is
    if (MergeFunctions)
      MPM.add(createMergeFunctionsPass());
    else if (GlobalExtensionsNotEmpty() || !Extensions.empty())
      MPM.add(createBarrierNoopPass());

    if (PerformThinLTO) {
      MPM.add(createLowerTypeTestsPass(nullptr, nullptr, true));
      // Drop available_externally and unreferenced globals. This is necessary
      // with ThinLTO in order to avoid leaving undefined references to dead
      // globals in the object file.
      MPM.add(createEliminateAvailableExternallyPass());
      MPM.add(createGlobalDCEPass());
    }

    addExtensionsToPM(EP_EnabledOnOptLevel0, MPM);

    if (PrepareForLTO || PrepareForThinLTO) {
      MPM.add(createCanonicalizeAliasesPass());
      // Rename anon globals to be able to export them in the summary.
      // This has to be done after we add the extensions to the pass manager
      // as there could be passes (e.g. Adddress sanitizer) which introduce
      // new unnamed globals.
      MPM.add(createNameAnonGlobalPass());
    }

    MPM.add(createAnnotationRemarksLegacyPass());
    return;
  }

  // Add LibraryInfo if we have some.
  if (LibraryInfo)
    MPM.add(new TargetLibraryInfoWrapperPass(*LibraryInfo));

  addInitialAliasAnalysisPasses(MPM);

  // For ThinLTO there are two passes of indirect call promotion. The
  // first is during the compile phase when PerformThinLTO=false and
  // intra-module indirect call targets are promoted. The second is during
  // the ThinLTO backend when PerformThinLTO=true, when we promote imported
  // inter-module indirect calls. For that we perform indirect call promotion
  // earlier in the pass pipeline, here before globalopt. Otherwise imported
  // available_externally functions look unreferenced and are removed.
  if (PerformThinLTO) {
    MPM.add(createPGOIndirectCallPromotionLegacyPass(/*InLTO = */ true,
                                                     !PGOSampleUse.empty()));
    MPM.add(createLowerTypeTestsPass(nullptr, nullptr, true));
  }

  // For SamplePGO in ThinLTO compile phase, we do not want to unroll loops
  // as it will change the CFG too much to make the 2nd profile annotation
  // in backend more difficult.
  bool PrepareForThinLTOUsingPGOSampleProfile =
      PrepareForThinLTO && !PGOSampleUse.empty();
  if (PrepareForThinLTOUsingPGOSampleProfile)
    DisableUnrollLoops = true;

  // Infer attributes about declarations if possible.
  MPM.add(createInferFunctionAttrsLegacyPass());

  // Infer attributes on declarations, call sites, arguments, etc.
  if (AttributorRun & AttributorRunOption::MODULE)
    MPM.add(createAttributorLegacyPass());

  addExtensionsToPM(EP_ModuleOptimizerEarly, MPM);

  if (OptLevel > 2)
    MPM.add(createCallSiteSplittingPass());

  MPM.add(createIPSCCPPass());          // IP SCCP
  MPM.add(createCalledValuePropagationPass());

  MPM.add(createGlobalOptimizerPass()); // Optimize out global vars
  // Promote any localized global vars.
  MPM.add(createPromoteMemoryToRegisterPass());

  MPM.add(createDeadArgEliminationPass()); // Dead argument elimination

  MPM.add(createInstructionCombiningPass()); // Clean up after IPCP & DAE
  addExtensionsToPM(EP_Peephole, MPM);
  MPM.add(createCFGSimplificationPass()); // Clean up after IPCP & DAE

  // For SamplePGO in ThinLTO compile phase, we do not want to do indirect
  // call promotion as it will change the CFG too much to make the 2nd
  // profile annotation in backend more difficult.
  // PGO instrumentation is added during the compile phase for ThinLTO, do
  // not run it a second time
  if (DefaultOrPreLinkPipeline && !PrepareForThinLTOUsingPGOSampleProfile)
    addPGOInstrPasses(MPM);

  // Create profile COMDAT variables. Lld linker wants to see all variables
  // before the LTO/ThinLTO link since it needs to resolve symbols/comdats.
  if (!PerformThinLTO && EnablePGOCSInstrGen)
    MPM.add(createPGOInstrumentationGenCreateVarLegacyPass(PGOInstrGen));

  // We add a module alias analysis pass here. In part due to bugs in the
  // analysis infrastructure this "works" in that the analysis stays alive
  // for the entire SCC pass run below.
  MPM.add(createGlobalsAAWrapperPass());

  // Start of CallGraph SCC passes.
  MPM.add(createPruneEHPass()); // Remove dead EH info
  bool RunInliner = false;
  if (Inliner) {
    MPM.add(Inliner);
    Inliner = nullptr;
    RunInliner = true;
  }

  // Infer attributes on declarations, call sites, arguments, etc. for an SCC.
  if (AttributorRun & AttributorRunOption::CGSCC)
    MPM.add(createAttributorCGSCCLegacyPass());

  // Try to perform OpenMP specific optimizations. This is a (quick!) no-op if
  // there are no OpenMP runtime calls present in the module.
  if (OptLevel > 1)
    MPM.add(createOpenMPOptCGSCCLegacyPass());

  MPM.add(createPostOrderFunctionAttrsLegacyPass());
  if (OptLevel > 2)
    MPM.add(createArgumentPromotionPass()); // Scalarize uninlined fn args

  addExtensionsToPM(EP_CGSCCOptimizerLate, MPM);
  addFunctionSimplificationPasses(MPM);

  // FIXME: This is a HACK! The inliner pass above implicitly creates a CGSCC
  // pass manager that we are specifically trying to avoid. To prevent this
  // we must insert a no-op module pass to reset the pass manager.
  MPM.add(createBarrierNoopPass());

  if (RunPartialInlining)
    MPM.add(createPartialInliningPass());

  if (OptLevel > 1 && !PrepareForLTO && !PrepareForThinLTO)
    // Remove avail extern fns and globals definitions if we aren't
    // compiling an object file for later LTO. For LTO we want to preserve
    // these so they are eligible for inlining at link-time. Note if they
    // are unreferenced they will be removed by GlobalDCE later, so
    // this only impacts referenced available externally globals.
    // Eventually they will be suppressed during codegen, but eliminating
    // here enables more opportunity for GlobalDCE as it may make
    // globals referenced by available external functions dead
    // and saves running remaining passes on the eliminated functions.
    MPM.add(createEliminateAvailableExternallyPass());

  // CSFDO instrumentation and use pass. Don't invoke this for Prepare pass
  // for LTO and ThinLTO -- The actual pass will be called after all inlines
  // are performed.
  // Need to do this after COMDAT variables have been eliminated,
  // (i.e. after EliminateAvailableExternallyPass).
  if (!(PrepareForLTO || PrepareForThinLTO))
    addPGOInstrPasses(MPM, /* IsCS */ true);

  if (EnableOrderFileInstrumentation)
    MPM.add(createInstrOrderFilePass());

  MPM.add(createReversePostOrderFunctionAttrsPass());

  // The inliner performs some kind of dead code elimination as it goes,
  // but there are cases that are not really caught by it. We might
  // at some point consider teaching the inliner about them, but it
  // is OK for now to run GlobalOpt + GlobalDCE in tandem as their
  // benefits generally outweight the cost, making the whole pipeline
  // faster.
  if (RunInliner) {
    MPM.add(createGlobalOptimizerPass());
    MPM.add(createGlobalDCEPass());
  }

  // If we are planning to perform ThinLTO later, let's not bloat the code with
  // unrolling/vectorization/... now. We'll first run the inliner + CGSCC passes
  // during ThinLTO and perform the rest of the optimizations afterward.
  if (PrepareForThinLTO) {
    // Ensure we perform any last passes, but do so before renaming anonymous
    // globals in case the passes add any.
    addExtensionsToPM(EP_OptimizerLast, MPM);
    MPM.add(createCanonicalizeAliasesPass());
    // Rename anon globals to be able to export them in the summary.
    MPM.add(createNameAnonGlobalPass());
    return;
  }

  if (PerformThinLTO)
    // Optimize globals now when performing ThinLTO, this enables more
    // optimizations later.
    MPM.add(createGlobalOptimizerPass());

  // Scheduling LoopVersioningLICM when inlining is over, because after that
  // we may see more accurate aliasing. Reason to run this late is that too
  // early versioning may prevent further inlining due to increase of code
  // size. By placing it just after inlining other optimizations which runs
  // later might get benefit of no-alias assumption in clone loop.
  if (UseLoopVersioningLICM) {
    MPM.add(createLoopVersioningLICMPass());    // Do LoopVersioningLICM
    MPM.add(createLICMPass(LicmMssaOptCap, LicmMssaNoAccForPromotionCap));
  }

  // We add a fresh GlobalsModRef run at this point. This is particularly
  // useful as the above will have inlined, DCE'ed, and function-attr
  // propagated everything. We should at this point have a reasonably minimal
  // and richly annotated call graph. By computing aliasing and mod/ref
  // information for all local globals here, the late loop passes and notably
  // the vectorizer will be able to use them to help recognize vectorizable
  // memory operations.
  //
  // Note that this relies on a bug in the pass manager which preserves
  // a module analysis into a function pass pipeline (and throughout it) so
  // long as the first function pass doesn't invalidate the module analysis.
  // Thus both Float2Int and LoopRotate have to preserve AliasAnalysis for
  // this to work. Fortunately, it is trivial to preserve AliasAnalysis
  // (doing nothing preserves it as it is required to be conservatively
  // correct in the face of IR changes).
  MPM.add(createGlobalsAAWrapperPass());

  MPM.add(createFloat2IntPass());
  MPM.add(createLowerConstantIntrinsicsPass());

  if (EnableMatrix) {
    MPM.add(createLowerMatrixIntrinsicsPass());
    // CSE the pointer arithmetic of the column vectors.  This allows alias
    // analysis to establish no-aliasing between loads and stores of different
    // columns of the same matrix.
    MPM.add(createEarlyCSEPass(false));
  }

  addExtensionsToPM(EP_VectorizerStart, MPM);

  // Re-rotate loops in all our loop nests. These may have fallout out of
  // rotated form due to GVN or other transformations, and the vectorizer relies
  // on the rotated form. Disable header duplication at -Oz.
  MPM.add(createLoopRotatePass(SizeLevel == 2 ? 0 : -1, PrepareForLTO));

  // Distribute loops to allow partial vectorization.  I.e. isolate dependences
  // into separate loop that would otherwise inhibit vectorization.  This is
  // currently only performed for loops marked with the metadata
  // llvm.loop.distribute=true or when -enable-loop-distribute is specified.
  MPM.add(createLoopDistributePass());

  addVectorPasses(MPM, /* IsLTO */ false);

  if (!DisableUnrollLoops) {
    // Runtime unrolling will introduce runtime check in loop prologue. If the
    // unrolled loop is a inner loop, then the prologue will be inside the
    // outer loop. LICM pass can help to promote the runtime check out if the
    // checked value is loop invariant.
    MPM.add(createLICMPass(LicmMssaOptCap, LicmMssaNoAccForPromotionCap));
  }

  MPM.add(createWarnMissedTransformationsPass());

  // After vectorization and unrolling, assume intrinsics may tell us more
  // about pointer alignments.
  MPM.add(createAlignmentFromAssumptionsPass());

  // FIXME: We shouldn't bother with this anymore.
  MPM.add(createStripDeadPrototypesPass()); // Get rid of dead prototypes

  // GlobalOpt already deletes dead functions and globals, at -O2 try a
  // late pass of GlobalDCE.  It is capable of deleting dead cycles.
  if (OptLevel > 1) {
    MPM.add(createGlobalDCEPass());         // Remove dead fns and globals.
    MPM.add(createConstantMergePass());     // Merge dup global constants
  }

  // See comment in the new PM for justification of scheduling splitting at
  // this stage (\ref buildModuleSimplificationPipeline).
  if (EnableHotColdSplit && !(PrepareForLTO || PrepareForThinLTO))
    MPM.add(createHotColdSplittingPass());

  if (EnableIROutliner)
    MPM.add(createIROutlinerPass());

  if (MergeFunctions)
    MPM.add(createMergeFunctionsPass());

  // Add Module flag "CG Profile" based on Branch Frequency Information.
  if (CallGraphProfile)
    MPM.add(createCGProfileLegacyPass());

  // LoopSink pass sinks instructions hoisted by LICM, which serves as a
  // canonicalization pass that enables other optimizations. As a result,
  // LoopSink pass needs to be a very late IR pass to avoid undoing LICM
  // result too early.
  MPM.add(createLoopSinkPass());
  // Get rid of LCSSA nodes.
  MPM.add(createInstSimplifyLegacyPass());

  // This hoists/decomposes div/rem ops. It should run after other sink/hoist
  // passes to avoid re-sinking, but before SimplifyCFG because it can allow
  // flattening of blocks.
  MPM.add(createDivRemPairsPass());

  // LoopSink (and other loop passes since the last simplifyCFG) might have
  // resulted in single-entry-single-exit or empty blocks. Clean up the CFG.
  MPM.add(createCFGSimplificationPass());

  addExtensionsToPM(EP_OptimizerLast, MPM);

  if (PrepareForLTO) {
    MPM.add(createCanonicalizeAliasesPass());
    // Rename anon globals to be able to handle them in the summary
    MPM.add(createNameAnonGlobalPass());
  }

  MPM.add(createAnnotationRemarksLegacyPass());
}

void PassManagerBuilder::addLTOOptimizationPasses(legacy::PassManagerBase &PM) {
  // Load sample profile before running the LTO optimization pipeline.
  if (!PGOSampleUse.empty()) {
    PM.add(createPruneEHPass());
    PM.add(createSampleProfileLoaderPass(PGOSampleUse));
  }

  // Remove unused virtual tables to improve the quality of code generated by
  // whole-program devirtualization and bitset lowering.
  PM.add(createGlobalDCEPass());

  // Provide AliasAnalysis services for optimizations.
  addInitialAliasAnalysisPasses(PM);

  // Allow forcing function attributes as a debugging and tuning aid.
  PM.add(createForceFunctionAttrsLegacyPass());

  // Infer attributes about declarations if possible.
  PM.add(createInferFunctionAttrsLegacyPass());

  if (OptLevel > 1) {
    // Split call-site with more constrained arguments.
    PM.add(createCallSiteSplittingPass());

    // Indirect call promotion. This should promote all the targets that are
    // left by the earlier promotion pass that promotes intra-module targets.
    // This two-step promotion is to save the compile time. For LTO, it should
    // produce the same result as if we only do promotion here.
    PM.add(
        createPGOIndirectCallPromotionLegacyPass(true, !PGOSampleUse.empty()));

    // Propagate constants at call sites into the functions they call.  This
    // opens opportunities for globalopt (and inlining) by substituting function
    // pointers passed as arguments to direct uses of functions.
    PM.add(createIPSCCPPass());

    // Attach metadata to indirect call sites indicating the set of functions
    // they may target at run-time. This should follow IPSCCP.
    PM.add(createCalledValuePropagationPass());

    // Infer attributes on declarations, call sites, arguments, etc.
    if (AttributorRun & AttributorRunOption::MODULE)
      PM.add(createAttributorLegacyPass());
  }

  // Infer attributes about definitions. The readnone attribute in particular is
  // required for virtual constant propagation.
  PM.add(createPostOrderFunctionAttrsLegacyPass());
  PM.add(createReversePostOrderFunctionAttrsPass());

  // Split globals using inrange annotations on GEP indices. This can help
  // improve the quality of generated code when virtual constant propagation or
  // control flow integrity are enabled.
  PM.add(createGlobalSplitPass());

  // Apply whole-program devirtualization and virtual constant propagation.
  PM.add(createWholeProgramDevirtPass(ExportSummary, nullptr));

  // That's all we need at opt level 1.
  if (OptLevel == 1)
    return;

  // Now that we internalized some globals, see if we can hack on them!
  PM.add(createGlobalOptimizerPass());
  // Promote any localized global vars.
  PM.add(createPromoteMemoryToRegisterPass());

  // Linking modules together can lead to duplicated global constants, only
  // keep one copy of each constant.
  PM.add(createConstantMergePass());

  // Remove unused arguments from functions.
  PM.add(createDeadArgEliminationPass());

  // Reduce the code after globalopt and ipsccp.  Both can open up significant
  // simplification opportunities, and both can propagate functions through
  // function pointers.  When this happens, we often have to resolve varargs
  // calls, etc, so let instcombine do this.
  if (OptLevel > 2)
    PM.add(createAggressiveInstCombinerPass());
  PM.add(createInstructionCombiningPass());
  addExtensionsToPM(EP_Peephole, PM);

  // Inline small functions
  bool RunInliner = Inliner;
  if (RunInliner) {
    PM.add(Inliner);
    Inliner = nullptr;
  }

  PM.add(createPruneEHPass());   // Remove dead EH info.

  // CSFDO instrumentation and use pass.
  addPGOInstrPasses(PM, /* IsCS */ true);

  // Infer attributes on declarations, call sites, arguments, etc. for an SCC.
  if (AttributorRun & AttributorRunOption::CGSCC)
    PM.add(createAttributorCGSCCLegacyPass());

  // Try to perform OpenMP specific optimizations. This is a (quick!) no-op if
  // there are no OpenMP runtime calls present in the module.
  if (OptLevel > 1)
    PM.add(createOpenMPOptCGSCCLegacyPass());

  // Optimize globals again if we ran the inliner.
  if (RunInliner)
    PM.add(createGlobalOptimizerPass());
  PM.add(createGlobalDCEPass()); // Remove dead functions.

  // If we didn't decide to inline a function, check to see if we can
  // transform it to pass arguments by value instead of by reference.
  PM.add(createArgumentPromotionPass());

  // The IPO passes may leave cruft around.  Clean up after them.
  PM.add(createInstructionCombiningPass());
  addExtensionsToPM(EP_Peephole, PM);
  PM.add(createJumpThreadingPass(/*FreezeSelectCond*/ true));

  // Break up allocas
  PM.add(createSROAPass());

  // LTO provides additional opportunities for tailcall elimination due to
  // link-time inlining, and visibility of nocapture attribute.
  if (OptLevel > 1)
    PM.add(createTailCallEliminationPass());

  // Infer attributes on declarations, call sites, arguments, etc.
  PM.add(createPostOrderFunctionAttrsLegacyPass()); // Add nocapture.
  // Run a few AA driven optimizations here and now, to cleanup the code.
  PM.add(createGlobalsAAWrapperPass()); // IP alias analysis.

  PM.add(createLICMPass(LicmMssaOptCap, LicmMssaNoAccForPromotionCap));
  PM.add(NewGVN ? createNewGVNPass()
                : createGVNPass(DisableGVNLoadPRE)); // Remove redundancies.
  PM.add(createMemCpyOptPass());            // Remove dead memcpys.

  // Nuke dead stores.
  PM.add(createDeadStoreEliminationPass());
  PM.add(createMergedLoadStoreMotionPass()); // Merge ld/st in diamonds.

  // More loops are countable; try to optimize them.
  if (EnableLoopFlatten)
    PM.add(createLoopFlattenPass());
  PM.add(createIndVarSimplifyPass());
  PM.add(createLoopDeletionPass());
  if (EnableLoopInterchange)
    PM.add(createLoopInterchangePass());

  if (EnableConstraintElimination)
    PM.add(createConstraintEliminationPass());

  // Unroll small loops and perform peeling.
  PM.add(createSimpleLoopUnrollPass(OptLevel, DisableUnrollLoops,
                                    ForgetAllSCEVInLoopUnroll));
  PM.add(createLoopDistributePass());

  addVectorPasses(PM, /* IsLTO */ true);

  addExtensionsToPM(EP_Peephole, PM);

  PM.add(createJumpThreadingPass(/*FreezeSelectCond*/ true));
}

void PassManagerBuilder::addLateLTOOptimizationPasses(
    legacy::PassManagerBase &PM) {
  // See comment in the new PM for justification of scheduling splitting at
  // this stage (\ref buildLTODefaultPipeline).
  if (EnableHotColdSplit)
    PM.add(createHotColdSplittingPass());

  // Delete basic blocks, which optimization passes may have killed.
  PM.add(
      createCFGSimplificationPass(SimplifyCFGOptions().hoistCommonInsts(true)));

  // Drop bodies of available externally objects to improve GlobalDCE.
  PM.add(createEliminateAvailableExternallyPass());

  // Now that we have optimized the program, discard unreachable functions.
  PM.add(createGlobalDCEPass());

  // FIXME: this is profitable (for compiler time) to do at -O0 too, but
  // currently it damages debug info.
  if (MergeFunctions)
    PM.add(createMergeFunctionsPass());
}

void PassManagerBuilder::populateThinLTOPassManager(
    legacy::PassManagerBase &PM) {
  PerformThinLTO = true;
  if (LibraryInfo)
    PM.add(new TargetLibraryInfoWrapperPass(*LibraryInfo));

  if (VerifyInput)
    PM.add(createVerifierPass());

  if (ImportSummary) {
    // This pass imports type identifier resolutions for whole-program
    // devirtualization and CFI. It must run early because other passes may
    // disturb the specific instruction patterns that these passes look for,
    // creating dependencies on resolutions that may not appear in the summary.
    //
    // For example, GVN may transform the pattern assume(type.test) appearing in
    // two basic blocks into assume(phi(type.test, type.test)), which would
    // transform a dependency on a WPD resolution into a dependency on a type
    // identifier resolution for CFI.
    //
    // Also, WPD has access to more precise information than ICP and can
    // devirtualize more effectively, so it should operate on the IR first.
    PM.add(createWholeProgramDevirtPass(nullptr, ImportSummary));
    PM.add(createLowerTypeTestsPass(nullptr, ImportSummary));
  }

  populateModulePassManager(PM);

  if (VerifyOutput)
    PM.add(createVerifierPass());
  PerformThinLTO = false;
}

void PassManagerBuilder::populateLTOPassManager(legacy::PassManagerBase &PM) {
  if (LibraryInfo)
    PM.add(new TargetLibraryInfoWrapperPass(*LibraryInfo));

  if (VerifyInput)
    PM.add(createVerifierPass());

  addExtensionsToPM(EP_FullLinkTimeOptimizationEarly, PM);

  if (OptLevel != 0)
    addLTOOptimizationPasses(PM);
  else {
    // The whole-program-devirt pass needs to run at -O0 because only it knows
    // about the llvm.type.checked.load intrinsic: it needs to both lower the
    // intrinsic itself and handle it in the summary.
    PM.add(createWholeProgramDevirtPass(ExportSummary, nullptr));
  }

  // Create a function that performs CFI checks for cross-DSO calls with targets
  // in the current module.
  PM.add(createCrossDSOCFIPass());

  // Lower type metadata and the type.test intrinsic. This pass supports Clang's
  // control flow integrity mechanisms (-fsanitize=cfi*) and needs to run at
  // link time if CFI is enabled. The pass does nothing if CFI is disabled.
  PM.add(createLowerTypeTestsPass(ExportSummary, nullptr));
  // Run a second time to clean up any type tests left behind by WPD for use
  // in ICP (which is performed earlier than this in the regular LTO pipeline).
  PM.add(createLowerTypeTestsPass(nullptr, nullptr, true));

  if (OptLevel != 0)
    addLateLTOOptimizationPasses(PM);

  addExtensionsToPM(EP_FullLinkTimeOptimizationLast, PM);

  PM.add(createAnnotationRemarksLegacyPass());

  if (VerifyOutput)
    PM.add(createVerifierPass());
}

LLVMPassManagerBuilderRef LLVMPassManagerBuilderCreate() {
  PassManagerBuilder *PMB = new PassManagerBuilder();
  return wrap(PMB);
}

void LLVMPassManagerBuilderDispose(LLVMPassManagerBuilderRef PMB) {
  PassManagerBuilder *Builder = unwrap(PMB);
  delete Builder;
}

void
LLVMPassManagerBuilderSetOptLevel(LLVMPassManagerBuilderRef PMB,
                                  unsigned OptLevel) {
  PassManagerBuilder *Builder = unwrap(PMB);
  Builder->OptLevel = OptLevel;
}

void
LLVMPassManagerBuilderSetSizeLevel(LLVMPassManagerBuilderRef PMB,
                                   unsigned SizeLevel) {
  PassManagerBuilder *Builder = unwrap(PMB);
  Builder->SizeLevel = SizeLevel;
}

void
LLVMPassManagerBuilderSetDisableUnitAtATime(LLVMPassManagerBuilderRef PMB,
                                            LLVMBool Value) {
  // NOTE: The DisableUnitAtATime switch has been removed.
}

void
LLVMPassManagerBuilderSetDisableUnrollLoops(LLVMPassManagerBuilderRef PMB,
                                            LLVMBool Value) {
  PassManagerBuilder *Builder = unwrap(PMB);
  Builder->DisableUnrollLoops = Value;
}

void
LLVMPassManagerBuilderSetDisableSimplifyLibCalls(LLVMPassManagerBuilderRef PMB,
                                                 LLVMBool Value) {
  // NOTE: The simplify-libcalls pass has been removed.
}

void
LLVMPassManagerBuilderUseInlinerWithThreshold(LLVMPassManagerBuilderRef PMB,
                                              unsigned Threshold) {
  PassManagerBuilder *Builder = unwrap(PMB);
  Builder->Inliner = createFunctionInliningPass(Threshold);
}

void
LLVMPassManagerBuilderPopulateFunctionPassManager(LLVMPassManagerBuilderRef PMB,
                                                  LLVMPassManagerRef PM) {
  PassManagerBuilder *Builder = unwrap(PMB);
  legacy::FunctionPassManager *FPM = unwrap<legacy::FunctionPassManager>(PM);
  Builder->populateFunctionPassManager(*FPM);
}

void
LLVMPassManagerBuilderPopulateModulePassManager(LLVMPassManagerBuilderRef PMB,
                                                LLVMPassManagerRef PM) {
  PassManagerBuilder *Builder = unwrap(PMB);
  legacy::PassManagerBase *MPM = unwrap(PM);
  Builder->populateModulePassManager(*MPM);
}

void LLVMPassManagerBuilderPopulateLTOPassManager(LLVMPassManagerBuilderRef PMB,
                                                  LLVMPassManagerRef PM,
                                                  LLVMBool Internalize,
                                                  LLVMBool RunInliner) {
  PassManagerBuilder *Builder = unwrap(PMB);
  legacy::PassManagerBase *LPM = unwrap(PM);

  // A small backwards compatibility hack. populateLTOPassManager used to take
  // an RunInliner option.
  if (RunInliner && !Builder->Inliner)
    Builder->Inliner = createFunctionInliningPass();

  Builder->populateLTOPassManager(*LPM);
}<|MERGE_RESOLUTION|>--- conflicted
+++ resolved
@@ -52,7 +52,6 @@
 
 using namespace llvm;
 
-<<<<<<< HEAD
 // AOCC
 static cl::opt<bool> EnableInlineAggressive(
     "inline-aggressive", cl::init(false), cl::Hidden,
@@ -61,15 +60,10 @@
 
 // AOCC END
 
-cl::opt<bool>
-    RunPartialInlining("enable-partial-inlining", cl::init(false), cl::Hidden,
-                       cl::ZeroOrMore, cl::desc("Run Partial inlinining pass"));
-=======
 namespace llvm {
 cl::opt<bool> RunPartialInlining("enable-partial-inlining", cl::init(false),
                                  cl::Hidden, cl::ZeroOrMore,
                                  cl::desc("Run Partial inlinining pass"));
->>>>>>> 2db4979c
 
 static cl::opt<bool>
 UseGVNAfterVectorization("use-gvn-after-vectorization",
