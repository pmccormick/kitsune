//===- CudaABI.cpp - Lower Tapir to the Kitsune CUDA target ----*- C++ -*-===//
//
//
//                     The LLVM Compiler Infrastructure
//
// Copyright (c) 2021, 2023 Los Alamos National Security, LLC.
//  All rights reserved.
//
// Copyright 2021, 2023. Los Alamos National Security, LLC. This
//  software was produced under U.S. Government contract
//  DE-AC52-06NA25396 for Los Alamos National Laboratory (LANL), which
//  is operated by Los Alamos National Security, LLC for the
//  U.S. Department of Energy. The U.S. Government has rights to use,
//  reproduce, and distribute this software.  NEITHER THE GOVERNMENT
//  NOR LOS ALAMOS NATIONAL SECURITY, LLC MAKES ANY WARRANTY, EXPRESS
//  OR IMPLIED, OR ASSUMES ANY LIABILITY FOR THE USE OF THIS SOFTWARE.
//  If software is modified to produce derivative works, such modified
//  software should be clearly marked, so as not to confuse it with
//  the version available from LANL.
//
//  Additionally, redistribution and use in source and binary forms,
//  with or without modification, are permitted provided that the
//  following conditions are met:
//
// Redistributions of source code must retain the above copyright
// notice, this list of conditions and the following disclaimer.
//
//    * Redistributions in binary form must reproduce the above
//      copyright notice, this list of conditions and the following
//      disclaimer in the documentation and/or other materials provided
//      with the distribution.
//
<<<<<<< HEAD
// TODO: add printf() support.
// TODO: double precision device-side entry points.
// TODO: bring high-level design a bit closer to HipABI (as needed).
// TODO: expose enviornment variable target settings???
//
=======
//    * Neither the name of Los Alamos National Security, LLC, Los
//      Alamos National Laboratory, LANL, the U.S. Government, nor the
//      names of its contributors may be used to endorse or promote
//      products derived from this software without specific prior
//      written permission.
//
//  THIS SOFTWARE IS PROVIDED BY LOS ALAMOS NATIONAL SECURITY, LLC AND
//  CONTRIBUTORS "AS IS" AND ANY EXPRESS OR IMPLIED WARRANTIES,
//  INCLUDING, BUT NOT LIMITED TO, THE IMPLIED WARRANTIES OF
//  MERCHANTABILITY AND FITNESS FOR A PARTICULAR PURPOSE ARE
//  DISCLAIMED. IN NO EVENT SHALL LOS ALAMOS NATIONAL SECURITY, LLC OR
//  CONTRIBUTORS BE LIABLE FOR ANY DIRECT, INDIRECT, INCIDENTAL,
//  SPECIAL, EXEMPLARY, OR CONSEQUENTIAL DAMAGES (INCLUDING, BUT NOT
//  LIMITED TO, PROCUREMENT OF SUBSTITUTE GOODS OR SERVICES; LOSS OF
//  USE, DATA, OR PROFITS; OR BUSINESS INTERRUPTION) HOWEVER CAUSED
//  AND ON ANY THEORY OF LIABILITY, WHETHER IN CONTRACT, STRICT
//  LIABILITY, OR TORT (INCLUDING NEGLIGENCE OR OTHERWISE) ARISING IN
//  ANY WAY OUT OF THE USE OF THIS SOFTWARE, EVEN IF ADVISED OF THE
//  POSSIBILITY OF SUCH DAMAGE.
//
//===----------------------------------------------------------------------===
//
// TODO: add printf() support.
// TODO: double precision device-side entry points.
// TODO: bring high-level design a bit closer to HipABI (as needed).
// TODO: expose enviornment variable target settings???
//
>>>>>>> acc3dfb1

#include "llvm/Transforms/Tapir/CudaABI.h"
#include "llvm/ADT/Twine.h"
#include "llvm/Bitcode/BitcodeWriter.h"
#include "llvm/IR/Constants.h"
#include "llvm/IR/DebugInfoMetadata.h"
#include "llvm/IR/FMF.h"
#include "llvm/IR/GlobalVariable.h"
#include "llvm/IR/IRBuilder.h"
#include "llvm/IR/InstIterator.h"
#include "llvm/IR/IntrinsicInst.h"
#include "llvm/IR/Intrinsics.h"
#include "llvm/IR/IntrinsicInst.h"
#include "llvm/IR/IntrinsicsNVPTX.h"
#include "llvm/IR/LegacyPassManager.h"
#include "llvm/IR/Module.h"
#include "llvm/IR/Verifier.h"
#include "llvm/IRReader/IRReader.h"
#include "llvm/Linker/Linker.h"
#include "llvm/MC/TargetRegistry.h"
#include "llvm/Option/ArgList.h"
#include "llvm/Passes/PassBuilder.h"
#include "llvm/Support/CommandLine.h"
#include "llvm/Support/Debug.h"
#include "llvm/Support/ErrorOr.h"
#include "llvm/Support/FileSystem.h"
#include "llvm/Support/MemoryBuffer.h"
#include "llvm/Support/Path.h"
#include "llvm/Support/Process.h"
#include "llvm/Support/SmallVectorMemoryBuffer.h"
#include "llvm/Target/TargetMachine.h"
#include "llvm/Transforms/IPO.h"
#include "llvm/Transforms/IPO/AlwaysInliner.h"
#include "llvm/Transforms/IPO/Inliner.h"
#include "llvm/Transforms/IPO/PassManagerBuilder.h"
#include "llvm/Transforms/Scalar.h"
#include "llvm/Transforms/Scalar/GVN.h"
#include "llvm/Transforms/Tapir/Outline.h"
#include "llvm/Transforms/Tapir/TapirGPUUtils.h"
#include "llvm/Transforms/Tapir/TapirLoopInfo.h"
#include "llvm/Transforms/Utils/BasicBlockUtils.h"
#include "llvm/Transforms/Utils/TapirUtils.h"
#include "llvm/Transforms/Vectorize.h"

using namespace llvm;

#define DEBUG_TYPE "cuabi" // support for -debug-only=cuabi

<<<<<<< HEAD
static const std::string CUABI_PREFIX = "__cuabi";
static const std::string CUABI_KERNEL_NAME_PREFIX = CUABI_PREFIX + "_kern_";
=======
// NOTES: From the NVPTX target documentation.
//  (See: https://llvm.org/docs/NVPTXUsage.html)
//
//  The NVVMReflect pass should be executed early in the optimization
//  pipeline, immediately after the link stage. The internalize pass is also
//  recommended to remove unused math functions from the resulting PTX. For an
//  input IR module module.bc, the following compilation flow is recommended:
//
//  1. Save list of external functions in module.bc.
//  2. Link module.bc with libdevice.compute_XX.YY.bc.
//  3. Internalize all functions not in list from step #1.
//  4. Eliminate all unused internal functions.
//  5. Run NVVMReflect pass.
//  6. Run standard optimization pipeline.
//

/// ## CudaABI Transformation Command Line Options ##
///
/// All of the transformation's command line options must be
/// passed using the the `-mllvm` as the leading flag.  All
/// transform options should have `-hipabi-` as the leading
/// string.  A summary of these options is provided below.
///
///   * `-cuabi-arch=target`: The target CUDA architecture
///     to generate code for.  This directly matches the
///     [NVPTX backend
///     targets](https://llvm.org/docs/NVPTXUsage.html).
///
///   * `-cuabi-opt-level=[0,1,2,3]`: Set the optimization
///     level for transformation.  This corresponds directly
///     to standard optimization levels but will be applied
///     to the CUDA device-side code created by the
///     transformation.  Note that this optimization pass
///     occurs *after* an existing (in progress) optimization
///     pipeline has occurred on the original input code
///     module.  This currently defaults to level 3.  This
///     optimization level is also shared with the PTX
///     assembler (ptxas) that comes as part of the CUDA
///     distribution.
///
///   * `-cuabi-host-opt-level=[0,1,2,3]`: Set the optimization
///     level to use for the final host-side module after the CUDA
///     transformation has completed.  Even though the host code
///     has already been through a series of optimizations this
///     option enables a second series of passes over the code
///     after the transformation has completed.  At present there
///     are unlikely to be significant gains from this.  As a
///     result this defaults to level 0, which disables the
///     extra pass entirely.
///
///   * `-cuabi-prefetch`: Enable/Disable the generation of
///     data prefetch calls prior to the kernel launch. This
///     is enabled by default and typically will enable better
///     performance given the current use of managed memory
///     allocations.
///
///   * `-cuabi-max-threads-per-blk`: Set the maximum number
///     of threads that can run within a block.  This limit
///     is coordinated with the runtime's default settings
///     and will place an artificial limit on the thread count.
///     The default behavior is to match the hardware limits
///     within CUDA.
///
///   * `-cuabi-default-grainsize`: EXPERIMENTAL -- control the
///     transform's grain size.  By default this is set to 1 and
///     it is not recommended to change this unless you are
///     extremely familiar with the code generation details and
///     the implications for GPU code execution.
///
///   * `cuabi-keep-files`: The transform has the ability to
///     save the various stages of the IR during execution.
///     In addition, some files are created and removed during
///     execution.  This option will enable all these files to
///     remain (or be created) during execution.  This is
///     obviously helpful if you are debugging the transform.
///
namespace {

const std::string CUABI_PREFIX = "_cuabi";
const std::string CUABI_KERNEL_NAME_PREFIX = CUABI_PREFIX + "_kern_";
>>>>>>> acc3dfb1

// NOTE: At this point in time we do not provide support for the older range
// of GPU architectures. We favor 64-bit and SM_60 or newer, which
// follows the trends of longer term CUDA support.  Although exposed here, we
// have not tested 32-bit host support.
<<<<<<< HEAD
#ifndef _CUDAABI_DEFAULT_ARCH
#define _CUDAABI_DEFAULT_ARCH "sm_86"
#endif

/// Target GPU architecture.
///
static cl::opt<std::string>
    GPUArch("cuabi-arch", cl::init(_CUDAABI_DEFAULT_ARCH), cl::NotHidden,
=======
#ifndef _CUDAABI_DEFAULT_TARGET_ARCH
#define _CUDAABI_DEFAULT_TARGET_ARCH "sm_80"
#endif
cl::opt<std::string>
    GPUArch("cuabi-arch", cl::init(_CUDAABI_DEFAULT_TARGET_ARCH), cl::NotHidden,
>>>>>>> acc3dfb1
            cl::desc("Target GPU architecture for CUDA ABI transformation."
                     "(default: " _CUDAABI_DEFAULT_TARGET_ARCH));

<<<<<<< HEAD
/// Enable verbose mode in the second tools (e.g., ptxas).
static cl::opt<bool>
    Verbose("cuabi-verbose", cl::init(false), cl::NotHidden,
            cl::desc("Enable verbose mode for cuda toolchain components. "
                     "(default=off)"));

/// Enable debug mode. Passed directly to ptxas.
static cl::opt<bool>
    Debug("cuabi-debug", cl::init(false), cl::NotHidden,
          cl::desc("Enable debug information for GPU device code. "
                   " (default=false)"));

/// Surpress the generation of debug sections in the final object
/// file.  This option is ignored if not used with the debug or
/// generate-line-info options.
static cl::opt<bool>
    SurpressDBInfo("cuabi-surpress-debug-info", cl::init(false), cl::Hidden,
                   cl::desc(" Do not generate debug information sections "
                            "in final output object file."));

/// Generate line information for all generated GPU kernels.  Passed
/// directly to 'ptxas' as '--generate-line-info'.
static cl::opt<bool>
    GenLineInfo("cuabi-generate-line-info", cl::init(false), cl::NotHidden,
                cl::desc("Generate line information for generated GPU "
                         "kernels. (default=false)"));

/// Enable stack bounds checking. Passed directly to 'ptxas', which
/// will automatically turn this on if 'device-debug' or 'opt-level=0'
/// is used.
static cl::opt<bool>
    BoundsCheck("cuabi-bounds-check", cl::init(false), cl::NotHidden,
                cl::desc("Enable GPU static pointer bounds checking. "
                         "(default=false)"));

/// Set the optimization level for the compiler.  Values can be 0, 1,
/// 2, or 3; following standard compiler practice. Passed directly to
/// 'ptxas' (does not necessarily need to align with the main compiler
/// flags).
static cl::opt<unsigned>
=======
cl::opt<unsigned>
>>>>>>> acc3dfb1
    OptLevel("cuabi-opt-level", cl::init(3), cl::NotHidden,
             cl::desc("Specify the GPU kernel optimization level."));

cl::opt<unsigned> HostOptLevel(
    "cuabi-host-opt-level", cl::init(0), cl::NotHidden,
    cl::desc(
        "The optimization level for an experimental pass over the transformed "
        "host-side code."));

cl::opt<bool> CodeGenPrefetch("cuabi-prefetch", cl::init(true), cl::NotHidden,
                              cl::desc("Enable generation of calls to do data "
                                       "prefetching for managed memory."));

cl::opt<bool>
    UseOccupancyLaunches("cuabi-occupancy-launches", cl::init(true),
                         cl::NotHidden,
                         cl::desc("Enable generation of calls to calculate "
                                  "kernel launch parameters based "
                                  "on estimated occupancy calculations."));

const unsigned int CUDAABI_MAX_THREADS_PER_BLOCK = 1024;
const unsigned int CUDAABI_DEFAULT_MAX_THREADS_PER_BLOCK = 256;
cl::opt<unsigned int> MaxThreadsPerBlock(
    "cuabi-max-threads-per-blk",
    cl::init(CUDAABI_DEFAULT_MAX_THREADS_PER_BLOCK), cl::Hidden,
    cl::desc("Set the maximum number of threads per block generated code "
             "can support at execution.\n"));

cl::opt<unsigned> DefaultGrainSize(
    "cuabi-default-grainsize", cl::init(1), cl::Hidden,
    cl::desc("The default grain size used by the transform "
             "when analysis fails to determine one. (default=1)"));

cl::opt<bool> KeepIntermediateFiles(
    "cuabi-keep-files", cl::init(false), cl::Hidden,
    cl::desc("Keep all the intermediate files on disk after"
<<<<<<< HEAD
             "successsful completion of the transforms "
             "various steps."));

/// Generate code to prefetch data prior to kernel launches.  This is literally
/// in the few lines right before a launch so obviously less than ideal.
static cl::opt<bool>
    CodeGenPrefetch("cuabi-prefetch", cl::init(true), cl::Hidden,
                    cl::desc("Enable generation of calls to do data "
                             "prefetching for managed memory."));
// Enable generation of stream-based prefetching and kernel launches.
static cl::opt<bool>
    CodeGenStreams("cuabi-streams", cl::init(false), cl::Hidden,
                   cl::desc("Generate multiple prefetch streams "
                            "prior to kernel launches."));

/// Should PTX files be included in the fat binary images produced by the
/// transform?
static cl::opt<bool>
=======
             "successsful completion of the transforms. (default=false)"));

cl::opt<bool>
    Verbose("cuabi-verbose", cl::init(false), cl::NotHidden,
            cl::desc("Enable verbose mode for cuda toolchain components. "
                     "(default=false)"));

cl::opt<bool>
>>>>>>> acc3dfb1
    EmbedPTXInFatbinaries("cuabi-embed-ptx", cl::init(false), cl::Hidden,
                          cl::desc("Embed intermediate PTX files in the "
                                   "fatbinaries used by the CUDA ABI "
                                   "transformation."));

cl::opt<unsigned>
    DefaultThreadsPerBlock("cuabi-threads-per-block", cl::init(0), cl::Hidden,
                           cl::desc("Set the runtime system's value for "
                                    "the default number of threads per block. "
                                    "(default: 0 = disabled)"));

cl::opt<unsigned>
    DefaultBlocksPerGrid("cuabi-blocks-per-grid", cl::init(0), cl::Hidden,
                         cl::desc("Hard-code the runtime system's value for "
                                  "the number of blocks per grid in kernel "
<<<<<<< HEAD
                                  "launches. (default=0=disabled)"));

/*
 * TODO: work here needs to be done to support these additional arguments
 * to expose more of the ptxas feature set within the ABI transform.
 *
 *
 /// Specify the maximum number of registers that GPU functions can use.
 /// Until a function-specific limit, a higher value will generally
 /// increase the performance of individual GPU threads that execute this
 /// function. However, because thread registers are allocated from a
 /// global register pool on each GPU, a higher value of this option
 /// will also reduce the maximum thread block size, thereby reducing the
 /// amount of thread parallelism.
 static cl::opt<int>
 MaxRegCount("cuabi-maxregcount", cl::init(-1), cl::Hidden,
             cl::desc("Specify the max number t of registers that GPU functions
 " "can use."));
 /// Control the aggressiveness of optimizations that affect register usage.
 /// ([0..10], default = 5) Higher values aggressively optimize the source
 /// program, trading off additional register usage for potential
 /// improvements in the generated code. Lower values inhibit optimizations
 /// that aggressively increase register usage. This option can work in
 /// conjunction with -maxrregcount and kernel launch bounds. (NVIDIA states:
 /// This is a BETA feature for advanced users and there is no guarantee that
 /// the implementation stays consistent between ptxas releases.)
 static cl::opt<unsigned>
 RegUsageLevel("cuabi-register-usage-level", cl::init(5), cl::Hidden,
               cl::desc("Experimental feature -- see 'ptxas' documentation. "
                        "(default=5)"));
*/

/// @brief Wite the given module to a file as readable IR.
/// @param M - the module to save.
/// @param Filename - optional file name (empty string uses module name).
/// TODO: Move this to a common location for utilities.
static void saveModuleToFile(const Module *M,
                             const std::string &FileName = "") {
  std::error_code EC;
  SmallString<256> IRFileName;
  if (FileName.empty())
    IRFileName = Twine(sys::path::filename(M->getName())).str() + ".cuda.ll";
  else
    IRFileName = Twine(FileName).str() + ".cuda.ll";

  std::unique_ptr<ToolOutputFile> IRFile = std::make_unique<ToolOutputFile>(
      IRFileName, EC, sys::fs::OpenFlags::OF_None);
  if (not EC) {
    M->print(IRFile->os(), nullptr);
    IRFile->keep();
  } else
    errs() << "warning: unable to save module '" << IRFileName.c_str() << "'\n";
}

// Adapted from Transforms/Utils/ModuleUtils.cpp
// TODO: Technically we only use this to add a global ctor for
// dealing with the nuances of CUDA kernels so perhaps we'd be
// better off renaming this to match our specific use case?
static void appendToGlobalArray(const char *Array, Module &M, Constant *C,
                                int Priority, Constant *Data) {

  IRBuilder<> IRB(M.getContext());
  FunctionType *FnTy = FunctionType::get(IRB.getVoidTy(), false);

  // Get the current set of static global constructors and add
  // the new ctor to the list.
  SmallVector<Constant *, 16> CurrentCtors;
  StructType *EltTy = StructType::get(
      IRB.getInt32Ty(), PointerType::getUnqual(FnTy), IRB.getInt8PtrTy());
  if (GlobalVariable *GVCtor = M.getNamedGlobal(Array)) {
    if (Constant *Init = GVCtor->getInitializer()) {
      unsigned N = Init->getNumOperands();
      CurrentCtors.reserve(N + 1);
      for (unsigned i = 0; i != N; ++i)
        CurrentCtors.push_back(cast<Constant>(Init->getOperand(i)));
    }
    GVCtor->eraseFromParent();
  }

  // Build a 3 field global_ctor entry.  We don't take a comdat key.
  Constant *CSVals[3];
  CSVals[0] = IRB.getInt32(Priority);
  CSVals[1] = C;
  CSVals[2] = Data ? ConstantExpr::getPointerCast(Data, IRB.getInt8PtrTy())
                   : Constant::getNullValue(IRB.getInt8PtrTy());
  Constant *RuntimeCtorInit =
      ConstantStruct::get(EltTy, makeArrayRef(CSVals, EltTy->getNumElements()));

  CurrentCtors.push_back(RuntimeCtorInit);

  // Create a new initializer.
  ArrayType *AT = ArrayType::get(EltTy, CurrentCtors.size());
  Constant *NewInit = ConstantArray::get(AT, CurrentCtors);

  // Create the new global variable and replace all uses of
  // the old global variable with the new one.
  (void)new GlobalVariable(M, NewInit->getType(), false,
                           GlobalValue::AppendingLinkage, NewInit, Array);
}

/// Take the NVIDIA CUDA 'sm_' architecture format and convert it into
/// the 'compute_' form.  Note that we require CUDA 11 or greater and
/// we have removed support for sm_2x and sm_3x architectures.
=======
                                  "launches. (default: 0 = disabled)"));
>>>>>>> acc3dfb1

// Take the NVIDIA CUDA 'sm_' architecture format and convert it into
// the 'compute_' form.
std::string virtualArchForCudaArch(StringRef Arch) {
  // TODO: We've scaled back some from the full suite of Nvidia targets
  // as we are going in assuming we will support only CUDA 11 or greater.
  // We should probably raise an error for sm_2x and sm_3x targets.
  LLVM_DEBUG(dbgs() << "cuabi: target architecture '" << Arch << "'.\n");
<<<<<<< HEAD
  std::string VirtArch =
      llvm::StringSwitch<std::string>(Arch)
          // sm_20 (Fermi) is deprecated as of CUDA 9.
          // sm_3X (Kepler) is deprecated as of CUDA 11.
          .Case("sm_50", "compute_50") // Maxwell (to be deprecated w/ CUDA 12?)
          .Case("sm_52", "compute_52") //
          .Case("sm_53", "compute_53") //
          .Case("sm_60", "compute_60") // Pascal
          .Case("sm_61", "compute_61") //
          .Case("sm_62", "compute_62") //
          .Case("sm_70", "compute_70") // Volta
          .Case("sm_72", "compute_72") //
          .Case("sm_75", "compute_75") // Turing
          .Case("sm_80", "compute_80") // Ampere
          .Case("sm_86", "compute_86") //
          .Case("sm_87", "compute_87") //
          .Case("sm_90", "compute_90") // Hopper 
          .Default("unknown");
=======
  std::string VirtArch = llvm::StringSwitch<std::string>(Arch)
                             .Case("sm_60", "compute_60") // Pascal
                             .Case("sm_61", "compute_61") //
                             .Case("sm_62", "compute_62") //
                             .Case("sm_70", "compute_70") // Volta
                             .Case("sm_72", "compute_72") //
                             .Case("sm_75", "compute_75") // Turing
                             .Case("sm_80", "compute_80") // Ampere
                             .Case("sm_86", "compute_86") //
                             .Case("sm_87", "compute_87") //
                             .Case("sm_90", "compute_90") // Hopper
                             .Default("unknown");
>>>>>>> acc3dfb1
  LLVM_DEBUG(dbgs() << "cuabi: compute architecture '" << VirtArch << "'.\n");
  return VirtArch;
}

std::string PTXVersionFromCudaVersion() {
#ifdef CUDATOOLKIT_VERSION
  std::string CudaVersion;
  raw_string_ostream ss(CudaVersion);
  ss << CUDATOOLKIT_VERSION_MAJOR << "." << CUDATOOLKIT_VERSION_MINOR;
#else
#pragma error("cuabi: CUDA Toolkit version info required for transform!")
#endif
  LLVM_DEBUG(dbgs() << "cuabi: cuda toolkit version: " << CudaVersion << "\n");

  std::string PTXVersionStr =
      llvm::StringSwitch<std::string>(CudaVersion)
          // TODO: These CUDA to PTX version translations will have
          // to be watched between CUDA and LLVM resources.  It is
          // not uncommon for LLVM to lag well behind CUDA PTX versions.
          // The details below are based on Cuda 12.3 and LLVM 16.
          .Case("10.0", "+ptx63")
          .Case("10.1", "+ptx64")
          .Case("10.2", "+ptx65")
          .Case("10.0", "+ptx63")
          .Case("11.0", "+ptx70")
          .Case("11.1", "+ptx71")
          .Case("11.2", "+ptx72")
          .Case("11.3", "+ptx72")
          .Case("11.4", "+ptx72")
          .Case("11.5", "+ptx72")
          .Case("11.6", "+ptx76")
          .Case("11.7", "+ptx77")
          .Case("11.8", "+ptx78")
          .Case("12.0", "+ptx78")
          .Case("12.1", "+ptx78")
          .Case("12.2", "+ptx78")
          .Case("12.3", "+ptx78")
          .Default("");

  if (PTXVersionStr == "") {
    errs() << "cuabi: cuda toolkit version: " << CudaVersion << "\n";
    report_fatal_error("cuabi: cuda --> ptx version mapping is out-of-date.");
  }

<<<<<<< HEAD
  LLVM_DEBUG(dbgs() << "cuabi: cuda toolkit version: " << CudaVersionStr
                    << "\n");

  std::string PTXVersionStr =
      llvm::StringSwitch<std::string>(CudaVersionStr.str())
          // TODO: These CUDA to PTX version translations will have
          // to be watched between CUDA and LLVM resources.  It is
          // not uncommon for LLVM to lag well behind CUDA PTX versions.
          // The details below are based on Cuda 11.6 and LLVM 13.x.
          .Case("10.0", "+ptx63")
          .Case("10.1", "+ptx64")
          .Case("10.2", "+ptx65")
          .Case("10.0", "+ptx63")
          .Case("11.0", "+ptx70")
          .Case("11.1", "+ptx71")
          .Case("11.2", "+ptx72")
          .Case("11.3", "+ptx72")
          .Case("11.4", "+ptx72")
          .Case("11.5", "+ptx72")
          .Case("11.6", "+ptx76") // TODO: should be at best ptx76.
          .Case("11.7", "+ptx77") // TODO: should be at best ptx77.
          .Case("11.8", "+ptx78") // TODO: should be at best ptx78.
          .Case("12.0", "+ptx78") // TODO: should be at best ptx78.
          .Case("12.1", "+ptx78") // TODO: should be at best ptx78.
          .Default("+ptx72");

=======
>>>>>>> acc3dfb1
  LLVM_DEBUG(dbgs() << "cuabi: target ptx version: " << PTXVersionStr << "\n");
  return PTXVersionStr;
}

<<<<<<< HEAD
// NOTES: From the NVPTX target documentation.
//  (See: https://llvm.org/docs/NVPTXUsage.html)
//
//  The NVVMReflect pass should be executed early in the optimization
//  pipeline, immediately after the link stage. The internalize pass is also
//  recommended to remove unused math functions from the resulting PTX. For an
//  input IR module module.bc, the following compilation flow is recommended:
//
//  1. Save list of external functions in module.bc.
//  2. Link module.bc with libdevice.compute_XX.YY.bc.
//  3. Internalize all functions not in list from step #1.
//  4. Eliminate all unused internal functions.
//  5. Run NVVMReflect pass.
//  6. Run standard optimization pipeline.
//
=======
} // namespace
>>>>>>> acc3dfb1

// Helper function to configure the details of our post-Tapir transformation
// passes.

/// Static ID for kernel naming -- each encountered kernel (loop)
/// during compilation will receive a unique ID.  TODO: This is
/// a not so great naming mechanism and certainly not thread safe...
unsigned CudaLoop::NextKernelID = 0;

CudaLoop::CudaLoop(Module &M, Module &KernelModule, const std::string &KN,
                   CudaABI *T, bool MakeUniqueName)
    : LoopOutlineProcessor(M, KernelModule), TTarget(T), KernelName(KN),
      KernelModule(KernelModule) {

  if (MakeUniqueName) {
    std::string UN = KN + "_" + Twine(NextKernelID).str();
    NextKernelID++;
    KernelName = UN;
  }

  LLVM_DEBUG(dbgs() << "cuabi: creating loop outliner:\n"
                    << "\tkernel name: " << KernelName << "\n"
                    << "\tmodule     : " << KernelModule.getName() << "\n\n");

  LLVMContext &Ctx = KernelModule.getContext();
  Type *Int32Ty = Type::getInt32Ty(Ctx);
  Type *Int64Ty = Type::getInt64Ty(Ctx);
  Type *VoidTy = Type::getVoidTy(Ctx);
  PointerType *VoidPtrTy = Type::getInt8PtrTy(Ctx);
  PointerType *VoidPtrPtrTy = VoidPtrTy->getPointerTo();
  PointerType *CharPtrTy = Type::getInt8PtrTy(Ctx);

  // Thread index values -- equivalent to Cuda's builtins:  threadIdx.[x,y,z].
  CUThreadIdxX = Intrinsic::getDeclaration(&KernelModule,
                                           Intrinsic::nvvm_read_ptx_sreg_tid_x);
  CUThreadIdxY = Intrinsic::getDeclaration(&KernelModule,
                                           Intrinsic::nvvm_read_ptx_sreg_tid_y);
  CUThreadIdxZ = Intrinsic::getDeclaration(&KernelModule,
                                           Intrinsic::nvvm_read_ptx_sreg_tid_z);

  // Block index values -- equivalent to Cuda's builtins: blockIndx.[x,y,z].
  CUBlockIdxX = Intrinsic::getDeclaration(
      &KernelModule, Intrinsic::nvvm_read_ptx_sreg_ctaid_x);
  CUBlockIdxY = Intrinsic::getDeclaration(
      &KernelModule, Intrinsic::nvvm_read_ptx_sreg_ctaid_y);
  CUBlockIdxZ = Intrinsic::getDeclaration(
      &KernelModule, Intrinsic::nvvm_read_ptx_sreg_ctaid_z);

  // Block dimensions -- equivalent to Cuda's builtins: blockDim.[x,y,z].
  CUBlockDimX = Intrinsic::getDeclaration(&KernelModule,
                                          Intrinsic::nvvm_read_ptx_sreg_ntid_x);
  CUBlockDimY = Intrinsic::getDeclaration(&KernelModule,
                                          Intrinsic::nvvm_read_ptx_sreg_ntid_y);
  CUBlockDimZ = Intrinsic::getDeclaration(&KernelModule,
                                          Intrinsic::nvvm_read_ptx_sreg_ntid_x);

  // Grid dimensions -- equivalent to Cuda's builtins: gridDim.[x,y,z].
  CUGridDimX = Intrinsic::getDeclaration(
      &KernelModule, Intrinsic::nvvm_read_ptx_sreg_nctaid_x);
  CUGridDimY = Intrinsic::getDeclaration(
      &KernelModule, Intrinsic::nvvm_read_ptx_sreg_nctaid_y);
  CUGridDimZ = Intrinsic::getDeclaration(
      &KernelModule, Intrinsic::nvvm_read_ptx_sreg_nctaid_z);

  // NVVM-centric barrier -- equivalent to Cuda's __sync_threads().
  CUSyncThreads =
      Intrinsic::getDeclaration(&KernelModule, Intrinsic::nvvm_barrier0);

  // Get entry points into the Cuda-centric portion of the Kitsune GPU runtime.

  KitCudaLaunchFn = M.getOrInsertFunction("__kitcuda_launch_kernel",
                                          VoidTy,       // no return
                                          VoidPtrTy,    // fat-binary
                                          VoidPtrTy,    // kernel name
                                          VoidPtrPtrTy, // arguments
                                          Int64Ty,      // trip count
<<<<<<< HEAD
                                          VoidPtrTy);   // stream

  KitCudaModuleLaunchFn = M.getOrInsertFunction("__kitrt_cuLaunchModuleKernel",
                                                VoidTy,       // no return
                                                VoidPtrTy,    // CUDA module
                                                VoidPtrTy,    // kernel name
                                                VoidPtrPtrTy, // arguments
                                                Int64Ty,      // trip count
                                                VoidPtrTy);   // stream

  KitCudaSyncFn = M.getOrInsertFunction("__kitrt_cuSynchronizeStreams",
                                        VoidTy); // no return & no parameters

  // Interface to runtime's prefetching support.
  KitCudaStreamSetMemPrefetchFn = 
      M.getOrInsertFunction("__kitrt_cuStreamSetMemPrefetch",
                            VoidTy, // no return
                            VoidPtrTy); // pointer to prefetch
=======
                                          Int32Ty);       // threads-per-block
>>>>>>> acc3dfb1
  KitCudaMemPrefetchFn =
      M.getOrInsertFunction("__kitcuda_mem_gpu_prefetch",
                            VoidTy,     // no return.
                            VoidPtrTy); // pointer to prefetch
  KitCudaGetGlobalSymbolFn =
      M.getOrInsertFunction("__kitcuda_get_global_symbol",
                            Int64Ty,    // return the device pointer for symbol.
                            VoidPtrTy,  // fat binary
                            CharPtrTy); // symbol name
  KitCudaMemcpySymbolToDeviceFn =
      M.getOrInsertFunction("__kitcuda_memcpy_symbol_to_device",
                            VoidTy,   // no return
                            Int32Ty,  // host pointer
                            Int64Ty,  // device pointer
                            Int64Ty); // number of bytes to copy
  LLVM_DEBUG(dbgs() << "\t\tdone.\n");
}

CudaLoop::~CudaLoop() {}

void CudaLoop::setupLoopOutlineArgs(Function &F, ValueSet &HelperArgs,
                                    SmallVectorImpl<Value *> &HelperInputs,
                                    ValueSet &InputSet,
                                    const SmallVectorImpl<Value *> &LCArgs,
                                    const SmallVectorImpl<Value *> &LCInputs,
                                    const ValueSet &TLInputsFixed) {

  // Add the loop control inputs -- the first parameter defines
  // the extent of the index space (the number of threads to launch).
  {
    Argument *EndArg = cast<Argument>(LCArgs[1]);
    EndArg->setName("runSize");
    HelperArgs.insert(EndArg);

    Value *InputVal = LCInputs[1];
    HelperInputs.push_back(InputVal);
    // Add loop-control input to the input set.
    InputSet.insert(InputVal);
  }

  // The second parameter defines the start of the
  // index space.
  {
    Argument *StartArg = cast<Argument>(LCArgs[0]);
    StartArg->setName("runStart");
    HelperArgs.insert(StartArg);

    Value *InputVal = LCInputs[0];
    HelperInputs.push_back(InputVal);
    // Add loop-control input to the input set.
    InputSet.insert(InputVal);
  }

  // The third parameter defines the grain size, if it is
  // not constant.
  if (!isa<ConstantInt>(LCInputs[2])) {
    Argument *GrainsizeArg = cast<Argument>(LCArgs[2]);
    GrainsizeArg->setName("grainSize");
    HelperArgs.insert(GrainsizeArg);

    Value *InputVal = LCInputs[2];
    HelperInputs.push_back(InputVal);
    // Add loop-control input to the input set.
    InputSet.insert(InputVal);
  }

  // Add the loop-centric kernel parameters (i.e., variables/arrays
  // used in the loop body).
  for (Value *V : TLInputsFixed) {
    HelperArgs.insert(V);
    HelperInputs.push_back(V);
  }

  for (Value *V : HelperInputs) {
    OrderedInputs.push_back(V);
  }
}

unsigned CudaLoop::getIVArgIndex(const Function &F,
                                 const ValueSet &Args) const {
  // The argument for the primary induction variable is the second input.
  return 1;
}

unsigned CudaLoop::getLimitArgIndex(const Function &F,
                                    const ValueSet &Args) const {
  // The argument for the loop limit is the first input.
  return 0;
}

static std::set<GlobalValue *> &collect(Constant &c,
                                        std::set<GlobalValue *> &seen);

static std::set<GlobalValue *> &collect(BasicBlock &bb,
                                        std::set<GlobalValue *> &seen) {
  for (auto &inst : bb)
    for (auto &op : inst.operands())
      if (auto *c = dyn_cast<Constant>(&op))
        collect(*c, seen);
  return seen;
}

static std::set<GlobalValue *> &collect(Function &f,
                                        std::set<GlobalValue *> &seen) {
  seen.insert(&f);

  for (auto &bb : f)
    collect(bb, seen);
  return seen;
}

static std::set<GlobalValue *> &collect(GlobalVariable &g,
                                        std::set<GlobalValue *> &seen) {
  seen.insert(&g);
  if (g.hasInitializer())
    collect(*g.getInitializer(), seen);
  return seen;
}

static std::set<GlobalValue *> &collect(GlobalIFunc &g,
                                        std::set<GlobalValue *> &seen) {
  seen.insert(&g);
  llvm_unreachable("kitsune: GNU IFUNC not yet supported");
  return seen;
}

static std::set<GlobalValue *> &collect(GlobalAlias &g,
                                        std::set<GlobalValue *> &seen) {
  seen.insert(&g);
  llvm_unreachable("kitsune: GlobalAlias not yet supported");
  return seen;
}

static std::set<GlobalValue *> &collect(BlockAddress &blkaddr,
                                        std::set<GlobalValue *> &seen) {
  if (Function *f = blkaddr.getFunction())
    collect(*f, seen);
  if (BasicBlock *bb = blkaddr.getBasicBlock())
    collect(*bb, seen);
  return seen;
}

std::set<GlobalValue *> &collect(Constant &c, std::set<GlobalValue *> &seen) {
  if (GlobalValue *g = dyn_cast<GlobalValue>(&c))
    if (seen.find(g) != seen.end())
      return seen;

  if (auto *f = dyn_cast<Function>(&c))
    return collect(*f, seen);
  else if (auto *g = dyn_cast<GlobalVariable>(&c))
    return collect(*g, seen);
  else if (auto *g = dyn_cast<GlobalAlias>(&c))
    return collect(*g, seen);
  else if (auto *g = dyn_cast<GlobalIFunc>(&c))
    return collect(*g, seen);
  else if (auto *blkaddr = dyn_cast<BlockAddress>(&c))
    return collect(*blkaddr, seen);
  else
    for (auto &op : c.operands())
      if (auto *cop = dyn_cast<Constant>(op))
        collect(*cop, seen);
  return seen;
}

void CudaLoop::preProcessTapirLoop(TapirLoopInfo &TL, ValueToValueMapTy &VMap) {
  // TODO: process loop prior to outlining to do GPU/CUDA-specific things
  // like capturing global variables, etc.
<<<<<<< HEAD
  LLVM_DEBUG(dbgs() << "\tcuabi: preprocessing loop for kernel '"
                    << KernelName << "', in module '" << KernelModule.getName()
                    << "'.\n");
=======
  LLVM_DEBUG(dbgs() << "\tcuabi: preprocessing loop for kernel '" << KernelName
                    << "', in module '" << KernelModule.getName() << "'.\n");
>>>>>>> acc3dfb1

  // Collect the top-level entities (Function, GlobalVariable, GlobalAlias
  // and GlobalIFunc) that are used in the outlined loop. Since the outlined
  // loop will live in the KernelModule, any GlobalValue's used in it will
  // need to be cloned into the KernelModule and then register with CUDA
  // in the CUDA-centric ctor.
  LLVM_DEBUG(dbgs() << "\t\t- gathering and analyzing global values...\n");
  std::set<GlobalValue *> UsedGlobalValues;
  Loop &L = *TL.getLoop();
  for (Loop *SL : L)
    for (BasicBlock *BB : SL->blocks())
      collect(*BB, UsedGlobalValues);

  for (BasicBlock *BB : L.blocks())
    collect(*BB, UsedGlobalValues);

  // Clone global variables (TODO: and aliases).
  for (GlobalValue *V : UsedGlobalValues) {
    if (GlobalVariable *GV = dyn_cast<GlobalVariable>(V)) {
      // TODO: Make sure this logic makes sense...
      // We don't necessarily need a GPU-side clone of a
      // global variable -- instead we need a location where
      // we can copy symbol information from the host.
      GlobalVariable *NewGV = nullptr;
      // If GV is a constant we can clone the entire
      // variable over, including the initializer
      // details, and deal with it as an internal
      // variable (i.e., no need to coordinate with
      // host).  TODO: make sure this is sound!
      if (GV->isConstant())
        NewGV = new GlobalVariable(
            KernelModule, GV->getValueType(), /* isConstant*/ true,
            GlobalValue::InternalLinkage, GV->getInitializer(),
            GV->getName() + "_devvar", (GlobalVariable *)nullptr,
            GlobalValue::NotThreadLocal);
      else {
        // If GV is non-constant we will need to
        // create a device-side version that will
        // have the host-side value copied over
        // prior to launching the cooresponding
        // kernel...
        NewGV = new GlobalVariable(
            KernelModule, GV->getValueType(), /* isConstant*/ false,
            GlobalValue::ExternalWeakLinkage,
            (Constant *)Constant::getNullValue(GV->getValueType()),
            GV->getName() + "_devvar", (GlobalVariable *)nullptr,
            GlobalValue::NotThreadLocal);
        TTarget->pushGlobalVariable(GV);
      }
      NewGV->setAlignment(GV->getAlign());
      VMap[GV] = NewGV;
      LLVM_DEBUG(dbgs() << "\t\t\tcreated kernel-side global variable '"
                        << NewGV->getName() << "'.\n");
    } else if (dyn_cast<GlobalAlias>(V))
      llvm_unreachable("cuabi: fatal error, GlobalAlias not implemented!");
  }

  // Create declarations for all functions first. These may be needed in the
  // global variables and aliases.
  for (GlobalValue *G : UsedGlobalValues) {
    if (Function *F = dyn_cast<Function>(G)) {
      Function *DeviceF = KernelModule.getFunction(F->getName());
      if (not DeviceF) {
<<<<<<< HEAD
        LLVM_DEBUG(dbgs() << "\tanalyzing missing (device-side) function '"
                          << F->getName() << "'.\n");
=======
        // LLVM_DEBUG(dbgs() << "\tanalyzing missing (device-side) function '"
        //                   << F->getName() << "'.\n");
>>>>>>> acc3dfb1
        Function *LF = resolveLibDeviceFunction(F, false);
        if (LF && not KernelModule.getFunction(LF->getName())) {
          // LLVM_DEBUG(dbgs() << "\ttransformed to libdevice function '"
          //                   << LF->getName() << "'.\n");
          DeviceF = Function::Create(LF->getFunctionType(), F->getLinkage(),
                                     LF->getName(), KernelModule);
        } else {
          // LLVM_DEBUG(dbgs() << "\tcreated device function '" << F->getName()
          //                   << "'.\n");
          DeviceF = Function::Create(F->getFunctionType(), F->getLinkage(),
                                     F->getName(), KernelModule);
        }
      }

      for (size_t i = 0; i < F->arg_size(); i++) {
        Argument *Arg = F->getArg(i);
        Argument *NewA = DeviceF->getArg(i);
        NewA->setName(Arg->getName());
        VMap[Arg] = NewA;
      }
      VMap[F] = DeviceF;
    }
  }

  // FIXME: Support GlobalIFunc at some point. This is a GNU extension, so we
  // may not want to support it at all, but just in case, this is here.
  for (GlobalValue *V : UsedGlobalValues) {
    if (dyn_cast<GlobalIFunc>(V)) {
      llvm_unreachable("kitsune: GlobalIFunc not yet supported.");
    }
  }

  // Now clone any function bodies that need to be cloned. This should be
  // done as late as possible so that the VMap is populated with any other
  // global values that need to be remapped.
  for (GlobalValue *v : UsedGlobalValues) {
    if (Function *F = dyn_cast<Function>(v)) {
      if (F->size() && not F->isIntrinsic()) {
        SmallVector<ReturnInst *, 8> Returns;
        Function *DeviceF = cast<Function>(VMap[F]);
        CloneFunctionInto(DeviceF, F, VMap,
                          CloneFunctionChangeType::DifferentModule, Returns);

        LLVM_DEBUG(dbgs() << "cuabi: cloning device function '"
                          << DeviceF->getName() << "' into kernel module.\n");

        // GPU calls are slow, try to force inlining...
        if (OptLevel > 1 && not DeviceF->hasFnAttribute(Attribute::NoInline))
          DeviceF->addFnAttr(Attribute::AlwaysInline);
      }
    }
  }

  LLVM_DEBUG(dbgs() << "\tfinished preprocessing tapir loop.\n");
  if (KeepIntermediateFiles) {
    std::error_code EC;
    std::unique_ptr<ToolOutputFile> PreLoopIRFile;
    SmallString<255> IRFileName("preprocess-loop.ll");
    PreLoopIRFile = std::make_unique<ToolOutputFile>(
        IRFileName, EC, sys::fs::OpenFlags::OF_None);
    M.print(PreLoopIRFile->os(), nullptr);
    PreLoopIRFile->keep();
  }
}

void CudaLoop::postProcessOutline(TapirLoopInfo &TLI, TaskOutlineInfo &Out,
                                  ValueToValueMapTy &VMap) {

  // addSyncToOutlineReturns(TLI, Out, VMap);

  LLVMContext &Ctx = M.getContext();
  Task *T = TLI.getTask();
  Loop *TL = TLI.getLoop();

  TapirLoopHints Hints(TL);

  BasicBlock *Entry = cast<BasicBlock>(VMap[TL->getLoopPreheader()]);
  BasicBlock *Header = cast<BasicBlock>(VMap[TL->getHeader()]);
  BasicBlock *Exit = cast<BasicBlock>(VMap[TLI.getExitBlock()]);
  PHINode *PrimaryIV = cast<PHINode>(VMap[TLI.getPrimaryInduction().first]);
  Value *PrimaryIVInput = PrimaryIV->getIncomingValueForBlock(Entry);

  TTarget->pushSR(T->getDetach()->getSyncRegion());

  // We no longer need the cloned sync region.
  Instruction *ClonedSyncReg =
      cast<Instruction>(VMap[T->getDetach()->getSyncRegion()]);
  ClonedSyncReg->eraseFromParent();

  // Get the kernel function for this loop and clean up
  // any stray (target related) attributes that were
  // attached as part of the host-side target that
  // occurred before outlining.
  Function *KernelF = Out.Outline;
  KernelF->setName(KernelName);
  KernelF->removeFnAttr("target-cpu");
  KernelF->removeFnAttr("target-features");
  KernelF->removeFnAttr("personality");
  KernelF->addFnAttr("target-cpu", GPUArch);
  KernelF->addFnAttr("target-features",
                     PTXVersionFromCudaVersion() + "," + GPUArch);
  NamedMDNode *Annotations =
      KernelModule.getOrInsertNamedMetadata("nvvm.annotations");
  SmallVector<Metadata *, 3> AV;
  AV.push_back(ValueAsMetadata::get(KernelF));
  AV.push_back(MDString::get(Ctx, "kernel"));
  AV.push_back(
      ValueAsMetadata::get(ConstantInt::get(Type::getInt32Ty(Ctx), 1)));
  Annotations->addOperand(MDNode::get(Ctx, AV));

  // Verify that the Thread ID corresponds to a valid iteration.  Because
  // Tapir loops use canonical induction variables, valid iterations range
  // from 0 to the loop limit with stride 1.  The End argument encodes the
  // loop limit. Get end and grainsize arguments
  Argument *End;
  Value *Grainsize;
  {
    // TODO: We really only want a grainsize of 1 for now...
    auto OutlineArgsIter = KernelF->arg_begin();
    // End argument is the first LC arg.
    End = &*OutlineArgsIter++;

    // Get the grainsize value, which is either constant or the third LC
    // arg.
    // if (unsigned ConstGrainsize = TLI.getGrainsize())
    //  Grainsize = ConstantInt::get(PrimaryIV->getType(), ConstGrainsize);
    // else
    Grainsize =
        ConstantInt::get(PrimaryIV->getType(), DefaultGrainSize.getValue());
  }

  IRBuilder<> B(Entry->getTerminator());

  // Get the thread ID for this invocation of Helper.
  //
  // This is the classic CUDA thread ID calculation:
  //      i = blockDim.x * blockIdx.x + threadIdx.x;
  // For now we only generate 1-D thread IDs.
  Value *ThreadIdx = B.CreateCall(CUThreadIdxX);
  Value *BlockIdx = B.CreateCall(CUBlockIdxX);
  Value *BlockDim = B.CreateCall(CUBlockDimX);
  Value *ThreadIV = B.CreateIntCast(
      B.CreateAdd(ThreadIdx, B.CreateMul(BlockIdx, BlockDim, "blk_offset"),
                  "cuthread_id"),
      PrimaryIV->getType(), false, "thread_iv");

  // NOTE/TODO: Assuming that the grainsize is fixed at 1 for the
  // current codegen...
  // ThreadID = B.CreateMul(ThreadID, Grainsize);
  Value *ThreadEnd = B.CreateAdd(ThreadIV, Grainsize, "thread_end");
  Value *Cond = B.CreateICmpUGE(ThreadIV, End, "cond_thread_end");
  ReplaceInstWithInst(Entry->getTerminator(),
                      BranchInst::Create(Exit, Header, Cond));

  // Use the thread ID as the start iteration number for the primary IV.
  PrimaryIVInput->replaceAllUsesWith(ThreadIV);
  // TODO: ???? PrimaryIVInput->eraseFromParent();

  // Update cloned loop condition to use the thread-end value.
  unsigned TripCountIdx = 0;
  ICmpInst *ClonedCond = cast<ICmpInst>(VMap[TLI.getCondition()]);
  if (ClonedCond->getOperand(0) != End)
    ++TripCountIdx;
  assert(ClonedCond->getOperand(TripCountIdx) == End &&
         "End argument not used in condition!");
  ClonedCond->setOperand(TripCountIdx, ThreadEnd);

  if (KeepIntermediateFiles) {
    std::error_code EC;
    std::unique_ptr<ToolOutputFile> PostLoopIRFile;
    SmallString<255> IRFileName("post-loop.ll");
    PostLoopIRFile = std::make_unique<ToolOutputFile>(
        IRFileName, EC, sys::fs::OpenFlags::OF_None);
    KernelModule.print(PostLoopIRFile->os(), nullptr);
    PostLoopIRFile->keep();
  }
}

Function *CudaLoop::resolveLibDeviceFunction(Function *Fn, bool enableFast) {
  std::unique_ptr<Module> &LDM = TTarget->getLibDeviceModule();
  const std::string NVPrefix = "__nv_";

  // Handle special cases where code generation can be a bit more
  // complex; e.g., printf().
  if (Fn->getName() == "printf" || Fn->getName() == "fprintf") {
    report_fatal_error("cuabi: printf is currently unsupported "
                       "in parallel loops... :-(\n");
  }

  std::string FnName = "";
  if (Fn->isIntrinsic()) {

    if (enableFast)
      FnName = "fast_";

<<<<<<< HEAD
    if (Fn->getName().str().compare(0, 9, "llvm.nvvm") == 0) 
      return nullptr; // backend can handle these... 
=======
    if (Fn->getName().str().compare(0, 9, "llvm.nvvm") == 0)
      return nullptr; // backend can handle these...
>>>>>>> acc3dfb1
    else if (Fn->getName() == "llvm.cos.f32")
      FnName += "cosf";
    else if (Fn->getName() == "llvm.cos.f64")
      FnName += "cos";
    else if (Fn->getName() == "llvm.sin.f32")
      FnName += "sinf";
    else if (Fn->getName() == "llvm.sin.f64")
      FnName += "sin";
    else if (Fn->getName() == "llvm.tan.f32")
      FnName += "tanf";
    else if (Fn->getName() == "llvm.tan.f64")
      FnName += "tan";
<<<<<<< HEAD
    else {
      //errs() << "cuabi: transforming intrinsic call " << Fn->getName() << "()\n";
      //report_fatal_error("cuabi: no transform for llvm intrinsic!");
      return nullptr;
    }
  } else {
    //errs() << "cuabi: transform call " << Fn->getName() << "()\n";
    if (Fn->getName() == "__sqrtf_finite") {
      FnName = "llvm.nvvm.sqrt.approx.ftz.f";
      //errs() << "\t mapping to " << FnName << "\n";
=======
    else if (Fn->getName() == "llvm.exp.f64")
      FnName += "exp";
    else if (Fn->getName() == "llvm.expf.f32")
      FnName += "expf";
    else {
      // errs() << "cuabi: transforming intrinsic call " << Fn->getName() <<
      // "()\n"; report_fatal_error("cuabi: no transform for llvm intrinsic!");
      return nullptr;
    }
  } else {
    if (Fn->getName() == "__sqrtf_finite") {
      FnName = "llvm.nvvm.sqrt.approx.ftz.f";
      // errs() << "\t mapping to " << FnName << "\n";
>>>>>>> acc3dfb1
    } else if (Fn->getName() == "__powf_finite")
      FnName = "fast_powf";
    else if (Fn->getName() == "__fmodf_finite")
      FnName = "modff";
<<<<<<< HEAD
  } 
  
=======
    else if (Fn->getName() == "expf") {
      if (enableFast)
        FnName = "__nv_fast_expf";
      else
        FnName = "__nv_expf";
      errs() << "call for exp: " << FnName << "().\n";
    }
  }

>>>>>>> acc3dfb1
  FnName = Fn->getName().str();
  if (Function *KF = KernelModule.getFunction(NVPrefix + FnName)) {
    LLVM_DEBUG(dbgs() << "\t\tfound existing device function '" << KF->getName()
                      << "'.\n");
    return KF;
  }

  for (auto &DF : *LDM) {
    std::string DFName = DF.getName().str();
    auto Match =
        std::mismatch(NVPrefix.begin(), NVPrefix.end(), DFName.begin());
    auto BaseName = DFName.substr(Match.second - DFName.begin());
    if (BaseName == FnName) {
      LLVM_DEBUG(dbgs() << "Found libdevice function: '" << DF.getName()
                        << "' to resolve function '" << FnName << "'.\n");
      return &DF;
    }
  }
  return nullptr;
}

void CudaLoop::transformForPTX(Function &F) {

  // LLVM_DEBUG(dbgs() << "Transforming function '" << F.getName() << "' "
  //                   << "in preparation for PTX generation.\n");

  // PTX doesn't like .<n> global names, rename them to
  // replace the '.' with an underscore, '_'.
  for (GlobalVariable &G : KernelModule.globals()) {
    auto name = G.getName().str();
    std::replace(name.begin(), name.end(), '.', '_');
    G.setName(name);
  }

  // We now need to walk the kernel (outlined loop) and look for
  // unresolved function calls.  In particular we need to check
  // to see if they can be resolved via CUDA's libdevice.
  // LLVM_DEBUG(
  //    dbgs() << "cuabi: search for unresolved calls in outlined kernel...\n");
  std::list<CallInst *> Replaced;
  bool enableFast;
  for (auto I = inst_begin(&F); I != inst_end(&F); I++) {
    if (auto CI = dyn_cast<CallInst>(&*I)) {
      if (FPMathOperator *FPO = dyn_cast<FPMathOperator>(CI)) {
<<<<<<< HEAD
        LLVM_DEBUG(dbgs() << "\tCall is for a FP math operation: " << *FPO);
        if (FPO->isFast()) {
          LLVM_DEBUG(dbgs() << " [fast]\n");
          FastMathFlags FMF = FPO->getFastMathFlags();
          enableFast = true;
        } else {
          LLVM_DEBUG(dbgs() << " [std/full precision]\n");
=======
        // LLVM_DEBUG(dbgs() << "\tCall is for a FP math operation: " << *FPO);
        if (FPO->isFast()) {
          // LLVM_DEBUG(dbgs() << " [fast]\n");
          FastMathFlags FMF = FPO->getFastMathFlags();
          enableFast = true;
        } else {
          // LLVM_DEBUG(dbgs() << " [std/full precision]\n");
>>>>>>> acc3dfb1
          enableFast = false;
        }
      }

      Function *CF = CI->getCalledFunction();
      if (CF->size() == 0) {
        Function *DF = resolveLibDeviceFunction(CF, enableFast);
        if (DF != nullptr) {
          CallInst *NCI = dyn_cast<CallInst>(CI->clone());
          NCI->insertBefore(CI);
          NCI->setCalledFunction(DF);
          CI->replaceAllUsesWith(NCI);
          Replaced.push_back(CI);
        }
      }
    }
  }

  for (auto CI : Replaced)
    CI->eraseFromParent();

  if (KeepIntermediateFiles) {
    std::error_code EC;
    std::unique_ptr<ToolOutputFile> KernelIRFile;
    SmallString<255> IRFileName(Twine(F.getName()).str() + "-ptx");
    sys::path::replace_extension(IRFileName, ".ll");
    KernelIRFile = std::make_unique<ToolOutputFile>(
        IRFileName, EC, sys::fs::OpenFlags::OF_None);
    KernelModule.print(KernelIRFile->os(), nullptr);
    KernelIRFile->keep();
  }
}

void CudaLoop::processOutlinedLoopCall(TapirLoopInfo &TL, TaskOutlineInfo &TOI,
                                       DominatorTree &DT) {

  LLVM_DEBUG(dbgs() << "cudaloop: processing outlined loop call...\n"
                    << "\tkernel name: " << KernelName << "\n");

  LLVMContext &Ctx = M.getContext();

  // NOTE: If we are dealing with loop nests with multiple targets
  // (in this case only a CPU-target w/ a nested GPU target is
  // supported) we can end up with multiple calls to the outlined
  // loop (which has been setup for dead code elimination) but can
  // cause invalid IR that trips us up when handling the GPU module
  // code generation. So, we need to do a bit more clean up to keep
  // the verifier happy (the dead code elimination happens too late
  // for us).
  Function *TargetKF = KernelModule.getFunction(KernelName);
  std::list<Instruction *> RemoveList;
  if (TargetKF) {
    LLVM_DEBUG(dbgs() << "\t*- searching for 'dangling' outline calls...\n");
    for (Use &U : TargetKF->uses()) {
      if (auto *Inst = dyn_cast<Instruction>(U.getUser())) {
        LLVM_DEBUG(dbgs() << "\t\t- marking use for removal.\n");
        if (Inst != TOI.ReplCall)
          RemoveList.push_back(Inst);
      }
    }
  }

  for (auto I : RemoveList)
    I->eraseFromParent();

  // Make a pass to prep for PTX code generation...
  LLVM_DEBUG(dbgs() << "\t*- transform kernel for PTX code gen.\n");
  Function &F = *KernelModule.getFunction(KernelName.c_str());
  transformForPTX(F);
  LLVM_DEBUG(dbgs() << "\t*- transform kernel for PTX code gen.\n");

  // Create two builders -- one inserts code into the entry block
  // (e.g. new "up-front" allocas) and the other is for generating
  // new code into a split BB.
  Function *Parent = TOI.ReplCall->getFunction();
  BasicBlock &EntryBB = Parent->getEntryBlock();
  IRBuilder<> EntryBuilder(&EntryBB.front());

  BasicBlock *RCBB = TOI.ReplCall->getParent();
  BasicBlock *NewBB = RCBB->splitBasicBlock(TOI.ReplCall);
  IRBuilder<> NewBuilder(&NewBB->front());

  LLVM_DEBUG(dbgs() << "\t*- code gen packing of " << OrderedInputs.size()
                    << " kernel args.\n");
  PointerType *VoidPtrTy = Type::getInt8PtrTy(Ctx);
  ArrayType *ArrayTy = ArrayType::get(VoidPtrTy, OrderedInputs.size());
  Value *ArgArray = EntryBuilder.CreateAlloca(ArrayTy);
  unsigned int i = 0;
<<<<<<< HEAD
  Value *prefetchStream = nullptr;
  prefetchStream = ConstantPointerNull::get(VoidPtrTy);

=======
>>>>>>> acc3dfb1
  for (Value *V : OrderedInputs) {
    Value *VP = EntryBuilder.CreateAlloca(V->getType());
    NewBuilder.CreateStore(V, VP);
    Value *VoidVPtr = NewBuilder.CreateBitCast(VP, VoidPtrTy);
    Value *ArgPtr =
        NewBuilder.CreateConstInBoundsGEP2_32(ArrayTy, ArgArray, 0, i);
    NewBuilder.CreateStore(VoidVPtr, ArgPtr);
    i++;

<<<<<<< HEAD
    if (CodeGenPrefetch) {
      Type *VT = V->getType();
      if (VT->isPointerTy()) {
        Value *VoidPP = B.CreateBitCast(V, VoidPtrTy);
        if (CodeGenStreams) {
          B.CreateCall(KitCudaStreamSetMemPrefetchFn, {VoidPP});
        } else {
          LLVM_DEBUG(dbgs() << "code gen prefetch.\n");
          B.CreateCall(KitCudaMemPrefetchOnStreamFn, {VoidPP, prefetchStream});
        }
      }
=======
    if (CodeGenPrefetch && V->getType()->isPointerTy()) {
      LLVM_DEBUG(dbgs() << "\t\t- code gen prefetch for arg " << i << "\n");
      Value *VoidPP = NewBuilder.CreateBitCast(V, VoidPtrTy);
      NewBuilder.CreateCall(KitCudaMemPrefetchFn, {VoidPP});
>>>>>>> acc3dfb1
    }
  }

  // The next step is prep for the actual kernel launch call via
  // the kitsune runtime.  We have to add some extra levels of
  // pointers to match API details, deal with some potential
  // type mismatches, build a dummy pointer for the yet-to-be-created
  // fat binary, etc...
  const DataLayout &DL = M.getDataLayout();
  Value *argsPtr =
      NewBuilder.CreateConstInBoundsGEP2_32(ArrayTy, ArgArray, 0, 0);

  // Generate a call to launch the kernel.
  Constant *KNameCS = ConstantDataArray::getString(Ctx, KernelName);
  GlobalVariable *KNameGV =
      new GlobalVariable(M, KNameCS->getType(), true,
                         GlobalValue::PrivateLinkage, KNameCS, "kern.name");
  KNameGV->setUnnamedAddr(GlobalValue::UnnamedAddr::Global);
  Type *StrTy = KNameGV->getType();
  Constant *Zeros[] = {ConstantInt::get(DL.getIndexType(StrTy), 0),
                       ConstantInt::get(DL.getIndexType(StrTy), 0)};
  Constant *KNameParam =
      ConstantExpr::getGetElementPtr(KNameGV->getValueType(), KNameGV, Zeros);

  // We place *all* transformed tapir loops from the input module into a
  // single GPU target module.  At this point we can not create a complete
  // fat binary image.  However, we have all the important info for the
  // current loop so we use a 'dummy' (null) fat binary for code gen at
  // this point -- we'll post-process the module to clean this up after
  // we've processed all tapir loops.
  Constant *DummyFBGV =
      tapir::getOrInsertFBGlobal(M, "_cuabi.dummy_fatbin", VoidPtrTy);
  Value *DummyFBPtr = NewBuilder.CreateLoad(VoidPtrTy, DummyFBGV);

  // Deal with type mismatches for the trip count. A difference
  // introduced via the input source details and the runtime's
  // API type signature for the launch.
  Type *Int64Ty = Type::getInt64Ty(Ctx);
  Value *TripCount = OrderedInputs[0];
  Value *CastTripCount = nullptr;
  if (TripCount->getType() != Int64Ty) {
    CastTripCount = CastInst::CreateIntegerCast(TripCount, Int64Ty, false);
    NewBuilder.Insert(CastTripCount, "cast.tc");
  } else
    CastTripCount = TripCount;

  // Prior to the kernel launch, check to see if we have any attributes
  // (meta data) for launch parameters.
  TapirLoopHints Hints(TL.getLoop());
  unsigned ThreadsPerBlock = Hints.getThreadsPerBlock();
  Constant *TPBlockValue =
      ConstantInt::get(Type::getInt32Ty(Ctx), ThreadsPerBlock);

  LLVM_DEBUG(dbgs() << "\t*- code gen fat-binary based launch call.\n");
  NewBuilder.CreateCall(KitCudaLaunchFn, {DummyFBPtr, KNameParam, argsPtr,
                                          CastTripCount, TPBlockValue});
  TOI.ReplCall->eraseFromParent();
  LLVM_DEBUG(dbgs() << "*** finished processing outlined call.\n");
}

CudaABI::CudaABI(Module &M)
    : TapirTarget(M),
      KernelModule(Twine(CUABI_PREFIX + sys::path::filename(M.getName())).str(),
                   M.getContext()) {

<<<<<<< HEAD
  // A helping hand for invocation of the transform from a JIT-driven 
  // environment where it can be a bit painful to get to 
  std::optional<std::string> envTarget = sys::Process::GetEnv("CUDAABI_TARGET");
  if (envTarget) {
    LLVM_DEBUG(dbgs() << "cuabi: target set via environment '" 
                      << envTarget.value() << "'.\n");
    GPUArch.setInitialValue(envTarget.value());
  }
=======
  // A helping hand for invocation of the transform from a JIT-driven
  // environment where it can be a bit painful to get to
  std::optional<std::string> envTarget = sys::Process::GetEnv("CUDAABI_TARGET");
  if (envTarget) {
    LLVM_DEBUG(dbgs() << "cuabi: target set via environment '"
                      << envTarget.value() << "'.\n");
    GPUArch.setInitialValue(envTarget.value());
  }

  std::optional<std::string> ThreadsPBVar =
      sys::Process::GetEnv("CUDABI_DEFAULT_THREADS_PER_BLOCK");
  if (ThreadsPBVar) {
    MaxThreadsPerBlock = std::stoi(ThreadsPBVar.value());
    if (MaxThreadsPerBlock <= 0 ||
        MaxThreadsPerBlock > CUDAABI_MAX_THREADS_PER_BLOCK)
      report_fatal_error(
          "CUDAABI_DEFAULT_THREADS_PER_BLOCK must be > 0 && <= 1024!");
  }
  LLVM_DEBUG(dbgs() << "cuabi: setting max threads per block: "
                    << MaxThreadsPerBlock << "\n");
>>>>>>> acc3dfb1

  LLVM_DEBUG(dbgs() << "cuabi: creating tapir target for module '"
                    << M.getName() << "' (w/ kernel module: '"
                    << KernelModule.getName() << "')\n");

  // Create a module (KernelModule) to hold all device side functions for all
  // parallel constructs in the module we are processing (M). At present a loop
  // processor will be created for each construct and is then responsible for
  // the steps required to prepare the "kernel" module (KernelModule) for code
  // generation to PTX.

  // Build the details required to have a PTX code generation path ready to go
  // at completion of the module processing; see postProcessModule() for when
  // that stage is kicked off via the Tapir layer.
  std::string ArchString = "nvptx64";
  Triple TT(ArchString, "nvidia", "cuda");

  std::string PTXVersionStr = PTXVersionFromCudaVersion();
  std::string Error;
  const Target *PTXTarget = TargetRegistry::lookupTarget("", TT, Error);
  if (!PTXTarget) {
    errs() << "Target lookup failed: " << Error << "\n";
    report_fatal_error("Unable to find registered PTX target. "
                       "Was LLVM built with the NVPTX target enabled?");
  }

  PTXTargetMachine = PTXTarget->createTargetMachine(
      TT.getTriple(), GPUArch, PTXVersionStr.c_str(), TargetOptions(),
      Reloc::PIC_, CodeModel::Large, CodeGenOpt::Aggressive);

  KernelModule.setTargetTriple(TT.str());
  KernelModule.setDataLayout(PTXTargetMachine->createDataLayout());

  LLVM_DEBUG(dbgs() << "\ttarget triple: " << TT.getTriple() << "\n");
}

CudaABI::~CudaABI() { LLVM_DEBUG(dbgs() << "cuabi: destroy tapir target.\n"); }

void CudaABI::pushPTXFilename(const std::string &FN) {
  ModulePTXFileList.push_back(FN);
}

void CudaABI::pushGlobalVariable(GlobalVariable *GV) {
  GlobalVars.push_back(GV);
}

std::unique_ptr<Module> &CudaABI::getLibDeviceModule() {
  if (not LibDeviceModule) {
    LLVMContext &Ctx = KernelModule.getContext();
    llvm::SMDiagnostic SMD;
    std::optional<std::string> CudaPath = sys::Process::FindInEnvPath(
        "CUDA_HOME", "nvvm/libdevice/libdevice.10.bc");
    if (!CudaPath) {
      CudaPath = sys::Process::FindInEnvPath("CUDA_PATH",
                                             "nvvm/libdevice/libdevice.10.bc");
      if (!CudaPath)
        report_fatal_error("Unable to load cuda libdevice.10.bc!");
    }

    LibDeviceModule = parseIRFile(*CudaPath, SMD, Ctx);
    if (not LibDeviceModule)
      report_fatal_error("Failed to parse cuda libdevice.10.bc!");
  }

  return LibDeviceModule;
}

Value *CudaABI::lowerGrainsizeCall(CallInst *GrainsizeCall) {
  // TODO: The grainsize on the GPU is a completely different beast
  // than the CPU cases Tapir was originally designed for.  At present
  // keeping the grainsize at 1 has almost always shown to yield the
  // best results in terms of performance.  We have yet to really do
  // a detailed study of the aspects here so consider anything done
  // here as a lot of remaining work and exploration.
  Value *Grainsize =
      ConstantInt::get(GrainsizeCall->getType(), DefaultGrainSize.getValue());
  // Replace uses of grainsize intrinsic call with a computed grainsize value.
  GrainsizeCall->replaceAllUsesWith(Grainsize);
  GrainsizeCall->eraseFromParent();
  return Grainsize;
}

void CudaABI::lowerSync(SyncInst &SI) {
  // no-op...
  // The CUDA transformations split the code into device and host
  // side modules.
}

void CudaABI::addHelperAttributes(Function &F) { /* no-op */
}

void CudaABI::preProcessFunction(Function &F, TaskInfo &TI,
                                 bool OutliningTapirLoops) { /* no-op */
}

void CudaABI::postProcessFunction(Function &F, bool OutliningTapirLoops) {
  if (OutliningTapirLoops) {
    LLVMContext &Ctx = M.getContext();
    Type *VoidTy = Type::getVoidTy(Ctx);
    FunctionCallee KitCudaSyncFn =
        M.getOrInsertFunction("__kitcuda_sync_thread_stream",
                              VoidTy); // no return & no parameters

    for (Value *SR : SyncRegList) {
      for (Use &U : SR->uses()) {
        if (auto *SyncI = dyn_cast<SyncInst>(U.getUser()))
          CallInst::Create(KitCudaSyncFn, "",
                           &*SyncI->getSuccessor(0)->begin());
      }
    }
    SyncRegList.clear();
  }
}

void CudaABI::postProcessHelper(Function &F) { /* no-op */
}

void CudaABI::preProcessOutlinedTask(llvm::Function &, llvm::Instruction *,
                                     llvm::Instruction *, bool, BasicBlock *) {
  /* no-op */
}

void CudaABI::postProcessOutlinedTask(Function &F, Instruction *DetachPt,
                                      Instruction *TaskFrameCreate,
                                      bool IsSpawner, BasicBlock *TFEntry) {
  /* no-op */
}

void CudaABI::postProcessRootSpawner(Function &F, BasicBlock *TFEntry) {
  /* no-op */
}

void CudaABI::processSubTaskCall(TaskOutlineInfo &TOI, DominatorTree &DT) {
  /* no-op */
}

void CudaABI::preProcessRootSpawner(llvm::Function &, BasicBlock *TFEntry) {
  /* no-op */
}

CudaABIOutputFile CudaABI::assemblePTXFile(CudaABIOutputFile &PTXFile) {

  LLVM_DEBUG(dbgs() << "\t- assembling PTX file '" << PTXFile->getFilename()
                    << "'.\n");

  std::error_code EC;
  auto PTXASExe = sys::findProgramByName("ptxas");
  if ((EC = PTXASExe.getError()))
    report_fatal_error("'ptxas' not found. "
                       "Is a CUDA installation in your path?");

  SmallString<255> AsmFileName(PTXFile->getFilename());
  sys::path::replace_extension(AsmFileName, ".s");
  std::unique_ptr<ToolOutputFile> AsmFile;
  AsmFile = std::make_unique<ToolOutputFile>(AsmFileName, EC,
                                             sys::fs::OpenFlags::OF_None);

  // Build the command line for ptxas...  There are some target specific options
  // that we support to configure some specifics here.  See the 'opt' entries
  // near the top of this file.
  // These can be passed to the transform via '-mllvm <cuabi-option>'.
  opt::ArgStringList PTXASArgList;
  PTXASArgList.push_back(PTXASExe->c_str());

  // TODO: Do we need/want to add support for generating relocatable code?

  // --gpu-name <gpu name>: Specify name of GPU to generate code for.
  // (e.g., 'sm_70','sm_72','sm_75','sm_80','sm_86', 'sm_87')
  PTXASArgList.push_back("--gpu-name"); // target gpu architecture.
  PTXASArgList.push_back(GPUArch.c_str());

  // For now let's always warn if we spill registers...
  PTXASArgList.push_back("--warn-on-spills");
  PTXASArgList.push_back("--verbose");
<<<<<<< HEAD

  if (Debug) {
    PTXASArgList.push_back("--device-debug");
    PTXASArgList.push_back("--generate-line-info");
  }

  if (not Debug && OptLevel > 3) {
    errs() << "warning -- cuda abi transform: "
           << "unknown optimization level.\n"
           << "\twill use level 3 instead.\n";
    OptLevel = 3;
  }

  if (not Debug) {
    if (OptLevel < 2 && AllowExpensiveOpts) {
      PTXASArgList.push_back("--allow-expensive-optimizations");
      PTXASArgList.push_back("true");
    }

    PTXASArgList.push_back("--opt-level");
    switch (OptLevel) {
    case 0:
      PTXASArgList.push_back("0");
      break;
    case 1:
      PTXASArgList.push_back("1");
      break;
    case 2:
      PTXASArgList.push_back("2");
      break;
    case 3:
      PTXASArgList.push_back("3");
      // TODO: Some compiled codes (e.g., the raytracer test) crash with a
      // corrupted kernel error (module load time) if this flag is enabled.
      //PTXASArgList.push_back("--extensible-whole-program");
      break;
    default:
      llvm_unreachable_internal("unhandled/unexpected optimization level",
                                __FILE__, __LINE__);
      break;
    }
  }

  if (DisableFMA) {
    PTXASArgList.push_back("--fmad");
    PTXASArgList.push_back("false");
  }

  if (DisableConstantBank)
    PTXASArgList.push_back("--disable-optimizer-constants");

=======

  if (OptLevel > 3) {
    errs() << "cuabi: warning -- unknown optimization level.  Using level-3.\n";
    OptLevel = 3;
  }

  PTXASArgList.push_back("--opt-level");
  switch (OptLevel) {
  case 0:
    PTXASArgList.push_back("0");
    break;
  case 1:
    PTXASArgList.push_back("1");
    break;
  case 2:
    PTXASArgList.push_back("2");
    break;
  case 3:
    PTXASArgList.push_back("3");
    // PTXASArgList.push_back("--extensible-whole-program");
    break;
  default:
    llvm_unreachable_internal("unhandled/unexpected optimization level",
                              __FILE__, __LINE__);
    break;
  }

>>>>>>> acc3dfb1
  PTXASArgList.push_back("--output-file");
  std::string SCodeFilename = AsmFile->getFilename().str();
  PTXASArgList.push_back(SCodeFilename.c_str());
  std::string ptxfile(PTXFile->getFilename().str());
  PTXASArgList.push_back(ptxfile.c_str());

  // Build argv for exec'ing ptxas...
  SmallVector<const char *, 128> PTXASArgv;
  PTXASArgv.append(PTXASArgList.begin(), PTXASArgList.end());
  PTXASArgv.push_back(nullptr);

  auto PTXASArgs = toStringRefArray(PTXASArgv.data());
  LLVM_DEBUG(dbgs() << "\t- ptxas command line:\n";
             unsigned c = 0; for (auto dbg_arg
                                  : PTXASArgs) {
               dbgs() << "\t\t" << c << ": " << dbg_arg << "\n";
               c++;
             } dbgs() << "\n\n";);

  // Finally we are ready to execute ptxas...
  std::string ErrMsg;
  bool ExecFailed;
  int ExecStat = sys::ExecuteAndWait(*PTXASExe, PTXASArgs, std::nullopt, {},
                                     0, /* secs to wait -- 0 --> unlimited */
                                     0, /* memory limit -- 0 --> unlimited */
                                     &ErrMsg, &ExecFailed);
  if (ExecFailed)
    report_fatal_error("fatal error: 'ptxas' execution failed!");

  if (ExecStat != 0)
    // 'ptxas' ran but returned an error state.
    report_fatal_error("fatal error: 'ptxas' failure: " + StringRef(ErrMsg));

  // TODO: Not sure we need to force 'keep' here as we return
  // the output file but will keep it here for now just to play it
  // safe.
  AsmFile->keep();
  return AsmFile;
}

// We can't create a correct launch sequence until all the kernels within a
// (LLVM) module are generated.  When post-processing the module we create the
// fat binary and then to revisit the kernel launch calls we created at the loop
// level and replace the fat binary pointer/handle with the completed version.
//
// In addition, we must copy data for global variables from the host to the
// device prior to kernel launches.  This requires digging some additonal
// details out of the fat binary (CUDA module).
void CudaABI::finalizeLaunchCalls(Module &M, GlobalVariable *Fatbin) {

  LLVM_DEBUG(dbgs() << "\t- finalizing kernel launch calls...\n");

  LLVMContext &Ctx = M.getContext();
  const DataLayout &DL = M.getDataLayout();
  Type *VoidTy = Type::getVoidTy(Ctx);
  PointerType *VoidPtrTy = Type::getInt8PtrTy(Ctx);
  PointerType *CharPtrTy = Type::getInt8PtrTy(Ctx);
  Type *Int64Ty = Type::getInt64Ty(Ctx);

  // Look up a global (device-side) symbol via a module
  // created from the fat binary.
  // TODO: Move these callees to the constructor -- no need
  // to build and destory each time... Perhaps speed us up a
  // tidbit...
  FunctionCallee KitCudaGetGlobalSymbolFn =
      M.getOrInsertFunction("__kitcuda_get_global_symbol",
                            Int64Ty,    // device pointer
                            VoidPtrTy,  // fat binary
                            CharPtrTy); // symbol name

  FunctionCallee KitCudaMemcpyToDeviceFn =
      M.getOrInsertFunction("__kitcuda_memcpy_sym_to_device",
                            VoidTy,    // returns
                            VoidPtrTy, // host ptr
                            Int64Ty,   // device ptr
                            Int64Ty);  // num bytes

<<<<<<< HEAD
  // There are two forms of kernel launch we need to search for.  The first
  // is a kernel launch without any global variables in use.  In this case
  // we have a simple replacement of the first parameter with the now complete
  // fat binary.
  //
  // The second case is a kernel launch with globals.  In this case, we need to
  // find the corresponding global within the fat binary and then issue a copy
  // of the host side data to the device (prior to the kernel launch).
  // Therefore this path is bit more complex as we have to find the creation of
  // the CUDA module that requires the updated fat binary, then fetch the
  // device pointer for each global, issue a corresponding memcpy, and then
  // launch the kernel.
=======
  // Search for kernel launch calls that we built prior to the creation
  // of the fat binary -- which we now have.  Replace the first parameter
  // in each call (which is currently null) with the fat binary pointer.
>>>>>>> acc3dfb1
  LLVM_DEBUG(dbgs() << "\t\tsearching...\n");
  auto &FnList = M.getFunctionList();
  for (auto &Fn : FnList) {
    for (auto &BB : Fn) {
      for (auto &I : BB) {
        if (CallInst *CI = dyn_cast<CallInst>(&I)) {
          if (Function *CFn = CI->getCalledFunction()) {
<<<<<<< HEAD
            if (CFn->getName().startswith("__kitrt_cuLaunchKernel")) {
              LLVM_DEBUG(dbgs() << "\t\t\t* patching launch: " << *CI << "\n");
              Value *CFatbin;
              CFatbin = CastInst::CreateBitOrPointerCast(Fatbin, VoidPtrTy,
                                                         "_cubin.fatbin", CI);
              CI->setArgOperand(0, CFatbin);
            } else if (CFn->getName().startswith("__kitrt_cuCreateFBModule")) {
              LLVM_DEBUG(dbgs() << "\t\t\t* patching launch w/ global(s): "
                                << *CI << "\n");

=======
            if (CFn->getName().startswith("__kitcuda_launch_kernel")) {
              LLVM_DEBUG(dbgs() << "\t\t\t* patching launch: " << *CI << "\n");
>>>>>>> acc3dfb1
              Value *CFatbin;
              CFatbin = CastInst::CreateBitOrPointerCast(Fatbin, VoidPtrTy,
                                                         "_cubin.fatbin", CI);
              CI->setArgOperand(0, CFatbin);

              Instruction *NI = CI->getNextNonDebugInstruction();
              // Unless someting else has monkeyed with our generated code
              // NI should be the launch call.  We need the following code
              // to go between the call instruction and the launch.
              assert(NI && "unexpected null instruction!");

              // We need to explicitly add code to sync up host- and
              // device-side global values prior to launching kernels.
              // We only have a complete awareness of this now so insert
              // the supporting runtime calls.
              //
              // TODO: This is overdone -- we copy *all* globals and not
              // just those that the kernel we're launching is using.
              //
              for (auto &HostGV : GlobalVars) {
                std::string DevVarName = HostGV->getName().str() + "_devvar";
                LLVM_DEBUG(dbgs() << "\t\t\t  processing global: '"
                                  << HostGV->getName() << "'\n");
                Value *SymName =
                    tapir::createConstantStr(DevVarName, M, DevVarName);
                Value *DevPtr =
                    CallInst::Create(KitCudaGetGlobalSymbolFn,
                                     {CFatbin, SymName}, ".cuabi_devptr", NI);
                Value *VGVPtr =
                    CastInst::CreatePointerCast(HostGV, VoidPtrTy, "", NI);
                uint64_t NumBytes = DL.getTypeAllocSize(HostGV->getValueType());
                CallInst::Create(
                    KitCudaMemcpyToDeviceFn,
                    {VGVPtr, DevPtr, ConstantInt::get(Int64Ty, NumBytes)}, "",
                    NI);
              }
            }
          }
        }
      }
    }
  }

  GlobalVariable *ProxyFB = M.getGlobalVariable("_cuabi.dummy_fatbin", true);
  if (ProxyFB) {
    Constant *CFB =
        ConstantExpr::getPointerCast(Fatbin, VoidPtrTy->getPointerTo());
    LLVM_DEBUG(dbgs() << "\tcleaning up dummy fatbin global.\n");
    ProxyFB->replaceAllUsesWith(CFB);
    ProxyFB->eraseFromParent();
  } else {
<<<<<<< HEAD
    // FIXME: If we haven't found the proxy for a fat binary the odds are we have not
    // found any parallel loops in the code...  Technically, this should not be 
    // seen as a compiler error... 
=======
    // FIXME: If we haven't found the proxy for a fat binary the odds are we
    // have not found any parallel loops in the code...  Technically, this
    // should not be seen as a compiler error...
>>>>>>> acc3dfb1
    report_fatal_error("internal error! unable to find proxy fatbin pointer!");
  }
}

CudaABIOutputFile CudaABI::createFatbinaryFile(CudaABIOutputFile &AsmFile) {
  std::error_code EC;
  SmallString<255> FatbinFilename(AsmFile->getFilename());
  sys::path::replace_extension(FatbinFilename, ".cufatbin");
  CudaABIOutputFile FatbinFile;
  FatbinFile = std::make_unique<ToolOutputFile>(FatbinFilename, EC,
                                                sys::fs::OpenFlags::OF_None);

  LLVM_DEBUG(dbgs() << "\t- generatng fatbinary image file '"
                    << FatbinFile->getFilename() << "'.\n");

  // TODO: LLVM docs suggest we shouldn't be using findProgramByName()...
  auto FatbinaryExe = sys::findProgramByName("fatbinary");
  if ((EC = FatbinaryExe.getError()))
    report_fatal_error("'fatbinary' not found. "
                       "Is a CUDA installation in your path?");

  opt::ArgStringList FatbinaryArgList;
  FatbinaryArgList.push_back(FatbinaryExe->c_str());
  FatbinaryArgList.push_back("--64");
  FatbinaryArgList.push_back("--create");
  FatbinaryArgList.push_back(FatbinFilename.c_str());

  std::string FatbinaryImgArgs =
      "--image=profile=" + GPUArch + ",file=" + AsmFile->getFilename().str();
  FatbinaryArgList.push_back(FatbinaryImgArgs.c_str());

  std::list<std::string> PTXFilesArgList;
  if (EmbedPTXInFatbinaries) {
    std::string VArchStr = virtualArchForCudaArch(GPUArch);
    if (VArchStr == "unknown")
      report_fatal_error("cuabi: no virtual target for given gpuarch '" +
                         StringRef(GPUArch) + "'!");

    std::string PTXFixedArgStr = "--image=profile=" + VArchStr + ",file=";
    for (auto &PTXFile : ModulePTXFileList) {
      std::string arg = PTXFixedArgStr + PTXFile;
      std::list<std::string>::const_iterator it;
      it = PTXFilesArgList.emplace(PTXFilesArgList.end(), std::move(arg));
      FatbinaryArgList.push_back(it->c_str());
    }
  }

<<<<<<< HEAD
  if (Debug)
    FatbinaryArgList.push_back("--debug");

=======
>>>>>>> acc3dfb1
  FatbinaryArgList.push_back(nullptr);

  SmallVector<const char *, 128> FatbinaryArgv;
  FatbinaryArgv.append(FatbinaryArgList.begin(), FatbinaryArgList.end());
  auto FatbinaryArgs = toStringRefArray(FatbinaryArgv.data());

  LLVM_DEBUG(dbgs() << "\tfatbinary command line:\n";
             unsigned c = 0; for (auto dbg_arg
                                  : FatbinaryArgs) {
               dbgs() << "\t\t" << c << ": " << dbg_arg << "\n";
               c++;
             } dbgs() << "\n\n";);

  std::string ErrMsg;
  bool ExecFailed;
  int ExecStat =
      sys::ExecuteAndWait(*FatbinaryExe, FatbinaryArgs, std::nullopt, {},
                          0, /* secs to wait -- 0 --> unlimited */
                          0, /* memory limit -- 0 --> unlimited */
                          &ErrMsg, &ExecFailed);
  if (ExecFailed)
    report_fatal_error("unable to execute 'fatbinary'.");

  if (ExecStat != 0)
    // 'fatbinary' ran but returned an error state.
    // TODO: Need to check what sort of actual state 'fatbinary' returns to the
    // environment -- currently assuming it matches standard practices...
    report_fatal_error("'fatbinary' error:" + StringRef(ErrMsg));

  if (EmbedPTXInFatbinaries) {
    std::list<std::string>::iterator it = PTXFilesArgList.begin();
    while (it != PTXFilesArgList.end()) {
      PTXFilesArgList.erase(it++);
    }
  }

  // TODO: Not sure we need to force 'keep' here as we return the output file
  // but will keep it here for now just to play it safe.
  FatbinFile->keep();
  return FatbinFile;
}

GlobalVariable *CudaABI::embedFatbinary(CudaABIOutputFile &FatbinaryFile) {

  LLVM_DEBUG(dbgs() << "\t- code gen for embedded fat binary image...\n");

  // Allocate a buffer to store the fat binary image in.  We
  // will then codegen it into the host-side module.
  std::unique_ptr<llvm::MemoryBuffer> Fatbinary = nullptr;
  ErrorOr<std::unique_ptr<MemoryBuffer>> FBBufferOrErr =
      MemoryBuffer::getFile(FatbinaryFile->getFilename());
  if (std::error_code EC = FBBufferOrErr.getError()) {
    report_fatal_error("cuabi: failed to load fat binary image: " +
                       StringRef(EC.message()));
  }
  Fatbinary = std::move(FBBufferOrErr.get());
  LLVM_DEBUG(dbgs() << "\t\treading fat binary.  size = "
                    << Fatbinary->getBufferSize() << " bytes.\n");

  LLVMContext &Ctx = M.getContext();
  Type *Int8Ty = Type::getInt8Ty(Ctx);
  Constant *FatbinArray = ConstantDataArray::getRaw(
      StringRef(Fatbinary->getBufferStart(), Fatbinary->getBufferSize()),
      Fatbinary->getBufferSize(), Int8Ty);

  LLVM_DEBUG(dbgs() << "\t\tcreating associated global 'fatbin' variable.\n");

  // Create a global variable to hold the fatbinary image.
  GlobalVariable *FatbinaryGV;
  FatbinaryGV = new GlobalVariable(M, FatbinArray->getType(), true,
                                   GlobalValue::PrivateLinkage, FatbinArray,
                                   "_cuabi_fatbin_ptr");
  return FatbinaryGV;
}

void CudaABI::bindGlobalVariables(Value *Handle, IRBuilder<> &B) {
  LLVMContext &Ctx = M.getContext();
  const DataLayout &DL = M.getDataLayout();
  Type *IntTy = Type::getInt32Ty(Ctx);
  Type *Int64Ty = Type::getInt64Ty(Ctx);
  Type *VoidTy = Type::getVoidTy(Ctx);
  PointerType *VoidPtrTy = Type::getInt8PtrTy(Ctx);
  PointerType *VoidPtrPtrTy = VoidPtrTy->getPointerTo();
  Type *VarSizeTy = Int64Ty;
  PointerType *CharPtrTy = Type::getInt8PtrTy(Ctx);

  FunctionCallee RegisterVarFn = M.getOrInsertFunction(
      "__cudaRegisterVar", VoidTy, VoidPtrPtrTy, CharPtrTy, CharPtrTy,
      CharPtrTy, IntTy, VarSizeTy, IntTy, IntTy);
  for (auto &HostGV : GlobalVars) {
    uint64_t VarSize = DL.getTypeAllocSize(HostGV->getType());
    Value *VarName = tapir::createConstantStr(HostGV->getName().str(), M);
    std::string DevVarName = HostGV->getName().str() + "_devvar";
    Value *DevName = tapir::createConstantStr(DevVarName, M, DevVarName);
    llvm::Value *Args[] = {
        Handle,
        B.CreateBitCast(HostGV, VoidPtrTy),
        VarName,
        DevName,
        ConstantInt::get(IntTy, 0), // HostGV->isExternalLinkage()),
        ConstantInt::get(VarSizeTy, VarSize),
        ConstantInt::get(IntTy, HostGV->isConstant()),
        ConstantInt::get(IntTy, 0)};

    LLVM_DEBUG(dbgs() << "\t\t\thost global '" << HostGV->getName().str()
                      << "' to device '" << DevVarName << "'.\n");
    B.CreateCall(RegisterVarFn, Args);
  }
}

Function *CudaABI::createCtor(GlobalVariable *Fatbinary,
                              GlobalVariable *Wrapper) {
  LLVMContext &Ctx = M.getContext();
  Type *VoidTy = Type::getVoidTy(Ctx);
  PointerType *VoidPtrTy = Type::getInt8PtrTy(Ctx);
  PointerType *VoidPtrPtrTy = VoidPtrTy->getPointerTo();
  Type *IntTy = Type::getInt32Ty(Ctx);
  Type *BoolTy = Type::getInt8Ty(Ctx);

  Function *CtorFn = Function::Create(
      FunctionType::get(VoidTy, VoidPtrTy, false), GlobalValue::InternalLinkage,
      CUABI_PREFIX + ".ctor." + KernelModule.getName(), &M);

  BasicBlock *CtorEntryBB = BasicBlock::Create(Ctx, "entry", CtorFn);
  IRBuilder<> CtorBuilder(CtorEntryBB);
  const DataLayout &DL = M.getDataLayout();

<<<<<<< HEAD
  if (CodeGenStreams && not CodeGenPrefetch) 
    report_fatal_error("kitsune: prefetching must be enabled to generate prefetch streams!");

  // Tuck the call to initialize the Kitsune runtime into the constructor;
  // this in turn will initialized CUDA...
  if (CodeGenPrefetch) {
    FunctionCallee KitRTEnablePrefetchFn = 
          M.getOrInsertFunction("__kitrt_enablePrefetching", VoidTy);
    CtorBuilder.CreateCall(KitRTEnablePrefetchFn, {});
  }

  if (CodeGenStreams) {
    FunctionCallee KitRTEnablePrefetchStreamsFn = 
          M.getOrInsertFunction("__kitrt_enablePrefetchStreams", VoidTy);
    CtorBuilder.CreateCall(KitRTEnablePrefetchStreamsFn, {});
  }



  FunctionCallee KitRTInitFn = M.getOrInsertFunction("__kitrt_cuInit", VoidTy);
  CtorBuilder.CreateCall(KitRTInitFn, {});
=======
  FunctionCallee KitRTSetDefaultMaxTheadsPerBlockFn = M.getOrInsertFunction(
      "__kitcuda_set_default_threads_per_blk", VoidTy, IntTy);
  CtorBuilder.CreateCall(KitRTSetDefaultMaxTheadsPerBlockFn,
                         {ConstantInt::get(IntTy, MaxThreadsPerBlock)});

  FunctionCallee KitCudaInitFn =
      M.getOrInsertFunction("__kitcuda_initialize", VoidTy);
  CtorBuilder.CreateCall(KitCudaInitFn, {});

  FunctionCallee KitCudaOccLaunchFn =
      M.getOrInsertFunction("__kitcuda_use_occupancy_launch", VoidTy, BoolTy);
  Value *EnableOccLaunches;
  if (UseOccupancyLaunches)
    EnableOccLaunches = ConstantInt::get(BoolTy, 1);
  else
    EnableOccLaunches = ConstantInt::get(BoolTy, 0);
  CtorBuilder.CreateCall(KitCudaOccLaunchFn, {EnableOccLaunches});
>>>>>>> acc3dfb1

  // TODO: The parameters to the CUDA registration calls can be opaque about
  // specifics (e.g., types).  Once we sort out some details we should clean
  // this up.

  // The general layout of the calls for fat binary registration
  // look something like this:
  //
  // void** __cudaRegisterFatBinary(void *fatCubin);
  //
  // void __cudaRegisterVar(void **fatCubinHandle,
  //                        char  *hostVar,
  //                        char  *deviceAddress,
  //                        const char  *deviceName,
  //                        int    ext,
  //                        size_t size,
  //                        int    constant,
  //                        int    global);
  //
  // void __cudaRegisterFatBinaryEnd(void **fatCubinHandle);
  //
  FunctionCallee RegisterFatbinaryFn =
      M.getOrInsertFunction("__cudaRegisterFatBinary",
                            FunctionType::get(VoidPtrPtrTy, // cubin handle.
                                              VoidPtrTy, // fat bin device txt.
                                              false));
  CallInst *RegFatbin = CtorBuilder.CreateCall(
      RegisterFatbinaryFn, CtorBuilder.CreateBitCast(Wrapper, VoidPtrTy));

  GlobalVariable *Handle = new GlobalVariable(
      M, VoidPtrPtrTy, false, GlobalValue::InternalLinkage,
      ConstantPointerNull::get(VoidPtrPtrTy), CUABI_PREFIX + ".fbhand");
  Handle->setAlignment(Align(DL.getPointerABIAlignment(0)));
  CtorBuilder.CreateAlignedStore(RegFatbin, Handle,
                                 DL.getPointerABIAlignment(0));
  Handle->setUnnamedAddr(GlobalValue::UnnamedAddr::None);
  
  Value *HandlePtr = CtorBuilder.CreateLoad(VoidPtrPtrTy, Handle,
                                            CUABI_PREFIX + ".fbhand.ptr");

  // TODO: It is not 100% clear what calls we actually need to make here for
  // kernel, variable, etc. registration with CUDA.  Clang makes these calls but
  // we are targeting CUDA driver API entry points via the Kitsune runtime
  // library so these calls are potentially unneeded...
  if (!GlobalVars.empty()) {
    LLVM_DEBUG(dbgs() << "\t\tbinding host and device global variables...\n");
    bindGlobalVariables(HandlePtr, CtorBuilder);
  }

  // Wrap up fatbinary registration steps...
  FunctionCallee EndFBRegistrationFn =
      M.getOrInsertFunction("__cudaRegisterFatBinaryEnd",
                            FunctionType::get(VoidTy,
                                              VoidPtrPtrTy, // cubin handle.
                                              false));
  CtorBuilder.CreateCall(EndFBRegistrationFn, RegFatbin);

  // Now add a Dtor to help us clean up at program exit...
  if (Function *CleanupFn = createDtor(Handle)) {
    // Hook into 'atexit()'...
    FunctionType *AtExitFnTy =
        FunctionType::get(IntTy, CleanupFn->getType(), false);
    FunctionCallee AtExitFn =
        M.getOrInsertFunction("atexit", AtExitFnTy, AttributeList());
    CtorBuilder.CreateCall(AtExitFn, CleanupFn);
  }

  CtorBuilder.CreateRetVoid();
  return CtorFn;
}

Function *CudaABI::createDtor(GlobalVariable *FBHandle) {
  LLVMContext &Ctx = M.getContext();
  const DataLayout &DL = M.getDataLayout();
  Type *VoidTy = Type::getVoidTy(Ctx);
  Type *VoidPtrTy = Type::getInt8PtrTy(Ctx);
  Type *VoidPtrPtrTy = VoidPtrTy->getPointerTo();

  FunctionCallee UnregisterFatbinFn =
      M.getOrInsertFunction("__cudaUnregisterFatBinary",
                            FunctionType::get(VoidTy, VoidPtrPtrTy, false));

  Function *DtorFn = Function::Create(
      FunctionType::get(VoidTy, VoidPtrTy, false), GlobalValue::InternalLinkage,
      CUABI_PREFIX + ".dtor", &M);

  // TODO: Do we call into this too many times???
  BasicBlock *DtorEntryBB = BasicBlock::Create(Ctx, "entry", DtorFn);
  IRBuilder<> DtorBuilder(DtorEntryBB);
  Value *HandleValue = DtorBuilder.CreateAlignedLoad(
      VoidPtrPtrTy, FBHandle, DL.getPointerABIAlignment(0));
  DtorBuilder.CreateCall(UnregisterFatbinFn, HandleValue);

  FunctionCallee KitRTDestroyFn =
      M.getOrInsertFunction("__kitcuda_destroy", VoidTy);
  DtorBuilder.CreateCall(KitRTDestroyFn, {});

  DtorBuilder.CreateRetVoid();
  return DtorFn;
}

void CudaABI::registerFatbinary(GlobalVariable *Fatbinary) {

  LLVM_DEBUG(dbgs() << "\t- registering fat binary...\n");

  // Registering the fat binary image (and all the associated components) is an
  // undocumented portion of the CUDA API. One place to peek for some details
  // hides in the cuda header files; specifially fatbinary_section.h. This
  // shows the following struct that we need to have in the host side code.
  //
  //    struct fatbinC_Wrapper_t {
  //      int magic;
  //      int version;
  //      const unsigned long long *data;
  //      void *filename_or_fatbins;
  //    };
  //
  // * Per the header, the magic number is 0x466243B1.
  // * FATBINC_VERSION is 1 and FATBINC_LINK_VERSION is 2.
  //   (more below)
  // * Then section and segments are needed that contains
  //   the "fatbin control structure".  This loosely looks
  //   like:
  //
  //        Control section name: ".nvFatBinSegment"
  //        Fatbinary section name: ".nv_fatbin"
  //        Pre-linked relocatable section: "__nv_relfatbin"
  //
  // * The last struct member varies between versions.  In the
  //   case of version 1 it can be a offline filename and for
  //   version 2 it is an array of pre-linked fatbins.
  //
  const int FATBINARY_MAGIC_ID = 0x466243B1;
  const int FATBINARY_VERSION = 1;
  const char *FATBIN_CONTROL_SECTION_NAME = ".nvFatBinSegment";
  const char *FATBIN_DATA_SECTION_NAME = ".nv_fatbin";

  LLVMContext &Ctx = M.getContext();
  Type *VoidTy = Type::getVoidTy(Ctx);
  PointerType *VoidPtrTy = Type::getInt8PtrTy(Ctx);
  Type *IntTy = Type::getInt32Ty(Ctx);

  const DataLayout &DL = M.getDataLayout();

  Type *FatbinStrTy = Fatbinary->getType();
  Constant *Zeros[] = {ConstantInt::get(DL.getIndexType(FatbinStrTy), 0),
                       ConstantInt::get(DL.getIndexType(FatbinStrTy), 0)};

  Fatbinary->setSection(FATBIN_DATA_SECTION_NAME);
  Constant *FatbinaryPtr = ConstantExpr::getGetElementPtr(
      Fatbinary->getValueType(), Fatbinary, Zeros);

  // Wrap the fatbinary in struct that the CUDA runtime and tools expect
  // to exist in final objects/executables.
  StructType *WrapperTy = StructType::get(IntTy,      // magic #
                                          IntTy,      // version
                                          VoidPtrTy,  // data
                                          VoidPtrTy); // unused for now.
  Constant *WrapperS = ConstantStruct::get(
      WrapperTy, ConstantInt::get(IntTy, FATBINARY_MAGIC_ID),
      ConstantInt::get(IntTy, FATBINARY_VERSION), FatbinaryPtr,
      ConstantPointerNull::get(VoidPtrTy));

  GlobalVariable *Wrapper =
      new GlobalVariable(M, WrapperTy, true, GlobalValue::InternalLinkage,
                         WrapperS, "_cuabi_wrapper");
  Wrapper->setSection(FATBIN_CONTROL_SECTION_NAME);
  Wrapper->setAlignment(Align(DL.getPrefTypeAlignment(Wrapper->getType())));

  // The rest of the registration details are tucked into a constructor
  // entry...
  LLVM_DEBUG(dbgs() << "\t\tcode gen new global ctor entry...\n");
  Function *CtorFn = createCtor(Fatbinary, Wrapper);
  if (CtorFn) {
    FunctionType *CtorFnTy = FunctionType::get(VoidTy, false);
    Type *CtorFnPtrTy =
        PointerType::get(CtorFnTy, M.getDataLayout().getProgramAddressSpace());
    tapir::appendToGlobalCtors(M, ConstantExpr::getBitCast(CtorFn, CtorFnPtrTy),
                               65536, nullptr);
  }
}

CudaABIOutputFile CudaABI::generatePTX() {

  LLVM_DEBUG(dbgs() << "\t- generating PTX...\n");
  LLVM_DEBUG(saveModuleToFile(&KernelModule, KernelModule.getName().str() +
                                                 ".post.preopt.ll"));

  // Take the intermediate form code in the kernel module and
  // generate a PTX file.  The PTX file will be named the same as
  // the original input source module (M) with the extension changed
  // to PTX.
  std::string ModelPTXFileName =
      std::string(CUABI_PREFIX) + "%%-%%-%%_" + KernelModule.getName().str();
  SmallString<1024> PTXFileName;
  sys::fs::createUniquePath(ModelPTXFileName.c_str(), PTXFileName, true);
  sys::path::replace_extension(PTXFileName, ".ptx");

  std::error_code EC;
  std::unique_ptr<ToolOutputFile> PTXFile;
  PTXFile = std::make_unique<ToolOutputFile>(PTXFileName, EC,
                                             sys::fs::OpenFlags::OF_None);
  PTXFile->keep();

  KernelModule.addModuleFlag(llvm::Module::Override, "nvvm-reflect-ftz", true);

  if (OptLevel > 0) {
    if (OptLevel > 3)
      OptLevel = 3;
    LLVM_DEBUG(dbgs() << "\t- running kernel module optimization passes...\n");
    PipelineTuningOptions pto;
    pto.LoopVectorization = OptLevel > 2;
    pto.SLPVectorization = OptLevel > 2;
    pto.LoopUnrolling = OptLevel > 2;
    pto.LoopInterleaving = OptLevel > 2;
    pto.LoopStripmine = OptLevel > 2;
    OptimizationLevel optLevels[] = {
        OptimizationLevel::O0,
        OptimizationLevel::O1,
        OptimizationLevel::O2,
        OptimizationLevel::O3,
    };
    OptimizationLevel optLevel = optLevels[OptLevel];

    LoopAnalysisManager lam;
    FunctionAnalysisManager fam;
    CGSCCAnalysisManager cgam;
    ModuleAnalysisManager mam;
    PassBuilder pb(PTXTargetMachine, pto);
    pb.registerModuleAnalyses(mam);
    pb.registerCGSCCAnalyses(cgam);
    pb.registerFunctionAnalyses(fam);
    pb.registerLoopAnalyses(lam);
    PTXTargetMachine->registerPassBuilderCallbacks(pb);
    pb.crossRegisterProxies(lam, fam, cgam, mam);
    ModulePassManager mpm = pb.buildPerModuleDefaultPipeline(optLevel);
    mpm.addPass(VerifierPass());
    LLVM_DEBUG(dbgs() << "\t\t* module: " << KernelModule.getName() << "\n");
    mpm.run(KernelModule, mam);
    LLVM_DEBUG(dbgs() << "\t\tpasses complete.\n");
  }

  // Setup the passes and request that the output goes to the
  // specified PTX file.
  LLVM_DEBUG(dbgs() << "\t- PTX file: '" << PTXFileName << "'.\n");
  legacy::PassManager PassMgr;
  if (PTXTargetMachine->addPassesToEmitFile(PassMgr, PTXFile->os(), nullptr,
                                            CodeGenFileType::CGFT_AssemblyFile,
                                            false))
    report_fatal_error("Cuda ABI transform -- PTX generation failed!");
  PassMgr.run(KernelModule);
  LLVM_DEBUG(dbgs() << "\tkernel optimizations and code gen complete.\n\n");
  LLVM_DEBUG(dbgs() << "\t\tPTX file: " << PTXFile->getFilename() << "\n");
  return std::move(PTXFile);
}

void CudaABI::postProcessModule() {
  // At this point, all tapir constructs in the input module (M) have been
  // transformed (i.e., outlined) into the kernel module. We can now wrap up
  // module-wide changes for both modules and generate a GPU binary.
<<<<<<< HEAD
  // NOTE: postProcessModule() will not be called in cases where parallelism 
=======
  // NOTE: postProcessModule() will not be called in cases where parallelism
>>>>>>> acc3dfb1
  // was not discovered during loop spawning.
  LLVM_DEBUG(dbgs() << "\n\n"
                    << "cuabi: postprocessing the kernel '"
                    << KernelModule.getName() << "' and input '" << M.getName()
                    << "' modules.\n");
  LLVM_DEBUG(saveModuleToFile(&KernelModule, KernelModule.getName().str() +
                                                 ".post.unoptimized"));
<<<<<<< HEAD
=======
  LLVM_DEBUG(saveModuleToFile(&M, M.getName().str() + ".outline-debug"));
>>>>>>> acc3dfb1

  auto L = Linker(KernelModule);
  if (LibDeviceModule) {
    LLVM_DEBUG(dbgs() << "\t- linking in cuda libdevice into kernel module.\n");
    L.linkInModule(std::move(LibDeviceModule), Linker::LinkOnlyNeeded);
  }

  CudaABIOutputFile PTXFile = generatePTX();
  CudaABIOutputFile AsmFile = assemblePTXFile(PTXFile);

  CudaABIOutputFile FatbinFile = createFatbinaryFile(AsmFile);
  GlobalVariable *Fatbinary = embedFatbinary(FatbinFile);

  LLVM_DEBUG(saveModuleToFile(&M, M.getName().str() + ".post-fatbin"));

  finalizeLaunchCalls(M, Fatbinary);

  LLVM_DEBUG(saveModuleToFile(&M, M.getName().str() + ".post-finalize-launch"));

  registerFatbinary(Fatbinary);
<<<<<<< HEAD
  if (OptLevel > 0 && RunHostPostOpt) {
    LLVM_DEBUG(dbgs() << "cuabi: Running experimental post-transform "
                      << "host-side (re)optimization pass.\n");

    if (OptLevel > 3)
      OptLevel = 3;

    PipelineTuningOptions pto;
    pto.LoopVectorization = OptLevel > 2;
    pto.SLPVectorization = OptLevel > 2;
=======
  if (HostOptLevel > 0) {
    if (HostOptLevel > 3)
      HostOptLevel = 3;
    PipelineTuningOptions pto;
    pto.LoopVectorization = HostOptLevel > 2;
    pto.SLPVectorization = HostOptLevel > 2;
>>>>>>> acc3dfb1
    pto.LoopUnrolling = true;
    pto.LoopInterleaving = true;
    pto.LoopStripmine = false;

    LoopAnalysisManager lam;
    FunctionAnalysisManager fam;
    CGSCCAnalysisManager cgam;
    ModuleAnalysisManager mam;
    OptimizationLevel optLevels[] = {
        OptimizationLevel::O0,
        OptimizationLevel::O1,
        OptimizationLevel::O2,
        OptimizationLevel::O3,
    };
<<<<<<< HEAD
    OptimizationLevel optLevel = optLevels[OptLevel];
=======
    OptimizationLevel optLevel = optLevels[HostOptLevel];
>>>>>>> acc3dfb1
    PassBuilder pb(PTXTargetMachine, pto);
    pb.registerModuleAnalyses(mam);
    pb.registerCGSCCAnalyses(cgam);
    pb.registerFunctionAnalyses(fam);
    pb.registerLoopAnalyses(lam);
    PTXTargetMachine->registerPassBuilderCallbacks(pb);
    pb.crossRegisterProxies(lam, fam, cgam, mam);

    ModulePassManager mpm = pb.buildPerModuleDefaultPipeline(optLevel);
    mpm.addPass(VerifierPass());
    mpm.run(M, mam);
    LLVM_DEBUG(dbgs() << "\tpasses complete.\n");
  }

  if (not KeepIntermediateFiles) {
    sys::fs::remove(PTXFile->getFilename());
    sys::fs::remove(AsmFile->getFilename());
    sys::fs::remove(FatbinFile->getFilename());
  }
}

LoopOutlineProcessor *
CudaABI::getLoopOutlineProcessor(const TapirLoopInfo *TL) {
  // Create a CUDA loop outline processor for transforming parallel tapir loop
  // constructs into suitable GPU device code.  We hand the outliner the kernel
  // module (KernelModule) as the destination for all generated (device-side)
  // code.

  std::string ModuleName = sys::path::filename(M.getName()).str();
  Loop *TheLoop = TL->getLoop();
  Function *Fn = TheLoop->getHeader()->getParent();
  std::string KernelName = Fn->getName().str();

  if (M.getNamedMetadata("llvm.dbg.cu") || M.getNamedMetadata("llvm.dbg")) {
    // If we have debug info in the module use a line number
    // based naming scheme for kernels.
    unsigned LineNumber = TL->getLoop()->getStartLoc()->getLine();
<<<<<<< HEAD
    KernelName = CUABI_KERNEL_NAME_PREFIX + ModuleName + "_" + Twine(LineNumber).str();
  } else {
    //SmallString<255> ModName(Twine(ModuleName).str());
    //sys::path::replace_extension(ModName, "");
    //KernelName = CUABI_PREFIX + ModName.c_str();
    // In the non-debug mode we use a consecutive numbering scheme for our
    // kernel names (this is currently handled via the 'make unique' parameter).
=======
    KernelName =
        CUABI_KERNEL_NAME_PREFIX + ModuleName + "_" + Twine(LineNumber).str();
  } else {
    // SmallString<255> ModName(Twine(ModuleName).str());
    // sys::path::replace_extension(ModName, "");
    // KernelName = CUABI_PREFIX + ModName.c_str();
    //  In the non-debug mode we use a consecutive numbering scheme for our
    //  kernel names (this is currently handled via the 'make unique'
    //  parameter).
>>>>>>> acc3dfb1
    KernelName = CUABI_KERNEL_NAME_PREFIX + KernelName;
  }

  CudaLoop *Outliner = new CudaLoop(M, KernelModule, KernelName, this);
  return Outliner;
}<|MERGE_RESOLUTION|>--- conflicted
+++ resolved
@@ -30,13 +30,6 @@
 //      disclaimer in the documentation and/or other materials provided
 //      with the distribution.
 //
-<<<<<<< HEAD
-// TODO: add printf() support.
-// TODO: double precision device-side entry points.
-// TODO: bring high-level design a bit closer to HipABI (as needed).
-// TODO: expose enviornment variable target settings???
-//
-=======
 //    * Neither the name of Los Alamos National Security, LLC, Los
 //      Alamos National Laboratory, LANL, the U.S. Government, nor the
 //      names of its contributors may be used to endorse or promote
@@ -64,7 +57,6 @@
 // TODO: bring high-level design a bit closer to HipABI (as needed).
 // TODO: expose enviornment variable target settings???
 //
->>>>>>> acc3dfb1
 
 #include "llvm/Transforms/Tapir/CudaABI.h"
 #include "llvm/ADT/Twine.h"
@@ -77,7 +69,6 @@
 #include "llvm/IR/InstIterator.h"
 #include "llvm/IR/IntrinsicInst.h"
 #include "llvm/IR/Intrinsics.h"
-#include "llvm/IR/IntrinsicInst.h"
 #include "llvm/IR/IntrinsicsNVPTX.h"
 #include "llvm/IR/LegacyPassManager.h"
 #include "llvm/IR/Module.h"
@@ -113,10 +104,6 @@
 
 #define DEBUG_TYPE "cuabi" // support for -debug-only=cuabi
 
-<<<<<<< HEAD
-static const std::string CUABI_PREFIX = "__cuabi";
-static const std::string CUABI_KERNEL_NAME_PREFIX = CUABI_PREFIX + "_kern_";
-=======
 // NOTES: From the NVPTX target documentation.
 //  (See: https://llvm.org/docs/NVPTXUsage.html)
 //
@@ -197,75 +184,20 @@
 
 const std::string CUABI_PREFIX = "_cuabi";
 const std::string CUABI_KERNEL_NAME_PREFIX = CUABI_PREFIX + "_kern_";
->>>>>>> acc3dfb1
 
 // NOTE: At this point in time we do not provide support for the older range
 // of GPU architectures. We favor 64-bit and SM_60 or newer, which
 // follows the trends of longer term CUDA support.  Although exposed here, we
 // have not tested 32-bit host support.
-<<<<<<< HEAD
-#ifndef _CUDAABI_DEFAULT_ARCH
-#define _CUDAABI_DEFAULT_ARCH "sm_86"
-#endif
-
-/// Target GPU architecture.
-///
-static cl::opt<std::string>
-    GPUArch("cuabi-arch", cl::init(_CUDAABI_DEFAULT_ARCH), cl::NotHidden,
-=======
 #ifndef _CUDAABI_DEFAULT_TARGET_ARCH
 #define _CUDAABI_DEFAULT_TARGET_ARCH "sm_80"
 #endif
 cl::opt<std::string>
     GPUArch("cuabi-arch", cl::init(_CUDAABI_DEFAULT_TARGET_ARCH), cl::NotHidden,
->>>>>>> acc3dfb1
             cl::desc("Target GPU architecture for CUDA ABI transformation."
                      "(default: " _CUDAABI_DEFAULT_TARGET_ARCH));
 
-<<<<<<< HEAD
-/// Enable verbose mode in the second tools (e.g., ptxas).
-static cl::opt<bool>
-    Verbose("cuabi-verbose", cl::init(false), cl::NotHidden,
-            cl::desc("Enable verbose mode for cuda toolchain components. "
-                     "(default=off)"));
-
-/// Enable debug mode. Passed directly to ptxas.
-static cl::opt<bool>
-    Debug("cuabi-debug", cl::init(false), cl::NotHidden,
-          cl::desc("Enable debug information for GPU device code. "
-                   " (default=false)"));
-
-/// Surpress the generation of debug sections in the final object
-/// file.  This option is ignored if not used with the debug or
-/// generate-line-info options.
-static cl::opt<bool>
-    SurpressDBInfo("cuabi-surpress-debug-info", cl::init(false), cl::Hidden,
-                   cl::desc(" Do not generate debug information sections "
-                            "in final output object file."));
-
-/// Generate line information for all generated GPU kernels.  Passed
-/// directly to 'ptxas' as '--generate-line-info'.
-static cl::opt<bool>
-    GenLineInfo("cuabi-generate-line-info", cl::init(false), cl::NotHidden,
-                cl::desc("Generate line information for generated GPU "
-                         "kernels. (default=false)"));
-
-/// Enable stack bounds checking. Passed directly to 'ptxas', which
-/// will automatically turn this on if 'device-debug' or 'opt-level=0'
-/// is used.
-static cl::opt<bool>
-    BoundsCheck("cuabi-bounds-check", cl::init(false), cl::NotHidden,
-                cl::desc("Enable GPU static pointer bounds checking. "
-                         "(default=false)"));
-
-/// Set the optimization level for the compiler.  Values can be 0, 1,
-/// 2, or 3; following standard compiler practice. Passed directly to
-/// 'ptxas' (does not necessarily need to align with the main compiler
-/// flags).
-static cl::opt<unsigned>
-=======
 cl::opt<unsigned>
->>>>>>> acc3dfb1
     OptLevel("cuabi-opt-level", cl::init(3), cl::NotHidden,
              cl::desc("Specify the GPU kernel optimization level."));
 
@@ -302,26 +234,6 @@
 cl::opt<bool> KeepIntermediateFiles(
     "cuabi-keep-files", cl::init(false), cl::Hidden,
     cl::desc("Keep all the intermediate files on disk after"
-<<<<<<< HEAD
-             "successsful completion of the transforms "
-             "various steps."));
-
-/// Generate code to prefetch data prior to kernel launches.  This is literally
-/// in the few lines right before a launch so obviously less than ideal.
-static cl::opt<bool>
-    CodeGenPrefetch("cuabi-prefetch", cl::init(true), cl::Hidden,
-                    cl::desc("Enable generation of calls to do data "
-                             "prefetching for managed memory."));
-// Enable generation of stream-based prefetching and kernel launches.
-static cl::opt<bool>
-    CodeGenStreams("cuabi-streams", cl::init(false), cl::Hidden,
-                   cl::desc("Generate multiple prefetch streams "
-                            "prior to kernel launches."));
-
-/// Should PTX files be included in the fat binary images produced by the
-/// transform?
-static cl::opt<bool>
-=======
              "successsful completion of the transforms. (default=false)"));
 
 cl::opt<bool>
@@ -330,7 +242,6 @@
                      "(default=false)"));
 
 cl::opt<bool>
->>>>>>> acc3dfb1
     EmbedPTXInFatbinaries("cuabi-embed-ptx", cl::init(false), cl::Hidden,
                           cl::desc("Embed intermediate PTX files in the "
                                    "fatbinaries used by the CUDA ABI "
@@ -346,113 +257,7 @@
     DefaultBlocksPerGrid("cuabi-blocks-per-grid", cl::init(0), cl::Hidden,
                          cl::desc("Hard-code the runtime system's value for "
                                   "the number of blocks per grid in kernel "
-<<<<<<< HEAD
-                                  "launches. (default=0=disabled)"));
-
-/*
- * TODO: work here needs to be done to support these additional arguments
- * to expose more of the ptxas feature set within the ABI transform.
- *
- *
- /// Specify the maximum number of registers that GPU functions can use.
- /// Until a function-specific limit, a higher value will generally
- /// increase the performance of individual GPU threads that execute this
- /// function. However, because thread registers are allocated from a
- /// global register pool on each GPU, a higher value of this option
- /// will also reduce the maximum thread block size, thereby reducing the
- /// amount of thread parallelism.
- static cl::opt<int>
- MaxRegCount("cuabi-maxregcount", cl::init(-1), cl::Hidden,
-             cl::desc("Specify the max number t of registers that GPU functions
- " "can use."));
- /// Control the aggressiveness of optimizations that affect register usage.
- /// ([0..10], default = 5) Higher values aggressively optimize the source
- /// program, trading off additional register usage for potential
- /// improvements in the generated code. Lower values inhibit optimizations
- /// that aggressively increase register usage. This option can work in
- /// conjunction with -maxrregcount and kernel launch bounds. (NVIDIA states:
- /// This is a BETA feature for advanced users and there is no guarantee that
- /// the implementation stays consistent between ptxas releases.)
- static cl::opt<unsigned>
- RegUsageLevel("cuabi-register-usage-level", cl::init(5), cl::Hidden,
-               cl::desc("Experimental feature -- see 'ptxas' documentation. "
-                        "(default=5)"));
-*/
-
-/// @brief Wite the given module to a file as readable IR.
-/// @param M - the module to save.
-/// @param Filename - optional file name (empty string uses module name).
-/// TODO: Move this to a common location for utilities.
-static void saveModuleToFile(const Module *M,
-                             const std::string &FileName = "") {
-  std::error_code EC;
-  SmallString<256> IRFileName;
-  if (FileName.empty())
-    IRFileName = Twine(sys::path::filename(M->getName())).str() + ".cuda.ll";
-  else
-    IRFileName = Twine(FileName).str() + ".cuda.ll";
-
-  std::unique_ptr<ToolOutputFile> IRFile = std::make_unique<ToolOutputFile>(
-      IRFileName, EC, sys::fs::OpenFlags::OF_None);
-  if (not EC) {
-    M->print(IRFile->os(), nullptr);
-    IRFile->keep();
-  } else
-    errs() << "warning: unable to save module '" << IRFileName.c_str() << "'\n";
-}
-
-// Adapted from Transforms/Utils/ModuleUtils.cpp
-// TODO: Technically we only use this to add a global ctor for
-// dealing with the nuances of CUDA kernels so perhaps we'd be
-// better off renaming this to match our specific use case?
-static void appendToGlobalArray(const char *Array, Module &M, Constant *C,
-                                int Priority, Constant *Data) {
-
-  IRBuilder<> IRB(M.getContext());
-  FunctionType *FnTy = FunctionType::get(IRB.getVoidTy(), false);
-
-  // Get the current set of static global constructors and add
-  // the new ctor to the list.
-  SmallVector<Constant *, 16> CurrentCtors;
-  StructType *EltTy = StructType::get(
-      IRB.getInt32Ty(), PointerType::getUnqual(FnTy), IRB.getInt8PtrTy());
-  if (GlobalVariable *GVCtor = M.getNamedGlobal(Array)) {
-    if (Constant *Init = GVCtor->getInitializer()) {
-      unsigned N = Init->getNumOperands();
-      CurrentCtors.reserve(N + 1);
-      for (unsigned i = 0; i != N; ++i)
-        CurrentCtors.push_back(cast<Constant>(Init->getOperand(i)));
-    }
-    GVCtor->eraseFromParent();
-  }
-
-  // Build a 3 field global_ctor entry.  We don't take a comdat key.
-  Constant *CSVals[3];
-  CSVals[0] = IRB.getInt32(Priority);
-  CSVals[1] = C;
-  CSVals[2] = Data ? ConstantExpr::getPointerCast(Data, IRB.getInt8PtrTy())
-                   : Constant::getNullValue(IRB.getInt8PtrTy());
-  Constant *RuntimeCtorInit =
-      ConstantStruct::get(EltTy, makeArrayRef(CSVals, EltTy->getNumElements()));
-
-  CurrentCtors.push_back(RuntimeCtorInit);
-
-  // Create a new initializer.
-  ArrayType *AT = ArrayType::get(EltTy, CurrentCtors.size());
-  Constant *NewInit = ConstantArray::get(AT, CurrentCtors);
-
-  // Create the new global variable and replace all uses of
-  // the old global variable with the new one.
-  (void)new GlobalVariable(M, NewInit->getType(), false,
-                           GlobalValue::AppendingLinkage, NewInit, Array);
-}
-
-/// Take the NVIDIA CUDA 'sm_' architecture format and convert it into
-/// the 'compute_' form.  Note that we require CUDA 11 or greater and
-/// we have removed support for sm_2x and sm_3x architectures.
-=======
                                   "launches. (default: 0 = disabled)"));
->>>>>>> acc3dfb1
 
 // Take the NVIDIA CUDA 'sm_' architecture format and convert it into
 // the 'compute_' form.
@@ -461,26 +266,6 @@
   // as we are going in assuming we will support only CUDA 11 or greater.
   // We should probably raise an error for sm_2x and sm_3x targets.
   LLVM_DEBUG(dbgs() << "cuabi: target architecture '" << Arch << "'.\n");
-<<<<<<< HEAD
-  std::string VirtArch =
-      llvm::StringSwitch<std::string>(Arch)
-          // sm_20 (Fermi) is deprecated as of CUDA 9.
-          // sm_3X (Kepler) is deprecated as of CUDA 11.
-          .Case("sm_50", "compute_50") // Maxwell (to be deprecated w/ CUDA 12?)
-          .Case("sm_52", "compute_52") //
-          .Case("sm_53", "compute_53") //
-          .Case("sm_60", "compute_60") // Pascal
-          .Case("sm_61", "compute_61") //
-          .Case("sm_62", "compute_62") //
-          .Case("sm_70", "compute_70") // Volta
-          .Case("sm_72", "compute_72") //
-          .Case("sm_75", "compute_75") // Turing
-          .Case("sm_80", "compute_80") // Ampere
-          .Case("sm_86", "compute_86") //
-          .Case("sm_87", "compute_87") //
-          .Case("sm_90", "compute_90") // Hopper 
-          .Default("unknown");
-=======
   std::string VirtArch = llvm::StringSwitch<std::string>(Arch)
                              .Case("sm_60", "compute_60") // Pascal
                              .Case("sm_61", "compute_61") //
@@ -493,7 +278,6 @@
                              .Case("sm_87", "compute_87") //
                              .Case("sm_90", "compute_90") // Hopper
                              .Default("unknown");
->>>>>>> acc3dfb1
   LLVM_DEBUG(dbgs() << "cuabi: compute architecture '" << VirtArch << "'.\n");
   return VirtArch;
 }
@@ -538,58 +322,11 @@
     report_fatal_error("cuabi: cuda --> ptx version mapping is out-of-date.");
   }
 
-<<<<<<< HEAD
-  LLVM_DEBUG(dbgs() << "cuabi: cuda toolkit version: " << CudaVersionStr
-                    << "\n");
-
-  std::string PTXVersionStr =
-      llvm::StringSwitch<std::string>(CudaVersionStr.str())
-          // TODO: These CUDA to PTX version translations will have
-          // to be watched between CUDA and LLVM resources.  It is
-          // not uncommon for LLVM to lag well behind CUDA PTX versions.
-          // The details below are based on Cuda 11.6 and LLVM 13.x.
-          .Case("10.0", "+ptx63")
-          .Case("10.1", "+ptx64")
-          .Case("10.2", "+ptx65")
-          .Case("10.0", "+ptx63")
-          .Case("11.0", "+ptx70")
-          .Case("11.1", "+ptx71")
-          .Case("11.2", "+ptx72")
-          .Case("11.3", "+ptx72")
-          .Case("11.4", "+ptx72")
-          .Case("11.5", "+ptx72")
-          .Case("11.6", "+ptx76") // TODO: should be at best ptx76.
-          .Case("11.7", "+ptx77") // TODO: should be at best ptx77.
-          .Case("11.8", "+ptx78") // TODO: should be at best ptx78.
-          .Case("12.0", "+ptx78") // TODO: should be at best ptx78.
-          .Case("12.1", "+ptx78") // TODO: should be at best ptx78.
-          .Default("+ptx72");
-
-=======
->>>>>>> acc3dfb1
   LLVM_DEBUG(dbgs() << "cuabi: target ptx version: " << PTXVersionStr << "\n");
   return PTXVersionStr;
 }
 
-<<<<<<< HEAD
-// NOTES: From the NVPTX target documentation.
-//  (See: https://llvm.org/docs/NVPTXUsage.html)
-//
-//  The NVVMReflect pass should be executed early in the optimization
-//  pipeline, immediately after the link stage. The internalize pass is also
-//  recommended to remove unused math functions from the resulting PTX. For an
-//  input IR module module.bc, the following compilation flow is recommended:
-//
-//  1. Save list of external functions in module.bc.
-//  2. Link module.bc with libdevice.compute_XX.YY.bc.
-//  3. Internalize all functions not in list from step #1.
-//  4. Eliminate all unused internal functions.
-//  5. Run NVVMReflect pass.
-//  6. Run standard optimization pipeline.
-//
-=======
 } // namespace
->>>>>>> acc3dfb1
 
 // Helper function to configure the details of our post-Tapir transformation
 // passes.
@@ -666,28 +403,7 @@
                                           VoidPtrTy,    // kernel name
                                           VoidPtrPtrTy, // arguments
                                           Int64Ty,      // trip count
-<<<<<<< HEAD
-                                          VoidPtrTy);   // stream
-
-  KitCudaModuleLaunchFn = M.getOrInsertFunction("__kitrt_cuLaunchModuleKernel",
-                                                VoidTy,       // no return
-                                                VoidPtrTy,    // CUDA module
-                                                VoidPtrTy,    // kernel name
-                                                VoidPtrPtrTy, // arguments
-                                                Int64Ty,      // trip count
-                                                VoidPtrTy);   // stream
-
-  KitCudaSyncFn = M.getOrInsertFunction("__kitrt_cuSynchronizeStreams",
-                                        VoidTy); // no return & no parameters
-
-  // Interface to runtime's prefetching support.
-  KitCudaStreamSetMemPrefetchFn = 
-      M.getOrInsertFunction("__kitrt_cuStreamSetMemPrefetch",
-                            VoidTy, // no return
-                            VoidPtrTy); // pointer to prefetch
-=======
                                           Int32Ty);       // threads-per-block
->>>>>>> acc3dfb1
   KitCudaMemPrefetchFn =
       M.getOrInsertFunction("__kitcuda_mem_gpu_prefetch",
                             VoidTy,     // no return.
@@ -855,14 +571,8 @@
 void CudaLoop::preProcessTapirLoop(TapirLoopInfo &TL, ValueToValueMapTy &VMap) {
   // TODO: process loop prior to outlining to do GPU/CUDA-specific things
   // like capturing global variables, etc.
-<<<<<<< HEAD
-  LLVM_DEBUG(dbgs() << "\tcuabi: preprocessing loop for kernel '"
-                    << KernelName << "', in module '" << KernelModule.getName()
-                    << "'.\n");
-=======
   LLVM_DEBUG(dbgs() << "\tcuabi: preprocessing loop for kernel '" << KernelName
                     << "', in module '" << KernelModule.getName() << "'.\n");
->>>>>>> acc3dfb1
 
   // Collect the top-level entities (Function, GlobalVariable, GlobalAlias
   // and GlobalIFunc) that are used in the outlined loop. Since the outlined
@@ -926,13 +636,8 @@
     if (Function *F = dyn_cast<Function>(G)) {
       Function *DeviceF = KernelModule.getFunction(F->getName());
       if (not DeviceF) {
-<<<<<<< HEAD
-        LLVM_DEBUG(dbgs() << "\tanalyzing missing (device-side) function '"
-                          << F->getName() << "'.\n");
-=======
         // LLVM_DEBUG(dbgs() << "\tanalyzing missing (device-side) function '"
         //                   << F->getName() << "'.\n");
->>>>>>> acc3dfb1
         Function *LF = resolveLibDeviceFunction(F, false);
         if (LF && not KernelModule.getFunction(LF->getName())) {
           // LLVM_DEBUG(dbgs() << "\ttransformed to libdevice function '"
@@ -1128,13 +833,8 @@
     if (enableFast)
       FnName = "fast_";
 
-<<<<<<< HEAD
-    if (Fn->getName().str().compare(0, 9, "llvm.nvvm") == 0) 
-      return nullptr; // backend can handle these... 
-=======
     if (Fn->getName().str().compare(0, 9, "llvm.nvvm") == 0)
       return nullptr; // backend can handle these...
->>>>>>> acc3dfb1
     else if (Fn->getName() == "llvm.cos.f32")
       FnName += "cosf";
     else if (Fn->getName() == "llvm.cos.f64")
@@ -1147,18 +847,6 @@
       FnName += "tanf";
     else if (Fn->getName() == "llvm.tan.f64")
       FnName += "tan";
-<<<<<<< HEAD
-    else {
-      //errs() << "cuabi: transforming intrinsic call " << Fn->getName() << "()\n";
-      //report_fatal_error("cuabi: no transform for llvm intrinsic!");
-      return nullptr;
-    }
-  } else {
-    //errs() << "cuabi: transform call " << Fn->getName() << "()\n";
-    if (Fn->getName() == "__sqrtf_finite") {
-      FnName = "llvm.nvvm.sqrt.approx.ftz.f";
-      //errs() << "\t mapping to " << FnName << "\n";
-=======
     else if (Fn->getName() == "llvm.exp.f64")
       FnName += "exp";
     else if (Fn->getName() == "llvm.expf.f32")
@@ -1172,15 +860,10 @@
     if (Fn->getName() == "__sqrtf_finite") {
       FnName = "llvm.nvvm.sqrt.approx.ftz.f";
       // errs() << "\t mapping to " << FnName << "\n";
->>>>>>> acc3dfb1
     } else if (Fn->getName() == "__powf_finite")
       FnName = "fast_powf";
     else if (Fn->getName() == "__fmodf_finite")
       FnName = "modff";
-<<<<<<< HEAD
-  } 
-  
-=======
     else if (Fn->getName() == "expf") {
       if (enableFast)
         FnName = "__nv_fast_expf";
@@ -1190,7 +873,6 @@
     }
   }
 
->>>>>>> acc3dfb1
   FnName = Fn->getName().str();
   if (Function *KF = KernelModule.getFunction(NVPrefix + FnName)) {
     LLVM_DEBUG(dbgs() << "\t\tfound existing device function '" << KF->getName()
@@ -1235,15 +917,6 @@
   for (auto I = inst_begin(&F); I != inst_end(&F); I++) {
     if (auto CI = dyn_cast<CallInst>(&*I)) {
       if (FPMathOperator *FPO = dyn_cast<FPMathOperator>(CI)) {
-<<<<<<< HEAD
-        LLVM_DEBUG(dbgs() << "\tCall is for a FP math operation: " << *FPO);
-        if (FPO->isFast()) {
-          LLVM_DEBUG(dbgs() << " [fast]\n");
-          FastMathFlags FMF = FPO->getFastMathFlags();
-          enableFast = true;
-        } else {
-          LLVM_DEBUG(dbgs() << " [std/full precision]\n");
-=======
         // LLVM_DEBUG(dbgs() << "\tCall is for a FP math operation: " << *FPO);
         if (FPO->isFast()) {
           // LLVM_DEBUG(dbgs() << " [fast]\n");
@@ -1251,7 +924,6 @@
           enableFast = true;
         } else {
           // LLVM_DEBUG(dbgs() << " [std/full precision]\n");
->>>>>>> acc3dfb1
           enableFast = false;
         }
       }
@@ -1340,12 +1012,6 @@
   ArrayType *ArrayTy = ArrayType::get(VoidPtrTy, OrderedInputs.size());
   Value *ArgArray = EntryBuilder.CreateAlloca(ArrayTy);
   unsigned int i = 0;
-<<<<<<< HEAD
-  Value *prefetchStream = nullptr;
-  prefetchStream = ConstantPointerNull::get(VoidPtrTy);
-
-=======
->>>>>>> acc3dfb1
   for (Value *V : OrderedInputs) {
     Value *VP = EntryBuilder.CreateAlloca(V->getType());
     NewBuilder.CreateStore(V, VP);
@@ -1355,24 +1021,10 @@
     NewBuilder.CreateStore(VoidVPtr, ArgPtr);
     i++;
 
-<<<<<<< HEAD
-    if (CodeGenPrefetch) {
-      Type *VT = V->getType();
-      if (VT->isPointerTy()) {
-        Value *VoidPP = B.CreateBitCast(V, VoidPtrTy);
-        if (CodeGenStreams) {
-          B.CreateCall(KitCudaStreamSetMemPrefetchFn, {VoidPP});
-        } else {
-          LLVM_DEBUG(dbgs() << "code gen prefetch.\n");
-          B.CreateCall(KitCudaMemPrefetchOnStreamFn, {VoidPP, prefetchStream});
-        }
-      }
-=======
     if (CodeGenPrefetch && V->getType()->isPointerTy()) {
       LLVM_DEBUG(dbgs() << "\t\t- code gen prefetch for arg " << i << "\n");
       Value *VoidPP = NewBuilder.CreateBitCast(V, VoidPtrTy);
       NewBuilder.CreateCall(KitCudaMemPrefetchFn, {VoidPP});
->>>>>>> acc3dfb1
     }
   }
 
@@ -1438,16 +1090,6 @@
       KernelModule(Twine(CUABI_PREFIX + sys::path::filename(M.getName())).str(),
                    M.getContext()) {
 
-<<<<<<< HEAD
-  // A helping hand for invocation of the transform from a JIT-driven 
-  // environment where it can be a bit painful to get to 
-  std::optional<std::string> envTarget = sys::Process::GetEnv("CUDAABI_TARGET");
-  if (envTarget) {
-    LLVM_DEBUG(dbgs() << "cuabi: target set via environment '" 
-                      << envTarget.value() << "'.\n");
-    GPUArch.setInitialValue(envTarget.value());
-  }
-=======
   // A helping hand for invocation of the transform from a JIT-driven
   // environment where it can be a bit painful to get to
   std::optional<std::string> envTarget = sys::Process::GetEnv("CUDAABI_TARGET");
@@ -1468,7 +1110,6 @@
   }
   LLVM_DEBUG(dbgs() << "cuabi: setting max threads per block: "
                     << MaxThreadsPerBlock << "\n");
->>>>>>> acc3dfb1
 
   LLVM_DEBUG(dbgs() << "cuabi: creating tapir target for module '"
                     << M.getName() << "' (w/ kernel module: '"
@@ -1643,59 +1284,6 @@
   // For now let's always warn if we spill registers...
   PTXASArgList.push_back("--warn-on-spills");
   PTXASArgList.push_back("--verbose");
-<<<<<<< HEAD
-
-  if (Debug) {
-    PTXASArgList.push_back("--device-debug");
-    PTXASArgList.push_back("--generate-line-info");
-  }
-
-  if (not Debug && OptLevel > 3) {
-    errs() << "warning -- cuda abi transform: "
-           << "unknown optimization level.\n"
-           << "\twill use level 3 instead.\n";
-    OptLevel = 3;
-  }
-
-  if (not Debug) {
-    if (OptLevel < 2 && AllowExpensiveOpts) {
-      PTXASArgList.push_back("--allow-expensive-optimizations");
-      PTXASArgList.push_back("true");
-    }
-
-    PTXASArgList.push_back("--opt-level");
-    switch (OptLevel) {
-    case 0:
-      PTXASArgList.push_back("0");
-      break;
-    case 1:
-      PTXASArgList.push_back("1");
-      break;
-    case 2:
-      PTXASArgList.push_back("2");
-      break;
-    case 3:
-      PTXASArgList.push_back("3");
-      // TODO: Some compiled codes (e.g., the raytracer test) crash with a
-      // corrupted kernel error (module load time) if this flag is enabled.
-      //PTXASArgList.push_back("--extensible-whole-program");
-      break;
-    default:
-      llvm_unreachable_internal("unhandled/unexpected optimization level",
-                                __FILE__, __LINE__);
-      break;
-    }
-  }
-
-  if (DisableFMA) {
-    PTXASArgList.push_back("--fmad");
-    PTXASArgList.push_back("false");
-  }
-
-  if (DisableConstantBank)
-    PTXASArgList.push_back("--disable-optimizer-constants");
-
-=======
 
   if (OptLevel > 3) {
     errs() << "cuabi: warning -- unknown optimization level.  Using level-3.\n";
@@ -1723,7 +1311,6 @@
     break;
   }
 
->>>>>>> acc3dfb1
   PTXASArgList.push_back("--output-file");
   std::string SCodeFilename = AsmFile->getFilename().str();
   PTXASArgList.push_back(SCodeFilename.c_str());
@@ -1801,24 +1388,9 @@
                             Int64Ty,   // device ptr
                             Int64Ty);  // num bytes
 
-<<<<<<< HEAD
-  // There are two forms of kernel launch we need to search for.  The first
-  // is a kernel launch without any global variables in use.  In this case
-  // we have a simple replacement of the first parameter with the now complete
-  // fat binary.
-  //
-  // The second case is a kernel launch with globals.  In this case, we need to
-  // find the corresponding global within the fat binary and then issue a copy
-  // of the host side data to the device (prior to the kernel launch).
-  // Therefore this path is bit more complex as we have to find the creation of
-  // the CUDA module that requires the updated fat binary, then fetch the
-  // device pointer for each global, issue a corresponding memcpy, and then
-  // launch the kernel.
-=======
   // Search for kernel launch calls that we built prior to the creation
   // of the fat binary -- which we now have.  Replace the first parameter
   // in each call (which is currently null) with the fat binary pointer.
->>>>>>> acc3dfb1
   LLVM_DEBUG(dbgs() << "\t\tsearching...\n");
   auto &FnList = M.getFunctionList();
   for (auto &Fn : FnList) {
@@ -1826,21 +1398,8 @@
       for (auto &I : BB) {
         if (CallInst *CI = dyn_cast<CallInst>(&I)) {
           if (Function *CFn = CI->getCalledFunction()) {
-<<<<<<< HEAD
-            if (CFn->getName().startswith("__kitrt_cuLaunchKernel")) {
-              LLVM_DEBUG(dbgs() << "\t\t\t* patching launch: " << *CI << "\n");
-              Value *CFatbin;
-              CFatbin = CastInst::CreateBitOrPointerCast(Fatbin, VoidPtrTy,
-                                                         "_cubin.fatbin", CI);
-              CI->setArgOperand(0, CFatbin);
-            } else if (CFn->getName().startswith("__kitrt_cuCreateFBModule")) {
-              LLVM_DEBUG(dbgs() << "\t\t\t* patching launch w/ global(s): "
-                                << *CI << "\n");
-
-=======
             if (CFn->getName().startswith("__kitcuda_launch_kernel")) {
               LLVM_DEBUG(dbgs() << "\t\t\t* patching launch: " << *CI << "\n");
->>>>>>> acc3dfb1
               Value *CFatbin;
               CFatbin = CastInst::CreateBitOrPointerCast(Fatbin, VoidPtrTy,
                                                          "_cubin.fatbin", CI);
@@ -1892,15 +1451,9 @@
     ProxyFB->replaceAllUsesWith(CFB);
     ProxyFB->eraseFromParent();
   } else {
-<<<<<<< HEAD
-    // FIXME: If we haven't found the proxy for a fat binary the odds are we have not
-    // found any parallel loops in the code...  Technically, this should not be 
-    // seen as a compiler error... 
-=======
     // FIXME: If we haven't found the proxy for a fat binary the odds are we
     // have not found any parallel loops in the code...  Technically, this
     // should not be seen as a compiler error...
->>>>>>> acc3dfb1
     report_fatal_error("internal error! unable to find proxy fatbin pointer!");
   }
 }
@@ -1948,12 +1501,6 @@
     }
   }
 
-<<<<<<< HEAD
-  if (Debug)
-    FatbinaryArgList.push_back("--debug");
-
-=======
->>>>>>> acc3dfb1
   FatbinaryArgList.push_back(nullptr);
 
   SmallVector<const char *, 128> FatbinaryArgv;
@@ -2081,29 +1628,6 @@
   IRBuilder<> CtorBuilder(CtorEntryBB);
   const DataLayout &DL = M.getDataLayout();
 
-<<<<<<< HEAD
-  if (CodeGenStreams && not CodeGenPrefetch) 
-    report_fatal_error("kitsune: prefetching must be enabled to generate prefetch streams!");
-
-  // Tuck the call to initialize the Kitsune runtime into the constructor;
-  // this in turn will initialized CUDA...
-  if (CodeGenPrefetch) {
-    FunctionCallee KitRTEnablePrefetchFn = 
-          M.getOrInsertFunction("__kitrt_enablePrefetching", VoidTy);
-    CtorBuilder.CreateCall(KitRTEnablePrefetchFn, {});
-  }
-
-  if (CodeGenStreams) {
-    FunctionCallee KitRTEnablePrefetchStreamsFn = 
-          M.getOrInsertFunction("__kitrt_enablePrefetchStreams", VoidTy);
-    CtorBuilder.CreateCall(KitRTEnablePrefetchStreamsFn, {});
-  }
-
-
-
-  FunctionCallee KitRTInitFn = M.getOrInsertFunction("__kitrt_cuInit", VoidTy);
-  CtorBuilder.CreateCall(KitRTInitFn, {});
-=======
   FunctionCallee KitRTSetDefaultMaxTheadsPerBlockFn = M.getOrInsertFunction(
       "__kitcuda_set_default_threads_per_blk", VoidTy, IntTy);
   CtorBuilder.CreateCall(KitRTSetDefaultMaxTheadsPerBlockFn,
@@ -2121,7 +1645,6 @@
   else
     EnableOccLaunches = ConstantInt::get(BoolTy, 0);
   CtorBuilder.CreateCall(KitCudaOccLaunchFn, {EnableOccLaunches});
->>>>>>> acc3dfb1
 
   // TODO: The parameters to the CUDA registration calls can be opaque about
   // specifics (e.g., types).  Once we sort out some details we should clean
@@ -2158,7 +1681,7 @@
   CtorBuilder.CreateAlignedStore(RegFatbin, Handle,
                                  DL.getPointerABIAlignment(0));
   Handle->setUnnamedAddr(GlobalValue::UnnamedAddr::None);
-  
+
   Value *HandlePtr = CtorBuilder.CreateLoad(VoidPtrPtrTy, Handle,
                                             CUABI_PREFIX + ".fbhand.ptr");
 
@@ -2382,11 +1905,7 @@
   // At this point, all tapir constructs in the input module (M) have been
   // transformed (i.e., outlined) into the kernel module. We can now wrap up
   // module-wide changes for both modules and generate a GPU binary.
-<<<<<<< HEAD
-  // NOTE: postProcessModule() will not be called in cases where parallelism 
-=======
   // NOTE: postProcessModule() will not be called in cases where parallelism
->>>>>>> acc3dfb1
   // was not discovered during loop spawning.
   LLVM_DEBUG(dbgs() << "\n\n"
                     << "cuabi: postprocessing the kernel '"
@@ -2394,10 +1913,7 @@
                     << "' modules.\n");
   LLVM_DEBUG(saveModuleToFile(&KernelModule, KernelModule.getName().str() +
                                                  ".post.unoptimized"));
-<<<<<<< HEAD
-=======
   LLVM_DEBUG(saveModuleToFile(&M, M.getName().str() + ".outline-debug"));
->>>>>>> acc3dfb1
 
   auto L = Linker(KernelModule);
   if (LibDeviceModule) {
@@ -2418,25 +1934,12 @@
   LLVM_DEBUG(saveModuleToFile(&M, M.getName().str() + ".post-finalize-launch"));
 
   registerFatbinary(Fatbinary);
-<<<<<<< HEAD
-  if (OptLevel > 0 && RunHostPostOpt) {
-    LLVM_DEBUG(dbgs() << "cuabi: Running experimental post-transform "
-                      << "host-side (re)optimization pass.\n");
-
-    if (OptLevel > 3)
-      OptLevel = 3;
-
-    PipelineTuningOptions pto;
-    pto.LoopVectorization = OptLevel > 2;
-    pto.SLPVectorization = OptLevel > 2;
-=======
   if (HostOptLevel > 0) {
     if (HostOptLevel > 3)
       HostOptLevel = 3;
     PipelineTuningOptions pto;
     pto.LoopVectorization = HostOptLevel > 2;
     pto.SLPVectorization = HostOptLevel > 2;
->>>>>>> acc3dfb1
     pto.LoopUnrolling = true;
     pto.LoopInterleaving = true;
     pto.LoopStripmine = false;
@@ -2451,11 +1954,7 @@
         OptimizationLevel::O2,
         OptimizationLevel::O3,
     };
-<<<<<<< HEAD
-    OptimizationLevel optLevel = optLevels[OptLevel];
-=======
     OptimizationLevel optLevel = optLevels[HostOptLevel];
->>>>>>> acc3dfb1
     PassBuilder pb(PTXTargetMachine, pto);
     pb.registerModuleAnalyses(mam);
     pb.registerCGSCCAnalyses(cgam);
@@ -2493,15 +1992,6 @@
     // If we have debug info in the module use a line number
     // based naming scheme for kernels.
     unsigned LineNumber = TL->getLoop()->getStartLoc()->getLine();
-<<<<<<< HEAD
-    KernelName = CUABI_KERNEL_NAME_PREFIX + ModuleName + "_" + Twine(LineNumber).str();
-  } else {
-    //SmallString<255> ModName(Twine(ModuleName).str());
-    //sys::path::replace_extension(ModName, "");
-    //KernelName = CUABI_PREFIX + ModName.c_str();
-    // In the non-debug mode we use a consecutive numbering scheme for our
-    // kernel names (this is currently handled via the 'make unique' parameter).
-=======
     KernelName =
         CUABI_KERNEL_NAME_PREFIX + ModuleName + "_" + Twine(LineNumber).str();
   } else {
@@ -2511,7 +2001,6 @@
     //  In the non-debug mode we use a consecutive numbering scheme for our
     //  kernel names (this is currently handled via the 'make unique'
     //  parameter).
->>>>>>> acc3dfb1
     KernelName = CUABI_KERNEL_NAME_PREFIX + KernelName;
   }
 
