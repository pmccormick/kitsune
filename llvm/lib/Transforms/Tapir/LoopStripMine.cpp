--- conflicted
+++ resolved
@@ -1191,11 +1191,7 @@
   ReplaceInstWithInst(NewReattB->getTerminator(),
                       ReattachInst::Create(NewLatch, NewSyncReg));
   // Update the dominator tree, and determine predecessors of epilog.
-<<<<<<< HEAD
-  if (DT->dominates(Header, Latch) && SerialInnerLoop && ReattachDom)
-=======
   if (DT->dominates(Header, Latch))
->>>>>>> 12d6e9da
     DT->changeImmediateDominator(Latch, ReattachDom);
   if (ParallelEpilog)
     DT->changeImmediateDominator(LoopReattach, NewLatch);
