; RUN: llc -global-isel=0 -amdgpu-fixed-function-abi=0 -mtriple=amdgcn-amd-amdhsa < %s | FileCheck -check-prefixes=GCN,SDAG %s
; RUN: llc -global-isel=1 -amdgpu-fixed-function-abi=1 -mtriple=amdgcn-amd-amdhsa < %s | FileCheck -check-prefixes=GCN,GISEL %s

; FIXME: Emitting unnecessary flat_scratch setup

; GCN-LABEL: {{^}}test_call_undef:
; SDAG: s_mov_b32 flat_scratch_lo, s13
<<<<<<< HEAD
; SDAG: s_add_u32 s12, s12, s17
=======
; SDAG: s_add_i32 s12, s12, s17
>>>>>>> 234bcc90
; SDAG: s_lshr_b32
; GCN: s_endpgm
define amdgpu_kernel void @test_call_undef() #0 {
  %val = call i32 undef(i32 1)
  %op = add i32 %val, 1
  store volatile i32 %op, i32 addrspace(1)* undef
  ret void
}

; GCN-LABEL: {{^}}test_tail_call_undef:
; SDAG: s_waitcnt
; SDAG-NEXT: .Lfunc_end

; GISEL: s_setpc_b64 s{{\[[0-9]+:[0-9]+\]}}
define i32 @test_tail_call_undef() #0 {
  %call = tail call i32 undef(i32 1)
  ret i32 %call
}

; GCN-LABEL: {{^}}test_call_null:
; SDAG: s_mov_b32 flat_scratch_lo, s13
<<<<<<< HEAD
; SDAG: s_add_u32 s12, s12, s17
=======
; SDAG: s_add_i32 s12, s12, s17
>>>>>>> 234bcc90
; SDAG: s_lshr_b32

; GISEL: s_swappc_b64 s{{\[[0-9]+:[0-9]+\]}}, 0{{$}}
; GCN: s_endpgm
define amdgpu_kernel void @test_call_null() #0 {
  %val = call i32 null(i32 1)
  %op = add i32 %val, 1
  store volatile i32 %op, i32 addrspace(1)* null
  ret void
}

; GCN-LABEL: {{^}}test_tail_call_null:
; SDAG: s_waitcnt
; SDAG-NEXT: .Lfunc_end

; GISEL: s_setpc_b64 s{{\[[0-9]+:[0-9]+\]$}}
define i32 @test_tail_call_null() #0 {
  %call = tail call i32 null(i32 1)
  ret i32 %call
}<|MERGE_RESOLUTION|>--- conflicted
+++ resolved
@@ -5,11 +5,7 @@
 
 ; GCN-LABEL: {{^}}test_call_undef:
 ; SDAG: s_mov_b32 flat_scratch_lo, s13
-<<<<<<< HEAD
-; SDAG: s_add_u32 s12, s12, s17
-=======
 ; SDAG: s_add_i32 s12, s12, s17
->>>>>>> 234bcc90
 ; SDAG: s_lshr_b32
 ; GCN: s_endpgm
 define amdgpu_kernel void @test_call_undef() #0 {
@@ -31,11 +27,7 @@
 
 ; GCN-LABEL: {{^}}test_call_null:
 ; SDAG: s_mov_b32 flat_scratch_lo, s13
-<<<<<<< HEAD
-; SDAG: s_add_u32 s12, s12, s17
-=======
 ; SDAG: s_add_i32 s12, s12, s17
->>>>>>> 234bcc90
 ; SDAG: s_lshr_b32
 
 ; GISEL: s_swappc_b64 s{{\[[0-9]+:[0-9]+\]}}, 0{{$}}
