; NOTE: Assertions have been autogenerated by utils/update_llc_test_checks.py
; RUN: llc -mtriple=amdgcn-amd-amdhsa -mcpu=gfx900 -verify-machineinstrs < %s | FileCheck -check-prefix=GCN %s

; SelectionDAG builder was using the IR value kind to decide how to
; split the types for copyToRegs/copyFromRegs in all contexts. This
; was incorrect if the ABI-like value such as a call was used outside
; of the block. The value in that case is not used directly, but
; through another set of copies to potentially different register
; types in the parent block.

; This would then end up producing inconsistent pairs of copies with
; the wrong sizes when the vector type result from the call was split
; into multiple pieces, but expected to be a single register in the
; cross-block copy.
;
; This isn't exactly ideal for AMDGPU, since in reality the
; intermediate vector register type is undesirable anyway, but it
; requires more work to be able to split all vector copies in all
; contexts.
;
; This was only an issue if the value was used directly in another
; block. If there was an intermediate operation or a phi it was fine,
; since that didn't look like an ABI copy.


define float @call_split_type_used_outside_block_v2f32() #0 {
; GCN-LABEL: call_split_type_used_outside_block_v2f32:
; GCN:       ; %bb.0: ; %bb0
; GCN-NEXT:    s_waitcnt vmcnt(0) expcnt(0) lgkmcnt(0)
; GCN-NEXT:    s_or_saveexec_b64 s[4:5], -1
; GCN-NEXT:    buffer_store_dword v40, off, s[0:3], s32 ; 4-byte Folded Spill
; GCN-NEXT:    s_mov_b64 exec, s[4:5]
; GCN-NEXT:    v_writelane_b32 v40, s33, 2
; GCN-NEXT:    s_mov_b32 s33, s32
; GCN-NEXT:    v_writelane_b32 v40, s30, 0
; GCN-NEXT:    s_add_u32 s32, s32, 0x400
; GCN-NEXT:    s_getpc_b64 s[4:5]
; GCN-NEXT:    s_add_u32 s4, s4, func_v2f32@rel32@lo+4
; GCN-NEXT:    s_addc_u32 s5, s5, func_v2f32@rel32@hi+12
; GCN-NEXT:    v_writelane_b32 v40, s31, 1
; GCN-NEXT:    s_swappc_b64 s[30:31], s[4:5]
; GCN-NEXT:    v_readlane_b32 s4, v40, 0
; GCN-NEXT:    v_readlane_b32 s5, v40, 1
; GCN-NEXT:    s_sub_u32 s32, s32, 0x400
; GCN-NEXT:    v_readlane_b32 s33, v40, 2
; GCN-NEXT:    s_or_saveexec_b64 s[6:7], -1
; GCN-NEXT:    buffer_load_dword v40, off, s[0:3], s32 ; 4-byte Folded Reload
; GCN-NEXT:    s_mov_b64 exec, s[6:7]
; GCN-NEXT:    s_waitcnt vmcnt(0)
; GCN-NEXT:    s_setpc_b64 s[4:5]
bb0:
  %split.ret.type = call <2 x float> @func_v2f32()
  br label %bb1

bb1:
  %extract = extractelement <2 x float> %split.ret.type, i32 0
  ret float %extract
}

define float @call_split_type_used_outside_block_v3f32() #0 {
; GCN-LABEL: call_split_type_used_outside_block_v3f32:
<<<<<<< HEAD
; GCN:       ; %bb.0:
; GCN-NEXT:    s_waitcnt vmcnt(0) expcnt(0) lgkmcnt(0)
; GCN-NEXT:    s_or_saveexec_b64 s[16:17], -1
; GCN-NEXT:    buffer_store_dword v40, off, s[0:3], s32 ; 4-byte Folded Spill
; GCN-NEXT:    s_mov_b64 exec, s[16:17]
; GCN-NEXT:    v_writelane_b32 v40, s33, 2
; GCN-NEXT:    s_mov_b32 s33, s32
; GCN-NEXT:    v_writelane_b32 v40, s30, 0
; GCN-NEXT:    s_add_u32 s32, s32, 0x400
; GCN-NEXT:    s_getpc_b64 s[16:17]
; GCN-NEXT:    s_add_u32 s16, s16, func_v3f32@rel32@lo+4
; GCN-NEXT:    s_addc_u32 s17, s17, func_v3f32@rel32@hi+12
; GCN-NEXT:    v_writelane_b32 v40, s31, 1
; GCN-NEXT:    s_swappc_b64 s[30:31], s[16:17]
=======
; GCN:       ; %bb.0: ; %bb0
; GCN-NEXT:    s_waitcnt vmcnt(0) expcnt(0) lgkmcnt(0)
; GCN-NEXT:    s_or_saveexec_b64 s[4:5], -1
; GCN-NEXT:    buffer_store_dword v40, off, s[0:3], s32 ; 4-byte Folded Spill
; GCN-NEXT:    s_mov_b64 exec, s[4:5]
; GCN-NEXT:    v_writelane_b32 v40, s33, 2
; GCN-NEXT:    v_writelane_b32 v40, s30, 0
; GCN-NEXT:    s_mov_b32 s33, s32
; GCN-NEXT:    s_add_u32 s32, s32, 0x400
; GCN-NEXT:    s_getpc_b64 s[4:5]
; GCN-NEXT:    s_add_u32 s4, s4, func_v3f32@rel32@lo+4
; GCN-NEXT:    s_addc_u32 s5, s5, func_v3f32@rel32@hi+12
; GCN-NEXT:    v_writelane_b32 v40, s31, 1
; GCN-NEXT:    s_swappc_b64 s[30:31], s[4:5]
>>>>>>> 7c6f1774
; GCN-NEXT:    v_readlane_b32 s4, v40, 0
; GCN-NEXT:    v_readlane_b32 s5, v40, 1
; GCN-NEXT:    s_sub_u32 s32, s32, 0x400
; GCN-NEXT:    v_readlane_b32 s33, v40, 2
; GCN-NEXT:    s_or_saveexec_b64 s[6:7], -1
; GCN-NEXT:    buffer_load_dword v40, off, s[0:3], s32 ; 4-byte Folded Reload
; GCN-NEXT:    s_mov_b64 exec, s[6:7]
; GCN-NEXT:    s_waitcnt vmcnt(0)
; GCN-NEXT:    s_setpc_b64 s[4:5]
<<<<<<< HEAD
=======
bb0:
>>>>>>> 7c6f1774
  %split.ret.type = call <3 x float> @func_v3f32()
  br label %bb1

bb1:
  %extract = extractelement <3 x float> %split.ret.type, i32 0
  ret float %extract
}

define half @call_split_type_used_outside_block_v4f16() #0 {
; GCN-LABEL: call_split_type_used_outside_block_v4f16:
; GCN:       ; %bb.0: ; %bb0
; GCN-NEXT:    s_waitcnt vmcnt(0) expcnt(0) lgkmcnt(0)
<<<<<<< HEAD
; GCN-NEXT:    s_or_saveexec_b64 s[16:17], -1
; GCN-NEXT:    buffer_store_dword v40, off, s[0:3], s32 ; 4-byte Folded Spill
; GCN-NEXT:    s_mov_b64 exec, s[16:17]
; GCN-NEXT:    v_writelane_b32 v40, s33, 2
; GCN-NEXT:    s_mov_b32 s33, s32
; GCN-NEXT:    v_writelane_b32 v40, s30, 0
; GCN-NEXT:    s_add_u32 s32, s32, 0x400
; GCN-NEXT:    s_getpc_b64 s[16:17]
; GCN-NEXT:    s_add_u32 s16, s16, func_v4f16@rel32@lo+4
; GCN-NEXT:    s_addc_u32 s17, s17, func_v4f16@rel32@hi+12
; GCN-NEXT:    v_writelane_b32 v40, s31, 1
; GCN-NEXT:    s_swappc_b64 s[30:31], s[16:17]
=======
; GCN-NEXT:    s_or_saveexec_b64 s[4:5], -1
; GCN-NEXT:    buffer_store_dword v40, off, s[0:3], s32 ; 4-byte Folded Spill
; GCN-NEXT:    s_mov_b64 exec, s[4:5]
; GCN-NEXT:    v_writelane_b32 v40, s33, 2
; GCN-NEXT:    v_writelane_b32 v40, s30, 0
; GCN-NEXT:    s_mov_b32 s33, s32
; GCN-NEXT:    s_add_u32 s32, s32, 0x400
; GCN-NEXT:    s_getpc_b64 s[4:5]
; GCN-NEXT:    s_add_u32 s4, s4, func_v4f16@rel32@lo+4
; GCN-NEXT:    s_addc_u32 s5, s5, func_v4f16@rel32@hi+12
; GCN-NEXT:    v_writelane_b32 v40, s31, 1
; GCN-NEXT:    s_swappc_b64 s[30:31], s[4:5]
>>>>>>> 7c6f1774
; GCN-NEXT:    v_readlane_b32 s4, v40, 0
; GCN-NEXT:    v_readlane_b32 s5, v40, 1
; GCN-NEXT:    s_sub_u32 s32, s32, 0x400
; GCN-NEXT:    v_readlane_b32 s33, v40, 2
; GCN-NEXT:    s_or_saveexec_b64 s[6:7], -1
; GCN-NEXT:    buffer_load_dword v40, off, s[0:3], s32 ; 4-byte Folded Reload
; GCN-NEXT:    s_mov_b64 exec, s[6:7]
; GCN-NEXT:    s_waitcnt vmcnt(0)
; GCN-NEXT:    s_setpc_b64 s[4:5]
<<<<<<< HEAD

=======
>>>>>>> 7c6f1774
bb0:
  %split.ret.type = call <4 x half> @func_v4f16()
  br label %bb1

bb1:
  %extract = extractelement <4 x half> %split.ret.type, i32 0
  ret half %extract
}

define { i32, half } @call_split_type_used_outside_block_struct() #0 {
; GCN-LABEL: call_split_type_used_outside_block_struct:
; GCN:       ; %bb.0: ; %bb0
; GCN-NEXT:    s_waitcnt vmcnt(0) expcnt(0) lgkmcnt(0)
<<<<<<< HEAD
; GCN-NEXT:    s_or_saveexec_b64 s[16:17], -1
; GCN-NEXT:    buffer_store_dword v40, off, s[0:3], s32 ; 4-byte Folded Spill
; GCN-NEXT:    s_mov_b64 exec, s[16:17]
; GCN-NEXT:    v_writelane_b32 v40, s33, 2
; GCN-NEXT:    s_mov_b32 s33, s32
; GCN-NEXT:    v_writelane_b32 v40, s30, 0
; GCN-NEXT:    s_add_u32 s32, s32, 0x400
; GCN-NEXT:    s_getpc_b64 s[16:17]
; GCN-NEXT:    s_add_u32 s16, s16, func_struct@rel32@lo+4
; GCN-NEXT:    s_addc_u32 s17, s17, func_struct@rel32@hi+12
; GCN-NEXT:    v_writelane_b32 v40, s31, 1
; GCN-NEXT:    s_swappc_b64 s[30:31], s[16:17]
=======
; GCN-NEXT:    s_or_saveexec_b64 s[4:5], -1
; GCN-NEXT:    buffer_store_dword v40, off, s[0:3], s32 ; 4-byte Folded Spill
; GCN-NEXT:    s_mov_b64 exec, s[4:5]
; GCN-NEXT:    v_writelane_b32 v40, s33, 2
; GCN-NEXT:    v_writelane_b32 v40, s30, 0
; GCN-NEXT:    s_mov_b32 s33, s32
; GCN-NEXT:    s_add_u32 s32, s32, 0x400
; GCN-NEXT:    s_getpc_b64 s[4:5]
; GCN-NEXT:    s_add_u32 s4, s4, func_struct@rel32@lo+4
; GCN-NEXT:    s_addc_u32 s5, s5, func_struct@rel32@hi+12
; GCN-NEXT:    v_writelane_b32 v40, s31, 1
; GCN-NEXT:    s_swappc_b64 s[30:31], s[4:5]
>>>>>>> 7c6f1774
; GCN-NEXT:    v_readlane_b32 s4, v40, 0
; GCN-NEXT:    v_mov_b32_e32 v1, v4
; GCN-NEXT:    v_readlane_b32 s5, v40, 1
; GCN-NEXT:    s_sub_u32 s32, s32, 0x400
; GCN-NEXT:    v_readlane_b32 s33, v40, 2
; GCN-NEXT:    s_or_saveexec_b64 s[6:7], -1
; GCN-NEXT:    buffer_load_dword v40, off, s[0:3], s32 ; 4-byte Folded Reload
; GCN-NEXT:    s_mov_b64 exec, s[6:7]
; GCN-NEXT:    s_waitcnt vmcnt(0)
; GCN-NEXT:    s_setpc_b64 s[4:5]
bb0:
  %split.ret.type = call { <4 x i32>, <4 x half> } @func_struct()
  br label %bb1

bb1:
  %val0 = extractvalue { <4 x i32>, <4 x half> } %split.ret.type, 0
  %val1 = extractvalue { <4 x i32>, <4 x half> } %split.ret.type, 1
  %extract0 = extractelement <4 x i32> %val0, i32 0
  %extract1 = extractelement <4 x half> %val1, i32 0
  %ins0 = insertvalue { i32, half } undef, i32 %extract0, 0
  %ins1 = insertvalue { i32, half } %ins0, half %extract1, 1
  ret { i32, half } %ins1
}

define amdgpu_kernel void @v3i16_registers(i1 %cond) #0 {
; GCN-LABEL: v3i16_registers:
; GCN:       ; %bb.0: ; %entry
<<<<<<< HEAD
; GCN-NEXT:    s_add_u32 flat_scratch_lo, s12, s17
; GCN-NEXT:    s_load_dword s12, s[8:9], 0x0
; GCN-NEXT:    s_addc_u32 flat_scratch_hi, s13, 0
; GCN-NEXT:    s_add_u32 s0, s0, s17
; GCN-NEXT:    s_addc_u32 s1, s1, 0
; GCN-NEXT:    s_mov_b32 s32, 0
; GCN-NEXT:    s_waitcnt lgkmcnt(0)
; GCN-NEXT:    s_and_b32 s12, 1, s12
; GCN-NEXT:    v_cmp_eq_u32_e64 s[12:13], s12, 1
; GCN-NEXT:    s_and_b64 vcc, exec, s[12:13]
; GCN-NEXT:    s_cbranch_vccnz BB4_2
; GCN-NEXT:  ; %bb.1: ; %if.else
; GCN-NEXT:    s_add_u32 s8, s8, 8
; GCN-NEXT:    v_lshlrev_b32_e32 v2, 20, v2
; GCN-NEXT:    v_lshlrev_b32_e32 v1, 10, v1
; GCN-NEXT:    s_addc_u32 s9, s9, 0
; GCN-NEXT:    s_mov_b32 s12, s14
; GCN-NEXT:    v_or3_b32 v31, v0, v1, v2
; GCN-NEXT:    s_mov_b32 s13, s15
; GCN-NEXT:    s_mov_b32 s14, s16
; GCN-NEXT:    s_getpc_b64 s[18:19]
; GCN-NEXT:    s_add_u32 s18, s18, func_v3i16@rel32@lo+4
; GCN-NEXT:    s_addc_u32 s19, s19, func_v3i16@rel32@hi+12
; GCN-NEXT:    s_swappc_b64 s[30:31], s[18:19]
=======
; GCN-NEXT:    s_load_dword s4, s[4:5], 0x0
; GCN-NEXT:    s_add_u32 flat_scratch_lo, s6, s9
; GCN-NEXT:    s_addc_u32 flat_scratch_hi, s7, 0
; GCN-NEXT:    s_add_u32 s0, s0, s9
; GCN-NEXT:    s_addc_u32 s1, s1, 0
; GCN-NEXT:    s_waitcnt lgkmcnt(0)
; GCN-NEXT:    s_and_b32 s4, 1, s4
; GCN-NEXT:    v_cmp_eq_u32_e64 s[4:5], s4, 1
; GCN-NEXT:    s_and_b64 vcc, exec, s[4:5]
; GCN-NEXT:    s_mov_b32 s32, 0
; GCN-NEXT:    s_cbranch_vccnz BB4_2
; GCN-NEXT:  ; %bb.1: ; %if.else
; GCN-NEXT:    s_getpc_b64 s[4:5]
; GCN-NEXT:    s_add_u32 s4, s4, func_v3i16@rel32@lo+4
; GCN-NEXT:    s_addc_u32 s5, s5, func_v3i16@rel32@hi+12
; GCN-NEXT:    s_swappc_b64 s[30:31], s[4:5]
>>>>>>> 7c6f1774
; GCN-NEXT:    s_branch BB4_3
; GCN-NEXT:  BB4_2:
; GCN-NEXT:    s_mov_b32 s4, 0
; GCN-NEXT:    s_mov_b32 s5, s4
; GCN-NEXT:    v_mov_b32_e32 v0, s4
; GCN-NEXT:    v_mov_b32_e32 v1, s5
; GCN-NEXT:  BB4_3: ; %if.end
; GCN-NEXT:    global_store_short v[0:1], v1, off
; GCN-NEXT:    global_store_dword v[0:1], v0, off
; GCN-NEXT:    s_endpgm
entry:
  br i1 %cond, label %if.then, label %if.else

if.then:                                          ; preds = %entry
  br label %if.end

if.else:                                          ; preds = %entry
  %call6 = tail call <3 x i16> @func_v3i16() #0
  br label %if.end

if.end:                                           ; preds = %if.else, %if.then
  %call6.sink = phi <3 x i16> [ %call6, %if.else ], [ undef, %if.then ]
  store <3 x i16> %call6.sink, <3 x i16> addrspace(1)* undef
  ret void
}

define amdgpu_kernel void @v3f16_registers(i1 %cond) #0 {
; GCN-LABEL: v3f16_registers:
; GCN:       ; %bb.0: ; %entry
<<<<<<< HEAD
; GCN-NEXT:    s_add_u32 flat_scratch_lo, s12, s17
; GCN-NEXT:    s_load_dword s12, s[8:9], 0x0
; GCN-NEXT:    s_addc_u32 flat_scratch_hi, s13, 0
; GCN-NEXT:    s_add_u32 s0, s0, s17
; GCN-NEXT:    s_addc_u32 s1, s1, 0
; GCN-NEXT:    s_mov_b32 s32, 0
; GCN-NEXT:    s_waitcnt lgkmcnt(0)
; GCN-NEXT:    s_and_b32 s12, 1, s12
; GCN-NEXT:    v_cmp_eq_u32_e64 s[12:13], s12, 1
; GCN-NEXT:    s_and_b64 vcc, exec, s[12:13]
; GCN-NEXT:    s_cbranch_vccnz BB5_2
; GCN-NEXT:  ; %bb.1: ; %if.else
; GCN-NEXT:    s_add_u32 s8, s8, 8
; GCN-NEXT:    v_lshlrev_b32_e32 v2, 20, v2
; GCN-NEXT:    v_lshlrev_b32_e32 v1, 10, v1
; GCN-NEXT:    s_addc_u32 s9, s9, 0
; GCN-NEXT:    s_mov_b32 s12, s14
; GCN-NEXT:    v_or3_b32 v31, v0, v1, v2
; GCN-NEXT:    s_mov_b32 s13, s15
; GCN-NEXT:    s_mov_b32 s14, s16
; GCN-NEXT:    s_getpc_b64 s[18:19]
; GCN-NEXT:    s_add_u32 s18, s18, func_v3f16@rel32@lo+4
; GCN-NEXT:    s_addc_u32 s19, s19, func_v3f16@rel32@hi+12
; GCN-NEXT:    s_swappc_b64 s[30:31], s[18:19]
=======
; GCN-NEXT:    s_load_dword s4, s[4:5], 0x0
; GCN-NEXT:    s_add_u32 flat_scratch_lo, s6, s9
; GCN-NEXT:    s_addc_u32 flat_scratch_hi, s7, 0
; GCN-NEXT:    s_add_u32 s0, s0, s9
; GCN-NEXT:    s_addc_u32 s1, s1, 0
; GCN-NEXT:    s_waitcnt lgkmcnt(0)
; GCN-NEXT:    s_and_b32 s4, 1, s4
; GCN-NEXT:    v_cmp_eq_u32_e64 s[4:5], s4, 1
; GCN-NEXT:    s_and_b64 vcc, exec, s[4:5]
; GCN-NEXT:    s_mov_b32 s32, 0
; GCN-NEXT:    s_cbranch_vccnz BB5_2
; GCN-NEXT:  ; %bb.1: ; %if.else
; GCN-NEXT:    s_getpc_b64 s[4:5]
; GCN-NEXT:    s_add_u32 s4, s4, func_v3f16@rel32@lo+4
; GCN-NEXT:    s_addc_u32 s5, s5, func_v3f16@rel32@hi+12
; GCN-NEXT:    s_swappc_b64 s[30:31], s[4:5]
>>>>>>> 7c6f1774
; GCN-NEXT:    s_branch BB5_3
; GCN-NEXT:  BB5_2:
; GCN-NEXT:    s_mov_b32 s4, 0
; GCN-NEXT:    s_mov_b32 s5, s4
; GCN-NEXT:    v_mov_b32_e32 v0, s4
; GCN-NEXT:    v_mov_b32_e32 v1, s5
; GCN-NEXT:  BB5_3: ; %if.end
; GCN-NEXT:    global_store_short v[0:1], v1, off
; GCN-NEXT:    global_store_dword v[0:1], v0, off
; GCN-NEXT:    s_endpgm
entry:
  br i1 %cond, label %if.then, label %if.else

if.then:                                          ; preds = %entry
  br label %if.end

if.else:                                          ; preds = %entry
  %call6 = tail call <3 x half> @func_v3f16() #0
  br label %if.end

if.end:                                           ; preds = %if.else, %if.then
  %call6.sink = phi <3 x half> [ %call6, %if.else ], [ undef, %if.then ]
  store <3 x half> %call6.sink, <3 x half> addrspace(1)* undef
  ret void
}

declare hidden <2 x float> @func_v2f32() #0
declare hidden <3 x float> @func_v3f32() #0
declare hidden <4 x float> @func_v4f32() #0
declare hidden <4 x half> @func_v4f16() #0
declare hidden <3 x i16> @func_v3i16()
declare hidden <3 x half> @func_v3f16()

declare hidden { <4 x i32>, <4 x half> } @func_struct() #0

attributes #0 = { nounwind}<|MERGE_RESOLUTION|>--- conflicted
+++ resolved
@@ -59,50 +59,30 @@
 
 define float @call_split_type_used_outside_block_v3f32() #0 {
 ; GCN-LABEL: call_split_type_used_outside_block_v3f32:
-<<<<<<< HEAD
-; GCN:       ; %bb.0:
-; GCN-NEXT:    s_waitcnt vmcnt(0) expcnt(0) lgkmcnt(0)
-; GCN-NEXT:    s_or_saveexec_b64 s[16:17], -1
-; GCN-NEXT:    buffer_store_dword v40, off, s[0:3], s32 ; 4-byte Folded Spill
-; GCN-NEXT:    s_mov_b64 exec, s[16:17]
-; GCN-NEXT:    v_writelane_b32 v40, s33, 2
-; GCN-NEXT:    s_mov_b32 s33, s32
-; GCN-NEXT:    v_writelane_b32 v40, s30, 0
-; GCN-NEXT:    s_add_u32 s32, s32, 0x400
-; GCN-NEXT:    s_getpc_b64 s[16:17]
-; GCN-NEXT:    s_add_u32 s16, s16, func_v3f32@rel32@lo+4
-; GCN-NEXT:    s_addc_u32 s17, s17, func_v3f32@rel32@hi+12
-; GCN-NEXT:    v_writelane_b32 v40, s31, 1
-; GCN-NEXT:    s_swappc_b64 s[30:31], s[16:17]
-=======
-; GCN:       ; %bb.0: ; %bb0
-; GCN-NEXT:    s_waitcnt vmcnt(0) expcnt(0) lgkmcnt(0)
-; GCN-NEXT:    s_or_saveexec_b64 s[4:5], -1
-; GCN-NEXT:    buffer_store_dword v40, off, s[0:3], s32 ; 4-byte Folded Spill
-; GCN-NEXT:    s_mov_b64 exec, s[4:5]
-; GCN-NEXT:    v_writelane_b32 v40, s33, 2
-; GCN-NEXT:    v_writelane_b32 v40, s30, 0
-; GCN-NEXT:    s_mov_b32 s33, s32
+; GCN:       ; %bb.0: ; %bb0
+; GCN-NEXT:    s_waitcnt vmcnt(0) expcnt(0) lgkmcnt(0)
+; GCN-NEXT:    s_or_saveexec_b64 s[4:5], -1
+; GCN-NEXT:    buffer_store_dword v40, off, s[0:3], s32 ; 4-byte Folded Spill
+; GCN-NEXT:    s_mov_b64 exec, s[4:5]
+; GCN-NEXT:    v_writelane_b32 v40, s33, 2
+; GCN-NEXT:    s_mov_b32 s33, s32
+; GCN-NEXT:    v_writelane_b32 v40, s30, 0
 ; GCN-NEXT:    s_add_u32 s32, s32, 0x400
 ; GCN-NEXT:    s_getpc_b64 s[4:5]
 ; GCN-NEXT:    s_add_u32 s4, s4, func_v3f32@rel32@lo+4
 ; GCN-NEXT:    s_addc_u32 s5, s5, func_v3f32@rel32@hi+12
 ; GCN-NEXT:    v_writelane_b32 v40, s31, 1
 ; GCN-NEXT:    s_swappc_b64 s[30:31], s[4:5]
->>>>>>> 7c6f1774
-; GCN-NEXT:    v_readlane_b32 s4, v40, 0
-; GCN-NEXT:    v_readlane_b32 s5, v40, 1
-; GCN-NEXT:    s_sub_u32 s32, s32, 0x400
-; GCN-NEXT:    v_readlane_b32 s33, v40, 2
-; GCN-NEXT:    s_or_saveexec_b64 s[6:7], -1
-; GCN-NEXT:    buffer_load_dword v40, off, s[0:3], s32 ; 4-byte Folded Reload
-; GCN-NEXT:    s_mov_b64 exec, s[6:7]
-; GCN-NEXT:    s_waitcnt vmcnt(0)
-; GCN-NEXT:    s_setpc_b64 s[4:5]
-<<<<<<< HEAD
-=======
-bb0:
->>>>>>> 7c6f1774
+; GCN-NEXT:    v_readlane_b32 s4, v40, 0
+; GCN-NEXT:    v_readlane_b32 s5, v40, 1
+; GCN-NEXT:    s_sub_u32 s32, s32, 0x400
+; GCN-NEXT:    v_readlane_b32 s33, v40, 2
+; GCN-NEXT:    s_or_saveexec_b64 s[6:7], -1
+; GCN-NEXT:    buffer_load_dword v40, off, s[0:3], s32 ; 4-byte Folded Reload
+; GCN-NEXT:    s_mov_b64 exec, s[6:7]
+; GCN-NEXT:    s_waitcnt vmcnt(0)
+; GCN-NEXT:    s_setpc_b64 s[4:5]
+bb0:
   %split.ret.type = call <3 x float> @func_v3f32()
   br label %bb1
 
@@ -115,46 +95,27 @@
 ; GCN-LABEL: call_split_type_used_outside_block_v4f16:
 ; GCN:       ; %bb.0: ; %bb0
 ; GCN-NEXT:    s_waitcnt vmcnt(0) expcnt(0) lgkmcnt(0)
-<<<<<<< HEAD
-; GCN-NEXT:    s_or_saveexec_b64 s[16:17], -1
-; GCN-NEXT:    buffer_store_dword v40, off, s[0:3], s32 ; 4-byte Folded Spill
-; GCN-NEXT:    s_mov_b64 exec, s[16:17]
-; GCN-NEXT:    v_writelane_b32 v40, s33, 2
-; GCN-NEXT:    s_mov_b32 s33, s32
-; GCN-NEXT:    v_writelane_b32 v40, s30, 0
-; GCN-NEXT:    s_add_u32 s32, s32, 0x400
-; GCN-NEXT:    s_getpc_b64 s[16:17]
-; GCN-NEXT:    s_add_u32 s16, s16, func_v4f16@rel32@lo+4
-; GCN-NEXT:    s_addc_u32 s17, s17, func_v4f16@rel32@hi+12
-; GCN-NEXT:    v_writelane_b32 v40, s31, 1
-; GCN-NEXT:    s_swappc_b64 s[30:31], s[16:17]
-=======
-; GCN-NEXT:    s_or_saveexec_b64 s[4:5], -1
-; GCN-NEXT:    buffer_store_dword v40, off, s[0:3], s32 ; 4-byte Folded Spill
-; GCN-NEXT:    s_mov_b64 exec, s[4:5]
-; GCN-NEXT:    v_writelane_b32 v40, s33, 2
-; GCN-NEXT:    v_writelane_b32 v40, s30, 0
-; GCN-NEXT:    s_mov_b32 s33, s32
+; GCN-NEXT:    s_or_saveexec_b64 s[4:5], -1
+; GCN-NEXT:    buffer_store_dword v40, off, s[0:3], s32 ; 4-byte Folded Spill
+; GCN-NEXT:    s_mov_b64 exec, s[4:5]
+; GCN-NEXT:    v_writelane_b32 v40, s33, 2
+; GCN-NEXT:    s_mov_b32 s33, s32
+; GCN-NEXT:    v_writelane_b32 v40, s30, 0
 ; GCN-NEXT:    s_add_u32 s32, s32, 0x400
 ; GCN-NEXT:    s_getpc_b64 s[4:5]
 ; GCN-NEXT:    s_add_u32 s4, s4, func_v4f16@rel32@lo+4
 ; GCN-NEXT:    s_addc_u32 s5, s5, func_v4f16@rel32@hi+12
 ; GCN-NEXT:    v_writelane_b32 v40, s31, 1
 ; GCN-NEXT:    s_swappc_b64 s[30:31], s[4:5]
->>>>>>> 7c6f1774
-; GCN-NEXT:    v_readlane_b32 s4, v40, 0
-; GCN-NEXT:    v_readlane_b32 s5, v40, 1
-; GCN-NEXT:    s_sub_u32 s32, s32, 0x400
-; GCN-NEXT:    v_readlane_b32 s33, v40, 2
-; GCN-NEXT:    s_or_saveexec_b64 s[6:7], -1
-; GCN-NEXT:    buffer_load_dword v40, off, s[0:3], s32 ; 4-byte Folded Reload
-; GCN-NEXT:    s_mov_b64 exec, s[6:7]
-; GCN-NEXT:    s_waitcnt vmcnt(0)
-; GCN-NEXT:    s_setpc_b64 s[4:5]
-<<<<<<< HEAD
-
-=======
->>>>>>> 7c6f1774
+; GCN-NEXT:    v_readlane_b32 s4, v40, 0
+; GCN-NEXT:    v_readlane_b32 s5, v40, 1
+; GCN-NEXT:    s_sub_u32 s32, s32, 0x400
+; GCN-NEXT:    v_readlane_b32 s33, v40, 2
+; GCN-NEXT:    s_or_saveexec_b64 s[6:7], -1
+; GCN-NEXT:    buffer_load_dword v40, off, s[0:3], s32 ; 4-byte Folded Reload
+; GCN-NEXT:    s_mov_b64 exec, s[6:7]
+; GCN-NEXT:    s_waitcnt vmcnt(0)
+; GCN-NEXT:    s_setpc_b64 s[4:5]
 bb0:
   %split.ret.type = call <4 x half> @func_v4f16()
   br label %bb1
@@ -168,33 +129,18 @@
 ; GCN-LABEL: call_split_type_used_outside_block_struct:
 ; GCN:       ; %bb.0: ; %bb0
 ; GCN-NEXT:    s_waitcnt vmcnt(0) expcnt(0) lgkmcnt(0)
-<<<<<<< HEAD
-; GCN-NEXT:    s_or_saveexec_b64 s[16:17], -1
-; GCN-NEXT:    buffer_store_dword v40, off, s[0:3], s32 ; 4-byte Folded Spill
-; GCN-NEXT:    s_mov_b64 exec, s[16:17]
-; GCN-NEXT:    v_writelane_b32 v40, s33, 2
-; GCN-NEXT:    s_mov_b32 s33, s32
-; GCN-NEXT:    v_writelane_b32 v40, s30, 0
-; GCN-NEXT:    s_add_u32 s32, s32, 0x400
-; GCN-NEXT:    s_getpc_b64 s[16:17]
-; GCN-NEXT:    s_add_u32 s16, s16, func_struct@rel32@lo+4
-; GCN-NEXT:    s_addc_u32 s17, s17, func_struct@rel32@hi+12
-; GCN-NEXT:    v_writelane_b32 v40, s31, 1
-; GCN-NEXT:    s_swappc_b64 s[30:31], s[16:17]
-=======
-; GCN-NEXT:    s_or_saveexec_b64 s[4:5], -1
-; GCN-NEXT:    buffer_store_dword v40, off, s[0:3], s32 ; 4-byte Folded Spill
-; GCN-NEXT:    s_mov_b64 exec, s[4:5]
-; GCN-NEXT:    v_writelane_b32 v40, s33, 2
-; GCN-NEXT:    v_writelane_b32 v40, s30, 0
-; GCN-NEXT:    s_mov_b32 s33, s32
+; GCN-NEXT:    s_or_saveexec_b64 s[4:5], -1
+; GCN-NEXT:    buffer_store_dword v40, off, s[0:3], s32 ; 4-byte Folded Spill
+; GCN-NEXT:    s_mov_b64 exec, s[4:5]
+; GCN-NEXT:    v_writelane_b32 v40, s33, 2
+; GCN-NEXT:    s_mov_b32 s33, s32
+; GCN-NEXT:    v_writelane_b32 v40, s30, 0
 ; GCN-NEXT:    s_add_u32 s32, s32, 0x400
 ; GCN-NEXT:    s_getpc_b64 s[4:5]
 ; GCN-NEXT:    s_add_u32 s4, s4, func_struct@rel32@lo+4
 ; GCN-NEXT:    s_addc_u32 s5, s5, func_struct@rel32@hi+12
 ; GCN-NEXT:    v_writelane_b32 v40, s31, 1
 ; GCN-NEXT:    s_swappc_b64 s[30:31], s[4:5]
->>>>>>> 7c6f1774
 ; GCN-NEXT:    v_readlane_b32 s4, v40, 0
 ; GCN-NEXT:    v_mov_b32_e32 v1, v4
 ; GCN-NEXT:    v_readlane_b32 s5, v40, 1
@@ -222,32 +168,6 @@
 define amdgpu_kernel void @v3i16_registers(i1 %cond) #0 {
 ; GCN-LABEL: v3i16_registers:
 ; GCN:       ; %bb.0: ; %entry
-<<<<<<< HEAD
-; GCN-NEXT:    s_add_u32 flat_scratch_lo, s12, s17
-; GCN-NEXT:    s_load_dword s12, s[8:9], 0x0
-; GCN-NEXT:    s_addc_u32 flat_scratch_hi, s13, 0
-; GCN-NEXT:    s_add_u32 s0, s0, s17
-; GCN-NEXT:    s_addc_u32 s1, s1, 0
-; GCN-NEXT:    s_mov_b32 s32, 0
-; GCN-NEXT:    s_waitcnt lgkmcnt(0)
-; GCN-NEXT:    s_and_b32 s12, 1, s12
-; GCN-NEXT:    v_cmp_eq_u32_e64 s[12:13], s12, 1
-; GCN-NEXT:    s_and_b64 vcc, exec, s[12:13]
-; GCN-NEXT:    s_cbranch_vccnz BB4_2
-; GCN-NEXT:  ; %bb.1: ; %if.else
-; GCN-NEXT:    s_add_u32 s8, s8, 8
-; GCN-NEXT:    v_lshlrev_b32_e32 v2, 20, v2
-; GCN-NEXT:    v_lshlrev_b32_e32 v1, 10, v1
-; GCN-NEXT:    s_addc_u32 s9, s9, 0
-; GCN-NEXT:    s_mov_b32 s12, s14
-; GCN-NEXT:    v_or3_b32 v31, v0, v1, v2
-; GCN-NEXT:    s_mov_b32 s13, s15
-; GCN-NEXT:    s_mov_b32 s14, s16
-; GCN-NEXT:    s_getpc_b64 s[18:19]
-; GCN-NEXT:    s_add_u32 s18, s18, func_v3i16@rel32@lo+4
-; GCN-NEXT:    s_addc_u32 s19, s19, func_v3i16@rel32@hi+12
-; GCN-NEXT:    s_swappc_b64 s[30:31], s[18:19]
-=======
 ; GCN-NEXT:    s_load_dword s4, s[4:5], 0x0
 ; GCN-NEXT:    s_add_u32 flat_scratch_lo, s6, s9
 ; GCN-NEXT:    s_addc_u32 flat_scratch_hi, s7, 0
@@ -264,7 +184,6 @@
 ; GCN-NEXT:    s_add_u32 s4, s4, func_v3i16@rel32@lo+4
 ; GCN-NEXT:    s_addc_u32 s5, s5, func_v3i16@rel32@hi+12
 ; GCN-NEXT:    s_swappc_b64 s[30:31], s[4:5]
->>>>>>> 7c6f1774
 ; GCN-NEXT:    s_branch BB4_3
 ; GCN-NEXT:  BB4_2:
 ; GCN-NEXT:    s_mov_b32 s4, 0
@@ -294,32 +213,6 @@
 define amdgpu_kernel void @v3f16_registers(i1 %cond) #0 {
 ; GCN-LABEL: v3f16_registers:
 ; GCN:       ; %bb.0: ; %entry
-<<<<<<< HEAD
-; GCN-NEXT:    s_add_u32 flat_scratch_lo, s12, s17
-; GCN-NEXT:    s_load_dword s12, s[8:9], 0x0
-; GCN-NEXT:    s_addc_u32 flat_scratch_hi, s13, 0
-; GCN-NEXT:    s_add_u32 s0, s0, s17
-; GCN-NEXT:    s_addc_u32 s1, s1, 0
-; GCN-NEXT:    s_mov_b32 s32, 0
-; GCN-NEXT:    s_waitcnt lgkmcnt(0)
-; GCN-NEXT:    s_and_b32 s12, 1, s12
-; GCN-NEXT:    v_cmp_eq_u32_e64 s[12:13], s12, 1
-; GCN-NEXT:    s_and_b64 vcc, exec, s[12:13]
-; GCN-NEXT:    s_cbranch_vccnz BB5_2
-; GCN-NEXT:  ; %bb.1: ; %if.else
-; GCN-NEXT:    s_add_u32 s8, s8, 8
-; GCN-NEXT:    v_lshlrev_b32_e32 v2, 20, v2
-; GCN-NEXT:    v_lshlrev_b32_e32 v1, 10, v1
-; GCN-NEXT:    s_addc_u32 s9, s9, 0
-; GCN-NEXT:    s_mov_b32 s12, s14
-; GCN-NEXT:    v_or3_b32 v31, v0, v1, v2
-; GCN-NEXT:    s_mov_b32 s13, s15
-; GCN-NEXT:    s_mov_b32 s14, s16
-; GCN-NEXT:    s_getpc_b64 s[18:19]
-; GCN-NEXT:    s_add_u32 s18, s18, func_v3f16@rel32@lo+4
-; GCN-NEXT:    s_addc_u32 s19, s19, func_v3f16@rel32@hi+12
-; GCN-NEXT:    s_swappc_b64 s[30:31], s[18:19]
-=======
 ; GCN-NEXT:    s_load_dword s4, s[4:5], 0x0
 ; GCN-NEXT:    s_add_u32 flat_scratch_lo, s6, s9
 ; GCN-NEXT:    s_addc_u32 flat_scratch_hi, s7, 0
@@ -336,7 +229,6 @@
 ; GCN-NEXT:    s_add_u32 s4, s4, func_v3f16@rel32@lo+4
 ; GCN-NEXT:    s_addc_u32 s5, s5, func_v3f16@rel32@hi+12
 ; GCN-NEXT:    s_swappc_b64 s[30:31], s[4:5]
->>>>>>> 7c6f1774
 ; GCN-NEXT:    s_branch BB5_3
 ; GCN-NEXT:  BB5_2:
 ; GCN-NEXT:    s_mov_b32 s4, 0
