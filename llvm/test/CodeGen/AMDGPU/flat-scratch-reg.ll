<<<<<<< HEAD
; RUN: llc -march=amdgcn -mcpu=kaveri -verify-machineinstrs < %s | FileCheck -check-prefixes=CI,GCN %s
; RUN: llc -march=amdgcn -mcpu=fiji -verify-machineinstrs < %s | FileCheck -check-prefixes=VI-NOXNACK,GCN %s
=======
; RUN: llc -march=amdgcn -mcpu=kaveri -verify-machineinstrs < %s | FileCheck -check-prefix=CI -check-prefix=GCN %s
; RUN: llc -march=amdgcn -mcpu=fiji -mattr=-xnack -verify-machineinstrs < %s | FileCheck -check-prefix=VI-NOXNACK -check-prefix=GCN %s
>>>>>>> 3e206a59

; RUN: llc -march=amdgcn -mcpu=carrizo -mattr=-xnack -verify-machineinstrs < %s | FileCheck -check-prefixes=VI-NOXNACK,GCN %s
; RUN: llc -march=amdgcn -mcpu=stoney -mattr=-xnack -verify-machineinstrs < %s | FileCheck -check-prefixes=VI-NOXNACK,GCN %s

<<<<<<< HEAD
; RUN: llc -march=amdgcn -mcpu=carrizo -mattr=+xnack -verify-machineinstrs < %s | FileCheck -check-prefixes=VI-XNACK,GCN %s
; RUN: llc -march=amdgcn -mcpu=stoney -mattr=+xnack -verify-machineinstrs < %s | FileCheck -check-prefixes=VI-XNACK,GCN %s
=======
; RUN: llc -march=amdgcn -mcpu=carrizo -mattr=+xnack -verify-machineinstrs < %s | FileCheck -check-prefix=VI-XNACK  -check-prefix=GCN %s
; RUN: llc -march=amdgcn -mcpu=stoney -mattr=+xnack -verify-machineinstrs < %s | FileCheck -check-prefix=VI-XNACK  -check-prefix=GCN %s
>>>>>>> 3e206a59

; RUN: llc -march=amdgcn -mtriple=amdgcn--amdhsa -mcpu=kaveri --amdhsa-code-object-version=2 -verify-machineinstrs < %s | FileCheck -check-prefixes=CI,HSA-CI-V2,GCN %s
; RUN: llc -march=amdgcn -mtriple=amdgcn--amdhsa -mcpu=carrizo --amdhsa-code-object-version=2 -mattr=+xnack -verify-machineinstrs < %s | FileCheck -check-prefixes=VI-XNACK,HSA-VI-XNACK-V2,GCN %s

; RUN: llc -march=amdgcn -mtriple=amdgcn--amdhsa -mcpu=kaveri -verify-machineinstrs < %s | FileCheck -check-prefixes=GCN %s
; RUN: llc -march=amdgcn -mtriple=amdgcn--amdhsa -mcpu=carrizo -mattr=-xnack -verify-machineinstrs < %s | FileCheck -check-prefixes=VI-NOXNACK,HSA-VI-NOXNACK,GCN %s
; RUN: llc -march=amdgcn -mtriple=amdgcn--amdhsa -mcpu=carrizo -mattr=+xnack -verify-machineinstrs < %s | FileCheck -check-prefixes=VI-XNACK,HSA-VI-XNACK,GCN %s

; GCN-LABEL: {{^}}no_vcc_no_flat:

; HSA-CI-V2: is_xnack_enabled = 0
; HSA-VI-XNACK-V2: is_xnack_enabled = 1

; NOT-HSA-CI: .amdhsa_reserve_xnack_mask
; HSA-VI-NOXNACK: .amdhsa_reserve_xnack_mask 0
; HSA-VI-XNACK: .amdhsa_reserve_xnack_mask 1

; CI: ; NumSgprs: 8
; VI-NOXNACK: ; NumSgprs: 8
; VI-XNACK: ; NumSgprs: 12
define amdgpu_kernel void @no_vcc_no_flat() {
entry:
  call void asm sideeffect "", "~{s7}"()
  ret void
}

; GCN-LABEL: {{^}}vcc_no_flat:

; HSA-CI-V2: is_xnack_enabled = 0
; HSA-VI-XNACK-V2: is_xnack_enabled = 1

; NOT-HSA-CI: .amdhsa_reserve_xnack_mask
; HSA-VI-NOXNACK: .amdhsa_reserve_xnack_mask 0
; HSA-VI-XNACK: .amdhsa_reserve_xnack_mask 1

; CI: ; NumSgprs: 10
; VI-NOXNACK: ; NumSgprs: 10
; VI-XNACK: ; NumSgprs: 12
define amdgpu_kernel void @vcc_no_flat() {
entry:
  call void asm sideeffect "", "~{s7},~{vcc}"()
  ret void
}

; GCN-LABEL: {{^}}no_vcc_flat:

; HSA-CI-V2: is_xnack_enabled = 0
; HSA-VI-XNACK-V2: is_xnack_enabled = 1

; NOT-HSA-CI: .amdhsa_reserve_xnack_mask
; HSA-VI-NOXNACK: .amdhsa_reserve_xnack_mask 0
; HSA-VI-XNACK: .amdhsa_reserve_xnack_mask 1

; CI: ; NumSgprs: 12
; VI-NOXNACK: ; NumSgprs: 14
; VI-XNACK: ; NumSgprs: 14
define amdgpu_kernel void @no_vcc_flat() {
entry:
  call void asm sideeffect "", "~{s7},~{flat_scratch}"()
  ret void
}

; GCN-LABEL: {{^}}vcc_flat:

; HSA-CI-V2: is_xnack_enabled = 0
; HSA-VI-XNACK-V2: is_xnack_enabled = 1

; NOT-HSA-CI: .amdhsa_reserve_xnack_mask
; HSA-VI-NOXNACK: .amdhsa_reserve_xnack_mask 0
; HSA-VI-XNACK: .amdhsa_reserve_xnack_mask 1

; CI: ; NumSgprs: 12
; VI-NOXNACK: ; NumSgprs: 14
; VI-XNACK: ; NumSgprs: 14
define amdgpu_kernel void @vcc_flat() {
entry:
  call void asm sideeffect "", "~{s7},~{vcc},~{flat_scratch}"()
  ret void
}

; Make sure used SGPR count for flat_scr is correct when there is no
; scratch usage and implicit flat uses.

; GCN-LABEL: {{^}}use_flat_scr:

; HSA-CI-V2: is_xnack_enabled = 0
; HSA-VI-XNACK-V2: is_xnack_enabled = 1

; NOT-HSA-CI: .amdhsa_reserve_xnack_mask
; HSA-VI-NOXNACK: .amdhsa_reserve_xnack_mask 0
; HSA-VI-XNACK: .amdhsa_reserve_xnack_mask 1

; CI: NumSgprs: 4
; VI-NOXNACK: NumSgprs: 6
; VI-XNACK: NumSgprs: 6
define amdgpu_kernel void @use_flat_scr() #0 {
entry:
  call void asm sideeffect "; clobber ", "~{flat_scratch}"()
  ret void
}

; GCN-LABEL: {{^}}use_flat_scr_lo:

; HSA-CI-V2: is_xnack_enabled = 0
; HSA-VI-XNACK-V2: is_xnack_enabled = 1

; NOT-HSA-CI: .amdhsa_reserve_xnack_mask
; HSA-VI-NOXNACK: .amdhsa_reserve_xnack_mask 0
; HSA-VI-XNACK: .amdhsa_reserve_xnack_mask 1

; CI: NumSgprs: 4
; VI-NOXNACK: NumSgprs: 6
; VI-XNACK: NumSgprs: 6
define amdgpu_kernel void @use_flat_scr_lo() #0 {
entry:
  call void asm sideeffect "; clobber ", "~{flat_scratch_lo}"()
  ret void
}

; GCN-LABEL: {{^}}use_flat_scr_hi:

; HSA-CI-V2: is_xnack_enabled = 0
; HSA-VI-XNACK-V2: is_xnack_enabled = 1

; NOT-HSA-CI: .amdhsa_reserve_xnack_mask
; HSA-VI-NOXNACK: .amdhsa_reserve_xnack_mask 0
; HSA-VI-XNACK: .amdhsa_reserve_xnack_mask 1

; CI: NumSgprs: 4
; VI-NOXNACK: NumSgprs: 6
; VI-XNACK: NumSgprs: 6
define amdgpu_kernel void @use_flat_scr_hi() #0 {
entry:
  call void asm sideeffect "; clobber ", "~{flat_scratch_hi}"()
  ret void
}

attributes #0 = { nounwind }<|MERGE_RESOLUTION|>--- conflicted
+++ resolved
@@ -1,21 +1,11 @@
-<<<<<<< HEAD
-; RUN: llc -march=amdgcn -mcpu=kaveri -verify-machineinstrs < %s | FileCheck -check-prefixes=CI,GCN %s
-; RUN: llc -march=amdgcn -mcpu=fiji -verify-machineinstrs < %s | FileCheck -check-prefixes=VI-NOXNACK,GCN %s
-=======
 ; RUN: llc -march=amdgcn -mcpu=kaveri -verify-machineinstrs < %s | FileCheck -check-prefix=CI -check-prefix=GCN %s
 ; RUN: llc -march=amdgcn -mcpu=fiji -mattr=-xnack -verify-machineinstrs < %s | FileCheck -check-prefix=VI-NOXNACK -check-prefix=GCN %s
->>>>>>> 3e206a59
 
 ; RUN: llc -march=amdgcn -mcpu=carrizo -mattr=-xnack -verify-machineinstrs < %s | FileCheck -check-prefixes=VI-NOXNACK,GCN %s
 ; RUN: llc -march=amdgcn -mcpu=stoney -mattr=-xnack -verify-machineinstrs < %s | FileCheck -check-prefixes=VI-NOXNACK,GCN %s
 
-<<<<<<< HEAD
-; RUN: llc -march=amdgcn -mcpu=carrizo -mattr=+xnack -verify-machineinstrs < %s | FileCheck -check-prefixes=VI-XNACK,GCN %s
-; RUN: llc -march=amdgcn -mcpu=stoney -mattr=+xnack -verify-machineinstrs < %s | FileCheck -check-prefixes=VI-XNACK,GCN %s
-=======
 ; RUN: llc -march=amdgcn -mcpu=carrizo -mattr=+xnack -verify-machineinstrs < %s | FileCheck -check-prefix=VI-XNACK  -check-prefix=GCN %s
 ; RUN: llc -march=amdgcn -mcpu=stoney -mattr=+xnack -verify-machineinstrs < %s | FileCheck -check-prefix=VI-XNACK  -check-prefix=GCN %s
->>>>>>> 3e206a59
 
 ; RUN: llc -march=amdgcn -mtriple=amdgcn--amdhsa -mcpu=kaveri --amdhsa-code-object-version=2 -verify-machineinstrs < %s | FileCheck -check-prefixes=CI,HSA-CI-V2,GCN %s
 ; RUN: llc -march=amdgcn -mtriple=amdgcn--amdhsa -mcpu=carrizo --amdhsa-code-object-version=2 -mattr=+xnack -verify-machineinstrs < %s | FileCheck -check-prefixes=VI-XNACK,HSA-VI-XNACK-V2,GCN %s
