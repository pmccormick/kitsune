; NOTE: Assertions have been autogenerated by utils/update_llc_test_checks.py
; RUN: llc -mtriple=amdgcn-amd-amdhsa -mcpu=gfx900 -denormal-fp-math-f32=preserve-sign -verify-machineinstrs < %s | FileCheck -check-prefix=GFX9 %s

; Make sure that AMDGPUCodeGenPrepare introduces mul24 intrinsics
; after SLSR, as the intrinsics would interfere. It's unclear if these
; should be introduced before LSR or not. It seems to help in some
; cases, and hurt others.

define void @lsr_order_mul24_0(i32 %arg, i32 %arg2, i32 %arg6, i32 %arg13, i32 %arg16) #0 {
; GFX9-LABEL: lsr_order_mul24_0:
; GFX9:       ; %bb.0: ; %bb
; GFX9-NEXT:    s_waitcnt vmcnt(0) expcnt(0) lgkmcnt(0)
; GFX9-NEXT:    global_load_dword v5, v[0:1], off
; GFX9-NEXT:    v_and_b32_e32 v2, 0xffffff, v2
; GFX9-NEXT:    v_sub_u32_e32 v4, v4, v1
; GFX9-NEXT:    s_mov_b64 s[4:5], 0
; GFX9-NEXT:    s_waitcnt vmcnt(0)
; GFX9-NEXT:    ds_write_b32 v0, v5
; GFX9-NEXT:  BB0_1: ; %bb23
; GFX9-NEXT:    ; =>This Inner Loop Header: Depth=1
; GFX9-NEXT:    v_mul_u32_u24_e32 v5, v0, v2
; GFX9-NEXT:    v_add_u32_e32 v0, v0, v1
; GFX9-NEXT:    v_sub_u32_e32 v5, v4, v5
; GFX9-NEXT:    v_add_u32_e32 v5, v5, v0
; GFX9-NEXT:    v_cmp_ge_u32_e32 vcc, v5, v3
; GFX9-NEXT:    s_or_b64 s[4:5], vcc, s[4:5]
; GFX9-NEXT:    s_andn2_b64 exec, exec, s[4:5]
; GFX9-NEXT:    s_cbranch_execnz BB0_1
; GFX9-NEXT:  ; %bb.2: ; %.loopexit
; GFX9-NEXT:    s_or_b64 exec, exec, s[4:5]
; GFX9-NEXT:    s_waitcnt lgkmcnt(0)
; GFX9-NEXT:    s_setpc_b64 s[30:31]
bb:
  %tmp22 = and i32 %arg6, 16777215
  br label %bb23

.loopexit:                                        ; preds = %bb23
  ret void

bb23:                                             ; preds = %bb23, %bb
  %tmp24 = phi i32 [ %arg, %bb ], [ %tmp47, %bb23 ]
  %tmp28 = and i32 %tmp24, 16777215
  %tmp29 = mul i32 %tmp28, %tmp22
  %tmp30 = sub i32 %tmp24, %tmp29
  %tmp31 = add i32 %tmp30, %arg16
  %tmp37 = icmp ult i32 %tmp31, %arg13
  %tmp44 = load float, float addrspace(1)* undef, align 4
  store float %tmp44, float addrspace(3)* undef, align 4
  %tmp47 = add i32 %tmp24, %arg2
  br i1 %tmp37, label %bb23, label %.loopexit
}

define void @lsr_order_mul24_1(i32 %arg, i32 %arg1, i32 %arg2, float addrspace(3)* nocapture %arg3, i32 %arg4, i32 %arg5, i32 %arg6, i32 %arg7, i32 %arg8, i32 %arg9, float addrspace(1)* nocapture readonly %arg10, i32 %arg11, i32 %arg12, i32 %arg13, i32 %arg14, i32 %arg15, i32 %arg16, i1 zeroext %arg17, i1 zeroext %arg18) #0 {
; GFX9-LABEL: lsr_order_mul24_1:
; GFX9:       ; %bb.0: ; %bb
; GFX9-NEXT:    s_waitcnt vmcnt(0) expcnt(0) lgkmcnt(0)
; GFX9-NEXT:    v_and_b32_e32 v5, 1, v18
; GFX9-NEXT:    v_cmp_eq_u32_e32 vcc, 1, v5
; GFX9-NEXT:    v_cmp_lt_u32_e64 s[4:5], v0, v1
; GFX9-NEXT:    s_and_saveexec_b64 s[8:9], s[4:5]
; GFX9-NEXT:    s_cbranch_execz BB1_3
; GFX9-NEXT:  ; %bb.1: ; %bb19
; GFX9-NEXT:    v_cvt_f32_u32_e32 v7, v6
; GFX9-NEXT:    v_and_b32_e32 v5, 0xffffff, v6
; GFX9-NEXT:    v_add_u32_e32 v6, v4, v0
; GFX9-NEXT:    v_lshl_add_u32 v3, v6, 2, v3
; GFX9-NEXT:    v_rcp_iflag_f32_e32 v4, v7
; GFX9-NEXT:    v_lshlrev_b32_e32 v6, 2, v2
; GFX9-NEXT:    v_add_u32_e32 v7, v17, v12
; GFX9-NEXT:    s_mov_b64 s[10:11], 0
; GFX9-NEXT:  BB1_2: ; %bb23
; GFX9-NEXT:    ; =>This Inner Loop Header: Depth=1
; GFX9-NEXT:    v_cvt_f32_u32_e32 v8, v0
; GFX9-NEXT:    v_add_u32_e32 v9, v17, v0
; GFX9-NEXT:    v_add_u32_e32 v12, v7, v0
; GFX9-NEXT:    v_add_u32_e32 v0, v0, v2
; GFX9-NEXT:    v_madak_f32 v8, v8, v4, 0x3727c5ac
; GFX9-NEXT:    v_cvt_u32_f32_e32 v8, v8
; GFX9-NEXT:    v_mul_u32_u24_e32 v18, v8, v5
; GFX9-NEXT:    v_add_u32_e32 v8, v8, v16
; GFX9-NEXT:    v_cmp_lt_u32_e64 s[4:5], v8, v13
; GFX9-NEXT:    v_mul_lo_u32 v8, v8, v15
; GFX9-NEXT:    v_sub_u32_e32 v19, v9, v18
; GFX9-NEXT:    v_cmp_lt_u32_e64 s[6:7], v19, v14
; GFX9-NEXT:    s_and_b64 s[4:5], s[4:5], s[6:7]
; GFX9-NEXT:    v_sub_u32_e32 v12, v12, v18
; GFX9-NEXT:    v_add_u32_e32 v8, v12, v8
; GFX9-NEXT:    s_and_b64 s[4:5], s[4:5], vcc
; GFX9-NEXT:    v_mov_b32_e32 v9, 0
; GFX9-NEXT:    v_cndmask_b32_e64 v8, 0, v8, s[4:5]
; GFX9-NEXT:    v_lshlrev_b64 v[8:9], 2, v[8:9]
; GFX9-NEXT:    v_add_co_u32_e64 v8, s[6:7], v10, v8
; GFX9-NEXT:    v_addc_co_u32_e64 v9, s[6:7], v11, v9, s[6:7]
; GFX9-NEXT:    global_load_dword v8, v[8:9], off
; GFX9-NEXT:    v_cmp_ge_u32_e64 s[6:7], v0, v1
; GFX9-NEXT:    s_or_b64 s[10:11], s[6:7], s[10:11]
; GFX9-NEXT:    s_waitcnt vmcnt(0)
; GFX9-NEXT:    v_cndmask_b32_e64 v8, 0, v8, s[4:5]
; GFX9-NEXT:    ds_write_b32 v3, v8
; GFX9-NEXT:    v_add_u32_e32 v3, v3, v6
; GFX9-NEXT:    s_andn2_b64 exec, exec, s[10:11]
; GFX9-NEXT:    s_cbranch_execnz BB1_2
; GFX9-NEXT:  BB1_3: ; %Flow3
; GFX9-NEXT:    s_or_b64 exec, exec, s[8:9]
; GFX9-NEXT:    s_waitcnt lgkmcnt(0)
; GFX9-NEXT:    s_setpc_b64 s[30:31]
bb:
  %tmp = icmp ult i32 %arg, %arg1
  br i1 %tmp, label %bb19, label %.loopexit

bb19:                                             ; preds = %bb
  %tmp20 = uitofp i32 %arg6 to float
  %tmp21 = fdiv float 1.000000e+00, %tmp20, !fpmath !0
  %tmp22 = and i32 %arg6, 16777215
  br label %bb23

.loopexit:                                        ; preds = %bb23, %bb
  ret void

bb23:                                             ; preds = %bb19, %bb23
  %tmp24 = phi i32 [ %arg, %bb19 ], [ %tmp47, %bb23 ]
  %tmp25 = uitofp i32 %tmp24 to float
  %tmp26 = tail call float @llvm.fmuladd.f32(float %tmp25, float %tmp21, float 0x3EE4F8B580000000) #2
  %tmp27 = fptoui float %tmp26 to i32
  %tmp28 = and i32 %tmp27, 16777215
  %tmp29 = mul i32 %tmp28, %tmp22
  %tmp30 = sub i32 %tmp24, %tmp29
  %tmp31 = add i32 %tmp30, %arg16
  %tmp32 = add i32 %tmp27, %arg15
  %tmp33 = mul i32 %tmp32, %arg14
  %tmp34 = add i32 %tmp33, %arg11
  %tmp35 = add i32 %tmp34, %tmp31
  %tmp36 = add i32 %tmp24, %arg4
  %tmp37 = icmp ult i32 %tmp31, %arg13
  %tmp38 = icmp ult i32 %tmp32, %arg12
  %tmp39 = and i1 %tmp38, %tmp37
  %tmp40 = and i1 %tmp39, %arg17
  %tmp41 = zext i32 %tmp35 to i64
  %tmp42 = select i1 %tmp40, i64 %tmp41, i64 0
  %tmp43 = getelementptr inbounds float, float addrspace(1)* %arg10, i64 %tmp42
  %tmp44 = load float, float addrspace(1)* %tmp43, align 4
  %tmp45 = select i1 %tmp40, float %tmp44, float 0.000000e+00
  %tmp46 = getelementptr inbounds float, float addrspace(3)* %arg3, i32 %tmp36
  store float %tmp45, float addrspace(3)* %tmp46, align 4
  %tmp47 = add i32 %tmp24, %arg2
  %tmp48 = icmp ult i32 %tmp47, %arg1
  br i1 %tmp48, label %bb23, label %.loopexit
}

define void @slsr1_0(i32 %b.arg, i32 %s.arg) #0 {
; GFX9-LABEL: slsr1_0:
; GFX9:       ; %bb.0:
; GFX9-NEXT:    s_waitcnt vmcnt(0) expcnt(0) lgkmcnt(0)
; GFX9-NEXT:    v_mul_u32_u24_e32 v3, v0, v1
; GFX9-NEXT:    v_and_b32_e32 v2, 0xffffff, v1
; GFX9-NEXT:    global_store_dword v[0:1], v3, off
; GFX9-NEXT:    s_waitcnt vmcnt(0)
; GFX9-NEXT:    v_mad_u32_u24 v0, v0, v1, v2
; GFX9-NEXT:    global_store_dword v[0:1], v0, off
; GFX9-NEXT:    s_waitcnt vmcnt(0)
; GFX9-NEXT:    v_add_u32_e32 v0, v0, v2
; GFX9-NEXT:    global_store_dword v[0:1], v0, off
; GFX9-NEXT:    s_waitcnt vmcnt(0)
; GFX9-NEXT:    s_setpc_b64 s[30:31]
  %b = and i32 %b.arg, 16777215
  %s = and i32 %s.arg, 16777215

; CHECK-LABEL: @slsr1(
  ; foo(b * s);
  %mul0 = mul i32 %b, %s
; CHECK: mul i32
; CHECK-NOT: mul i32
  store volatile i32 %mul0, i32 addrspace(1)* undef

  ; foo((b + 1) * s);
  %b1 = add i32 %b, 1
  %mul1 = mul i32 %b1, %s
  store volatile i32 %mul1, i32 addrspace(1)* undef

  ; foo((b + 2) * s);
  %b2 = add i32 %b, 2
  %mul2 = mul i32 %b2, %s
  store volatile i32 %mul2, i32 addrspace(1)* undef
  ret void
}

define void @slsr1_1(i32 %b.arg, i32 %s.arg) #0 {
; GFX9-LABEL: slsr1_1:
; GFX9:       ; %bb.0:
; GFX9-NEXT:    s_waitcnt vmcnt(0) expcnt(0) lgkmcnt(0)
; GFX9-NEXT:    s_or_saveexec_b64 s[4:5], -1
; GFX9-NEXT:    buffer_store_dword v43, off, s[0:3], s32 offset:12 ; 4-byte Folded Spill
; GFX9-NEXT:    s_mov_b64 exec, s[4:5]
; GFX9-NEXT:    v_writelane_b32 v43, s33, 4
; GFX9-NEXT:    s_mov_b32 s33, s32
<<<<<<< HEAD
; GFX9-NEXT:    s_add_u32 s32, s32, 0x800
; GFX9-NEXT:    buffer_store_dword v40, off, s[0:3], s33 offset:8 ; 4-byte Folded Spill
; GFX9-NEXT:    buffer_store_dword v41, off, s[0:3], s33 offset:4 ; 4-byte Folded Spill
; GFX9-NEXT:    buffer_store_dword v42, off, s[0:3], s33 ; 4-byte Folded Spill
=======
; GFX9-NEXT:    s_addk_i32 s32, 0x800
>>>>>>> 05289dfb
; GFX9-NEXT:    v_writelane_b32 v43, s34, 0
; GFX9-NEXT:    v_writelane_b32 v43, s35, 1
; GFX9-NEXT:    s_getpc_b64 s[4:5]
; GFX9-NEXT:    s_add_u32 s4, s4, foo@gotpcrel32@lo+4
; GFX9-NEXT:    s_addc_u32 s5, s5, foo@gotpcrel32@hi+12
; GFX9-NEXT:    s_load_dwordx2 s[34:35], s[4:5], 0x0
; GFX9-NEXT:    v_mov_b32_e32 v40, v1
; GFX9-NEXT:    v_mov_b32_e32 v41, v0
; GFX9-NEXT:    v_writelane_b32 v43, s30, 2
; GFX9-NEXT:    v_mul_u32_u24_e32 v0, v41, v40
; GFX9-NEXT:    v_writelane_b32 v43, s31, 3
; GFX9-NEXT:    v_and_b32_e32 v42, 0xffffff, v40
; GFX9-NEXT:    s_waitcnt lgkmcnt(0)
; GFX9-NEXT:    s_swappc_b64 s[30:31], s[34:35]
; GFX9-NEXT:    v_mad_u32_u24 v40, v41, v40, v42
; GFX9-NEXT:    v_mov_b32_e32 v0, v40
; GFX9-NEXT:    s_swappc_b64 s[30:31], s[34:35]
; GFX9-NEXT:    v_add_u32_e32 v0, v40, v42
; GFX9-NEXT:    s_swappc_b64 s[30:31], s[34:35]
; GFX9-NEXT:    buffer_load_dword v42, off, s[0:3], s33 ; 4-byte Folded Reload
; GFX9-NEXT:    buffer_load_dword v41, off, s[0:3], s33 offset:4 ; 4-byte Folded Reload
; GFX9-NEXT:    buffer_load_dword v40, off, s[0:3], s33 offset:8 ; 4-byte Folded Reload
; GFX9-NEXT:    v_readlane_b32 s4, v43, 2
; GFX9-NEXT:    v_readlane_b32 s5, v43, 3
; GFX9-NEXT:    v_readlane_b32 s35, v43, 1
; GFX9-NEXT:    v_readlane_b32 s34, v43, 0
; GFX9-NEXT:    s_addk_i32 s32, 0xf800
; GFX9-NEXT:    v_readlane_b32 s33, v43, 4
; GFX9-NEXT:    s_or_saveexec_b64 s[6:7], -1
; GFX9-NEXT:    buffer_load_dword v43, off, s[0:3], s32 offset:12 ; 4-byte Folded Reload
; GFX9-NEXT:    s_mov_b64 exec, s[6:7]
; GFX9-NEXT:    s_waitcnt vmcnt(0)
; GFX9-NEXT:    s_setpc_b64 s[4:5]
  %b = and i32 %b.arg, 16777215
  %s = and i32 %s.arg, 16777215

; CHECK-LABEL: @slsr1(
  ; foo(b * s);
  %mul0 = mul i32 %b, %s
; CHECK: mul i32
; CHECK-NOT: mul i32
  call void @foo(i32 %mul0)

  ; foo((b + 1) * s);
  %b1 = add i32 %b, 1
  %mul1 = mul i32 %b1, %s
  call void @foo(i32 %mul1)

  ; foo((b + 2) * s);
  %b2 = add i32 %b, 2
  %mul2 = mul i32 %b2, %s
  call void @foo(i32 %mul2)

  ret void
}

declare void @foo(i32) #0
declare float @llvm.fmuladd.f32(float, float, float) #1

attributes #0 = { nounwind willreturn "denormal-fp-math-f32"="preserve-sign,preserve-sign" }
attributes #1 = { nounwind readnone speculatable }

!0 = !{float 2.500000e+00}<|MERGE_RESOLUTION|>--- conflicted
+++ resolved
@@ -193,14 +193,10 @@
 ; GFX9-NEXT:    s_mov_b64 exec, s[4:5]
 ; GFX9-NEXT:    v_writelane_b32 v43, s33, 4
 ; GFX9-NEXT:    s_mov_b32 s33, s32
-<<<<<<< HEAD
-; GFX9-NEXT:    s_add_u32 s32, s32, 0x800
+; GFX9-NEXT:    s_addk_i32 s32, 0x800
 ; GFX9-NEXT:    buffer_store_dword v40, off, s[0:3], s33 offset:8 ; 4-byte Folded Spill
 ; GFX9-NEXT:    buffer_store_dword v41, off, s[0:3], s33 offset:4 ; 4-byte Folded Spill
 ; GFX9-NEXT:    buffer_store_dword v42, off, s[0:3], s33 ; 4-byte Folded Spill
-=======
-; GFX9-NEXT:    s_addk_i32 s32, 0x800
->>>>>>> 05289dfb
 ; GFX9-NEXT:    v_writelane_b32 v43, s34, 0
 ; GFX9-NEXT:    v_writelane_b32 v43, s35, 1
 ; GFX9-NEXT:    s_getpc_b64 s[4:5]
