--- conflicted
+++ resolved
@@ -36,11 +36,7 @@
 ; CHECK-NEXT:    v_writelane_b32 v1, exec_hi, 3
 ; CHECK-NEXT:    v_writelane_b32 v1, s33, 4
 ; CHECK-NEXT:    s_mov_b32 s33, s32
-<<<<<<< HEAD
-; CHECK-NEXT:    s_add_u32 s32, s32, 0x400
-=======
 ; CHECK-NEXT:    s_addk_i32 s32, 0x400
->>>>>>> 234bcc90
 ; CHECK-NEXT:    s_getpc_b64 s[4:5]
 ; CHECK-NEXT:    s_add_u32 s4, s4, tail_callee@gotpcrel32@lo+4
 ; CHECK-NEXT:    s_addc_u32 s5, s5, tail_callee@gotpcrel32@hi+12
@@ -61,15 +57,9 @@
 ; CHECK-NEXT:    s_addc_u32 s1, s1, 0
 ; CHECK-NEXT:    s_mov_b32 s32, 0
 ; CHECK-NEXT:    s_cbranch_scc0 BB2_2
-<<<<<<< HEAD
 ; CHECK-NEXT:    %bb.1:                                ; %end
 ; CHECK-NEXT:	 s_endpgm
 ; CHECK-NEXT:    BB2_2:                                  ; %body
-=======
-; CHECK-NEXT:  ; %bb.1: ; %end
-; CHECK-NEXT:    s_endpgm
-; CHECK-NEXT:  BB2_2: ; %body
->>>>>>> 234bcc90
 ; CHECK-NEXT:    s_getpc_b64 s[4:5]
 ; CHECK-NEXT:    s_add_u32 s4, s4, callee_no_fp@gotpcrel32@lo+4
 ; CHECK-NEXT:    s_addc_u32 s5, s5, callee_no_fp@gotpcrel32@hi+12
@@ -103,11 +93,7 @@
 ; CHECK-NEXT:    v_writelane_b32 v40, exec_hi, 3
 ; CHECK-NEXT:    v_writelane_b32 v40, s33, 4
 ; CHECK-NEXT:    s_mov_b32 s33, s32
-<<<<<<< HEAD
-; CHECK-NEXT:    s_add_u32 s32, s32, 0x400
-=======
 ; CHECK-NEXT:    s_addk_i32 s32, 0x400
->>>>>>> 234bcc90
 ; CHECK-NEXT:    s_getpc_b64 s[4:5]
 ; CHECK-NEXT:    s_add_u32 s4, s4, tail_callee_fp@rel32@lo+4
 ; CHECK-NEXT:    s_addc_u32 s5, s5, tail_callee_fp@rel32@hi+12
