; RUN: llc -march=amdgcn -mcpu=verde -enable-misched=0 -post-RA-scheduler=0 -amdgpu-spill-sgpr-to-vgpr=0 < %s | FileCheck -check-prefixes=CHECK,GFX6 %s
; RUN: llc -regalloc=basic -march=amdgcn -mcpu=tonga -enable-misched=0 -post-RA-scheduler=0 -amdgpu-spill-sgpr-to-vgpr=0 < %s | FileCheck --check-prefix=CHECK %s
; RUN: llc -march=amdgcn -mattr=-xnack -mcpu=gfx900 -enable-misched=0 -post-RA-scheduler=0 -amdgpu-spill-sgpr-to-vgpr=0 -amdgpu-enable-flat-scratch < %s | FileCheck -check-prefixes=CHECK,GFX9-FLATSCR,FLATSCR %s
; RUN: llc -march=amdgcn -mcpu=gfx1030 -enable-misched=0 -post-RA-scheduler=0 -amdgpu-spill-sgpr-to-vgpr=0 -amdgpu-enable-flat-scratch < %s | FileCheck -check-prefixes=CHECK,GFX10-FLATSCR,FLATSCR %s
;
; There is something about Tonga that causes this test to spend a lot of time
; in the default register allocator.


; When the offset of VGPR spills into scratch space gets too large, an additional SGPR
; is used to calculate the scratch load/store address. Make sure that this
; mechanism works even when many spills happen.

; Just test that it compiles successfully.
; CHECK-LABEL: test

; GFX9-FLATSCR: s_mov_b32 [[SOFF1:s[0-9]+]], 4{{$}}
; GFX9-FLATSCR: scratch_store_dwordx4 off, v[{{[0-9:]+}}], [[SOFF1]] ; 16-byte Folded Spill
; GFX9-FLATSCR: s_movk_i32 [[SOFF2:s[0-9]+]], 0x1{{[0-9a-f]+}}{{$}}
; GFX9-FLATSCR: scratch_load_dwordx4 v[{{[0-9:]+}}], off, [[SOFF2]] ; 16-byte Folded Reload

; GFX10-FLATSCR: scratch_store_dwordx4 off, v[{{[0-9:]+}}], off offset:{{[0-9]+}} ; 16-byte Folded Spill
; GFX10-FLATSCR: scratch_load_dwordx4 v[{{[0-9:]+}}], off, off offset:{{[0-9]+}} ; 16-byte Folded Reload
define amdgpu_kernel void @test(<1280 x i32> addrspace(1)* %out, <1280 x i32> addrspace(1)* %in) {
entry:
  %lo = call i32 @llvm.amdgcn.mbcnt.lo(i32 -1, i32 0)
  %tid = call i32 @llvm.amdgcn.mbcnt.hi(i32 -1, i32 %lo)

  %aptr = getelementptr <1280 x i32>, <1280 x i32> addrspace(1)* %in, i32 %tid
  %a = load <1280 x i32>, <1280 x i32> addrspace(1)* %aptr

; mark most VGPR registers as used to increase register pressure
  call void asm sideeffect "", "~{v4},~{v8},~{v12},~{v16},~{v20},~{v24},~{v28},~{v32}" ()
  call void asm sideeffect "", "~{v36},~{v40},~{v44},~{v48},~{v52},~{v56},~{v60},~{v64}" ()
  call void asm sideeffect "", "~{v68},~{v72},~{v76},~{v80},~{v84},~{v88},~{v92},~{v96}" ()
  call void asm sideeffect "", "~{v100},~{v104},~{v108},~{v112},~{v116},~{v120},~{v124},~{v128}" ()
  call void asm sideeffect "", "~{v132},~{v136},~{v140},~{v144},~{v148},~{v152},~{v156},~{v160}" ()
  call void asm sideeffect "", "~{v164},~{v168},~{v172},~{v176},~{v180},~{v184},~{v188},~{v192}" ()
  call void asm sideeffect "", "~{v196},~{v200},~{v204},~{v208},~{v212},~{v216},~{v220},~{v224}" ()

  %outptr = getelementptr <1280 x i32>, <1280 x i32> addrspace(1)* %out, i32 %tid
  store <1280 x i32> %a, <1280 x i32> addrspace(1)* %outptr

  ret void
}

; CHECK-LABEL: test_limited_sgpr
; GFX6: s_add_u32 s32, s32, 0x[[OFFSET:[0-9a-f]+]]
<<<<<<< HEAD
; GFX6: s_add_u32 s32, s32, 0x[[OFFSET:[0-9a-f]+]]
=======
>>>>>>> dcc8db88
; GFX6-NEXT: s_waitcnt expcnt(0)
; GFX6-NEXT: buffer_load_dword v{{[0-9]+}}, off, s[{{[0-9:]+}}], s32
; GFX6-NEXT: s_sub_u32 s32, s32, 0x[[OFFSET:[0-9a-f]+]]
; GFX6: NumSgprs: 48
; GFX6: ScratchSize: 8608

; FLATSCR:           s_movk_i32 [[SOFF1:s[0-9]+]], 0x
; GFX9-FLATSCR-NEXT: s_waitcnt vmcnt(0)
; FLATSCR-NEXT:      scratch_store_dwordx4 off, v[{{[0-9:]+}}], [[SOFF1]] ; 16-byte Folded Spill
; FLATSCR:           s_movk_i32 [[SOFF2:s[0-9]+]], 0x
; FLATSCR:           scratch_load_dwordx4 v[{{[0-9:]+}}], off, [[SOFF2]] ; 16-byte Folded Reload
define amdgpu_kernel void @test_limited_sgpr(<64 x i32> addrspace(1)* %out, <64 x i32> addrspace(1)* %in) #0 {
entry:
  %lo = call i32 @llvm.amdgcn.mbcnt.lo(i32 -1, i32 0)
  %tid = call i32 @llvm.amdgcn.mbcnt.hi(i32 -1, i32 %lo)

; allocate enough scratch to go beyond 2^12 addressing
  %scratch = alloca <1280 x i32>, align 8, addrspace(5)

; load VGPR data
  %aptr = getelementptr <64 x i32>, <64 x i32> addrspace(1)* %in, i32 %tid
  %a = load <64 x i32>, <64 x i32> addrspace(1)* %aptr

; make sure scratch is used
  %x = extractelement <64 x i32> %a, i32 0
  %sptr0 = getelementptr <1280 x i32>, <1280 x i32> addrspace(5)* %scratch, i32 %x, i32 0
  store i32 1, i32 addrspace(5)* %sptr0

; fill up SGPRs
  %sgpr0 = call <8 x i32> asm sideeffect "; def $0", "=s" ()
  %sgpr1 = call <8 x i32> asm sideeffect "; def $0", "=s" ()
  %sgpr2 = call <8 x i32> asm sideeffect "; def $0", "=s" ()
  %sgpr3 = call <8 x i32> asm sideeffect "; def $0", "=s" ()
  %sgpr4 = call <4 x i32> asm sideeffect "; def $0", "=s" ()
  %sgpr5 = call <2 x i32> asm sideeffect "; def $0", "=s" ()
  %sgpr6 = call <2 x i32> asm sideeffect "; def $0", "=s" ()
  %sgpr7 = call i32 asm sideeffect "; def $0", "=s" ()

  %cmp = icmp eq i32 %x, 0
  br i1 %cmp, label %bb0, label %ret

bb0:
; create SGPR pressure
  call void asm sideeffect "; use $0,$1,$2,$3,$4,$5,$6", "s,s,s,s,s,s,s,s"(<8 x i32> %sgpr0, <8 x i32> %sgpr1, <8 x i32> %sgpr2, <8 x i32> %sgpr3, <4 x i32> %sgpr4, <2 x i32> %sgpr5, <2 x i32> %sgpr6, i32 %sgpr7)

; mark most VGPR registers as used to increase register pressure
  call void asm sideeffect "", "~{v4},~{v8},~{v12},~{v16},~{v20},~{v24},~{v28},~{v32}" ()
  call void asm sideeffect "", "~{v36},~{v40},~{v44},~{v48},~{v52},~{v56},~{v60},~{v64}" ()
  call void asm sideeffect "", "~{v68},~{v72},~{v76},~{v80},~{v84},~{v88},~{v92},~{v96}" ()
  call void asm sideeffect "", "~{v100},~{v104},~{v108},~{v112},~{v116},~{v120},~{v124},~{v128}" ()
  call void asm sideeffect "", "~{v132},~{v136},~{v140},~{v144},~{v148},~{v152},~{v156},~{v160}" ()
  call void asm sideeffect "", "~{v164},~{v168},~{v172},~{v176},~{v180},~{v184},~{v188},~{v192}" ()
  call void asm sideeffect "", "~{v196},~{v200},~{v204},~{v208},~{v212},~{v216},~{v220},~{v224}" ()
  br label %ret

ret:
  %outptr = getelementptr <64 x i32>, <64 x i32> addrspace(1)* %out, i32 %tid
  store <64 x i32> %a, <64 x i32> addrspace(1)* %outptr

  ret void
}

declare i32 @llvm.amdgcn.mbcnt.lo(i32, i32) #1
declare i32 @llvm.amdgcn.mbcnt.hi(i32, i32) #1

attributes #0 = { "amdgpu-waves-per-eu"="10,10" }
attributes #1 = { nounwind readnone }<|MERGE_RESOLUTION|>--- conflicted
+++ resolved
@@ -46,10 +46,7 @@
 
 ; CHECK-LABEL: test_limited_sgpr
 ; GFX6: s_add_u32 s32, s32, 0x[[OFFSET:[0-9a-f]+]]
-<<<<<<< HEAD
 ; GFX6: s_add_u32 s32, s32, 0x[[OFFSET:[0-9a-f]+]]
-=======
->>>>>>> dcc8db88
 ; GFX6-NEXT: s_waitcnt expcnt(0)
 ; GFX6-NEXT: buffer_load_dword v{{[0-9]+}}, off, s[{{[0-9:]+}}], s32
 ; GFX6-NEXT: s_sub_u32 s32, s32, 0x[[OFFSET:[0-9a-f]+]]
