; RUN: llc -mtriple=amdgcn-amd-amdhsa -mcpu=fiji -verify-machineinstrs < %s | FileCheck -check-prefix=GCN %s

; Check that we properly realign the stack. While 4-byte access is all
; that is ever needed, some transformations rely on the known bits from the alignment of the pointer (e.g.


; 128 byte object
; 4 byte emergency stack slot
; = 144 bytes with padding between them

; GCN-LABEL: {{^}}needs_align16_default_stack_align:
; GCN-DAG: v_lshlrev_b32_e32 [[SCALED_IDX:v[0-9]+]], 4, v0
; GCN-DAG: v_lshrrev_b32_e64 [[FRAMEDIFF:v[0-9]+]], 6, s32
; GCN: v_add_u32_e32 [[FI:v[0-9]+]], vcc, [[FRAMEDIFF]], [[SCALED_IDX]]

; GCN-NOT: s32

; GCN: buffer_store_dword v{{[0-9]+}}, v{{[0-9]+}}, s[0:3], 0 offen
; GCN: v_or_b32_e32 v{{[0-9]+}}, 12
; GCN: buffer_store_dword v{{[0-9]+}}, v{{[0-9]+}}, s[0:3], 0 offen
; GCN: buffer_store_dword v{{[0-9]+}}, v{{[0-9]+}}, s[0:3], 0 offen
; GCN: buffer_store_dword v{{[0-9]+}}, v{{[0-9]+}}, s[0:3], 0 offen

; GCN-NOT: s32

; GCN: ; ScratchSize: 144
define void @needs_align16_default_stack_align(i32 %idx) #0 {
  %alloca.align16 = alloca [8 x <4 x i32>], align 16, addrspace(5)
  %gep0 = getelementptr inbounds [8 x <4 x i32>], [8 x <4 x i32>] addrspace(5)* %alloca.align16, i32 0, i32 %idx
  store volatile <4 x i32> <i32 1, i32 2, i32 3, i32 4>, <4 x i32> addrspace(5)* %gep0, align 16
  ret void
}

; GCN-LABEL: {{^}}needs_align16_stack_align4:
; GCN: s_add_u32 [[SCRATCH_REG:s[0-9]+]], s32, 0x3c0{{$}}
; GCN: s_and_b32 s33, [[SCRATCH_REG]], 0xfffffc00

; GCN: buffer_store_dword v{{[0-9]+}}, v{{[0-9]+}}, s[0:3], 0 offen
; GCN: v_or_b32_e32 v{{[0-9]+}}, 12
; GCN: s_add_u32 s32, s32, 0x2800{{$}}
; GCN: buffer_store_dword v{{[0-9]+}}, v{{[0-9]+}}, s[0:3], 0 offen
; GCN: buffer_store_dword v{{[0-9]+}}, v{{[0-9]+}}, s[0:3], 0 offen
; GCN: buffer_store_dword v{{[0-9]+}}, v{{[0-9]+}}, s[0:3], 0 offen

; GCN: s_sub_u32 s32, s32, 0x2800

; GCN: ; ScratchSize: 160
define void @needs_align16_stack_align4(i32 %idx) #2 {
  %alloca.align16 = alloca [8 x <4 x i32>], align 16, addrspace(5)
  %gep0 = getelementptr inbounds [8 x <4 x i32>], [8 x <4 x i32>] addrspace(5)* %alloca.align16, i32 0, i32 %idx
  store volatile <4 x i32> <i32 1, i32 2, i32 3, i32 4>, <4 x i32> addrspace(5)* %gep0, align 16
  ret void
}

; GCN-LABEL: {{^}}needs_align32:
; GCN: s_add_u32 [[SCRATCH_REG:s[0-9]+]], s32, 0x7c0{{$}}
; GCN: s_and_b32 s33, [[SCRATCH_REG]], 0xfffff800

; GCN: buffer_store_dword v{{[0-9]+}}, v{{[0-9]+}}, s[0:3], 0 offen
; GCN: v_or_b32_e32 v{{[0-9]+}}, 12
; GCN: s_add_u32 s32, s32, 0x3000{{$}}
; GCN: buffer_store_dword v{{[0-9]+}}, v{{[0-9]+}}, s[0:3], 0 offen
; GCN: buffer_store_dword v{{[0-9]+}}, v{{[0-9]+}}, s[0:3], 0 offen
; GCN: buffer_store_dword v{{[0-9]+}}, v{{[0-9]+}}, s[0:3], 0 offen

; GCN: s_sub_u32 s32, s32, 0x3000

; GCN: ; ScratchSize: 192
define void @needs_align32(i32 %idx) #0 {
  %alloca.align16 = alloca [8 x <4 x i32>], align 32, addrspace(5)
  %gep0 = getelementptr inbounds [8 x <4 x i32>], [8 x <4 x i32>] addrspace(5)* %alloca.align16, i32 0, i32 %idx
  store volatile <4 x i32> <i32 1, i32 2, i32 3, i32 4>, <4 x i32> addrspace(5)* %gep0, align 32
  ret void
}

; GCN-LABEL: {{^}}force_realign4:
; GCN: s_add_u32 [[SCRATCH_REG:s[0-9]+]], s32, 0xc0{{$}}
; GCN: s_and_b32 s33, [[SCRATCH_REG]], 0xffffff00
; GCN: s_add_u32 s32, s32, 0xd00{{$}}

; GCN: buffer_store_dword v{{[0-9]+}}, v{{[0-9]+}}, s[0:3], 0 offen
; GCN: s_sub_u32 s32, s32, 0xd00

; GCN: ; ScratchSize: 52
define void @force_realign4(i32 %idx) #1 {
  %alloca.align16 = alloca [8 x i32], align 4, addrspace(5)
  %gep0 = getelementptr inbounds [8 x i32], [8 x i32] addrspace(5)* %alloca.align16, i32 0, i32 %idx
  store volatile i32 3, i32 addrspace(5)* %gep0, align 4
  ret void
}

; GCN-LABEL: {{^}}kernel_call_align16_from_8:
; GCN: s_movk_i32 s32, 0x400{{$}}
; GCN-NOT: s32
; GCN: s_swappc_b64
define amdgpu_kernel void @kernel_call_align16_from_8() #0 {
  %alloca = alloca i32, align 4, addrspace(5)
  store volatile i32 2, i32 addrspace(5)* %alloca
  call void @needs_align16_default_stack_align(i32 1)
  ret void
}

; The call sequence should keep the stack on call aligned to 4
; GCN-LABEL: {{^}}kernel_call_align16_from_5:
; GCN: s_movk_i32 s32, 0x400
; GCN: s_swappc_b64
define amdgpu_kernel void @kernel_call_align16_from_5() {
  %alloca0 = alloca i8, align 1, addrspace(5)
  store volatile i8 2, i8  addrspace(5)* %alloca0

  call void @needs_align16_default_stack_align(i32 1)
  ret void
}

; GCN-LABEL: {{^}}kernel_call_align4_from_5:
; GCN: s_movk_i32 s32, 0x400
; GCN: s_swappc_b64
define amdgpu_kernel void @kernel_call_align4_from_5() {
  %alloca0 = alloca i8, align 1, addrspace(5)
  store volatile i8 2, i8  addrspace(5)* %alloca0

  call void @needs_align16_stack_align4(i32 1)
  ret void
}

; GCN-LABEL: {{^}}default_realign_align128:
; GCN-DAG: s_add_u32 [[TMP:s[0-9]+]], s32, 0x1fc0
; GCN-DAG: s_mov_b32 [[FP_COPY:s[0-9]+]], s33
; GCN-NEXT: s_and_b32 s33, [[TMP]], 0xffffe000
; GCN-NEXT: s_add_u32 s32, s32, 0x4000
; GCN-NOT: s33
; GCN: buffer_store_dword v0, off, s[0:3], s33{{$}}
; GCN: s_sub_u32 s32, s32, 0x4000
; GCN: s_mov_b32 s33, [[FP_COPY]]
define void @default_realign_align128(i32 %idx) #0 {
  %alloca.align = alloca i32, align 128, addrspace(5)
  store volatile i32 9, i32 addrspace(5)* %alloca.align, align 128
  ret void
}

; GCN-LABEL: {{^}}disable_realign_align128:
; GCN-NOT: s32
; GCN: buffer_store_dword v0, off, s[0:3], s32{{$}}
; GCN-NOT: s32
define void @disable_realign_align128(i32 %idx) #3 {
  %alloca.align = alloca i32, align 128, addrspace(5)
  store volatile i32 9, i32 addrspace(5)* %alloca.align, align 128
  ret void
}

declare void @extern_func(<32 x i32>, i32) #0
define void @func_call_align1024_bp_gets_vgpr_spill(<32 x i32> %a, i32 %b) #0 {
; The test forces the stack to be realigned to a new boundary
; since there is a local object with an alignment of 1024.
; Should use BP to access the incoming stack arguments.
; The BP value is saved/restored with a VGPR spill.

; GCN-LABEL: func_call_align1024_bp_gets_vgpr_spill:
; GCN: buffer_store_dword [[VGPR_REG:v[0-9]+]], off, s[0:3], s32 offset:1028 ; 4-byte Folded Spill
; GCN-NEXT: s_mov_b64 exec, s[4:5]
; GCN-NEXT: v_writelane_b32 [[VGPR_REG]], s33, 2
; GCN-DAG: v_writelane_b32 [[VGPR_REG]], s34, 3
; GCN-DAG: s_add_u32 [[SCRATCH_REG:s[0-9]+]], s32, 0xffc0
; GCN: s_and_b32 s33, [[SCRATCH_REG]], 0xffff0000
; GCN: s_mov_b32 s34, s32
; GCN: v_mov_b32_e32 v32, 0
; GCN: s_add_u32 s32, s32, 0x30000
; GCN: buffer_store_dword v32, off, s[0:3], s33 offset:1024
; GCN-NEXT: buffer_load_dword v{{[0-9]+}}, off, s[0:3], s34

; GCN: buffer_store_dword v{{[0-9]+}}, off, s[0:3], s32
; GCN-NEXT: s_swappc_b64 s[30:31], s[4:5]

; GCN: s_sub_u32 s32, s32, 0x30000
; GCN-NEXT: v_readlane_b32 s33, [[VGPR_REG]], 2
; GCN-NEXT: v_readlane_b32 s34, [[VGPR_REG]], 3
; GCN-NEXT: s_or_saveexec_b64 s[6:7], -1
; GCN-NEXT: buffer_load_dword [[VGPR_REG]], off, s[0:3], s32 offset:1028 ; 4-byte Folded Reload
; GCN-NEXT: s_mov_b64 exec, s[6:7]
  %temp = alloca i32, align 1024, addrspace(5)
  store volatile i32 0, i32 addrspace(5)* %temp, align 1024
  call void @extern_func(<32 x i32> %a, i32 %b)
  ret void
}

%struct.Data = type { [9 x i32] }
define i32 @needs_align1024_stack_args_used_inside_loop(%struct.Data addrspace(5)* nocapture readonly byval(%struct.Data) align 8 %arg) local_unnamed_addr #4 {
; The local object allocation needed an alignment of 1024.
; Since the function argument is accessed in a loop with an
; index variable, the base pointer first get loaded into a VGPR
; and that value should be further referenced to load the incoming values.
; The BP value will get saved/restored in an SGPR at the prolgoue/epilogue.

; GCN-LABEL: needs_align1024_stack_args_used_inside_loop:
; GCN: s_mov_b32 [[BP_COPY:s[0-9]+]], s33
; GCN-NEXT: s_mov_b32 [[FP_COPY:s[0-9]+]], s34
; GCN-NEXT: s_add_u32 [[SCRATCH_REG:s[0-9]+]], s32, 0xffc0
; GCN-NEXT: s_and_b32 s33, [[SCRATCH_REG]], 0xffff0000
; GCN-NEXT: s_mov_b32 s34, s32
; GCN-NEXT: v_mov_b32_e32 v{{[0-9]+}}, 0
; GCN-NEXT: v_lshrrev_b32_e64 [[VGPR_REG:v[0-9]+]], 6, s34
; GCN: s_add_u32 s32, s32, 0x30000
; GCN: buffer_store_dword v{{[0-9]+}}, off, s[0:3], s33 offset:1024
; GCN: buffer_load_dword v{{[0-9]+}}, [[VGPR_REG]], s[0:3], 0 offen
; GCN: v_add_u32_e32 [[VGPR_REG]], vcc, 4, [[VGPR_REG]]
; GCN: s_sub_u32 s32, s32, 0x30000
; GCN-NEXT: s_mov_b32 s33, [[BP_COPY]]
; GCN-NEXT: s_mov_b32 s34, [[FP_COPY]]
; GCN-NEXT: s_setpc_b64 s[30:31]
begin:
  %local_var = alloca i32, align 1024, addrspace(5)
  store volatile i32 0, i32 addrspace(5)* %local_var, align 1024
  br label %loop_body

loop_end:                                                ; preds = %loop_body
  %idx_next = add nuw nsw i32 %lp_idx, 1
  %lp_exit_cond = icmp eq i32 %idx_next, 9
  br i1 %lp_exit_cond, label %exit, label %loop_body

loop_body:                                                ; preds = %loop_end, %begin
  %lp_idx = phi i32 [ 0, %begin ], [ %idx_next, %loop_end ]
  %ptr = getelementptr inbounds %struct.Data, %struct.Data addrspace(5)* %arg, i32 0, i32 0, i32 %lp_idx
  %val = load i32, i32 addrspace(5)* %ptr, align 8
  %lp_cond = icmp eq i32 %val, %lp_idx
  br i1 %lp_cond, label %loop_end, label %exit

exit:                                               ; preds = %loop_end, %loop_body
  %out = phi i32 [ 0, %loop_body ], [ 1, %loop_end ]
  ret i32 %out
}

define void @no_free_scratch_sgpr_for_bp_copy(<32 x i32> %a, i32 %b) #0 {
; GCN-LABEL: no_free_scratch_sgpr_for_bp_copy:
; GCN: ; %bb.0:
; GCN: v_writelane_b32 [[VGPR_REG:v[0-9]+]], s34, 0
<<<<<<< HEAD
; GCN: s_mov_b32 s34, s32
; GCN: buffer_load_dword v{{[0-9]+}}, off, s[0:3], s34
=======
; GCN-NEXT: s_mov_b32 s34, s32
; GCN-NEXT: buffer_load_dword v{{[0-9]+}}, off, s[0:3], s34
; GCN: v_readlane_b32 s34, [[VGPR_REG:v[0-9]+]], 0
>>>>>>> b51b424c
; GCN: buffer_store_dword v{{[0-9]+}}, off, s[0:3], s33 offset:128
; GCN-NEXT: ;;#ASMSTART
; GCN-NEXT: ;;#ASMEND
; GCN: s_waitcnt vmcnt(0)
; GCN-NEXT: s_setpc_b64 s[30:31]
  %local_val = alloca i32, align 128, addrspace(5)
  store volatile i32 %b, i32 addrspace(5)* %local_val, align 128
  ; Use all clobberable registers, so BP has to spill to a VGPR.
  call void asm sideeffect "",
    "~{s0},~{s1},~{s2},~{s3},~{s4},~{s5},~{s6},~{s7},~{s8},~{s9}
    ,~{s10},~{s11},~{s12},~{s13},~{s14},~{s15},~{s16},~{s17},~{s18},~{s19}
    ,~{s20},~{s21},~{s22},~{s23},~{s24},~{s25},~{s26},~{s27},~{s28},~{s29}
    ,~{vcc_hi}"() #0
  ret void
}

define void @no_free_regs_spill_bp_to_memory(<32 x i32> %a, i32 %b) #5 {
; If there are no free SGPRs or VGPRs available we must spill the BP to memory.

; GCN-LABEL: no_free_regs_spill_bp_to_mem
; GCN: s_or_saveexec_b64 s[4:5], -1
; GCN: v_mov_b32_e32 v0, s33
; GCN: buffer_store_dword v0, off, s[0:3], s32
; GCN: v_mov_b32_e32 v0, s34
; GCN-DAG: buffer_store_dword v0, off, s[0:3], s32
  %local_val = alloca i32, align 128, addrspace(5)
  store volatile i32 %b, i32 addrspace(5)* %local_val, align 128

  call void asm sideeffect "; clobber nonpreserved SGPRs and 64 CSRs",
    "~{s4},~{s5},~{s6},~{s7},~{s8},~{s9}
    ,~{s10},~{s11},~{s12},~{s13},~{s14},~{s15},~{s16},~{s17},~{s18},~{s19}
    ,~{s20},~{s21},~{s22},~{s23},~{s24},~{s25},~{s26},~{s27},~{s28},~{s29}
    ,~{s40},~{s41},~{s42},~{s43},~{s44},~{s45},~{s46},~{s47},~{s48},~{s49}
    ,~{s50},~{s51},~{s52},~{s53},~{s54},~{s55},~{s56},~{s57},~{s58},~{s59}
    ,~{s60},~{s61},~{s62},~{s63},~{s64},~{s65},~{s66},~{s67},~{s68},~{s69}
    ,~{s70},~{s71},~{s72},~{s73},~{s74},~{s75},~{s76},~{s77},~{s78},~{s79}
    ,~{s80},~{s81},~{s82},~{s83},~{s84},~{s85},~{s86},~{s87},~{s88},~{s89}
    ,~{s90},~{s91},~{s92},~{s93},~{s94},~{s95},~{s96},~{s97},~{s98},~{s99}
    ,~{s100},~{s101},~{s102},~{s39},~{vcc}"() #0

  call void asm sideeffect "; clobber all VGPRs",
    "~{v0},~{v1},~{v2},~{v3},~{v4},~{v5},~{v6},~{v7},~{v8},~{v9}
    ,~{v10},~{v11},~{v12},~{v13},~{v14},~{v15},~{v16},~{v17},~{v18},~{v19}
    ,~{v20},~{v21},~{v22},~{v23},~{v24},~{v25},~{v26},~{v27},~{v28},~{v29}
    ,~{v30},~{v31},~{v32},~{v33},~{v34},~{v35},~{v36},~{v37},~{v38}" () #0
  ret void
}

define void @spill_bp_to_memory_scratch_reg_needed_mubuf_offset(<32 x i32> %a, i32 %b, [4096 x i8] addrspace(5)* byval align 4 %arg) #5 {
; If the size of the offset exceeds the MUBUF offset field we need another
; scratch VGPR to hold the offset.

; GCN-LABEL: spill_bp_to_memory_scratch_reg_needed_mubuf_offset
; GCN: s_or_saveexec_b64 s[4:5], -1
; GCN: v_mov_b32_e32 v0, s33
; GCN-NOT: v_mov_b32_e32 v0, 0x1084
; GCN-NEXT: v_mov_b32_e32 v1, 0x1084
; GCN-NEXT: buffer_store_dword v0, v1, s[0:3], s32 offen
; GCN: v_mov_b32_e32 v0, s34
; GCN-NOT: v_mov_b32_e32 v0, 0x1088
; GCN-NEXT: v_mov_b32_e32 v1, 0x1088
; GCN-NEXT: buffer_store_dword v0, v1, s[0:3], s32 offen
  %local_val = alloca i32, align 128, addrspace(5)
  store volatile i32 %b, i32 addrspace(5)* %local_val, align 128

  call void asm sideeffect "; clobber nonpreserved SGPRs and 64 CSRs",
    "~{s4},~{s5},~{s6},~{s7},~{s8},~{s9}
    ,~{s10},~{s11},~{s12},~{s13},~{s14},~{s15},~{s16},~{s17},~{s18},~{s19}
    ,~{s20},~{s21},~{s22},~{s23},~{s24},~{s25},~{s26},~{s27},~{s28},~{s29}
    ,~{s40},~{s41},~{s42},~{s43},~{s44},~{s45},~{s46},~{s47},~{s48},~{s49}
    ,~{s50},~{s51},~{s52},~{s53},~{s54},~{s55},~{s56},~{s57},~{s58},~{s59}
    ,~{s60},~{s61},~{s62},~{s63},~{s64},~{s65},~{s66},~{s67},~{s68},~{s69}
    ,~{s70},~{s71},~{s72},~{s73},~{s74},~{s75},~{s76},~{s77},~{s78},~{s79}
    ,~{s80},~{s81},~{s82},~{s83},~{s84},~{s85},~{s86},~{s87},~{s88},~{s89}
    ,~{s90},~{s91},~{s92},~{s93},~{s94},~{s95},~{s96},~{s97},~{s98},~{s99}
    ,~{s100},~{s101},~{s102},~{s39},~{vcc}"() #0

  call void asm sideeffect "; clobber all VGPRs",
    "~{v0},~{v1},~{v2},~{v3},~{v4},~{v5},~{v6},~{v7},~{v8},~{v9}
    ,~{v10},~{v11},~{v12},~{v13},~{v14},~{v15},~{v16},~{v17},~{v18},~{v19}
    ,~{v20},~{v21},~{v22},~{v23},~{v24},~{v25},~{v26},~{v27},~{v28},~{v29}
    ,~{v30},~{v31},~{v32},~{v33},~{v34},~{v35},~{v36},~{v37},~{v38}"() #0
  ret void
}

attributes #0 = { noinline nounwind }
attributes #1 = { noinline nounwind "stackrealign" }
attributes #2 = { noinline nounwind alignstack=4 }
attributes #3 = { noinline nounwind "no-realign-stack" }
attributes #4 = { noinline nounwind "frame-pointer"="all"}
attributes #5 = { noinline nounwind "amdgpu-waves-per-eu"="6,6" }<|MERGE_RESOLUTION|>--- conflicted
+++ resolved
@@ -164,9 +164,9 @@
 ; GCN: s_and_b32 s33, [[SCRATCH_REG]], 0xffff0000
 ; GCN: s_mov_b32 s34, s32
 ; GCN: v_mov_b32_e32 v32, 0
-; GCN: s_add_u32 s32, s32, 0x30000
 ; GCN: buffer_store_dword v32, off, s[0:3], s33 offset:1024
 ; GCN-NEXT: buffer_load_dword v{{[0-9]+}}, off, s[0:3], s34
+; GCN: s_add_u32 s32, s32, 0x30000
 
 ; GCN: buffer_store_dword v{{[0-9]+}}, off, s[0:3], s32
 ; GCN-NEXT: s_swappc_b64 s[30:31], s[4:5]
@@ -233,14 +233,8 @@
 ; GCN-LABEL: no_free_scratch_sgpr_for_bp_copy:
 ; GCN: ; %bb.0:
 ; GCN: v_writelane_b32 [[VGPR_REG:v[0-9]+]], s34, 0
-<<<<<<< HEAD
 ; GCN: s_mov_b32 s34, s32
 ; GCN: buffer_load_dword v{{[0-9]+}}, off, s[0:3], s34
-=======
-; GCN-NEXT: s_mov_b32 s34, s32
-; GCN-NEXT: buffer_load_dword v{{[0-9]+}}, off, s[0:3], s34
-; GCN: v_readlane_b32 s34, [[VGPR_REG:v[0-9]+]], 0
->>>>>>> b51b424c
 ; GCN: buffer_store_dword v{{[0-9]+}}, off, s[0:3], s33 offset:128
 ; GCN-NEXT: ;;#ASMSTART
 ; GCN-NEXT: ;;#ASMEND
