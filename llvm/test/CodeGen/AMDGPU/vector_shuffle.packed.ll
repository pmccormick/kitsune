; NOTE: Assertions have been autogenerated by utils/update_llc_test_checks.py
; RUN: llc -mtriple=amdgcn-amd-amdhsa -mcpu=gfx900 -verify-machineinstrs < %s | FileCheck -check-prefix=GFX9 %s

define <4 x half> @shuffle_v4f16_23uu(<4 x half> addrspace(1)* %arg0, <4 x half> addrspace(1)* %arg1) {
; GFX9-LABEL: shuffle_v4f16_23uu:
; GFX9:       ; %bb.0:
; GFX9-NEXT:    s_waitcnt vmcnt(0) expcnt(0) lgkmcnt(0)
; GFX9-NEXT:    global_load_dwordx2 v[0:1], v[0:1], off
; GFX9-NEXT:    s_waitcnt vmcnt(0)
; GFX9-NEXT:    v_mov_b32_e32 v0, v1
; GFX9-NEXT:    s_setpc_b64 s[30:31]
  %val0 = load <4 x half>, <4 x half> addrspace(1)* %arg0
  %val1 = load <4 x half>, <4 x half> addrspace(1)* %arg1
  %shuffle = shufflevector <4 x half> %val0, <4 x half> %val1, <4 x i32> <i32 2, i32 3, i32 undef, i32 undef>
  ret <4 x half> %shuffle
}

define <4 x half> @shuffle_v4f16_234u(<4 x half> addrspace(1)* %arg0, <4 x half> addrspace(1)* %arg1) {
; GFX9-LABEL: shuffle_v4f16_234u:
; GFX9:       ; %bb.0:
; GFX9-NEXT:    s_waitcnt vmcnt(0) expcnt(0) lgkmcnt(0)
; GFX9-NEXT:    global_load_dwordx2 v[4:5], v[0:1], off
; GFX9-NEXT:    global_load_dwordx2 v[1:2], v[2:3], off
; GFX9-NEXT:    s_waitcnt vmcnt(1)
; GFX9-NEXT:    v_mov_b32_e32 v0, v5
; GFX9-NEXT:    s_waitcnt vmcnt(0)
; GFX9-NEXT:    s_setpc_b64 s[30:31]
  %val0 = load <4 x half>, <4 x half> addrspace(1)* %arg0
  %val1 = load <4 x half>, <4 x half> addrspace(1)* %arg1
  %shuffle = shufflevector <4 x half> %val0, <4 x half> %val1, <4 x i32> <i32 2, i32 3, i32 4, i32 undef>
  ret <4 x half> %shuffle
}

define <4 x half> @shuffle_v4f16_u1u3(<4 x half> addrspace(1)* %arg0, <4 x half> addrspace(1)* %arg1) {
; GFX9-LABEL: shuffle_v4f16_u1u3:
; GFX9:       ; %bb.0:
; GFX9-NEXT:    s_waitcnt vmcnt(0) expcnt(0) lgkmcnt(0)
; GFX9-NEXT:    global_load_dwordx2 v[0:1], v[0:1], off
; GFX9-NEXT:    s_waitcnt vmcnt(0)
; GFX9-NEXT:    s_setpc_b64 s[30:31]
  %val0 = load <4 x half>, <4 x half> addrspace(1)* %arg0
  %val1 = load <4 x half>, <4 x half> addrspace(1)* %arg1
  %shuffle = shufflevector <4 x half> %val0, <4 x half> %val1, <4 x i32> <i32 undef, i32 1, i32 undef, i32 3>
  ret <4 x half> %shuffle
}

define <4 x half> @shuffle_v4f16_u3u1(<4 x half> addrspace(1)* %arg0, <4 x half> addrspace(1)* %arg1) {
; GFX9-LABEL: shuffle_v4f16_u3u1:
; GFX9:       ; %bb.0:
; GFX9-NEXT:    s_waitcnt vmcnt(0) expcnt(0) lgkmcnt(0)
; GFX9-NEXT:    global_load_dwordx2 v[0:1], v[0:1], off
; GFX9-NEXT:    s_waitcnt vmcnt(0)
; GFX9-NEXT:    v_lshrrev_b32_e32 v1, 16, v1
; GFX9-NEXT:    v_lshrrev_b32_e32 v2, 16, v0
; GFX9-NEXT:    v_lshlrev_b32_e32 v0, 16, v1
; GFX9-NEXT:    v_lshlrev_b32_e32 v1, 16, v2
; GFX9-NEXT:    s_setpc_b64 s[30:31]
  %val0 = load <4 x half>, <4 x half> addrspace(1)* %arg0
  %val1 = load <4 x half>, <4 x half> addrspace(1)* %arg1
  %shuffle = shufflevector <4 x half> %val0, <4 x half> %val1, <4 x i32> <i32 undef, i32 3, i32 undef, i32 1>
  ret <4 x half> %shuffle
}

define <4 x half> @shuffle_v4f16_u3uu(<4 x half> addrspace(1)* %arg0, <4 x half> addrspace(1)* %arg1) {
; GFX9-LABEL: shuffle_v4f16_u3uu:
; GFX9:       ; %bb.0:
; GFX9-NEXT:    s_waitcnt vmcnt(0) expcnt(0) lgkmcnt(0)
; GFX9-NEXT:    global_load_dword v0, v[0:1], off offset:4
; GFX9-NEXT:    s_waitcnt vmcnt(0)
; GFX9-NEXT:    v_lshrrev_b32_e32 v0, 16, v0
; GFX9-NEXT:    v_lshlrev_b32_e32 v0, 16, v0
; GFX9-NEXT:    s_setpc_b64 s[30:31]
  %val0 = load <4 x half>, <4 x half> addrspace(1)* %arg0
  %val1 = load <4 x half>, <4 x half> addrspace(1)* %arg1
  %shuffle = shufflevector <4 x half> %val0, <4 x half> %val1, <4 x i32> <i32 undef, i32 3, i32 undef, i32 undef>
  ret <4 x half> %shuffle
}

define <4 x half> @shuffle_v4f16_3u6u(<4 x half> addrspace(1)* %arg0, <4 x half> addrspace(1)* %arg1) {
; GFX9-LABEL: shuffle_v4f16_3u6u:
; GFX9:       ; %bb.0:
; GFX9-NEXT:    s_waitcnt vmcnt(0) expcnt(0) lgkmcnt(0)
; GFX9-NEXT:    global_load_dword v0, v[0:1], off offset:4
; GFX9-NEXT:    global_load_dword v1, v[2:3], off offset:4
; GFX9-NEXT:    s_waitcnt vmcnt(1)
; GFX9-NEXT:    v_lshrrev_b32_e32 v0, 16, v0
; GFX9-NEXT:    s_waitcnt vmcnt(0)
; GFX9-NEXT:    s_setpc_b64 s[30:31]
  %val0 = load <4 x half>, <4 x half> addrspace(1)* %arg0
  %val1 = load <4 x half>, <4 x half> addrspace(1)* %arg1
  %shuffle = shufflevector <4 x half> %val0, <4 x half> %val1, <4 x i32> <i32 3, i32 undef, i32 6, i32 undef>
  ret <4 x half> %shuffle
}

define <4 x half> @shuffle_v4f16_3uu7(<4 x half> addrspace(1)* %arg0, <4 x half> addrspace(1)* %arg1) {
; GFX9-LABEL: shuffle_v4f16_3uu7:
; GFX9:       ; %bb.0:
; GFX9-NEXT:    s_waitcnt vmcnt(0) expcnt(0) lgkmcnt(0)
; GFX9-NEXT:    global_load_dword v0, v[0:1], off offset:4
; GFX9-NEXT:    global_load_dword v1, v[2:3], off offset:4
; GFX9-NEXT:    s_waitcnt vmcnt(1)
; GFX9-NEXT:    v_lshrrev_b32_e32 v0, 16, v0
; GFX9-NEXT:    s_waitcnt vmcnt(0)
; GFX9-NEXT:    v_lshrrev_b32_e32 v1, 16, v1
; GFX9-NEXT:    v_lshlrev_b32_e32 v1, 16, v1
; GFX9-NEXT:    s_setpc_b64 s[30:31]
  %val0 = load <4 x half>, <4 x half> addrspace(1)* %arg0
  %val1 = load <4 x half>, <4 x half> addrspace(1)* %arg1
  %shuffle = shufflevector <4 x half> %val0, <4 x half> %val1, <4 x i32> <i32 3, i32 undef, i32 undef, i32 7>
  ret <4 x half> %shuffle
}

define <4 x half> @shuffle_v4f16_35u5(<4 x half> addrspace(1)* %arg0, <4 x half> addrspace(1)* %arg1) {
; GFX9-LABEL: shuffle_v4f16_35u5:
; GFX9:       ; %bb.0:
; GFX9-NEXT:    s_waitcnt vmcnt(0) expcnt(0) lgkmcnt(0)
; GFX9-NEXT:    global_load_dword v0, v[0:1], off offset:4
; GFX9-NEXT:    global_load_dword v1, v[2:3], off
; GFX9-NEXT:    v_mov_b32_e32 v2, 0xffff
; GFX9-NEXT:    s_waitcnt vmcnt(1)
; GFX9-NEXT:    v_and_b32_sdwa v0, v2, v0 dst_sel:DWORD dst_unused:UNUSED_PAD src0_sel:DWORD src1_sel:WORD_1
; GFX9-NEXT:    s_waitcnt vmcnt(0)
; GFX9-NEXT:    v_lshrrev_b32_e32 v1, 16, v1
; GFX9-NEXT:    v_lshl_or_b32 v0, v1, 16, v0
; GFX9-NEXT:    v_lshlrev_b32_e32 v1, 16, v1
; GFX9-NEXT:    s_setpc_b64 s[30:31]
  %val0 = load <4 x half>, <4 x half> addrspace(1)* %arg0
  %val1 = load <4 x half>, <4 x half> addrspace(1)* %arg1
  %shuffle = shufflevector <4 x half> %val0, <4 x half> %val1, <4 x i32> <i32 3, i32 5, i32 undef, i32 5>
  ret <4 x half> %shuffle
}

define <4 x half> @shuffle_v4f16_357u(<4 x half> addrspace(1)* %arg0, <4 x half> addrspace(1)* %arg1) {
; GFX9-LABEL: shuffle_v4f16_357u:
; GFX9:       ; %bb.0:
; GFX9-NEXT:    s_waitcnt vmcnt(0) expcnt(0) lgkmcnt(0)
; GFX9-NEXT:    global_load_dword v4, v[0:1], off offset:4
; GFX9-NEXT:    global_load_dwordx2 v[0:1], v[2:3], off
; GFX9-NEXT:    v_mov_b32_e32 v2, 0xffff
; GFX9-NEXT:    s_waitcnt vmcnt(1)
; GFX9-NEXT:    v_and_b32_sdwa v2, v2, v4 dst_sel:DWORD dst_unused:UNUSED_PAD src0_sel:DWORD src1_sel:WORD_1
; GFX9-NEXT:    s_waitcnt vmcnt(0)
; GFX9-NEXT:    v_lshrrev_b32_e32 v0, 16, v0
; GFX9-NEXT:    v_lshrrev_b32_e32 v1, 16, v1
; GFX9-NEXT:    v_lshl_or_b32 v0, v0, 16, v2
; GFX9-NEXT:    s_setpc_b64 s[30:31]
  %val0 = load <4 x half>, <4 x half> addrspace(1)* %arg0
  %val1 = load <4 x half>, <4 x half> addrspace(1)* %arg1
  %shuffle = shufflevector <4 x half> %val0, <4 x half> %val1, <4 x i32> <i32 3, i32 5, i32 7, i32 undef>
  ret <4 x half> %shuffle
}

define <4 x half> @shuffle_v4f16_0101(<4 x half> addrspace(1)* %arg0, <4 x half> addrspace(1)* %arg1) {
; GFX9-LABEL: shuffle_v4f16_0101:
; GFX9:       ; %bb.0:
; GFX9-NEXT:    s_waitcnt vmcnt(0) expcnt(0) lgkmcnt(0)
; GFX9-NEXT:    global_load_dwordx2 v[0:1], v[0:1], off
; GFX9-NEXT:    s_waitcnt vmcnt(0)
; GFX9-NEXT:    v_mov_b32_e32 v1, v0
; GFX9-NEXT:    s_setpc_b64 s[30:31]
  %val0 = load <4 x half>, <4 x half> addrspace(1)* %arg0
  %val1 = load <4 x half>, <4 x half> addrspace(1)* %arg1
  %shuffle = shufflevector <4 x half> %val0, <4 x half> %val1, <4 x i32> <i32 0, i32 1, i32 0, i32 1>
  ret <4 x half> %shuffle
}

define <4 x half> @shuffle_v4f16_0123(<4 x half> addrspace(1)* %arg0, <4 x half> addrspace(1)* %arg1) {
; GFX9-LABEL: shuffle_v4f16_0123:
; GFX9:       ; %bb.0:
; GFX9-NEXT:    s_waitcnt vmcnt(0) expcnt(0) lgkmcnt(0)
; GFX9-NEXT:    global_load_dwordx2 v[0:1], v[0:1], off
; GFX9-NEXT:    s_waitcnt vmcnt(0)
; GFX9-NEXT:    s_setpc_b64 s[30:31]
  %val0 = load <4 x half>, <4 x half> addrspace(1)* %arg0
  %val1 = load <4 x half>, <4 x half> addrspace(1)* %arg1
  %shuffle = shufflevector <4 x half> %val0, <4 x half> %val1, <4 x i32> <i32 0, i32 1, i32 2, i32 3>
  ret <4 x half> %shuffle
}

define <4 x half> @shuffle_v4f16_0145(<4 x half> addrspace(1)* %arg0, <4 x half> addrspace(1)* %arg1) {
; GFX9-LABEL: shuffle_v4f16_0145:
; GFX9:       ; %bb.0:
; GFX9-NEXT:    s_waitcnt vmcnt(0) expcnt(0) lgkmcnt(0)
; GFX9-NEXT:    global_load_dwordx2 v[0:1], v[0:1], off
; GFX9-NEXT:    s_waitcnt vmcnt(0)
; GFX9-NEXT:    global_load_dwordx2 v[1:2], v[2:3], off
; GFX9-NEXT:    s_waitcnt vmcnt(0)
; GFX9-NEXT:    s_setpc_b64 s[30:31]
  %val0 = load <4 x half>, <4 x half> addrspace(1)* %arg0
  %val1 = load <4 x half>, <4 x half> addrspace(1)* %arg1
  %shuffle = shufflevector <4 x half> %val0, <4 x half> %val1, <4 x i32> <i32 0, i32 1, i32 4, i32 5>
  ret <4 x half> %shuffle
}

define <4 x half> @shuffle_v4f16_0167(<4 x half> addrspace(1)* %arg0, <4 x half> addrspace(1)* %arg1) {
; GFX9-LABEL: shuffle_v4f16_0167:
; GFX9:       ; %bb.0:
; GFX9-NEXT:    s_waitcnt vmcnt(0) expcnt(0) lgkmcnt(0)
; GFX9-NEXT:    global_load_dwordx2 v[0:1], v[0:1], off
; GFX9-NEXT:    s_waitcnt vmcnt(0)
; GFX9-NEXT:    global_load_dwordx2 v[1:2], v[2:3], off
; GFX9-NEXT:    s_waitcnt vmcnt(0)
; GFX9-NEXT:    v_mov_b32_e32 v1, v2
; GFX9-NEXT:    s_setpc_b64 s[30:31]
  %val0 = load <4 x half>, <4 x half> addrspace(1)* %arg0
  %val1 = load <4 x half>, <4 x half> addrspace(1)* %arg1
  %shuffle = shufflevector <4 x half> %val0, <4 x half> %val1, <4 x i32> <i32 0, i32 1, i32 6, i32 7>
  ret <4 x half> %shuffle
}

define <4 x half> @shuffle_v4f16_2301(<4 x half> addrspace(1)* %arg0, <4 x half> addrspace(1)* %arg1) {
; GFX9-LABEL: shuffle_v4f16_2301:
; GFX9:       ; %bb.0:
; GFX9-NEXT:    s_waitcnt vmcnt(0) expcnt(0) lgkmcnt(0)
; GFX9-NEXT:    global_load_dwordx2 v[1:2], v[0:1], off
; GFX9-NEXT:    s_waitcnt vmcnt(0)
; GFX9-NEXT:    v_mov_b32_e32 v0, v2
; GFX9-NEXT:    s_setpc_b64 s[30:31]
  %val0 = load <4 x half>, <4 x half> addrspace(1)* %arg0
  %val1 = load <4 x half>, <4 x half> addrspace(1)* %arg1
  %shuffle = shufflevector <4 x half> %val0, <4 x half> %val1, <4 x i32> <i32 2, i32 3, i32 0, i32 1>
  ret <4 x half> %shuffle
}

define <4 x half> @shuffle_v4f16_2323(<4 x half> addrspace(1)* %arg0, <4 x half> addrspace(1)* %arg1) {
; GFX9-LABEL: shuffle_v4f16_2323:
; GFX9:       ; %bb.0:
; GFX9-NEXT:    s_waitcnt vmcnt(0) expcnt(0) lgkmcnt(0)
; GFX9-NEXT:    global_load_dwordx2 v[0:1], v[0:1], off
; GFX9-NEXT:    s_waitcnt vmcnt(0)
; GFX9-NEXT:    v_mov_b32_e32 v0, v1
; GFX9-NEXT:    s_setpc_b64 s[30:31]
  %val0 = load <4 x half>, <4 x half> addrspace(1)* %arg0
  %val1 = load <4 x half>, <4 x half> addrspace(1)* %arg1
  %shuffle = shufflevector <4 x half> %val0, <4 x half> %val1, <4 x i32> <i32 2, i32 3, i32 2, i32 3>
  ret <4 x half> %shuffle
}

define <4 x half> @shuffle_v4f16_2345(<4 x half> addrspace(1)* %arg0, <4 x half> addrspace(1)* %arg1) {
; GFX9-LABEL: shuffle_v4f16_2345:
; GFX9:       ; %bb.0:
; GFX9-NEXT:    s_waitcnt vmcnt(0) expcnt(0) lgkmcnt(0)
; GFX9-NEXT:    global_load_dwordx2 v[4:5], v[0:1], off
; GFX9-NEXT:    global_load_dwordx2 v[1:2], v[2:3], off
; GFX9-NEXT:    s_waitcnt vmcnt(1)
; GFX9-NEXT:    v_mov_b32_e32 v0, v5
; GFX9-NEXT:    s_waitcnt vmcnt(0)
; GFX9-NEXT:    s_setpc_b64 s[30:31]
  %val0 = load <4 x half>, <4 x half> addrspace(1)* %arg0
  %val1 = load <4 x half>, <4 x half> addrspace(1)* %arg1
  %shuffle = shufflevector <4 x half> %val0, <4 x half> %val1, <4 x i32> <i32 2, i32 3, i32 4, i32 5>
  ret <4 x half> %shuffle
}

define <4 x half> @shuffle_v4f16_2367(<4 x half> addrspace(1)* %arg0, <4 x half> addrspace(1)* %arg1) {
; GFX9-LABEL: shuffle_v4f16_2367:
; GFX9:       ; %bb.0:
; GFX9-NEXT:    s_waitcnt vmcnt(0) expcnt(0) lgkmcnt(0)
; GFX9-NEXT:    global_load_dwordx2 v[4:5], v[0:1], off
; GFX9-NEXT:    global_load_dwordx2 v[0:1], v[2:3], off
; GFX9-NEXT:    s_waitcnt vmcnt(0)
; GFX9-NEXT:    v_mov_b32_e32 v0, v5
; GFX9-NEXT:    s_setpc_b64 s[30:31]
  %val0 = load <4 x half>, <4 x half> addrspace(1)* %arg0
  %val1 = load <4 x half>, <4 x half> addrspace(1)* %arg1
  %shuffle = shufflevector <4 x half> %val0, <4 x half> %val1, <4 x i32> <i32 2, i32 3, i32 6, i32 7>
  ret <4 x half> %shuffle
}

define <4 x half> @shuffle_v4f16_4501(<4 x half> addrspace(1)* %arg0, <4 x half> addrspace(1)* %arg1) {
; GFX9-LABEL: shuffle_v4f16_4501:
; GFX9:       ; %bb.0:
; GFX9-NEXT:    s_waitcnt vmcnt(0) expcnt(0) lgkmcnt(0)
; GFX9-NEXT:    global_load_dwordx2 v[4:5], v[0:1], off
; GFX9-NEXT:    global_load_dwordx2 v[0:1], v[2:3], off
; GFX9-NEXT:    s_waitcnt vmcnt(0)
; GFX9-NEXT:    v_mov_b32_e32 v1, v4
; GFX9-NEXT:    s_setpc_b64 s[30:31]
  %val0 = load <4 x half>, <4 x half> addrspace(1)* %arg0
  %val1 = load <4 x half>, <4 x half> addrspace(1)* %arg1
  %shuffle = shufflevector <4 x half> %val0, <4 x half> %val1, <4 x i32> <i32 4, i32 5, i32 0, i32 1>
  ret <4 x half> %shuffle
}

define <4 x half> @shuffle_v4f16_4523(<4 x half> addrspace(1)* %arg0, <4 x half> addrspace(1)* %arg1) {
; GFX9-LABEL: shuffle_v4f16_4523:
; GFX9:       ; %bb.0:
; GFX9-NEXT:    s_waitcnt vmcnt(0) expcnt(0) lgkmcnt(0)
; GFX9-NEXT:    global_load_dwordx2 v[0:1], v[0:1], off
; GFX9-NEXT:    global_load_dwordx2 v[2:3], v[2:3], off
; GFX9-NEXT:    s_waitcnt vmcnt(0)
; GFX9-NEXT:    v_mov_b32_e32 v0, v2
; GFX9-NEXT:    s_setpc_b64 s[30:31]
  %val0 = load <4 x half>, <4 x half> addrspace(1)* %arg0
  %val1 = load <4 x half>, <4 x half> addrspace(1)* %arg1
  %shuffle = shufflevector <4 x half> %val0, <4 x half> %val1, <4 x i32> <i32 4, i32 5, i32 2, i32 3>
  ret <4 x half> %shuffle
}

define <4 x half> @shuffle_v4f16_4545(<4 x half> addrspace(1)* %arg0, <4 x half> addrspace(1)* %arg1) {
; GFX9-LABEL: shuffle_v4f16_4545:
; GFX9:       ; %bb.0:
; GFX9-NEXT:    s_waitcnt vmcnt(0) expcnt(0) lgkmcnt(0)
; GFX9-NEXT:    global_load_dwordx2 v[0:1], v[2:3], off
; GFX9-NEXT:    s_waitcnt vmcnt(0)
; GFX9-NEXT:    v_mov_b32_e32 v1, v0
; GFX9-NEXT:    s_setpc_b64 s[30:31]
  %val0 = load <4 x half>, <4 x half> addrspace(1)* %arg0
  %val1 = load <4 x half>, <4 x half> addrspace(1)* %arg1
  %shuffle = shufflevector <4 x half> %val0, <4 x half> %val1, <4 x i32> <i32 4, i32 5, i32 4, i32 5>
  ret <4 x half> %shuffle
}

define <4 x half> @shuffle_v4f16_4567(<4 x half> addrspace(1)* %arg0, <4 x half> addrspace(1)* %arg1) {
; GFX9-LABEL: shuffle_v4f16_4567:
; GFX9:       ; %bb.0:
; GFX9-NEXT:    s_waitcnt vmcnt(0) expcnt(0) lgkmcnt(0)
; GFX9-NEXT:    global_load_dwordx2 v[0:1], v[2:3], off
; GFX9-NEXT:    s_waitcnt vmcnt(0)
; GFX9-NEXT:    s_setpc_b64 s[30:31]
  %val0 = load <4 x half>, <4 x half> addrspace(1)* %arg0
  %val1 = load <4 x half>, <4 x half> addrspace(1)* %arg1
  %shuffle = shufflevector <4 x half> %val0, <4 x half> %val1, <4 x i32> <i32 4, i32 5, i32 6, i32 7>
  ret <4 x half> %shuffle
}

define <4 x half> @shuffle_v4f16_6701(<4 x half> addrspace(1)* %arg0, <4 x half> addrspace(1)* %arg1) {
; GFX9-LABEL: shuffle_v4f16_6701:
; GFX9:       ; %bb.0:
; GFX9-NEXT:    s_waitcnt vmcnt(0) expcnt(0) lgkmcnt(0)
; GFX9-NEXT:    global_load_dwordx2 v[4:5], v[0:1], off
; GFX9-NEXT:    global_load_dwordx2 v[0:1], v[2:3], off
; GFX9-NEXT:    s_waitcnt vmcnt(0)
; GFX9-NEXT:    v_mov_b32_e32 v0, v1
; GFX9-NEXT:    v_mov_b32_e32 v1, v4
; GFX9-NEXT:    s_setpc_b64 s[30:31]
  %val0 = load <4 x half>, <4 x half> addrspace(1)* %arg0
  %val1 = load <4 x half>, <4 x half> addrspace(1)* %arg1
  %shuffle = shufflevector <4 x half> %val0, <4 x half> %val1, <4 x i32> <i32 6, i32 7, i32 0, i32 1>
  ret <4 x half> %shuffle
}

define <4 x half> @shuffle_v4f16_6723(<4 x half> addrspace(1)* %arg0, <4 x half> addrspace(1)* %arg1) {
; GFX9-LABEL: shuffle_v4f16_6723:
; GFX9:       ; %bb.0:
; GFX9-NEXT:    s_waitcnt vmcnt(0) expcnt(0) lgkmcnt(0)
; GFX9-NEXT:    global_load_dwordx2 v[0:1], v[0:1], off
; GFX9-NEXT:    global_load_dwordx2 v[2:3], v[2:3], off
; GFX9-NEXT:    s_waitcnt vmcnt(0)
; GFX9-NEXT:    v_mov_b32_e32 v0, v3
; GFX9-NEXT:    s_setpc_b64 s[30:31]
  %val0 = load <4 x half>, <4 x half> addrspace(1)* %arg0
  %val1 = load <4 x half>, <4 x half> addrspace(1)* %arg1
  %shuffle = shufflevector <4 x half> %val0, <4 x half> %val1, <4 x i32> <i32 6, i32 7, i32 2, i32 3>
  ret <4 x half> %shuffle
}

define <4 x half> @shuffle_v4f16_6745(<4 x half> addrspace(1)* %arg0, <4 x half> addrspace(1)* %arg1) {
; GFX9-LABEL: shuffle_v4f16_6745:
; GFX9:       ; %bb.0:
; GFX9-NEXT:    s_waitcnt vmcnt(0) expcnt(0) lgkmcnt(0)
; GFX9-NEXT:    global_load_dwordx2 v[1:2], v[2:3], off
; GFX9-NEXT:    s_waitcnt vmcnt(0)
; GFX9-NEXT:    v_mov_b32_e32 v0, v2
; GFX9-NEXT:    s_setpc_b64 s[30:31]
  %val0 = load <4 x half>, <4 x half> addrspace(1)* %arg0
  %val1 = load <4 x half>, <4 x half> addrspace(1)* %arg1
  %shuffle = shufflevector <4 x half> %val0, <4 x half> %val1, <4 x i32> <i32 6, i32 7, i32 4, i32 5>
  ret <4 x half> %shuffle
}

define <4 x half> @shuffle_v4f16_6767(<4 x half> addrspace(1)* %arg0, <4 x half> addrspace(1)* %arg1) {
; GFX9-LABEL: shuffle_v4f16_6767:
; GFX9:       ; %bb.0:
; GFX9-NEXT:    s_waitcnt vmcnt(0) expcnt(0) lgkmcnt(0)
; GFX9-NEXT:    global_load_dwordx2 v[0:1], v[2:3], off
; GFX9-NEXT:    s_waitcnt vmcnt(0)
; GFX9-NEXT:    v_mov_b32_e32 v0, v1
; GFX9-NEXT:    s_setpc_b64 s[30:31]
  %val0 = load <4 x half>, <4 x half> addrspace(1)* %arg0
  %val1 = load <4 x half>, <4 x half> addrspace(1)* %arg1
  %shuffle = shufflevector <4 x half> %val0, <4 x half> %val1, <4 x i32> <i32 6, i32 7, i32 6, i32 7>
  ret <4 x half> %shuffle
}

define <4 x half> @shuffle_v4f16_2356(<4 x half> addrspace(1)* %arg0, <4 x half> addrspace(1)* %arg1) {
; GFX9-LABEL: shuffle_v4f16_2356:
; GFX9:       ; %bb.0:
; GFX9-NEXT:    s_waitcnt vmcnt(0) expcnt(0) lgkmcnt(0)
; GFX9-NEXT:    global_load_dwordx2 v[4:5], v[0:1], off
; GFX9-NEXT:    global_load_dwordx2 v[0:1], v[2:3], off
; GFX9-NEXT:    v_mov_b32_e32 v2, 0xffff
; GFX9-NEXT:    s_waitcnt vmcnt(0)
; GFX9-NEXT:    v_and_b32_sdwa v0, v2, v0 dst_sel:DWORD dst_unused:UNUSED_PAD src0_sel:DWORD src1_sel:WORD_1
; GFX9-NEXT:    v_lshl_or_b32 v1, v1, 16, v0
; GFX9-NEXT:    v_mov_b32_e32 v0, v5
; GFX9-NEXT:    s_setpc_b64 s[30:31]
  %val0 = load <4 x half>, <4 x half> addrspace(1)* %arg0
  %val1 = load <4 x half>, <4 x half> addrspace(1)* %arg1
  %shuffle = shufflevector <4 x half> %val0, <4 x half> %val1, <4 x i32> <i32 2, i32 3, i32 5, i32 6>
  ret <4 x half> %shuffle
}

define <4 x half> @shuffle_v4f16_5623(<4 x half> addrspace(1)* %arg0, <4 x half> addrspace(1)* %arg1) {
; GFX9-LABEL: shuffle_v4f16_5623:
; GFX9:       ; %bb.0:
; GFX9-NEXT:    s_waitcnt vmcnt(0) expcnt(0) lgkmcnt(0)
; GFX9-NEXT:    global_load_dwordx2 v[0:1], v[0:1], off
; GFX9-NEXT:    global_load_dwordx2 v[2:3], v[2:3], off
; GFX9-NEXT:    s_waitcnt vmcnt(1)
; GFX9-NEXT:    v_mov_b32_e32 v0, 0xffff
; GFX9-NEXT:    s_waitcnt vmcnt(0)
; GFX9-NEXT:    v_and_b32_sdwa v0, v0, v2 dst_sel:DWORD dst_unused:UNUSED_PAD src0_sel:DWORD src1_sel:WORD_1
; GFX9-NEXT:    v_lshl_or_b32 v0, v3, 16, v0
; GFX9-NEXT:    s_setpc_b64 s[30:31]
  %val0 = load <4 x half>, <4 x half> addrspace(1)* %arg0
  %val1 = load <4 x half>, <4 x half> addrspace(1)* %arg1
  %shuffle = shufflevector <4 x half> %val0, <4 x half> %val1, <4 x i32> <i32 5, i32 6, i32 2, i32 3>
  ret <4 x half> %shuffle
}

define <4 x half> @shuffle_v4f16_3456(<4 x half> addrspace(1)* %arg0, <4 x half> addrspace(1)* %arg1) {
; GFX9-LABEL: shuffle_v4f16_3456:
; GFX9:       ; %bb.0:
; GFX9-NEXT:    s_waitcnt vmcnt(0) expcnt(0) lgkmcnt(0)
; GFX9-NEXT:    global_load_dword v4, v[0:1], off offset:4
; GFX9-NEXT:    global_load_dwordx2 v[0:1], v[2:3], off
; GFX9-NEXT:    v_mov_b32_e32 v2, 0xffff
; GFX9-NEXT:    s_waitcnt vmcnt(1)
; GFX9-NEXT:    v_and_b32_sdwa v3, v2, v4 dst_sel:DWORD dst_unused:UNUSED_PAD src0_sel:DWORD src1_sel:WORD_1
; GFX9-NEXT:    s_waitcnt vmcnt(0)
; GFX9-NEXT:    v_and_b32_sdwa v2, v2, v0 dst_sel:DWORD dst_unused:UNUSED_PAD src0_sel:DWORD src1_sel:WORD_1
; GFX9-NEXT:    v_lshl_or_b32 v0, v0, 16, v3
; GFX9-NEXT:    v_lshl_or_b32 v1, v1, 16, v2
; GFX9-NEXT:    s_setpc_b64 s[30:31]
  %val0 = load <4 x half>, <4 x half> addrspace(1)* %arg0
  %val1 = load <4 x half>, <4 x half> addrspace(1)* %arg1
  %shuffle = shufflevector <4 x half> %val0, <4 x half> %val1, <4 x i32> <i32 3, i32 4, i32 5, i32 6>
  ret <4 x half> %shuffle
}

define <4 x half> @shuffle_v4f16_5634(<4 x half> addrspace(1)* %arg0, <4 x half> addrspace(1)* %arg1) {
; GFX9-LABEL: shuffle_v4f16_5634:
; GFX9:       ; %bb.0:
; GFX9-NEXT:    s_waitcnt vmcnt(0) expcnt(0) lgkmcnt(0)
; GFX9-NEXT:    global_load_dword v0, v[0:1], off offset:4
; GFX9-NEXT:    global_load_dwordx2 v[1:2], v[2:3], off
; GFX9-NEXT:    v_mov_b32_e32 v3, 0xffff
; GFX9-NEXT:    s_waitcnt vmcnt(1)
; GFX9-NEXT:    v_and_b32_sdwa v0, v3, v0 dst_sel:DWORD dst_unused:UNUSED_PAD src0_sel:DWORD src1_sel:WORD_1
; GFX9-NEXT:    s_waitcnt vmcnt(0)
; GFX9-NEXT:    v_and_b32_sdwa v3, v3, v1 dst_sel:DWORD dst_unused:UNUSED_PAD src0_sel:DWORD src1_sel:WORD_1
; GFX9-NEXT:    v_lshl_or_b32 v1, v1, 16, v0
; GFX9-NEXT:    v_lshl_or_b32 v0, v2, 16, v3
; GFX9-NEXT:    s_setpc_b64 s[30:31]
  %val0 = load <4 x half>, <4 x half> addrspace(1)* %arg0
  %val1 = load <4 x half>, <4 x half> addrspace(1)* %arg1
  %shuffle = shufflevector <4 x half> %val0, <4 x half> %val1, <4 x i32> <i32 5, i32 6, i32 3, i32 4>
  ret <4 x half> %shuffle
}

define <4 x half> @shuffle_v4f16_5734(<4 x half> addrspace(1)* %arg0, <4 x half> addrspace(1)* %arg1) {
; GFX9-LABEL: shuffle_v4f16_5734:
; GFX9:       ; %bb.0:
; GFX9-NEXT:    s_waitcnt vmcnt(0) expcnt(0) lgkmcnt(0)
; GFX9-NEXT:    global_load_dword v0, v[0:1], off offset:4
; GFX9-NEXT:    global_load_dwordx2 v[1:2], v[2:3], off
; GFX9-NEXT:    v_mov_b32_e32 v3, 0xffff
; GFX9-NEXT:    s_waitcnt vmcnt(1)
; GFX9-NEXT:    v_and_b32_sdwa v4, v3, v0 dst_sel:DWORD dst_unused:UNUSED_PAD src0_sel:DWORD src1_sel:WORD_1
; GFX9-NEXT:    s_waitcnt vmcnt(0)
; GFX9-NEXT:    v_lshrrev_b32_e32 v0, 16, v2
; GFX9-NEXT:    v_and_b32_sdwa v2, v3, v1 dst_sel:DWORD dst_unused:UNUSED_PAD src0_sel:DWORD src1_sel:WORD_1
; GFX9-NEXT:    v_lshl_or_b32 v0, v0, 16, v2
; GFX9-NEXT:    v_lshl_or_b32 v1, v1, 16, v4
; GFX9-NEXT:    s_setpc_b64 s[30:31]
  %val0 = load <4 x half>, <4 x half> addrspace(1)* %arg0
  %val1 = load <4 x half>, <4 x half> addrspace(1)* %arg1
  %shuffle = shufflevector <4 x half> %val0, <4 x half> %val1, <4 x i32> <i32 5, i32 7, i32 3, i32 4>
  ret <4 x half> %shuffle
}

define <4 x i16> @shuffle_v4i16_2356(<4 x i16> addrspace(1)* %arg0, <4 x i16> addrspace(1)* %arg1) {
; GFX9-LABEL: shuffle_v4i16_2356:
; GFX9:       ; %bb.0:
; GFX9-NEXT:    s_waitcnt vmcnt(0) expcnt(0) lgkmcnt(0)
; GFX9-NEXT:    global_load_dwordx2 v[4:5], v[0:1], off
; GFX9-NEXT:    global_load_dwordx2 v[0:1], v[2:3], off
; GFX9-NEXT:    v_mov_b32_e32 v2, 0xffff
; GFX9-NEXT:    s_waitcnt vmcnt(0)
; GFX9-NEXT:    v_and_b32_sdwa v0, v2, v0 dst_sel:DWORD dst_unused:UNUSED_PAD src0_sel:DWORD src1_sel:WORD_1
; GFX9-NEXT:    v_lshl_or_b32 v1, v1, 16, v0
; GFX9-NEXT:    v_mov_b32_e32 v0, v5
; GFX9-NEXT:    s_setpc_b64 s[30:31]
  %val0 = load <4 x i16>, <4 x i16> addrspace(1)* %arg0
  %val1 = load <4 x i16>, <4 x i16> addrspace(1)* %arg1
  %shuffle = shufflevector <4 x i16> %val0, <4 x i16> %val1, <4 x i32> <i32 2, i32 3, i32 5, i32 6>
  ret <4 x i16> %shuffle
}

define <4 x i16> @shuffle_v4i16_0167(<4 x i16> addrspace(1)* %arg0, <4 x i16> addrspace(1)* %arg1) {
; GFX9-LABEL: shuffle_v4i16_0167:
; GFX9:       ; %bb.0:
; GFX9-NEXT:    s_waitcnt vmcnt(0) expcnt(0) lgkmcnt(0)
; GFX9-NEXT:    global_load_dwordx2 v[0:1], v[0:1], off
; GFX9-NEXT:    s_waitcnt vmcnt(0)
; GFX9-NEXT:    global_load_dwordx2 v[1:2], v[2:3], off
; GFX9-NEXT:    s_waitcnt vmcnt(0)
; GFX9-NEXT:    v_mov_b32_e32 v1, v2
; GFX9-NEXT:    s_setpc_b64 s[30:31]
  %val0 = load <4 x i16>, <4 x i16> addrspace(1)* %arg0
  %val1 = load <4 x i16>, <4 x i16> addrspace(1)* %arg1
  %shuffle = shufflevector <4 x i16> %val0, <4 x i16> %val1, <4 x i32> <i32 0, i32 1, i32 6, i32 7>
  ret <4 x i16> %shuffle
}

define <4 x half> @shuffle_v4f16_0000(<4 x half> addrspace(1)* %arg0, <4 x half> addrspace(1)* %arg1) {
; GFX9-LABEL: shuffle_v4f16_0000:
; GFX9:       ; %bb.0:
; GFX9-NEXT:    s_waitcnt vmcnt(0) expcnt(0) lgkmcnt(0)
; GFX9-NEXT:    global_load_dwordx2 v[0:1], v[0:1], off
; GFX9-NEXT:    s_waitcnt vmcnt(0)
; GFX9-NEXT:    v_and_b32_e32 v1, 0xffff, v0
; GFX9-NEXT:    v_lshl_or_b32 v0, v0, 16, v1
; GFX9-NEXT:    v_mov_b32_e32 v1, v0
; GFX9-NEXT:    s_setpc_b64 s[30:31]
  %val0 = load <4 x half>, <4 x half> addrspace(1)* %arg0
  %val1 = load <4 x half>, <4 x half> addrspace(1)* %arg1
  %shuffle = shufflevector <4 x half> %val0, <4 x half> %val1, <4 x i32> zeroinitializer
  ret <4 x half> %shuffle
}

define <4 x half> @shuffle_v4f16_1010(<4 x half> addrspace(1)* %arg0, <4 x half> addrspace(1)* %arg1) {
; GFX9-LABEL: shuffle_v4f16_1010:
; GFX9:       ; %bb.0:
; GFX9-NEXT:    s_waitcnt vmcnt(0) expcnt(0) lgkmcnt(0)
; GFX9-NEXT:    global_load_dwordx2 v[0:1], v[0:1], off
; GFX9-NEXT:    s_waitcnt vmcnt(0)
; GFX9-NEXT:    v_mov_b32_e32 v1, 0xffff
; GFX9-NEXT:    v_and_b32_sdwa v1, v1, v0 dst_sel:DWORD dst_unused:UNUSED_PAD src0_sel:DWORD src1_sel:WORD_1
; GFX9-NEXT:    v_lshl_or_b32 v0, v0, 16, v1
; GFX9-NEXT:    v_mov_b32_e32 v1, v0
; GFX9-NEXT:    s_setpc_b64 s[30:31]
  %val0 = load <4 x half>, <4 x half> addrspace(1)* %arg0
  %val1 = load <4 x half>, <4 x half> addrspace(1)* %arg1
  %shuffle = shufflevector <4 x half> %val0, <4 x half> %val1, <4 x i32> <i32 1, i32 0, i32 1, i32 0>
  ret <4 x half> %shuffle
}

define <4 x half> @shuffle_v4f16_1100(<4 x half> addrspace(1)* %arg0, <4 x half> addrspace(1)* %arg1) {
; GFX9-LABEL: shuffle_v4f16_1100:
; GFX9:       ; %bb.0:
; GFX9-NEXT:    s_waitcnt vmcnt(0) expcnt(0) lgkmcnt(0)
; GFX9-NEXT:    global_load_dwordx2 v[0:1], v[0:1], off
; GFX9-NEXT:    s_waitcnt vmcnt(0)
; GFX9-NEXT:    v_mov_b32_e32 v1, 0xffff
; GFX9-NEXT:    v_lshrrev_b32_e32 v2, 16, v0
; GFX9-NEXT:    v_and_b32_e32 v3, v1, v0
; GFX9-NEXT:    v_and_b32_e32 v4, v1, v2
; GFX9-NEXT:    v_lshl_or_b32 v1, v0, 16, v3
; GFX9-NEXT:    v_lshl_or_b32 v0, v2, 16, v4
; GFX9-NEXT:    s_setpc_b64 s[30:31]
  %val0 = load <4 x half>, <4 x half> addrspace(1)* %arg0
  %val1 = load <4 x half>, <4 x half> addrspace(1)* %arg1
  %shuffle = shufflevector <4 x half> %val0, <4 x half> %val1, <4 x i32> <i32 1, i32 1, i32 0, i32 0>
  ret <4 x half> %shuffle
}

define <4 x half> @shuffle_v4f16_6161(<4 x half> addrspace(1)* %arg0, <4 x half> addrspace(1)* %arg1) {
; GFX9-LABEL: shuffle_v4f16_6161:
; GFX9:       ; %bb.0:
; GFX9-NEXT:    s_waitcnt vmcnt(0) expcnt(0) lgkmcnt(0)
; GFX9-NEXT:    global_load_dword v0, v[0:1], off
; GFX9-NEXT:    global_load_dword v1, v[2:3], off offset:4
; GFX9-NEXT:    s_waitcnt vmcnt(1)
; GFX9-NEXT:    v_lshrrev_b32_e32 v0, 16, v0
; GFX9-NEXT:    s_waitcnt vmcnt(0)
; GFX9-NEXT:    v_and_b32_e32 v1, 0xffff, v1
; GFX9-NEXT:    v_lshl_or_b32 v0, v0, 16, v1
; GFX9-NEXT:    v_mov_b32_e32 v1, v0
; GFX9-NEXT:    s_setpc_b64 s[30:31]
  %val0 = load <4 x half>, <4 x half> addrspace(1)* %arg0
  %val1 = load <4 x half>, <4 x half> addrspace(1)* %arg1
  %shuffle = shufflevector <4 x half> %val0, <4 x half> %val1, <4 x i32> <i32 6, i32 1, i32 6, i32 1>
  ret <4 x half> %shuffle
}

define <4 x half> @shuffle_v4f16_2333(<4 x half> addrspace(1)* %arg0, <4 x half> addrspace(1)* %arg1) {
; GFX9-LABEL: shuffle_v4f16_2333:
; GFX9:       ; %bb.0:
; GFX9-NEXT:    s_waitcnt vmcnt(0) expcnt(0) lgkmcnt(0)
; GFX9-NEXT:    global_load_dwordx2 v[1:2], v[0:1], off
; GFX9-NEXT:    s_waitcnt vmcnt(0)
; GFX9-NEXT:    v_lshrrev_b32_e32 v0, 16, v2
; GFX9-NEXT:    v_and_b32_e32 v1, 0xffff, v0
; GFX9-NEXT:    v_lshl_or_b32 v1, v0, 16, v1
; GFX9-NEXT:    v_mov_b32_e32 v0, v2
; GFX9-NEXT:    s_setpc_b64 s[30:31]
  %val0 = load <4 x half>, <4 x half> addrspace(1)* %arg0
  %val1 = load <4 x half>, <4 x half> addrspace(1)* %arg1
  %shuffle = shufflevector <4 x half> %val0, <4 x half> %val1, <4 x i32> <i32 2, i32 3, i32 3, i32 3>
  ret <4 x half> %shuffle
}

define <4 x half> @shuffle_v4f16_6667(<4 x half> addrspace(1)* %arg0, <4 x half> addrspace(1)* %arg1) {
; GFX9-LABEL: shuffle_v4f16_6667:
; GFX9:       ; %bb.0:
; GFX9-NEXT:    s_waitcnt vmcnt(0) expcnt(0) lgkmcnt(0)
; GFX9-NEXT:    global_load_dwordx2 v[1:2], v[0:1], off
; GFX9-NEXT:    s_waitcnt vmcnt(0)
; GFX9-NEXT:    v_lshrrev_b32_e32 v0, 16, v2
; GFX9-NEXT:    v_and_b32_e32 v1, 0xffff, v0
; GFX9-NEXT:    v_lshl_or_b32 v1, v0, 16, v1
; GFX9-NEXT:    v_mov_b32_e32 v0, v2
; GFX9-NEXT:    s_setpc_b64 s[30:31]
  %val0 = load <4 x half>, <4 x half> addrspace(1)* %arg0
  %val1 = load <4 x half>, <4 x half> addrspace(1)* %arg1
  %shuffle = shufflevector <4 x half> %val0, <4 x half> %val1, <4 x i32> <i32 2, i32 3, i32 3, i32 3>
  ret <4 x half> %shuffle
}

define <4 x half> @shuffle_v8f16_0101(<8 x half> addrspace(1)* %arg0, <8 x half> addrspace(1)* %arg1) {
; GFX9-LABEL: shuffle_v8f16_0101:
; GFX9:       ; %bb.0:
; GFX9-NEXT:    s_waitcnt vmcnt(0) expcnt(0) lgkmcnt(0)
; GFX9-NEXT:    global_load_dword v0, v[0:1], off
; GFX9-NEXT:    s_waitcnt vmcnt(0)
; GFX9-NEXT:    v_mov_b32_e32 v1, v0
; GFX9-NEXT:    s_setpc_b64 s[30:31]
  %val0 = load <8 x half>, <8 x half> addrspace(1)* %arg0
  %val1 = load <8 x half>, <8 x half> addrspace(1)* %arg1
  %shuffle = shufflevector <8 x half> %val0, <8 x half> %val1, <4 x i32> <i32 0, i32 1, i32 0, i32 1>
  ret <4 x half> %shuffle
}

define <4 x half> @shuffle_v8f16_0123(<8 x half> addrspace(1)* %arg0, <8 x half> addrspace(1)* %arg1) {
; GFX9-LABEL: shuffle_v8f16_0123:
; GFX9:       ; %bb.0:
; GFX9-NEXT:    s_waitcnt vmcnt(0) expcnt(0) lgkmcnt(0)
; GFX9-NEXT:    global_load_dwordx4 v[0:3], v[0:1], off
; GFX9-NEXT:    s_waitcnt vmcnt(0)
; GFX9-NEXT:    s_setpc_b64 s[30:31]
  %val0 = load <8 x half>, <8 x half> addrspace(1)* %arg0
  %val1 = load <8 x half>, <8 x half> addrspace(1)* %arg1
  %shuffle = shufflevector <8 x half> %val0, <8 x half> %val1, <4 x i32> <i32 0, i32 1, i32 2, i32 3>
  ret <4 x half> %shuffle
}

define <4 x half> @shuffle_v8f16_4589(<8 x half> addrspace(1)* %arg0, <8 x half> addrspace(1)* %arg1) {
; GFX9-LABEL: shuffle_v8f16_4589:
; GFX9:       ; %bb.0:
; GFX9-NEXT:    s_waitcnt vmcnt(0) expcnt(0) lgkmcnt(0)
; GFX9-NEXT:    global_load_dword v0, v[0:1], off offset:8
; GFX9-NEXT:    global_load_dword v1, v[2:3], off
; GFX9-NEXT:    s_waitcnt vmcnt(0)
; GFX9-NEXT:    s_setpc_b64 s[30:31]
  %val0 = load <8 x half>, <8 x half> addrspace(1)* %arg0
  %val1 = load <8 x half>, <8 x half> addrspace(1)* %arg1
  %shuffle = shufflevector <8 x half> %val0, <8 x half> %val1, <4 x i32> <i32 4, i32 5, i32 8, i32 9>
  ret <4 x half> %shuffle
}

define <4 x half> @shuffle_v8f16_10_11_2_3(<8 x half> addrspace(1)* %arg0, <8 x half> addrspace(1)* %arg1) {
; GFX9-LABEL: shuffle_v8f16_10_11_2_3:
; GFX9:       ; %bb.0:
; GFX9-NEXT:    s_waitcnt vmcnt(0) expcnt(0) lgkmcnt(0)
; GFX9-NEXT:    global_load_dword v1, v[0:1], off offset:4
; GFX9-NEXT:    global_load_dword v0, v[2:3], off offset:4
; GFX9-NEXT:    s_waitcnt vmcnt(0)
; GFX9-NEXT:    s_setpc_b64 s[30:31]
  %val0 = load <8 x half>, <8 x half> addrspace(1)* %arg0
  %val1 = load <8 x half>, <8 x half> addrspace(1)* %arg1
  %shuffle = shufflevector <8 x half> %val0, <8 x half> %val1, <4 x i32> <i32 10, i32 11, i32 2, i32 3>
  ret <4 x half> %shuffle
}

define <4 x half> @shuffle_v8f16_13_14_2_3(<8 x half> addrspace(1)* %arg0, <8 x half> addrspace(1)* %arg1) {
; GFX9-LABEL: shuffle_v8f16_13_14_2_3:
; GFX9:       ; %bb.0:
; GFX9-NEXT:    s_waitcnt vmcnt(0) expcnt(0) lgkmcnt(0)
; GFX9-NEXT:    global_load_dword v1, v[0:1], off offset:4
; GFX9-NEXT:    global_load_dwordx4 v[2:5], v[2:3], off
; GFX9-NEXT:    v_mov_b32_e32 v0, 0xffff
; GFX9-NEXT:    s_waitcnt vmcnt(0)
; GFX9-NEXT:    v_and_b32_sdwa v0, v0, v4 dst_sel:DWORD dst_unused:UNUSED_PAD src0_sel:DWORD src1_sel:WORD_1
; GFX9-NEXT:    v_lshl_or_b32 v0, v5, 16, v0
; GFX9-NEXT:    s_setpc_b64 s[30:31]
  %val0 = load <8 x half>, <8 x half> addrspace(1)* %arg0
  %val1 = load <8 x half>, <8 x half> addrspace(1)* %arg1
  %shuffle = shufflevector <8 x half> %val0, <8 x half> %val1, <4 x i32> <i32 13, i32 14, i32 2, i32 3>
  ret <4 x half> %shuffle
}

define <4 x half> @shuffle_v3f16_0122(<3 x half> addrspace(1)* %arg0, <3 x half> addrspace(1)* %arg1) {
; GFX9-LABEL: shuffle_v3f16_0122:
; GFX9:       ; %bb.0:
; GFX9-NEXT:    s_waitcnt vmcnt(0) expcnt(0) lgkmcnt(0)
; GFX9-NEXT:    global_load_dwordx2 v[0:1], v[0:1], off
; GFX9-NEXT:    s_waitcnt vmcnt(0)
; GFX9-NEXT:    v_and_b32_e32 v2, 0xffff, v1
; GFX9-NEXT:    v_lshl_or_b32 v1, v1, 16, v2
; GFX9-NEXT:    s_setpc_b64 s[30:31]
  %val0 = load <3 x half>, <3 x half> addrspace(1)* %arg0
  %val1 = load <3 x half>, <3 x half> addrspace(1)* %arg1
  %shuffle = shufflevector <3 x half> %val0, <3 x half> %val1, <4 x i32> <i32 0, i32 1, i32 2, i32 2>
  ret <4 x half> %shuffle
}

define <4 x half> @shuffle_v2f16_0122(<2 x half> addrspace(1)* %arg0, <2 x half> addrspace(1)* %arg1) {
; GFX9-LABEL: shuffle_v2f16_0122:
; GFX9:       ; %bb.0:
; GFX9-NEXT:    s_waitcnt vmcnt(0) expcnt(0) lgkmcnt(0)
; GFX9-NEXT:    global_load_dword v0, v[0:1], off
; GFX9-NEXT:    v_mov_b32_e32 v1, 0xffff
; GFX9-NEXT:    s_waitcnt vmcnt(0)
; GFX9-NEXT:    v_and_b32_sdwa v1, v1, v0 dst_sel:DWORD dst_unused:UNUSED_PAD src0_sel:DWORD src1_sel:WORD_1
; GFX9-NEXT:    v_lshl_or_b32 v1, v0, 16, v1
; GFX9-NEXT:    s_setpc_b64 s[30:31]
  %val0 = load <2 x half>, <2 x half> addrspace(1)* %arg0
  %val1 = load <2 x half>, <2 x half> addrspace(1)* %arg1
  %shuffle = shufflevector <2 x half> %val0, <2 x half> %val1, <4 x i32> <i32 0, i32 1, i32 1, i32 0>
  ret <4 x half> %shuffle
}

define <6 x half> @shuffle_v6f16_452367(<6 x half> addrspace(1)* %arg0, <6 x half> addrspace(1)* %arg1) {
; GFX9-LABEL: shuffle_v6f16_452367:
; GFX9:       ; %bb.0:
; GFX9-NEXT:    s_waitcnt vmcnt(0) expcnt(0) lgkmcnt(0)
<<<<<<< HEAD
; GFX9-NEXT:    global_load_dwordx4 v[4:7], v[0:1], off
; GFX9-NEXT:    global_load_dword v2, v[2:3], off
; GFX9-NEXT:    v_mov_b32_e32 v0, 0xffff
=======
; GFX9-NEXT:    v_mov_b32_e32 v4, v3
; GFX9-NEXT:    v_mov_b32_e32 v3, v2
; GFX9-NEXT:    global_load_dwordx3 v[0:2], v[0:1], off
; GFX9-NEXT:    global_load_dword v3, v[3:4], off
>>>>>>> 2db260cb
; GFX9-NEXT:    s_waitcnt vmcnt(1)
; GFX9-NEXT:    v_mov_b32_e32 v0, v2
; GFX9-NEXT:    s_waitcnt vmcnt(0)
; GFX9-NEXT:    v_mov_b32_e32 v2, v3
; GFX9-NEXT:    s_setpc_b64 s[30:31]
  %val0 = load <6 x half>, <6 x half> addrspace(1)* %arg0
  %val1 = load <6 x half>, <6 x half> addrspace(1)* %arg1
  %shuffle = shufflevector <6 x half> %val0, <6 x half> %val1, <6 x i32> <i32 4, i32 5, i32 2, i32 3, i32 6, i32 7>
  ret <6 x half> %shuffle
}

define amdgpu_kernel void @fma_shuffle(<4 x half> addrspace(1)* nocapture readonly %A, <4 x half> addrspace(1)* nocapture readonly %B, <4 x half> addrspace(1)* nocapture %C)  {
; GFX9-LABEL: fma_shuffle:
; GFX9:       ; %bb.0: ; %entry
; GFX9-NEXT:    s_load_dwordx4 s[0:3], s[4:5], 0x0
; GFX9-NEXT:    s_load_dwordx4 s[4:7], s[4:5], 0x10
; GFX9-NEXT:    v_lshlrev_b32_e32 v4, 3, v0
; GFX9-NEXT:    s_waitcnt lgkmcnt(0)
; GFX9-NEXT:    v_mov_b32_e32 v1, s1
; GFX9-NEXT:    v_add_co_u32_e32 v0, vcc, s0, v4
; GFX9-NEXT:    v_addc_co_u32_e32 v1, vcc, 0, v1, vcc
; GFX9-NEXT:    v_mov_b32_e32 v3, s3
; GFX9-NEXT:    v_add_co_u32_e32 v2, vcc, s2, v4
; GFX9-NEXT:    v_addc_co_u32_e32 v3, vcc, 0, v3, vcc
; GFX9-NEXT:    v_mov_b32_e32 v5, s5
; GFX9-NEXT:    v_add_co_u32_e32 v4, vcc, s4, v4
; GFX9-NEXT:    v_addc_co_u32_e32 v5, vcc, 0, v5, vcc
; GFX9-NEXT:    global_load_dwordx2 v[6:7], v[4:5], off
; GFX9-NEXT:    global_load_dwordx2 v[2:3], v[2:3], off
; GFX9-NEXT:    global_load_dwordx2 v[0:1], v[0:1], off
; GFX9-NEXT:    s_waitcnt vmcnt(0)
; GFX9-NEXT:    v_pk_fma_f16 v6, v0, v2, v6 op_sel_hi:[0,1,1]
; GFX9-NEXT:    v_pk_fma_f16 v2, v1, v2, v7 op_sel_hi:[0,1,1]
; GFX9-NEXT:    v_pk_fma_f16 v0, v0, v3, v6 op_sel:[1,0,0]
; GFX9-NEXT:    v_pk_fma_f16 v1, v1, v3, v2 op_sel:[1,0,0]
; GFX9-NEXT:    global_store_dwordx2 v[4:5], v[0:1], off
; GFX9-NEXT:    s_endpgm
entry:
  %tmp1 = tail call i32 @llvm.amdgcn.workitem.id.x()
  %tmp12 = zext i32 %tmp1 to i64
  %arrayidx = getelementptr inbounds <4 x half>, <4 x half> addrspace(1)* %A, i64 %tmp12
  %tmp14 = load <4 x half>, <4 x half> addrspace(1)* %arrayidx, align 8
  %arrayidx1 = getelementptr inbounds <4 x half>, <4 x half> addrspace(1)* %B, i64 %tmp12
  %tmp15 = load <4 x half>, <4 x half> addrspace(1)* %arrayidx1, align 8
  %arrayidx2 = getelementptr inbounds <4 x half>, <4 x half> addrspace(1)* %C, i64 %tmp12
  %tmp16 = load <4 x half>, <4 x half> addrspace(1)* %arrayidx2, align 8
  %tmp17 = shufflevector <4 x half> %tmp14, <4 x half> undef, <2 x i32> zeroinitializer
  %tmp18 = shufflevector <4 x half> %tmp15, <4 x half> undef, <2 x i32> <i32 0, i32 1>
  %tmp19 = shufflevector <4 x half> %tmp16, <4 x half> undef, <2 x i32> <i32 0, i32 1>
  %tmp20 = tail call <2 x half> @llvm.fma.v2f16(<2 x half> %tmp17, <2 x half> %tmp18, <2 x half> %tmp19)
  %tmp21 = shufflevector <4 x half> %tmp14, <4 x half> undef, <2 x i32> <i32 1, i32 1>
  %tmp22 = shufflevector <4 x half> %tmp15, <4 x half> undef, <2 x i32> <i32 2, i32 3>
  %tmp23 = tail call <2 x half> @llvm.fma.v2f16(<2 x half> %tmp21, <2 x half> %tmp22, <2 x half> %tmp20)
  %tmp24 = shufflevector <2 x half> %tmp23, <2 x half> undef, <4 x i32> <i32 0, i32 1, i32 undef, i32 undef>
  %tmp25 = shufflevector <4 x half> %tmp24, <4 x half> %tmp16, <4 x i32> <i32 0, i32 1, i32 6, i32 7>
  %tmp26 = shufflevector <4 x half> %tmp14, <4 x half> undef, <2 x i32> <i32 2, i32 2>
  %tmp27 = shufflevector <4 x half> %tmp25, <4 x half> undef, <2 x i32> <i32 2, i32 3>
  %tmp28 = tail call <2 x half> @llvm.fma.v2f16(<2 x half> %tmp26, <2 x half> %tmp18, <2 x half> %tmp27)
  %tmp29 = shufflevector <4 x half> %tmp14, <4 x half> undef, <2 x i32> <i32 3, i32 3>
  %tmp30 = tail call <2 x half> @llvm.fma.v2f16(<2 x half> %tmp29, <2 x half> %tmp22, <2 x half> %tmp28)
  %tmp31 = shufflevector <2 x half> %tmp30, <2 x half> undef, <4 x i32> <i32 0, i32 1, i32 undef, i32 undef>
  %tmp32 = shufflevector <4 x half> %tmp25, <4 x half> %tmp31, <4 x i32> <i32 0, i32 1, i32 4, i32 5>
  store <4 x half> %tmp32, <4 x half> addrspace(1)* %arrayidx2, align 8
  ret void
}

define <4 x half> @shuffle_v4f16_0456(<4 x half> addrspace(1)* %arg0, <4 x half> addrspace(1)* %arg1) {
; GFX9-LABEL: shuffle_v4f16_0456:
; GFX9:       ; %bb.0:
; GFX9-NEXT:    s_waitcnt vmcnt(0) expcnt(0) lgkmcnt(0)
; GFX9-NEXT:    global_load_dwordx2 v[0:1], v[0:1], off
; GFX9-NEXT:    s_waitcnt vmcnt(0)
; GFX9-NEXT:    global_load_dwordx2 v[1:2], v[2:3], off
; GFX9-NEXT:    v_mov_b32_e32 v3, 0xffff
; GFX9-NEXT:    v_and_b32_e32 v0, v3, v0
; GFX9-NEXT:    s_waitcnt vmcnt(0)
; GFX9-NEXT:    v_and_b32_sdwa v3, v3, v1 dst_sel:DWORD dst_unused:UNUSED_PAD src0_sel:DWORD src1_sel:WORD_1
; GFX9-NEXT:    v_lshl_or_b32 v0, v1, 16, v0
; GFX9-NEXT:    v_lshl_or_b32 v1, v2, 16, v3
; GFX9-NEXT:    s_setpc_b64 s[30:31]
  %val0 = load <4 x half>, <4 x half> addrspace(1)* %arg0
  %val1 = load <4 x half>, <4 x half> addrspace(1)* %arg1
  %shuffle = shufflevector <4 x half> %val0, <4 x half> %val1, <4 x i32> <i32 0, i32 4, i32 5, i32 6>
  ret <4 x half> %shuffle
}

declare <2 x half> @llvm.fma.v2f16(<2 x half>, <2 x half>, <2 x half>) #0
declare i32 @llvm.amdgcn.workitem.id.x() #0

attributes #0 = { nounwind readnone speculatable }<|MERGE_RESOLUTION|>--- conflicted
+++ resolved
@@ -726,17 +726,11 @@
 ; GFX9-LABEL: shuffle_v6f16_452367:
 ; GFX9:       ; %bb.0:
 ; GFX9-NEXT:    s_waitcnt vmcnt(0) expcnt(0) lgkmcnt(0)
-<<<<<<< HEAD
-; GFX9-NEXT:    global_load_dwordx4 v[4:7], v[0:1], off
-; GFX9-NEXT:    global_load_dword v2, v[2:3], off
-; GFX9-NEXT:    v_mov_b32_e32 v0, 0xffff
-=======
-; GFX9-NEXT:    v_mov_b32_e32 v4, v3
-; GFX9-NEXT:    v_mov_b32_e32 v3, v2
-; GFX9-NEXT:    global_load_dwordx3 v[0:2], v[0:1], off
-; GFX9-NEXT:    global_load_dword v3, v[3:4], off
->>>>>>> 2db260cb
-; GFX9-NEXT:    s_waitcnt vmcnt(1)
+; GFX9-NEXT:    v_mov_b32_e32 v5, v3
+; GFX9-NEXT:    v_mov_b32_e32 v4, v2
+; GFX9-NEXT:    global_load_dwordx4 v[0:3], v[0:1], off
+; GFX9-NEXT:    s_waitcnt vmcnt(0)
+; GFX9-NEXT:    global_load_dword v3, v[4:5], off
 ; GFX9-NEXT:    v_mov_b32_e32 v0, v2
 ; GFX9-NEXT:    s_waitcnt vmcnt(0)
 ; GFX9-NEXT:    v_mov_b32_e32 v2, v3
