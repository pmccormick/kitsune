--- conflicted
+++ resolved
@@ -3,82 +3,12 @@
 ; RUN: llc -mtriple=x86_64-unknown-unknown -mattr=+avx < %s | FileCheck %s --check-prefix=ALL
 
 define zeroext i16 @test1_fast(double %d) #0 {
-<<<<<<< HEAD
-; F16C-LABEL: test1_fast:
-; F16C:       # %bb.0: # %entry
-; F16C-NEXT:    vcvtsd2ss %xmm0, %xmm0, %xmm0
-; F16C-NEXT:    vcvtps2ph $4, %xmm0, %xmm0
-; F16C-NEXT:    vmovd %xmm0, %eax
-; F16C-NEXT:    # kill: def $ax killed $ax killed $eax
-; F16C-NEXT:    retq
-;
-; AVX-LABEL: test1_fast:
-; AVX:       # %bb.0: # %entry
-; AVX-NEXT:    pushq %rax
-; AVX-NEXT:    callq __truncdfhf2@PLT
-; AVX-NEXT:    popq %rcx
-; AVX-NEXT:    retq
-=======
-; ALL-LABEL: test1_fast:
-; ALL:       # %bb.0: # %entry
-; ALL-NEXT:    pushq %rax
-; ALL-NEXT:    callq __truncdfhf2@PLT
-; ALL-NEXT:    vpextrw $0, %xmm0, %eax
-; ALL-NEXT:    # kill: def $ax killed $ax killed $eax
-; ALL-NEXT:    popq %rcx
-; ALL-NEXT:    retq
->>>>>>> 69d1e805
 entry:
   %0 = tail call i16 @llvm.convert.to.fp16.f64(double %d)
   ret i16 %0
 }
 
 define zeroext i16 @test2_fast(x86_fp80 %d) #0 {
-<<<<<<< HEAD
-; F16C-LABEL: test2_fast:
-; F16C:       # %bb.0: # %entry
-; F16C-NEXT:    fldt {{[0-9]+}}(%rsp)
-; F16C-NEXT:    fstps -{{[0-9]+}}(%rsp)
-; F16C-NEXT:    vmovss {{.*#+}} xmm0 = mem[0],zero,zero,zero
-; F16C-NEXT:    vcvtps2ph $4, %xmm0, %xmm0
-; F16C-NEXT:    vmovd %xmm0, %eax
-; F16C-NEXT:    # kill: def $ax killed $ax killed $eax
-; F16C-NEXT:    retq
-;
-; AVX-LABEL: test2_fast:
-; AVX:       # %bb.0: # %entry
-; AVX-NEXT:    subq $24, %rsp
-; AVX-NEXT:    fldt {{[0-9]+}}(%rsp)
-; AVX-NEXT:    fstpt (%rsp)
-; AVX-NEXT:    callq __truncxfhf2@PLT
-; AVX-NEXT:    addq $24, %rsp
-; AVX-NEXT:    retq
-=======
-; ALL-LABEL: test2_fast:
-; ALL:       # %bb.0: # %entry
-; ALL-NEXT:    subq $24, %rsp
-; ALL-NEXT:    fldt {{[0-9]+}}(%rsp)
-; ALL-NEXT:    fstpt (%rsp)
-; ALL-NEXT:    callq __truncxfhf2@PLT
-; ALL-NEXT:    vpextrw $0, %xmm0, %eax
-; ALL-NEXT:    # kill: def $ax killed $ax killed $eax
-; ALL-NEXT:    addq $24, %rsp
-; ALL-NEXT:    retq
-entry:
-  %0 = tail call i16 @llvm.convert.to.fp16.f80(x86_fp80 %d)
-  ret i16 %0
-}
-
-define zeroext i16 @test1(double %d) #1 {
-; ALL-LABEL: test1:
-; ALL:       # %bb.0: # %entry
-; ALL-NEXT:    pushq %rax
-; ALL-NEXT:    callq __truncdfhf2@PLT
-; ALL-NEXT:    vpextrw $0, %xmm0, %eax
-; ALL-NEXT:    # kill: def $ax killed $ax killed $eax
-; ALL-NEXT:    popq %rcx
-; ALL-NEXT:    retq
->>>>>>> 69d1e805
 entry:
   %0 = tail call i16 @llvm.convert.to.fp16.f80(x86_fp80 %d)
   ret i16 %0
