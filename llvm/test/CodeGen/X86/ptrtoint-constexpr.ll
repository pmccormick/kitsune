; RUN: llc < %s -mtriple=i386-linux | FileCheck %s
	%union.x = type { i32 }

; CHECK:	.globl r
; CHECK: r:
; CHECK: .long	r

<<<<<<< HEAD
@r = global %union.x { i64 ptrtoint (%union.x* @r to i64) }, align 4
=======
@r = global %union.x { i32 ptrtoint (ptr @r to i32) }, align 4
>>>>>>> 7bb1151b

; CHECK:	.globl x
; CHECK: x:
; CHECK: .quad	3

@x = global i64 mul (i64 3, i64 ptrtoint (i2* getelementptr (i2, i2* null, i64 1) to i64))<|MERGE_RESOLUTION|>--- conflicted
+++ resolved
@@ -1,15 +1,11 @@
-; RUN: llc < %s -mtriple=i386-linux | FileCheck %s
+; RUN: llc < %s -opaque-pointers -mtriple=i386-linux | FileCheck %s
 	%union.x = type { i32 }
 
 ; CHECK:	.globl r
 ; CHECK: r:
 ; CHECK: .long	r
 
-<<<<<<< HEAD
-@r = global %union.x { i64 ptrtoint (%union.x* @r to i64) }, align 4
-=======
 @r = global %union.x { i32 ptrtoint (ptr @r to i32) }, align 4
->>>>>>> 7bb1151b
 
 ; CHECK:	.globl x
 ; CHECK: x:
