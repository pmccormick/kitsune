--- conflicted
+++ resolved
@@ -86,11 +86,7 @@
 // GFX90A: v_pk_mul_f32 v[4:5], s[100:101], v[16:17] ; encoding: [0x04,0x40,0xb1,0xd3,0x64,0x20,0x02,0x18]
 v_pk_mul_f32 v[4:5], s[100:101], v[16:17]
 
-<<<<<<< HEAD
-// GFX90A: v_pk_mul_f32 v[4:5], flat_scratch, v[16:17] ; encoding: [0x04,0x00,0xb1,0xd3,0x66,0x20,0x02,0x18]
-=======
 // GFX90A: v_pk_mul_f32 v[4:5], flat_scratch, v[16:17] ; encoding: [0x04,0x40,0xb1,0xd3,0x66,0x20,0x02,0x18]
->>>>>>> dcc8db88
 // NOT-GFX90A: error: instruction not supported on this GPU
 v_pk_mul_f32 v[4:5], flat_scratch, v[16:17]
 
@@ -114,11 +110,7 @@
 // GFX90A: v_pk_mul_f32 v[4:5], v[8:9], s[100:101] ; encoding: [0x04,0x40,0xb1,0xd3,0x08,0xc9,0x00,0x18]
 v_pk_mul_f32 v[4:5], v[8:9], s[100:101]
 
-<<<<<<< HEAD
-// GFX90A: v_pk_mul_f32 v[4:5], v[8:9], flat_scratch ; encoding: [0x04,0x00,0xb1,0xd3,0x08,0xcd,0x00,0x18]
-=======
 // GFX90A: v_pk_mul_f32 v[4:5], v[8:9], flat_scratch ; encoding: [0x04,0x40,0xb1,0xd3,0x08,0xcd,0x00,0x18]
->>>>>>> dcc8db88
 // NOT-GFX90A: error: instruction not supported on this GPU
 v_pk_mul_f32 v[4:5], v[8:9], flat_scratch
 
@@ -206,11 +198,7 @@
 // GFX90A: v_pk_add_f32 v[4:5], s[100:101], v[16:17] ; encoding: [0x04,0x40,0xb2,0xd3,0x64,0x20,0x02,0x18]
 v_pk_add_f32 v[4:5], s[100:101], v[16:17]
 
-<<<<<<< HEAD
-// GFX90A: v_pk_add_f32 v[4:5], flat_scratch, v[16:17] ; encoding: [0x04,0x00,0xb2,0xd3,0x66,0x20,0x02,0x18]
-=======
 // GFX90A: v_pk_add_f32 v[4:5], flat_scratch, v[16:17] ; encoding: [0x04,0x40,0xb2,0xd3,0x66,0x20,0x02,0x18]
->>>>>>> dcc8db88
 // NOT-GFX90A: error: instruction not supported on this GPU
 v_pk_add_f32 v[4:5], flat_scratch, v[16:17]
 
@@ -234,11 +222,7 @@
 // GFX90A: v_pk_add_f32 v[4:5], v[8:9], s[100:101] ; encoding: [0x04,0x40,0xb2,0xd3,0x08,0xc9,0x00,0x18]
 v_pk_add_f32 v[4:5], v[8:9], s[100:101]
 
-<<<<<<< HEAD
-// GFX90A: v_pk_add_f32 v[4:5], v[8:9], flat_scratch ; encoding: [0x04,0x00,0xb2,0xd3,0x08,0xcd,0x00,0x18]
-=======
 // GFX90A: v_pk_add_f32 v[4:5], v[8:9], flat_scratch ; encoding: [0x04,0x40,0xb2,0xd3,0x08,0xcd,0x00,0x18]
->>>>>>> dcc8db88
 // NOT-GFX90A: error: instruction not supported on this GPU
 v_pk_add_f32 v[4:5], v[8:9], flat_scratch
 
@@ -314,11 +298,7 @@
 // GFX90A: v_pk_mov_b32 v[0:1], v[2:3], v[4:5] ; encoding: [0x00,0x40,0xb3,0xd3,0x02,0x09,0x02,0x18]
 v_pk_mov_b32 v[0:1], v[2:3], v[4:5]
 
-<<<<<<< HEAD
-// GFX90A: v_pk_mov_b32 v[0:1], flat_scratch, v[4:5] ; encoding: [0x00,0x00,0xb3,0xd3,0x66,0x08,0x02,0x18]
-=======
 // GFX90A: v_pk_mov_b32 v[0:1], flat_scratch, v[4:5] ; encoding: [0x00,0x40,0xb3,0xd3,0x66,0x08,0x02,0x18]
->>>>>>> dcc8db88
 // NOT-GFX90A: error: instruction not supported on this GPU
 v_pk_mov_b32 v[0:1], flat_scratch, v[4:5]
 
@@ -963,29 +943,17 @@
 
 // GFX90A: buffer_atomic_add_f32 v0, v2, s[4:7], 0 idxen glc ; encoding: [0x00,0x60,0x34,0xe1,0x02,0x00,0x01,0x80]
 // GFX1010: error: instruction not supported on this GPU
-<<<<<<< HEAD
-// GFX908: error: operands are not valid for this GPU or mode
-=======
 // GFX908: error: instruction must not use glc
->>>>>>> dcc8db88
 buffer_atomic_add_f32 v0, v2, s[4:7], 0 idxen glc
 
 // GFX90A: buffer_atomic_add_f32 v0, v2, s[4:7], 0 idxen glc ; encoding: [0x00,0x60,0x34,0xe1,0x02,0x00,0x01,0x80]
 // GFX1010: error: instruction not supported on this GPU
-<<<<<<< HEAD
-// GFX908: error: operands are not valid for this GPU or mode
-=======
 // GFX908: error: instruction must not use glc
->>>>>>> dcc8db88
 buffer_atomic_add_f32 v0, v2, s[4:7], 0 idxen glc
 
 // GFX90A: buffer_atomic_pk_add_f16 v0, v2, s[4:7], 0 idxen glc ; encoding: [0x00,0x60,0x38,0xe1,0x02,0x00,0x01,0x80]
 // GFX1010: error: instruction not supported on this GPU
-<<<<<<< HEAD
-// GFX908: error: operands are not valid for this GPU or mode
-=======
 // GFX908: error: instruction must not use glc
->>>>>>> dcc8db88
 buffer_atomic_pk_add_f16 v0, v2, s[4:7], 0 idxen glc
 
 // GFX90A: global_atomic_add_f32 v0, v[0:1], v2, off glc ; encoding: [0x00,0x80,0x35,0xdd,0x00,0x02,0x7f,0x00]
