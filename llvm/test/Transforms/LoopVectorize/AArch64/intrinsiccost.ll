--- conflicted
+++ resolved
@@ -21,29 +21,38 @@
 ; CHECK-NEXT:    [[TMP0:%.*]] = add i32 [[BLOCKSIZE]], -1
 ; CHECK-NEXT:    [[TMP1:%.*]] = zext i32 [[TMP0]] to i64
 ; CHECK-NEXT:    [[TMP2:%.*]] = add nuw nsw i64 [[TMP1]], 1
-; CHECK-NEXT:    [[MIN_ITERS_CHECK:%.*]] = icmp eq i32 [[TMP0]], 0
+; CHECK-NEXT:    [[MIN_ITERS_CHECK:%.*]] = icmp ult i32 [[TMP0]], 15
 ; CHECK-NEXT:    br i1 [[MIN_ITERS_CHECK]], label [[SCALAR_PH:%.*]], label [[VECTOR_PH:%.*]]
 ; CHECK:       vector.ph:
-; CHECK-NEXT:    [[N_VEC:%.*]] = and i64 [[TMP2]], 8589934590
+; CHECK-NEXT:    [[N_VEC:%.*]] = and i64 [[TMP2]], 8589934576
 ; CHECK-NEXT:    [[CAST_CRD:%.*]] = trunc i64 [[N_VEC]] to i32
 ; CHECK-NEXT:    [[IND_END:%.*]] = sub i32 [[BLOCKSIZE]], [[CAST_CRD]]
 ; CHECK-NEXT:    [[IND_END2:%.*]] = getelementptr i16, i16* [[PSRC:%.*]], i64 [[N_VEC]]
 ; CHECK-NEXT:    [[IND_END4:%.*]] = getelementptr i16, i16* [[PDST:%.*]], i64 [[N_VEC]]
-; CHECK-NEXT:    [[BROADCAST_SPLATINSERT:%.*]] = insertelement <2 x i16> poison, i16 [[OFFSET:%.*]], i64 0
-; CHECK-NEXT:    [[BROADCAST_SPLAT:%.*]] = shufflevector <2 x i16> [[BROADCAST_SPLATINSERT]], <2 x i16> poison, <2 x i32> zeroinitializer
+; CHECK-NEXT:    [[BROADCAST_SPLATINSERT:%.*]] = insertelement <8 x i16> poison, i16 [[OFFSET:%.*]], i64 0
+; CHECK-NEXT:    [[BROADCAST_SPLAT:%.*]] = shufflevector <8 x i16> [[BROADCAST_SPLATINSERT]], <8 x i16> poison, <8 x i32> zeroinitializer
+; CHECK-NEXT:    [[BROADCAST_SPLATINSERT9:%.*]] = insertelement <8 x i16> poison, i16 [[OFFSET]], i64 0
+; CHECK-NEXT:    [[BROADCAST_SPLAT10:%.*]] = shufflevector <8 x i16> [[BROADCAST_SPLATINSERT9]], <8 x i16> poison, <8 x i32> zeroinitializer
 ; CHECK-NEXT:    br label [[VECTOR_BODY:%.*]]
 ; CHECK:       vector.body:
 ; CHECK-NEXT:    [[INDEX:%.*]] = phi i64 [ 0, [[VECTOR_PH]] ], [ [[INDEX_NEXT:%.*]], [[VECTOR_BODY]] ]
 ; CHECK-NEXT:    [[NEXT_GEP:%.*]] = getelementptr i16, i16* [[PSRC]], i64 [[INDEX]]
-; CHECK-NEXT:    [[NEXT_GEP5:%.*]] = getelementptr i16, i16* [[PDST]], i64 [[INDEX]]
-; CHECK-NEXT:    [[TMP3:%.*]] = bitcast i16* [[NEXT_GEP]] to <2 x i16>*
-; CHECK-NEXT:    [[WIDE_LOAD:%.*]] = load <2 x i16>, <2 x i16>* [[TMP3]], align 2
-; CHECK-NEXT:    [[TMP4:%.*]] = call <2 x i16> @llvm.sadd.sat.v2i16(<2 x i16> [[WIDE_LOAD]], <2 x i16> [[BROADCAST_SPLAT]])
-; CHECK-NEXT:    [[TMP5:%.*]] = bitcast i16* [[NEXT_GEP5]] to <2 x i16>*
-; CHECK-NEXT:    store <2 x i16> [[TMP4]], <2 x i16>* [[TMP5]], align 2
-; CHECK-NEXT:    [[INDEX_NEXT]] = add nuw i64 [[INDEX]], 2
-; CHECK-NEXT:    [[TMP6:%.*]] = icmp eq i64 [[INDEX_NEXT]], [[N_VEC]]
-; CHECK-NEXT:    br i1 [[TMP6]], label [[MIDDLE_BLOCK:%.*]], label [[VECTOR_BODY]], !llvm.loop [[LOOP0:![0-9]+]]
+; CHECK-NEXT:    [[NEXT_GEP6:%.*]] = getelementptr i16, i16* [[PDST]], i64 [[INDEX]]
+; CHECK-NEXT:    [[TMP3:%.*]] = bitcast i16* [[NEXT_GEP]] to <8 x i16>*
+; CHECK-NEXT:    [[WIDE_LOAD:%.*]] = load <8 x i16>, <8 x i16>* [[TMP3]], align 2
+; CHECK-NEXT:    [[TMP4:%.*]] = getelementptr i16, i16* [[NEXT_GEP]], i64 8
+; CHECK-NEXT:    [[TMP5:%.*]] = bitcast i16* [[TMP4]] to <8 x i16>*
+; CHECK-NEXT:    [[WIDE_LOAD8:%.*]] = load <8 x i16>, <8 x i16>* [[TMP5]], align 2
+; CHECK-NEXT:    [[TMP6:%.*]] = call <8 x i16> @llvm.sadd.sat.v8i16(<8 x i16> [[WIDE_LOAD]], <8 x i16> [[BROADCAST_SPLAT]])
+; CHECK-NEXT:    [[TMP7:%.*]] = call <8 x i16> @llvm.sadd.sat.v8i16(<8 x i16> [[WIDE_LOAD8]], <8 x i16> [[BROADCAST_SPLAT10]])
+; CHECK-NEXT:    [[TMP8:%.*]] = bitcast i16* [[NEXT_GEP6]] to <8 x i16>*
+; CHECK-NEXT:    store <8 x i16> [[TMP6]], <8 x i16>* [[TMP8]], align 2
+; CHECK-NEXT:    [[TMP9:%.*]] = getelementptr i16, i16* [[NEXT_GEP6]], i64 8
+; CHECK-NEXT:    [[TMP10:%.*]] = bitcast i16* [[TMP9]] to <8 x i16>*
+; CHECK-NEXT:    store <8 x i16> [[TMP7]], <8 x i16>* [[TMP10]], align 2
+; CHECK-NEXT:    [[INDEX_NEXT]] = add nuw i64 [[INDEX]], 16
+; CHECK-NEXT:    [[TMP11:%.*]] = icmp eq i64 [[INDEX_NEXT]], [[N_VEC]]
+; CHECK-NEXT:    br i1 [[TMP11]], label [[MIDDLE_BLOCK:%.*]], label [[VECTOR_BODY]], !llvm.loop [[LOOP0:![0-9]+]]
 ; CHECK:       middle.block:
 ; CHECK-NEXT:    [[CMP_N:%.*]] = icmp eq i64 [[TMP2]], [[N_VEC]]
 ; CHECK-NEXT:    br i1 [[CMP_N]], label [[WHILE_END]], label [[SCALAR_PH]]
@@ -57,10 +66,10 @@
 ; CHECK-NEXT:    [[PSRC_ADDR_08:%.*]] = phi i16* [ [[INCDEC_PTR:%.*]], [[WHILE_BODY]] ], [ [[BC_RESUME_VAL1]], [[SCALAR_PH]] ]
 ; CHECK-NEXT:    [[PDST_ADDR_07:%.*]] = phi i16* [ [[INCDEC_PTR3:%.*]], [[WHILE_BODY]] ], [ [[BC_RESUME_VAL3]], [[SCALAR_PH]] ]
 ; CHECK-NEXT:    [[INCDEC_PTR]] = getelementptr inbounds i16, i16* [[PSRC_ADDR_08]], i64 1
-; CHECK-NEXT:    [[TMP7:%.*]] = load i16, i16* [[PSRC_ADDR_08]], align 2
-; CHECK-NEXT:    [[TMP8:%.*]] = tail call i16 @llvm.sadd.sat.i16(i16 [[TMP7]], i16 [[OFFSET]])
+; CHECK-NEXT:    [[TMP12:%.*]] = load i16, i16* [[PSRC_ADDR_08]], align 2
+; CHECK-NEXT:    [[TMP13:%.*]] = tail call i16 @llvm.sadd.sat.i16(i16 [[TMP12]], i16 [[OFFSET]])
 ; CHECK-NEXT:    [[INCDEC_PTR3]] = getelementptr inbounds i16, i16* [[PDST_ADDR_07]], i64 1
-; CHECK-NEXT:    store i16 [[TMP8]], i16* [[PDST_ADDR_07]], align 2
+; CHECK-NEXT:    store i16 [[TMP13]], i16* [[PDST_ADDR_07]], align 2
 ; CHECK-NEXT:    [[DEC]] = add i32 [[BLKCNT_09]], -1
 ; CHECK-NEXT:    [[CMP_NOT:%.*]] = icmp eq i32 [[DEC]], 0
 ; CHECK-NEXT:    br i1 [[CMP_NOT]], label [[WHILE_END]], label [[WHILE_BODY]], !llvm.loop [[LOOP2:![0-9]+]]
@@ -99,53 +108,44 @@
 ; CHECK-LABEL: @umin(
 ; CHECK-NEXT:  entry:
 ; CHECK-NEXT:    [[CMP_NOT6:%.*]] = icmp eq i32 [[BLOCKSIZE:%.*]], 0
-; CHECK-NEXT:    br i1 [[CMP_NOT6]], label [[WHILE_END:%.*]], label [[WHILE_BODY_PREHEADER:%.*]]
-; CHECK:       while.body.preheader:
+; CHECK-NEXT:    br i1 [[CMP_NOT6]], label [[WHILE_END:%.*]], label [[ITER_CHECK:%.*]]
+; CHECK:       iter.check:
 ; CHECK-NEXT:    [[TMP0:%.*]] = add i32 [[BLOCKSIZE]], -1
 ; CHECK-NEXT:    [[TMP1:%.*]] = zext i32 [[TMP0]] to i64
 ; CHECK-NEXT:    [[TMP2:%.*]] = add nuw nsw i64 [[TMP1]], 1
-; CHECK-NEXT:    [[MIN_ITERS_CHECK:%.*]] = icmp ult i32 [[TMP0]], 3
-; CHECK-NEXT:    br i1 [[MIN_ITERS_CHECK]], label [[SCALAR_PH:%.*]], label [[VECTOR_PH:%.*]]
+; CHECK-NEXT:    [[MIN_ITERS_CHECK:%.*]] = icmp ult i32 [[TMP0]], 7
+; CHECK-NEXT:    br i1 [[MIN_ITERS_CHECK]], label [[VEC_EPILOG_SCALAR_PH:%.*]], label [[VECTOR_MAIN_LOOP_ITER_CHECK:%.*]]
+; CHECK:       vector.main.loop.iter.check:
+; CHECK-NEXT:    [[MIN_ITERS_CHECK1:%.*]] = icmp ult i32 [[TMP0]], 31
+; CHECK-NEXT:    br i1 [[MIN_ITERS_CHECK1]], label [[VEC_EPILOG_PH:%.*]], label [[VECTOR_PH:%.*]]
 ; CHECK:       vector.ph:
-; CHECK-NEXT:    [[N_VEC:%.*]] = and i64 [[TMP2]], 8589934588
-; CHECK-NEXT:    [[CAST_CRD:%.*]] = trunc i64 [[N_VEC]] to i32
-; CHECK-NEXT:    [[IND_END:%.*]] = sub i32 [[BLOCKSIZE]], [[CAST_CRD]]
-; CHECK-NEXT:    [[IND_END2:%.*]] = getelementptr i8, i8* [[PSRC:%.*]], i64 [[N_VEC]]
-; CHECK-NEXT:    [[IND_END4:%.*]] = getelementptr i8, i8* [[PDST:%.*]], i64 [[N_VEC]]
-; CHECK-NEXT:    [[BROADCAST_SPLATINSERT:%.*]] = insertelement <4 x i8> poison, i8 [[OFFSET:%.*]], i64 0
-; CHECK-NEXT:    [[BROADCAST_SPLAT:%.*]] = shufflevector <4 x i8> [[BROADCAST_SPLATINSERT]], <4 x i8> poison, <4 x i32> zeroinitializer
+; CHECK-NEXT:    [[N_VEC:%.*]] = and i64 [[TMP2]], 8589934560
+; CHECK-NEXT:    [[BROADCAST_SPLATINSERT:%.*]] = insertelement <16 x i8> poison, i8 [[OFFSET:%.*]], i64 0
+; CHECK-NEXT:    [[BROADCAST_SPLAT:%.*]] = shufflevector <16 x i8> [[BROADCAST_SPLATINSERT]], <16 x i8> poison, <16 x i32> zeroinitializer
+; CHECK-NEXT:    [[BROADCAST_SPLATINSERT6:%.*]] = insertelement <16 x i8> poison, i8 [[OFFSET]], i64 0
+; CHECK-NEXT:    [[BROADCAST_SPLAT7:%.*]] = shufflevector <16 x i8> [[BROADCAST_SPLATINSERT6]], <16 x i8> poison, <16 x i32> zeroinitializer
 ; CHECK-NEXT:    br label [[VECTOR_BODY:%.*]]
 ; CHECK:       vector.body:
 ; CHECK-NEXT:    [[INDEX:%.*]] = phi i64 [ 0, [[VECTOR_PH]] ], [ [[INDEX_NEXT:%.*]], [[VECTOR_BODY]] ]
-; CHECK-NEXT:    [[NEXT_GEP:%.*]] = getelementptr i8, i8* [[PSRC]], i64 [[INDEX]]
-; CHECK-NEXT:    [[NEXT_GEP5:%.*]] = getelementptr i8, i8* [[PDST]], i64 [[INDEX]]
-; CHECK-NEXT:    [[TMP3:%.*]] = bitcast i8* [[NEXT_GEP]] to <4 x i8>*
-; CHECK-NEXT:    [[WIDE_LOAD:%.*]] = load <4 x i8>, <4 x i8>* [[TMP3]], align 2
-; CHECK-NEXT:    [[TMP4:%.*]] = call <4 x i8> @llvm.umin.v4i8(<4 x i8> [[WIDE_LOAD]], <4 x i8> [[BROADCAST_SPLAT]])
-; CHECK-NEXT:    [[TMP5:%.*]] = bitcast i8* [[NEXT_GEP5]] to <4 x i8>*
-; CHECK-NEXT:    store <4 x i8> [[TMP4]], <4 x i8>* [[TMP5]], align 2
-; CHECK-NEXT:    [[INDEX_NEXT]] = add nuw i64 [[INDEX]], 4
-; CHECK-NEXT:    [[TMP6:%.*]] = icmp eq i64 [[INDEX_NEXT]], [[N_VEC]]
-; CHECK-NEXT:    br i1 [[TMP6]], label [[MIDDLE_BLOCK:%.*]], label [[VECTOR_BODY]], !llvm.loop [[LOOP4:![0-9]+]]
+; CHECK-NEXT:    [[NEXT_GEP:%.*]] = getelementptr i8, i8* [[PSRC:%.*]], i64 [[INDEX]]
+; CHECK-NEXT:    [[NEXT_GEP3:%.*]] = getelementptr i8, i8* [[PDST:%.*]], i64 [[INDEX]]
+; CHECK-NEXT:    [[TMP3:%.*]] = bitcast i8* [[NEXT_GEP]] to <16 x i8>*
+; CHECK-NEXT:    [[WIDE_LOAD:%.*]] = load <16 x i8>, <16 x i8>* [[TMP3]], align 2
+; CHECK-NEXT:    [[TMP4:%.*]] = getelementptr i8, i8* [[NEXT_GEP]], i64 16
+; CHECK-NEXT:    [[TMP5:%.*]] = bitcast i8* [[TMP4]] to <16 x i8>*
+; CHECK-NEXT:    [[WIDE_LOAD5:%.*]] = load <16 x i8>, <16 x i8>* [[TMP5]], align 2
+; CHECK-NEXT:    [[TMP6:%.*]] = call <16 x i8> @llvm.umin.v16i8(<16 x i8> [[WIDE_LOAD]], <16 x i8> [[BROADCAST_SPLAT]])
+; CHECK-NEXT:    [[TMP7:%.*]] = call <16 x i8> @llvm.umin.v16i8(<16 x i8> [[WIDE_LOAD5]], <16 x i8> [[BROADCAST_SPLAT7]])
+; CHECK-NEXT:    [[TMP8:%.*]] = bitcast i8* [[NEXT_GEP3]] to <16 x i8>*
+; CHECK-NEXT:    store <16 x i8> [[TMP6]], <16 x i8>* [[TMP8]], align 2
+; CHECK-NEXT:    [[TMP9:%.*]] = getelementptr i8, i8* [[NEXT_GEP3]], i64 16
+; CHECK-NEXT:    [[TMP10:%.*]] = bitcast i8* [[TMP9]] to <16 x i8>*
+; CHECK-NEXT:    store <16 x i8> [[TMP7]], <16 x i8>* [[TMP10]], align 2
+; CHECK-NEXT:    [[INDEX_NEXT]] = add nuw i64 [[INDEX]], 32
+; CHECK-NEXT:    [[TMP11:%.*]] = icmp eq i64 [[INDEX_NEXT]], [[N_VEC]]
+; CHECK-NEXT:    br i1 [[TMP11]], label [[MIDDLE_BLOCK:%.*]], label [[VECTOR_BODY]], !llvm.loop [[LOOP4:![0-9]+]]
 ; CHECK:       middle.block:
 ; CHECK-NEXT:    [[CMP_N:%.*]] = icmp eq i64 [[TMP2]], [[N_VEC]]
-<<<<<<< HEAD
-; CHECK-NEXT:    br i1 [[CMP_N]], label [[WHILE_END]], label [[SCALAR_PH]]
-; CHECK:       scalar.ph:
-; CHECK-NEXT:    [[BC_RESUME_VAL:%.*]] = phi i32 [ [[IND_END]], [[MIDDLE_BLOCK]] ], [ [[BLOCKSIZE]], [[WHILE_BODY_PREHEADER]] ]
-; CHECK-NEXT:    [[BC_RESUME_VAL1:%.*]] = phi i8* [ [[IND_END2]], [[MIDDLE_BLOCK]] ], [ [[PSRC]], [[WHILE_BODY_PREHEADER]] ]
-; CHECK-NEXT:    [[BC_RESUME_VAL3:%.*]] = phi i8* [ [[IND_END4]], [[MIDDLE_BLOCK]] ], [ [[PDST]], [[WHILE_BODY_PREHEADER]] ]
-; CHECK-NEXT:    br label [[WHILE_BODY:%.*]]
-; CHECK:       while.body:
-; CHECK-NEXT:    [[BLKCNT_09:%.*]] = phi i32 [ [[DEC:%.*]], [[WHILE_BODY]] ], [ [[BC_RESUME_VAL]], [[SCALAR_PH]] ]
-; CHECK-NEXT:    [[PSRC_ADDR_08:%.*]] = phi i8* [ [[INCDEC_PTR:%.*]], [[WHILE_BODY]] ], [ [[BC_RESUME_VAL1]], [[SCALAR_PH]] ]
-; CHECK-NEXT:    [[PDST_ADDR_07:%.*]] = phi i8* [ [[INCDEC_PTR3:%.*]], [[WHILE_BODY]] ], [ [[BC_RESUME_VAL3]], [[SCALAR_PH]] ]
-; CHECK-NEXT:    [[INCDEC_PTR]] = getelementptr inbounds i8, i8* [[PSRC_ADDR_08]], i64 1
-; CHECK-NEXT:    [[TMP7:%.*]] = load i8, i8* [[PSRC_ADDR_08]], align 2
-; CHECK-NEXT:    [[TMP8:%.*]] = tail call i8 @llvm.umin.i8(i8 [[TMP7]], i8 [[OFFSET]])
-; CHECK-NEXT:    [[INCDEC_PTR3]] = getelementptr inbounds i8, i8* [[PDST_ADDR_07]], i64 1
-; CHECK-NEXT:    store i8 [[TMP8]], i8* [[PDST_ADDR_07]], align 2
-=======
 ; CHECK-NEXT:    br i1 [[CMP_N]], label [[WHILE_END]], label [[VEC_EPILOG_ITER_CHECK:%.*]]
 ; CHECK:       vec.epilog.iter.check:
 ; CHECK-NEXT:    [[IND_END19:%.*]] = getelementptr i8, i8* [[PDST]], i64 [[N_VEC]]
@@ -194,10 +194,9 @@
 ; CHECK-NEXT:    [[TMP20:%.*]] = tail call i8 @llvm.umin.i8(i8 [[TMP19]], i8 [[OFFSET]])
 ; CHECK-NEXT:    [[INCDEC_PTR3]] = getelementptr inbounds i8, i8* [[PDST_ADDR_07]], i64 1
 ; CHECK-NEXT:    store i8 [[TMP20]], i8* [[PDST_ADDR_07]], align 2
->>>>>>> b1ed2868
 ; CHECK-NEXT:    [[DEC]] = add i32 [[BLKCNT_09]], -1
 ; CHECK-NEXT:    [[CMP_NOT:%.*]] = icmp eq i32 [[DEC]], 0
-; CHECK-NEXT:    br i1 [[CMP_NOT]], label [[WHILE_END]], label [[WHILE_BODY]], !llvm.loop [[LOOP5:![0-9]+]]
+; CHECK-NEXT:    br i1 [[CMP_NOT]], label [[WHILE_END]], label [[WHILE_BODY]], !llvm.loop [[LOOP6:![0-9]+]]
 ; CHECK:       while.end:
 ; CHECK-NEXT:    ret void
 ;
