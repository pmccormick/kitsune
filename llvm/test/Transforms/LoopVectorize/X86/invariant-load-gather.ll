; NOTE: Assertions have been autogenerated by utils/update_test_checks.py
; RUN: opt -loop-vectorize -S -mattr=avx512f -instcombine < %s | FileCheck %s

target datalayout = "e-m:e-i64:64-f80:128-n8:16:32:64-S128"
target triple = "x86_64-unknown-linux-gnu"

define i32 @inv_load_conditional(i32* %a, i64 %n, i32* %b, i32 %k) {
; CHECK-LABEL: @inv_load_conditional(
; CHECK-NEXT:  iter.check:
; CHECK-NEXT:    [[NTRUNC:%.*]] = trunc i64 [[N:%.*]] to i32
; CHECK-NEXT:    [[TMP0:%.*]] = icmp sgt i64 [[N]], 1
; CHECK-NEXT:    [[SMAX:%.*]] = select i1 [[TMP0]], i64 [[N]], i64 1
; CHECK-NEXT:    [[MIN_ITERS_CHECK:%.*]] = icmp ult i64 [[SMAX]], 8
; CHECK-NEXT:    br i1 [[MIN_ITERS_CHECK]], label [[VEC_EPILOG_SCALAR_PH:%.*]], label [[VECTOR_MEMCHECK:%.*]]
; CHECK:       vector.memcheck:
; CHECK-NEXT:    [[A4:%.*]] = bitcast i32* [[A:%.*]] to i8*
; CHECK-NEXT:    [[B1:%.*]] = bitcast i32* [[B:%.*]] to i8*
; CHECK-NEXT:    [[TMP1:%.*]] = icmp sgt i64 [[N]], 1
; CHECK-NEXT:    [[SMAX2:%.*]] = select i1 [[TMP1]], i64 [[N]], i64 1
; CHECK-NEXT:    [[SCEVGEP:%.*]] = getelementptr i32, i32* [[B]], i64 [[SMAX2]]
; CHECK-NEXT:    [[UGLYGEP:%.*]] = getelementptr i8, i8* [[A4]], i64 1
; CHECK-NEXT:    [[BOUND0:%.*]] = icmp ugt i8* [[UGLYGEP]], [[B1]]
; CHECK-NEXT:    [[BOUND1:%.*]] = icmp ugt i32* [[SCEVGEP]], [[A]]
; CHECK-NEXT:    [[FOUND_CONFLICT:%.*]] = and i1 [[BOUND0]], [[BOUND1]]
; CHECK-NEXT:    br i1 [[FOUND_CONFLICT]], label [[VEC_EPILOG_SCALAR_PH]], label [[VECTOR_MAIN_LOOP_ITER_CHECK:%.*]]
; CHECK:       vector.main.loop.iter.check:
; CHECK-NEXT:    [[MIN_ITERS_CHECK5:%.*]] = icmp ult i64 [[SMAX]], 16
; CHECK-NEXT:    br i1 [[MIN_ITERS_CHECK5]], label [[VEC_EPILOG_PH:%.*]], label [[VECTOR_PH:%.*]]
; CHECK:       vector.ph:
; CHECK-NEXT:    [[N_VEC:%.*]] = and i64 [[SMAX]], 9223372036854775792
; CHECK-NEXT:    [[BROADCAST_SPLATINSERT:%.*]] = insertelement <16 x i32*> poison, i32* [[A]], i32 0
; CHECK-NEXT:    [[BROADCAST_SPLAT:%.*]] = shufflevector <16 x i32*> [[BROADCAST_SPLATINSERT]], <16 x i32*> poison, <16 x i32> zeroinitializer
; CHECK-NEXT:    [[BROADCAST_SPLATINSERT6:%.*]] = insertelement <16 x i32> poison, i32 [[NTRUNC]], i32 0
; CHECK-NEXT:    [[BROADCAST_SPLAT7:%.*]] = shufflevector <16 x i32> [[BROADCAST_SPLATINSERT6]], <16 x i32> poison, <16 x i32> zeroinitializer
; CHECK-NEXT:    br label [[VECTOR_BODY:%.*]]
; CHECK:       vector.body:
; CHECK-NEXT:    [[INDEX:%.*]] = phi i64 [ 0, [[VECTOR_PH]] ], [ [[INDEX_NEXT:%.*]], [[VECTOR_BODY]] ]
<<<<<<< HEAD
; CHECK-NEXT:    [[TMP2:%.*]] = getelementptr inbounds i32, i32* [[B]], i64 [[INDEX]]
; CHECK-NEXT:    [[TMP3:%.*]] = icmp ne <16 x i32*> [[BROADCAST_SPLAT]], zeroinitializer
; CHECK-NEXT:    [[TMP4:%.*]] = bitcast i32* [[TMP2]] to <16 x i32>*
; CHECK-NEXT:    store <16 x i32> [[BROADCAST_SPLAT7]], <16 x i32>* [[TMP4]], align 4, !alias.scope !0, !noalias !3
; CHECK-NEXT:    [[INDEX_NEXT]] = add i64 [[INDEX]], 16
; CHECK-NEXT:    [[TMP5:%.*]] = icmp eq i64 [[INDEX_NEXT]], [[N_VEC]]
; CHECK-NEXT:    br i1 [[TMP5]], label [[MIDDLE_BLOCK:%.*]], label [[VECTOR_BODY]], [[LOOP5:!llvm.loop !.*]]
=======
; CHECK-NEXT:    [[TMP0:%.*]] = getelementptr inbounds i32, i32* [[B]], i64 [[INDEX]]
; CHECK-NEXT:    [[TMP1:%.*]] = icmp ne <16 x i32*> [[BROADCAST_SPLAT]], zeroinitializer
; CHECK-NEXT:    [[TMP2:%.*]] = bitcast i32* [[TMP0]] to <16 x i32>*
; CHECK-NEXT:    store <16 x i32> [[BROADCAST_SPLAT7]], <16 x i32>* [[TMP2]], align 4, !alias.scope !0, !noalias !3
; CHECK-NEXT:    [[INDEX_NEXT]] = add nuw i64 [[INDEX]], 16
; CHECK-NEXT:    [[TMP3:%.*]] = icmp eq i64 [[INDEX_NEXT]], [[N_VEC]]
; CHECK-NEXT:    br i1 [[TMP3]], label [[MIDDLE_BLOCK:%.*]], label [[VECTOR_BODY]], [[LOOP5:!llvm.loop !.*]]
>>>>>>> 05289dfb
; CHECK:       middle.block:
; CHECK-NEXT:    [[WIDE_MASKED_GATHER:%.*]] = call <16 x i32> @llvm.masked.gather.v16i32.v16p0i32(<16 x i32*> [[BROADCAST_SPLAT]], i32 4, <16 x i1> [[TMP3]], <16 x i32> undef), !alias.scope !3
; CHECK-NEXT:    [[PREDPHI:%.*]] = select <16 x i1> [[TMP3]], <16 x i32> [[WIDE_MASKED_GATHER]], <16 x i32> <i32 poison, i32 poison, i32 poison, i32 poison, i32 poison, i32 poison, i32 poison, i32 poison, i32 poison, i32 poison, i32 poison, i32 poison, i32 poison, i32 poison, i32 poison, i32 1>
; CHECK-NEXT:    [[CMP_N:%.*]] = icmp eq i64 [[SMAX]], [[N_VEC]]
; CHECK-NEXT:    [[TMP6:%.*]] = extractelement <16 x i32> [[PREDPHI]], i32 15
; CHECK-NEXT:    br i1 [[CMP_N]], label [[FOR_END:%.*]], label [[VEC_EPILOG_ITER_CHECK:%.*]]
; CHECK:       vec.epilog.iter.check:
; CHECK-NEXT:    [[N_VEC_REMAINING:%.*]] = and i64 [[SMAX]], 8
; CHECK-NEXT:    [[MIN_EPILOG_ITERS_CHECK_NOT_NOT:%.*]] = icmp eq i64 [[N_VEC_REMAINING]], 0
; CHECK-NEXT:    br i1 [[MIN_EPILOG_ITERS_CHECK_NOT_NOT]], label [[VEC_EPILOG_SCALAR_PH]], label [[VEC_EPILOG_PH]]
; CHECK:       vec.epilog.ph:
; CHECK-NEXT:    [[VEC_EPILOG_RESUME_VAL:%.*]] = phi i64 [ [[N_VEC]], [[VEC_EPILOG_ITER_CHECK]] ], [ 0, [[VECTOR_MAIN_LOOP_ITER_CHECK]] ]
; CHECK-NEXT:    [[TMP7:%.*]] = icmp sgt i64 [[N]], 1
; CHECK-NEXT:    [[SMAX9:%.*]] = select i1 [[TMP7]], i64 [[N]], i64 1
; CHECK-NEXT:    [[N_VEC11:%.*]] = and i64 [[SMAX9]], 9223372036854775800
; CHECK-NEXT:    [[BROADCAST_SPLATINSERT16:%.*]] = insertelement <8 x i32*> poison, i32* [[A]], i32 0
; CHECK-NEXT:    [[BROADCAST_SPLAT17:%.*]] = shufflevector <8 x i32*> [[BROADCAST_SPLATINSERT16]], <8 x i32*> poison, <8 x i32> zeroinitializer
; CHECK-NEXT:    [[BROADCAST_SPLATINSERT18:%.*]] = insertelement <8 x i32> poison, i32 [[NTRUNC]], i32 0
; CHECK-NEXT:    [[BROADCAST_SPLAT19:%.*]] = shufflevector <8 x i32> [[BROADCAST_SPLATINSERT18]], <8 x i32> poison, <8 x i32> zeroinitializer
; CHECK-NEXT:    br label [[VEC_EPILOG_VECTOR_BODY:%.*]]
; CHECK:       vec.epilog.vector.body:
; CHECK-NEXT:    [[INDEX12:%.*]] = phi i64 [ [[VEC_EPILOG_RESUME_VAL]], [[VEC_EPILOG_PH]] ], [ [[INDEX_NEXT13:%.*]], [[VEC_EPILOG_VECTOR_BODY]] ]
<<<<<<< HEAD
; CHECK-NEXT:    [[TMP8:%.*]] = getelementptr inbounds i32, i32* [[B]], i64 [[INDEX12]]
; CHECK-NEXT:    [[TMP9:%.*]] = icmp ne <8 x i32*> [[BROADCAST_SPLAT17]], zeroinitializer
; CHECK-NEXT:    [[TMP10:%.*]] = bitcast i32* [[TMP8]] to <8 x i32>*
; CHECK-NEXT:    store <8 x i32> [[BROADCAST_SPLAT19]], <8 x i32>* [[TMP10]], align 4
; CHECK-NEXT:    [[INDEX_NEXT13]] = add i64 [[INDEX12]], 8
; CHECK-NEXT:    [[TMP11:%.*]] = icmp eq i64 [[INDEX_NEXT13]], [[N_VEC11]]
; CHECK-NEXT:    br i1 [[TMP11]], label [[VEC_EPILOG_MIDDLE_BLOCK:%.*]], label [[VEC_EPILOG_VECTOR_BODY]], [[LOOP7:!llvm.loop !.*]]
=======
; CHECK-NEXT:    [[TMP5:%.*]] = getelementptr inbounds i32, i32* [[B]], i64 [[INDEX12]]
; CHECK-NEXT:    [[TMP6:%.*]] = icmp ne <8 x i32*> [[BROADCAST_SPLAT17]], zeroinitializer
; CHECK-NEXT:    [[TMP7:%.*]] = bitcast i32* [[TMP5]] to <8 x i32>*
; CHECK-NEXT:    store <8 x i32> [[BROADCAST_SPLAT19]], <8 x i32>* [[TMP7]], align 4
; CHECK-NEXT:    [[INDEX_NEXT13]] = add nuw i64 [[INDEX12]], 8
; CHECK-NEXT:    [[TMP8:%.*]] = icmp eq i64 [[INDEX_NEXT13]], [[N_VEC11]]
; CHECK-NEXT:    br i1 [[TMP8]], label [[VEC_EPILOG_MIDDLE_BLOCK:%.*]], label [[VEC_EPILOG_VECTOR_BODY]], [[LOOP7:!llvm.loop !.*]]
>>>>>>> 05289dfb
; CHECK:       vec.epilog.middle.block:
; CHECK-NEXT:    [[WIDE_MASKED_GATHER20:%.*]] = call <8 x i32> @llvm.masked.gather.v8i32.v8p0i32(<8 x i32*> [[BROADCAST_SPLAT17]], i32 4, <8 x i1> [[TMP9]], <8 x i32> undef)
; CHECK-NEXT:    [[PREDPHI21:%.*]] = select <8 x i1> [[TMP9]], <8 x i32> [[WIDE_MASKED_GATHER20]], <8 x i32> <i32 poison, i32 poison, i32 poison, i32 poison, i32 poison, i32 poison, i32 poison, i32 1>
; CHECK-NEXT:    [[CMP_N14:%.*]] = icmp eq i64 [[SMAX9]], [[N_VEC11]]
; CHECK-NEXT:    [[TMP12:%.*]] = extractelement <8 x i32> [[PREDPHI21]], i32 7
; CHECK-NEXT:    br i1 [[CMP_N14]], label [[FOR_END_LOOPEXIT:%.*]], label [[VEC_EPILOG_SCALAR_PH]]
; CHECK:       vec.epilog.scalar.ph:
; CHECK-NEXT:    [[BC_RESUME_VAL:%.*]] = phi i64 [ [[N_VEC11]], [[VEC_EPILOG_MIDDLE_BLOCK]] ], [ [[N_VEC]], [[VEC_EPILOG_ITER_CHECK]] ], [ 0, [[VECTOR_MEMCHECK]] ], [ 0, [[ITER_CHECK:%.*]] ]
; CHECK-NEXT:    br label [[FOR_BODY:%.*]]
; CHECK:       for.body:
; CHECK-NEXT:    [[I:%.*]] = phi i64 [ [[I_NEXT:%.*]], [[LATCH:%.*]] ], [ [[BC_RESUME_VAL]], [[VEC_EPILOG_SCALAR_PH]] ]
; CHECK-NEXT:    [[TMP1:%.*]] = getelementptr inbounds i32, i32* [[B]], i64 [[I]]
; CHECK-NEXT:    [[CMP_NOT:%.*]] = icmp eq i32* [[A]], null
; CHECK-NEXT:    store i32 [[NTRUNC]], i32* [[TMP1]], align 4
; CHECK-NEXT:    br i1 [[CMP_NOT]], label [[LATCH]], label [[COND_LOAD:%.*]]
; CHECK:       cond_load:
; CHECK-NEXT:    [[ALOAD:%.*]] = load i32, i32* [[A]], align 4
; CHECK-NEXT:    br label [[LATCH]]
; CHECK:       latch:
; CHECK-NEXT:    [[A_LCSSA:%.*]] = phi i32 [ [[ALOAD]], [[COND_LOAD]] ], [ 1, [[FOR_BODY]] ]
; CHECK-NEXT:    [[I_NEXT]] = add nuw nsw i64 [[I]], 1
; CHECK-NEXT:    [[COND:%.*]] = icmp slt i64 [[I_NEXT]], [[N]]
; CHECK-NEXT:    br i1 [[COND]], label [[FOR_BODY]], label [[FOR_END_LOOPEXIT]], [[LOOP9:!llvm.loop !.*]]
; CHECK:       for.end.loopexit:
; CHECK-NEXT:    [[A_LCSSA_LCSSA8:%.*]] = phi i32 [ [[A_LCSSA]], [[LATCH]] ], [ [[TMP12]], [[VEC_EPILOG_MIDDLE_BLOCK]] ]
; CHECK-NEXT:    br label [[FOR_END]]
; CHECK:       for.end:
; CHECK-NEXT:    [[A_LCSSA_LCSSA:%.*]] = phi i32 [ [[TMP6]], [[MIDDLE_BLOCK]] ], [ [[A_LCSSA_LCSSA8]], [[FOR_END_LOOPEXIT]] ]
; CHECK-NEXT:    ret i32 [[A_LCSSA_LCSSA]]
;
entry:
  %ntrunc = trunc i64 %n to i32
  br label %for.body

for.body:                                         ; preds = %for.body, %entry
  %i = phi i64 [ %i.next, %latch ], [ 0, %entry ]
  %tmp1 = getelementptr inbounds i32, i32* %b, i64 %i
  %tmp2 = load i32, i32* %tmp1, align 8
  %cmp = icmp ne i32* %a, null
  store i32 %ntrunc, i32* %tmp1
  br i1 %cmp, label %cond_load, label %latch

cond_load:
  %aload = load i32, i32* %a, align 4
  br label %latch

latch:
  %a.lcssa = phi i32 [ %aload, %cond_load ], [ 1, %for.body ]
  %i.next = add nuw nsw i64 %i, 1
  %cond = icmp slt i64 %i.next, %n
  br i1 %cond, label %for.body, label %for.end

for.end:                                          ; preds = %for.body
  ret i32 %a.lcssa
}<|MERGE_RESOLUTION|>--- conflicted
+++ resolved
@@ -9,25 +9,25 @@
 ; CHECK-NEXT:  iter.check:
 ; CHECK-NEXT:    [[NTRUNC:%.*]] = trunc i64 [[N:%.*]] to i32
 ; CHECK-NEXT:    [[TMP0:%.*]] = icmp sgt i64 [[N]], 1
-; CHECK-NEXT:    [[SMAX:%.*]] = select i1 [[TMP0]], i64 [[N]], i64 1
-; CHECK-NEXT:    [[MIN_ITERS_CHECK:%.*]] = icmp ult i64 [[SMAX]], 8
+; CHECK-NEXT:    [[SMAX4:%.*]] = select i1 [[TMP0]], i64 [[N]], i64 1
+; CHECK-NEXT:    [[MIN_ITERS_CHECK:%.*]] = icmp ult i64 [[SMAX4]], 8
 ; CHECK-NEXT:    br i1 [[MIN_ITERS_CHECK]], label [[VEC_EPILOG_SCALAR_PH:%.*]], label [[VECTOR_MEMCHECK:%.*]]
 ; CHECK:       vector.memcheck:
-; CHECK-NEXT:    [[A4:%.*]] = bitcast i32* [[A:%.*]] to i8*
+; CHECK-NEXT:    [[A3:%.*]] = bitcast i32* [[A:%.*]] to i8*
 ; CHECK-NEXT:    [[B1:%.*]] = bitcast i32* [[B:%.*]] to i8*
 ; CHECK-NEXT:    [[TMP1:%.*]] = icmp sgt i64 [[N]], 1
-; CHECK-NEXT:    [[SMAX2:%.*]] = select i1 [[TMP1]], i64 [[N]], i64 1
-; CHECK-NEXT:    [[SCEVGEP:%.*]] = getelementptr i32, i32* [[B]], i64 [[SMAX2]]
-; CHECK-NEXT:    [[UGLYGEP:%.*]] = getelementptr i8, i8* [[A4]], i64 1
+; CHECK-NEXT:    [[SMAX:%.*]] = select i1 [[TMP1]], i64 [[N]], i64 1
+; CHECK-NEXT:    [[SCEVGEP:%.*]] = getelementptr i32, i32* [[B]], i64 [[SMAX]]
+; CHECK-NEXT:    [[UGLYGEP:%.*]] = getelementptr i8, i8* [[A3]], i64 1
 ; CHECK-NEXT:    [[BOUND0:%.*]] = icmp ugt i8* [[UGLYGEP]], [[B1]]
 ; CHECK-NEXT:    [[BOUND1:%.*]] = icmp ugt i32* [[SCEVGEP]], [[A]]
 ; CHECK-NEXT:    [[FOUND_CONFLICT:%.*]] = and i1 [[BOUND0]], [[BOUND1]]
 ; CHECK-NEXT:    br i1 [[FOUND_CONFLICT]], label [[VEC_EPILOG_SCALAR_PH]], label [[VECTOR_MAIN_LOOP_ITER_CHECK:%.*]]
 ; CHECK:       vector.main.loop.iter.check:
-; CHECK-NEXT:    [[MIN_ITERS_CHECK5:%.*]] = icmp ult i64 [[SMAX]], 16
+; CHECK-NEXT:    [[MIN_ITERS_CHECK5:%.*]] = icmp ult i64 [[SMAX4]], 16
 ; CHECK-NEXT:    br i1 [[MIN_ITERS_CHECK5]], label [[VEC_EPILOG_PH:%.*]], label [[VECTOR_PH:%.*]]
 ; CHECK:       vector.ph:
-; CHECK-NEXT:    [[N_VEC:%.*]] = and i64 [[SMAX]], 9223372036854775792
+; CHECK-NEXT:    [[N_VEC:%.*]] = and i64 [[SMAX4]], 9223372036854775792
 ; CHECK-NEXT:    [[BROADCAST_SPLATINSERT:%.*]] = insertelement <16 x i32*> poison, i32* [[A]], i32 0
 ; CHECK-NEXT:    [[BROADCAST_SPLAT:%.*]] = shufflevector <16 x i32*> [[BROADCAST_SPLATINSERT]], <16 x i32*> poison, <16 x i32> zeroinitializer
 ; CHECK-NEXT:    [[BROADCAST_SPLATINSERT6:%.*]] = insertelement <16 x i32> poison, i32 [[NTRUNC]], i32 0
@@ -35,31 +35,21 @@
 ; CHECK-NEXT:    br label [[VECTOR_BODY:%.*]]
 ; CHECK:       vector.body:
 ; CHECK-NEXT:    [[INDEX:%.*]] = phi i64 [ 0, [[VECTOR_PH]] ], [ [[INDEX_NEXT:%.*]], [[VECTOR_BODY]] ]
-<<<<<<< HEAD
 ; CHECK-NEXT:    [[TMP2:%.*]] = getelementptr inbounds i32, i32* [[B]], i64 [[INDEX]]
 ; CHECK-NEXT:    [[TMP3:%.*]] = icmp ne <16 x i32*> [[BROADCAST_SPLAT]], zeroinitializer
 ; CHECK-NEXT:    [[TMP4:%.*]] = bitcast i32* [[TMP2]] to <16 x i32>*
 ; CHECK-NEXT:    store <16 x i32> [[BROADCAST_SPLAT7]], <16 x i32>* [[TMP4]], align 4, !alias.scope !0, !noalias !3
-; CHECK-NEXT:    [[INDEX_NEXT]] = add i64 [[INDEX]], 16
+; CHECK-NEXT:    [[INDEX_NEXT]] = add nuw i64 [[INDEX]], 16
 ; CHECK-NEXT:    [[TMP5:%.*]] = icmp eq i64 [[INDEX_NEXT]], [[N_VEC]]
-; CHECK-NEXT:    br i1 [[TMP5]], label [[MIDDLE_BLOCK:%.*]], label [[VECTOR_BODY]], [[LOOP5:!llvm.loop !.*]]
-=======
-; CHECK-NEXT:    [[TMP0:%.*]] = getelementptr inbounds i32, i32* [[B]], i64 [[INDEX]]
-; CHECK-NEXT:    [[TMP1:%.*]] = icmp ne <16 x i32*> [[BROADCAST_SPLAT]], zeroinitializer
-; CHECK-NEXT:    [[TMP2:%.*]] = bitcast i32* [[TMP0]] to <16 x i32>*
-; CHECK-NEXT:    store <16 x i32> [[BROADCAST_SPLAT7]], <16 x i32>* [[TMP2]], align 4, !alias.scope !0, !noalias !3
-; CHECK-NEXT:    [[INDEX_NEXT]] = add nuw i64 [[INDEX]], 16
-; CHECK-NEXT:    [[TMP3:%.*]] = icmp eq i64 [[INDEX_NEXT]], [[N_VEC]]
-; CHECK-NEXT:    br i1 [[TMP3]], label [[MIDDLE_BLOCK:%.*]], label [[VECTOR_BODY]], [[LOOP5:!llvm.loop !.*]]
->>>>>>> 05289dfb
+; CHECK-NEXT:    br i1 [[TMP5]], label [[MIDDLE_BLOCK:%.*]], label [[VECTOR_BODY]], !llvm.loop [[LOOP5:![0-9]+]]
 ; CHECK:       middle.block:
 ; CHECK-NEXT:    [[WIDE_MASKED_GATHER:%.*]] = call <16 x i32> @llvm.masked.gather.v16i32.v16p0i32(<16 x i32*> [[BROADCAST_SPLAT]], i32 4, <16 x i1> [[TMP3]], <16 x i32> undef), !alias.scope !3
 ; CHECK-NEXT:    [[PREDPHI:%.*]] = select <16 x i1> [[TMP3]], <16 x i32> [[WIDE_MASKED_GATHER]], <16 x i32> <i32 poison, i32 poison, i32 poison, i32 poison, i32 poison, i32 poison, i32 poison, i32 poison, i32 poison, i32 poison, i32 poison, i32 poison, i32 poison, i32 poison, i32 poison, i32 1>
-; CHECK-NEXT:    [[CMP_N:%.*]] = icmp eq i64 [[SMAX]], [[N_VEC]]
+; CHECK-NEXT:    [[CMP_N:%.*]] = icmp eq i64 [[SMAX4]], [[N_VEC]]
 ; CHECK-NEXT:    [[TMP6:%.*]] = extractelement <16 x i32> [[PREDPHI]], i32 15
 ; CHECK-NEXT:    br i1 [[CMP_N]], label [[FOR_END:%.*]], label [[VEC_EPILOG_ITER_CHECK:%.*]]
 ; CHECK:       vec.epilog.iter.check:
-; CHECK-NEXT:    [[N_VEC_REMAINING:%.*]] = and i64 [[SMAX]], 8
+; CHECK-NEXT:    [[N_VEC_REMAINING:%.*]] = and i64 [[SMAX4]], 8
 ; CHECK-NEXT:    [[MIN_EPILOG_ITERS_CHECK_NOT_NOT:%.*]] = icmp eq i64 [[N_VEC_REMAINING]], 0
 ; CHECK-NEXT:    br i1 [[MIN_EPILOG_ITERS_CHECK_NOT_NOT]], label [[VEC_EPILOG_SCALAR_PH]], label [[VEC_EPILOG_PH]]
 ; CHECK:       vec.epilog.ph:
@@ -74,23 +64,13 @@
 ; CHECK-NEXT:    br label [[VEC_EPILOG_VECTOR_BODY:%.*]]
 ; CHECK:       vec.epilog.vector.body:
 ; CHECK-NEXT:    [[INDEX12:%.*]] = phi i64 [ [[VEC_EPILOG_RESUME_VAL]], [[VEC_EPILOG_PH]] ], [ [[INDEX_NEXT13:%.*]], [[VEC_EPILOG_VECTOR_BODY]] ]
-<<<<<<< HEAD
 ; CHECK-NEXT:    [[TMP8:%.*]] = getelementptr inbounds i32, i32* [[B]], i64 [[INDEX12]]
 ; CHECK-NEXT:    [[TMP9:%.*]] = icmp ne <8 x i32*> [[BROADCAST_SPLAT17]], zeroinitializer
 ; CHECK-NEXT:    [[TMP10:%.*]] = bitcast i32* [[TMP8]] to <8 x i32>*
 ; CHECK-NEXT:    store <8 x i32> [[BROADCAST_SPLAT19]], <8 x i32>* [[TMP10]], align 4
-; CHECK-NEXT:    [[INDEX_NEXT13]] = add i64 [[INDEX12]], 8
+; CHECK-NEXT:    [[INDEX_NEXT13]] = add nuw i64 [[INDEX12]], 8
 ; CHECK-NEXT:    [[TMP11:%.*]] = icmp eq i64 [[INDEX_NEXT13]], [[N_VEC11]]
-; CHECK-NEXT:    br i1 [[TMP11]], label [[VEC_EPILOG_MIDDLE_BLOCK:%.*]], label [[VEC_EPILOG_VECTOR_BODY]], [[LOOP7:!llvm.loop !.*]]
-=======
-; CHECK-NEXT:    [[TMP5:%.*]] = getelementptr inbounds i32, i32* [[B]], i64 [[INDEX12]]
-; CHECK-NEXT:    [[TMP6:%.*]] = icmp ne <8 x i32*> [[BROADCAST_SPLAT17]], zeroinitializer
-; CHECK-NEXT:    [[TMP7:%.*]] = bitcast i32* [[TMP5]] to <8 x i32>*
-; CHECK-NEXT:    store <8 x i32> [[BROADCAST_SPLAT19]], <8 x i32>* [[TMP7]], align 4
-; CHECK-NEXT:    [[INDEX_NEXT13]] = add nuw i64 [[INDEX12]], 8
-; CHECK-NEXT:    [[TMP8:%.*]] = icmp eq i64 [[INDEX_NEXT13]], [[N_VEC11]]
-; CHECK-NEXT:    br i1 [[TMP8]], label [[VEC_EPILOG_MIDDLE_BLOCK:%.*]], label [[VEC_EPILOG_VECTOR_BODY]], [[LOOP7:!llvm.loop !.*]]
->>>>>>> 05289dfb
+; CHECK-NEXT:    br i1 [[TMP11]], label [[VEC_EPILOG_MIDDLE_BLOCK:%.*]], label [[VEC_EPILOG_VECTOR_BODY]], !llvm.loop [[LOOP7:![0-9]+]]
 ; CHECK:       vec.epilog.middle.block:
 ; CHECK-NEXT:    [[WIDE_MASKED_GATHER20:%.*]] = call <8 x i32> @llvm.masked.gather.v8i32.v8p0i32(<8 x i32*> [[BROADCAST_SPLAT17]], i32 4, <8 x i1> [[TMP9]], <8 x i32> undef)
 ; CHECK-NEXT:    [[PREDPHI21:%.*]] = select <8 x i1> [[TMP9]], <8 x i32> [[WIDE_MASKED_GATHER20]], <8 x i32> <i32 poison, i32 poison, i32 poison, i32 poison, i32 poison, i32 poison, i32 poison, i32 1>
@@ -113,7 +93,7 @@
 ; CHECK-NEXT:    [[A_LCSSA:%.*]] = phi i32 [ [[ALOAD]], [[COND_LOAD]] ], [ 1, [[FOR_BODY]] ]
 ; CHECK-NEXT:    [[I_NEXT]] = add nuw nsw i64 [[I]], 1
 ; CHECK-NEXT:    [[COND:%.*]] = icmp slt i64 [[I_NEXT]], [[N]]
-; CHECK-NEXT:    br i1 [[COND]], label [[FOR_BODY]], label [[FOR_END_LOOPEXIT]], [[LOOP9:!llvm.loop !.*]]
+; CHECK-NEXT:    br i1 [[COND]], label [[FOR_BODY]], label [[FOR_END_LOOPEXIT]], !llvm.loop [[LOOP9:![0-9]+]]
 ; CHECK:       for.end.loopexit:
 ; CHECK-NEXT:    [[A_LCSSA_LCSSA8:%.*]] = phi i32 [ [[A_LCSSA]], [[LATCH]] ], [ [[TMP12]], [[VEC_EPILOG_MIDDLE_BLOCK]] ]
 ; CHECK-NEXT:    br label [[FOR_END]]
