--- conflicted
+++ resolved
@@ -144,13 +144,8 @@
 ; CHECK-LABEL: define {{[^@]+}}@foo
 ; CHECK-SAME: () #[[ATTR0:[0-9]+]] {
 ; CHECK-NEXT:  entry:
-<<<<<<< HEAD
 ; CHECK-NEXT:    [[C:%.*]] = call i32 @__kmpc_target_init(%struct.ident_t* @[[GLOB1]], i8 1, i1 true, i1 true)
-; CHECK-NEXT:    [[X:%.*]] = call align 4 i8* @__kmpc_alloc_shared(i64 4) #[[ATTR7:[0-9]+]]
-=======
-; CHECK-NEXT:    [[C:%.*]] = call i32 @__kmpc_target_init(%struct.ident_t* @[[GLOB1]], i8 1, i1 false, i1 true)
 ; CHECK-NEXT:    [[X:%.*]] = call align 4 i8* @__kmpc_alloc_shared(i64 4) #[[ATTR6:[0-9]+]]
->>>>>>> 774674ce
 ; CHECK-NEXT:    call void @unknown_no_openmp()
 ; CHECK-NEXT:    [[X_ON_STACK:%.*]] = bitcast i8* [[X]] to i32*
 ; CHECK-NEXT:    [[TMP0:%.*]] = bitcast i32* [[X_ON_STACK]] to i8*
