//===-- llvm/unittest/Support/DebuginfodTests.cpp - unit tests ------------===//
//
// Part of the LLVM Project, under the Apache License v2.0 with LLVM Exceptions.
// See https://llvm.org/LICENSE.txt for license information.
// SPDX-License-Identifier: Apache-2.0 WITH LLVM-exception
//
//===----------------------------------------------------------------------===//

#include "llvm/Debuginfod/Debuginfod.h"
#include "llvm/Debuginfod/HTTPClient.h"
#include "llvm/Support/FileSystem.h"
#include "llvm/Support/Path.h"
#include "llvm/Testing/Support/Error.h"
#include "gtest/gtest.h"

#ifdef _WIN32
#define setenv(name, var, ignore) _putenv_s(name, var)
#endif

using namespace llvm;

// Check that the Debuginfod client can find locally cached artifacts.
TEST(DebuginfodClient, CacheHit) {
  int FD;
  SmallString<64> CachedFilePath;
  sys::fs::createTemporaryFile("llvmcache-key", "temp", FD, CachedFilePath);
  StringRef CacheDir = sys::path::parent_path(CachedFilePath);
  StringRef UniqueKey = sys::path::filename(CachedFilePath);
  EXPECT_TRUE(UniqueKey.consume_front("llvmcache-"));
  raw_fd_ostream OF(FD, true, /*unbuffered=*/true);
  OF << "contents\n";
  OF << CacheDir << "\n";
  OF.close();
  Expected<std::string> PathOrErr = getCachedOrDownloadArtifact(
      UniqueKey, /*UrlPath=*/"/null", CacheDir,
      /*DebuginfodUrls=*/{}, /*Timeout=*/std::chrono::milliseconds(1));
  EXPECT_THAT_EXPECTED(PathOrErr, HasValue(CachedFilePath));
}

// Check that the Debuginfod client returns an Error when it fails to find an
// artifact.
<<<<<<< HEAD
//
// FIXME(kzhuravl): Following test is failing on jenkins due to permissions
// issue.
TEST(DISABLED_DebuginfodClient, CacheMiss) {
=======
TEST(DebuginfodClient, CacheMiss) {
  // Set the cache path to a temp directory to avoid permissions issues if $HOME
  // is not writable.
  SmallString<32> TempDir;
  sys::path::system_temp_directory(true, TempDir);
  setenv("DEBUGINFOD_CACHE_PATH", TempDir.c_str(),
         /*replace=*/1);
>>>>>>> 85f79973
  // Ensure there are no urls to guarantee a cache miss.
  setenv("DEBUGINFOD_URLS", "", /*replace=*/1);
  HTTPClient::initialize();
  Expected<std::string> PathOrErr = getCachedOrDownloadArtifact(
      /*UniqueKey=*/"nonexistent-key", /*UrlPath=*/"/null");
  EXPECT_THAT_EXPECTED(PathOrErr, Failed<StringError>());
}<|MERGE_RESOLUTION|>--- conflicted
+++ resolved
@@ -39,12 +39,6 @@
 
 // Check that the Debuginfod client returns an Error when it fails to find an
 // artifact.
-<<<<<<< HEAD
-//
-// FIXME(kzhuravl): Following test is failing on jenkins due to permissions
-// issue.
-TEST(DISABLED_DebuginfodClient, CacheMiss) {
-=======
 TEST(DebuginfodClient, CacheMiss) {
   // Set the cache path to a temp directory to avoid permissions issues if $HOME
   // is not writable.
@@ -52,7 +46,6 @@
   sys::path::system_temp_directory(true, TempDir);
   setenv("DEBUGINFOD_CACHE_PATH", TempDir.c_str(),
          /*replace=*/1);
->>>>>>> 85f79973
   // Ensure there are no urls to guarantee a cache miss.
   setenv("DEBUGINFOD_URLS", "", /*replace=*/1);
   HTTPClient::initialize();
