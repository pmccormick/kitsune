--- conflicted
+++ resolved
@@ -327,8 +327,7 @@
 #endif()
 #
 # Set the flags to build the device runtime from clang.
-<<<<<<< HEAD
-#set(clang_lib_flags -fopenmp -fopenmp-cuda-mode -foffload-lto -fvisibility=hidden -Xopenmp-target=nvptx64-nvidia-cuda --cuda-feature=+ptx61 -mllvm -openmp-opt-disable -nocudalib -nogpulib -nostdinc -DSHARED_SCRATCHPAD_SIZE=512 -O3)
+#set(clang_lib_flags -fopenmp -fopenmp-cuda-mode -foffload-lto -fvisibility=hidden -Xopenmp-target=nvptx64-nvidia-cuda --cuda-feature=+ptx61 -nocudalib -nogpulib -nostdinc ${clang_opt_flags})
 #foreach(arch ${nvptx_sm_list})
 #  set(clang_lib_flags ${clang_lib_flags} --offload-arch=sm_${arch})
 #endforeach()
@@ -377,54 +376,3 @@
 #target_link_libraries(omptarget.devicertl PRIVATE omptarget.devicertl.all_objs)
 #
 #install(TARGETS omptarget.devicertl ARCHIVE DESTINATION ${OPENMP_INSTALL_LIBDIR})
-=======
-set(clang_lib_flags -fopenmp -fopenmp-cuda-mode -foffload-lto -fvisibility=hidden -Xopenmp-target=nvptx64-nvidia-cuda --cuda-feature=+ptx61 -nocudalib -nogpulib -nostdinc ${clang_opt_flags})
-foreach(arch ${nvptx_sm_list})
-  set(clang_lib_flags ${clang_lib_flags} --offload-arch=sm_${arch})
-endforeach()
-foreach(arch ${amdgpu_mcpus})
-  set(clang_lib_flags ${clang_lib_flags} --offload-arch=${arch})
-endforeach()
-
-# Build the static library version of the device runtime.
-# first create an object target
-add_library(omptarget.devicertl.all_objs OBJECT IMPORTED)
-foreach(src ${src_files})
-  get_filename_component(infile ${src} ABSOLUTE)
-  get_filename_component(outfile ${src} NAME)
-  set(outfile "${outfile}.o")
-  set(outfile_full_path "${CMAKE_CURRENT_BINARY_DIR}/${outfile}")
-
-  add_custom_command(OUTPUT ${outfile_full_path}
-    COMMAND ${CLANG_TOOL} ${clang_lib_flags} --std=c++17 -c
-            -o ${outfile_full_path}
-            -I${include_directory}
-            -I${devicertl_base_directory}/../include
-            ${LIBOMPTARGET_LLVM_INCLUDE_DIRS_DEVICERTL}
-            ${infile}
-    DEPENDS ${infile} ${include_files}
-    IMPLICIT_DEPENDS CXX ${infile}
-    COMMENT "Building device code ${outfile}"
-    VERBATIM
-  )
-  if("${CLANG_TOOL}" STREQUAL "$<TARGET_FILE:clang>")
-    # Add a file-level dependency to ensure that clang is up-to-date.
-    # By default, add_custom_command only builds clang if the
-    # executable is missing.
-    add_custom_command(OUTPUT ${outfile_full_path}
-      DEPENDS clang
-      APPEND
-    )
-  endif()
-  set_property(DIRECTORY APPEND PROPERTY ADDITIONAL_MAKE_CLEAN_FILES ${outfile_full_path})
-
-  set_property(TARGET omptarget.devicertl.all_objs APPEND PROPERTY IMPORTED_OBJECTS ${outfile_full_path})
-endforeach()
-
-# second archive all the object files into a static library
-add_library(omptarget.devicertl STATIC)
-set_target_properties(omptarget.devicertl PROPERTIES LINKER_LANGUAGE CXX)
-target_link_libraries(omptarget.devicertl PRIVATE omptarget.devicertl.all_objs)
-
-install(TARGETS omptarget.devicertl ARCHIVE DESTINATION ${OPENMP_INSTALL_LIBDIR})
->>>>>>> 2aa6d56d
