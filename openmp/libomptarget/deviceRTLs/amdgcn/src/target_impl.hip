--- conflicted
+++ resolved
@@ -11,6 +11,8 @@
 //===----------------------------------------------------------------------===//
 #pragma omp declare target
 
+#include "common/omptarget.h"
+#include "target_interface.h"
 #include "common/allocator.h"
 #include "target_impl.h"
 
@@ -203,12 +205,6 @@
   return __atomic_fetch_add(Address, Val, __ATOMIC_SEQ_CST);
 }
 
-<<<<<<< HEAD
-=======
-// Stub implementations
-DEVICE void *__kmpc_impl_malloc(size_t) { return nullptr; }
-DEVICE void __kmpc_impl_free(void *) {}
-
 DEVICE void __kmpc_impl_unpack(uint64_t val, uint32_t &lo, uint32_t &hi) {
   lo = (uint32_t)(val & UINT64_C(0x00000000FFFFFFFF));
   hi = (uint32_t)((val & UINT64_C(0xFFFFFFFF00000000)) >> 32);
@@ -240,5 +236,4 @@
 DEVICE int GetThreadIdInBlock() { return __builtin_amdgcn_workitem_id_x(); }
 DEVICE int GetBlockIdInKernel() { return __builtin_amdgcn_workgroup_id_x(); }
 
->>>>>>> 2c7cc5fd
 #pragma omp end declare target