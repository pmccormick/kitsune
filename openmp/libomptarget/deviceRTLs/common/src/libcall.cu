//===------------ libcall.cu - OpenMP GPU user calls ------------- CUDA -*-===//
//
// Part of the LLVM Project, under the Apache License v2.0 with LLVM Exceptions.
// See https://llvm.org/LICENSE.txt for license information.
// SPDX-License-Identifier: Apache-2.0 WITH LLVM-exception
//
//===----------------------------------------------------------------------===//
//
// This file implements the OpenMP runtime functions that can be
// invoked by the user in an OpenMP region
//
//===----------------------------------------------------------------------===//
#pragma omp declare target

#include "common/device_environment.h"
#include "common/omptarget.h"
#include "target_impl.h"

EXTERN double omp_get_wtick(void) {
  double rc = __kmpc_impl_get_wtick();
  PRINT(LD_IO, "omp_get_wtick() returns %g\n", rc);
  return rc;
}

EXTERN double omp_get_wtime(void) {
  double rc = __kmpc_impl_get_wtime();
  PRINT(LD_IO, "call omp_get_wtime() returns %g\n", rc);
  return rc;
}

EXTERN void omp_set_num_threads(int num) {
  // Ignore it for SPMD mode.
  if (isSPMDMode())
    return;
  ASSERT0(LT_FUSSY, isRuntimeInitialized(), "Expected initialized runtime.");
  PRINT(LD_IO, "call omp_set_num_threads(num %d)\n", num);
  if (num <= 0) {
    WARNING0(LW_INPUT, "expected positive num; ignore\n");
  } else if (parallelLevel[GetWarpId()] == 0) {
    nThreads = num;
  }
}

EXTERN int omp_get_num_threads(void) {
  int rc = GetNumberOfOmpThreads(isSPMDMode());
  PRINT(LD_IO, "call omp_get_num_threads() return %d\n", rc);
  return rc;
}

EXTERN int omp_get_max_threads(void) {
  if (parallelLevel[GetWarpId()] > 0)
    // We're already in parallel region.
    return 1; // default is 1 thread avail
  // Not currently in a parallel region, return what was set.
  int rc = 1;
  if (parallelLevel[GetWarpId()] == 0)
    rc = nThreads;
  ASSERT0(LT_FUSSY, rc >= 0, "bad number of threads");
  PRINT(LD_IO, "call omp_get_max_threads() return %d\n", rc);
  return rc;
}

EXTERN int omp_get_thread_limit(void) {
  if (isSPMDMode())
    return GetNumberOfThreadsInBlock();
  int rc = threadLimit;
  PRINT(LD_IO, "call omp_get_thread_limit() return %d\n", rc);
  return rc;
}

EXTERN int omp_get_thread_num() {
  bool isSPMDExecutionMode = isSPMDMode();
  int tid = GetLogicalThreadIdInBlock(isSPMDExecutionMode);
  int rc = GetOmpThreadId(tid, isSPMDExecutionMode);
  PRINT(LD_IO, "call omp_get_thread_num() returns %d\n", rc);
  return rc;
}

EXTERN int omp_get_num_procs(void) {
  int rc = GetNumberOfProcsInDevice(isSPMDMode());
  PRINT(LD_IO, "call omp_get_num_procs() returns %d\n", rc);
  return rc;
}

EXTERN int omp_in_parallel(void) {
  int rc = parallelLevel[GetWarpId()] > OMP_ACTIVE_PARALLEL_LEVEL ? 1 : 0;
  PRINT(LD_IO, "call omp_in_parallel() returns %d\n", rc);
  return rc;
}

EXTERN int omp_in_final(void) {
  // treat all tasks as final... Specs may expect runtime to keep
  // track more precisely if a task was actively set by users... This
  // is not explicitly specified; will treat as if runtime can
  // actively decide to put a non-final task into a final one.
  int rc = 1;
  PRINT(LD_IO, "call omp_in_final() returns %d\n", rc);
  return rc;
}

EXTERN void omp_set_dynamic(int flag) {
  PRINT(LD_IO, "call omp_set_dynamic(%d) is ignored (no support)\n", flag);
}

EXTERN int omp_get_dynamic(void) {
  int rc = 0;
  PRINT(LD_IO, "call omp_get_dynamic() returns %d\n", rc);
  return rc;
}

EXTERN void omp_set_nested(int flag) {
  PRINT(LD_IO, "call omp_set_nested(%d) is ignored (no nested support)\n",
        flag);
}

EXTERN int omp_get_nested(void) {
  int rc = 0;
  PRINT(LD_IO, "call omp_get_nested() returns %d\n", rc);
  return rc;
}

EXTERN void omp_set_max_active_levels(int level) {
  PRINT(LD_IO,
        "call omp_set_max_active_levels(%d) is ignored (no nested support)\n",
        level);
}

EXTERN int omp_get_max_active_levels(void) {
  int rc = 1;
  PRINT(LD_IO, "call omp_get_max_active_levels() returns %d\n", rc);
  return rc;
}

EXTERN int omp_get_level(void) {
  int level = parallelLevel[GetWarpId()] & (OMP_ACTIVE_PARALLEL_LEVEL - 1);
  PRINT(LD_IO, "call omp_get_level() returns %d\n", level);
  return level;
}

EXTERN int omp_get_active_level(void) {
  int level = parallelLevel[GetWarpId()] > OMP_ACTIVE_PARALLEL_LEVEL ? 1 : 0;
  PRINT(LD_IO, "call omp_get_active_level() returns %d\n", level)
  return level;
}

EXTERN int omp_get_ancestor_thread_num(int level) {
  if (isSPMDMode())
    return level == 1 ? GetThreadIdInBlock() : 0;
  int rc = -1;
  // If level is 0 or all parallel regions are not active - return 0.
  unsigned parLevel = parallelLevel[GetWarpId()];
  if (level == 1 && parLevel > OMP_ACTIVE_PARALLEL_LEVEL) {
    int totLevel = omp_get_level();
    if (level <= totLevel) {
      omptarget_nvptx_TaskDescr *currTaskDescr =
          getMyTopTaskDescriptor(/*isSPMDExecutionMode=*/false);
      int steps = totLevel - level;
      PRINT(LD_IO, "backtrack %d steps\n", steps);
      ASSERT0(LT_FUSSY, currTaskDescr,
              "do not expect fct to be called in a non-active thread");
      do {
        if (DON(LD_IOD)) {
          // print current state
          omp_sched_t sched = currTaskDescr->GetRuntimeSched();
          PRINT(LD_ALL,
                "task descr %s %d: %s, in par %d, rt sched %d,"
                " chunk %" PRIu64 "; tid %d, tnum %d, nthreads %d\n",
                "ancestor", steps,
                (currTaskDescr->IsParallelConstruct() ? "par" : "task"),
                (int)currTaskDescr->InParallelRegion(), (int)sched,
                currTaskDescr->RuntimeChunkSize(),
                (int)currTaskDescr->ThreadId(), (int)threadsInTeam,
                (int)nThreads);
        }

        if (currTaskDescr->IsParallelConstruct()) {
          // found the level
          if (!steps) {
            rc = currTaskDescr->ThreadId();
            break;
          }
          steps--;
        }
        currTaskDescr = currTaskDescr->GetPrevTaskDescr();
      } while (currTaskDescr);
      ASSERT0(LT_FUSSY, !steps, "expected to find all steps");
    }
  } else if (level == 0 ||
             (level > 0 && parLevel < OMP_ACTIVE_PARALLEL_LEVEL &&
              level <= parLevel) ||
             (level > 1 && parLevel > OMP_ACTIVE_PARALLEL_LEVEL &&
              level <= (parLevel - OMP_ACTIVE_PARALLEL_LEVEL))) {
    rc = 0;
  }
  PRINT(LD_IO, "call omp_get_ancestor_thread_num(level %d) returns %d\n", level,
        rc)
  return rc;
}

EXTERN int omp_get_team_size(int level) {
  if (isSPMDMode())
    return level == 1 ? GetNumberOfThreadsInBlock() : 1;
  int rc = -1;
  unsigned parLevel = parallelLevel[GetWarpId()];
  // If level is 0 or all parallel regions are not active - return 1.
  if (level == 1 && parLevel > OMP_ACTIVE_PARALLEL_LEVEL) {
    rc = threadsInTeam;
  } else if (level == 0 ||
             (level > 0 && parLevel < OMP_ACTIVE_PARALLEL_LEVEL &&
              level <= parLevel) ||
             (level > 1 && parLevel > OMP_ACTIVE_PARALLEL_LEVEL &&
              level <= (parLevel - OMP_ACTIVE_PARALLEL_LEVEL))) {
    rc = 1;
  }
  PRINT(LD_IO, "call omp_get_team_size(level %d) returns %d\n", level, rc)
  return rc;
}

EXTERN void omp_get_schedule(omp_sched_t *kind, int *modifier) {
  if (isRuntimeUninitialized()) {
    ASSERT0(LT_FUSSY, isSPMDMode(),
            "Expected SPMD mode only with uninitialized runtime.");
    *kind = omp_sched_static;
    *modifier = 1;
  } else {
    omptarget_nvptx_TaskDescr *currTaskDescr =
        getMyTopTaskDescriptor(isSPMDMode());
    *kind = currTaskDescr->GetRuntimeSched();
    *modifier = currTaskDescr->RuntimeChunkSize();
  }
  PRINT(LD_IO, "call omp_get_schedule returns sched %d and modif %d\n",
        (int)*kind, *modifier);
}

EXTERN void omp_set_schedule(omp_sched_t kind, int modifier) {
  PRINT(LD_IO, "call omp_set_schedule(sched %d, modif %d)\n", (int)kind,
        modifier);
  if (isRuntimeUninitialized()) {
    ASSERT0(LT_FUSSY, isSPMDMode(),
            "Expected SPMD mode only with uninitialized runtime.");
    return;
  }
  if (kind >= omp_sched_static && kind < omp_sched_auto) {
    omptarget_nvptx_TaskDescr *currTaskDescr =
        getMyTopTaskDescriptor(isSPMDMode());
    currTaskDescr->SetRuntimeSched(kind);
    currTaskDescr->RuntimeChunkSize() = modifier;
    PRINT(LD_IOD, "omp_set_schedule did set sched %d & modif %" PRIu64 "\n",
          (int)currTaskDescr->GetRuntimeSched(),
          currTaskDescr->RuntimeChunkSize());
  }
}

EXTERN omp_proc_bind_t omp_get_proc_bind(void) {
  PRINT0(LD_IO, "call omp_get_proc_bin() is true, regardless on state\n");
  return omp_proc_bind_true;
}

EXTERN int omp_get_num_places(void) {
  PRINT0(LD_IO, "call omp_get_num_places() returns 0\n");
  return 0;
}

EXTERN int omp_get_place_num_procs(int place_num) {
  PRINT0(LD_IO, "call omp_get_place_num_procs() returns 0\n");
  return 0;
}

EXTERN void omp_get_place_proc_ids(int place_num, int *ids) {
  PRINT0(LD_IO, "call to omp_get_place_proc_ids()\n");
}

EXTERN int omp_get_place_num(void) {
  PRINT0(LD_IO, "call to omp_get_place_num() returns 0\n");
  return 0;
}

EXTERN int omp_get_partition_num_places(void) {
  PRINT0(LD_IO, "call to omp_get_partition_num_places() returns 0\n");
  return 0;
}

EXTERN void omp_get_partition_place_nums(int *place_nums) {
  PRINT0(LD_IO, "call to omp_get_partition_place_nums()\n");
}

EXTERN int omp_get_cancellation(void) {
  int rc = 0;
  PRINT(LD_IO, "call omp_get_cancellation() returns %d\n", rc);
  return rc;
}

EXTERN void omp_set_default_device(int deviceId) {
  PRINT0(LD_IO, "call omp_get_default_device() is undef on device\n");
}

EXTERN int omp_get_default_device(void) {
  PRINT0(LD_IO,
         "call omp_get_default_device() is undef on device, returns 0\n");
  return 0;
}

#ifdef __AMDGCN__
EXTERN int omp_get_num_devices(void) {
  PRINT(LD_IO, "call omp_get_num_devices() returns device_size %d\n",
        omptarget_device_environment.num_devices);
  return omptarget_device_environment.num_devices;
}
EXTERN int omp_get_device_num(void) {
  PRINT(LD_IO, "call omp_get_device_num() returns device_num %d\n",
        omptarget_device_environment.device_num);
  return omptarget_device_environment.device_num;
}
#else
EXTERN int omp_get_num_devices(void) {
  PRINT0(LD_IO, "call omp_get_num_devices() is undef on device, returns 0\n");
  return 0;
}
EXTERN int omp_get_device_num(void) {
  PRINT0(LD_IO, "call omp_get_device_num() is undef on device, returns 0\n");
  return 0;
}
#endif

EXTERN int omp_get_num_teams(void) {
  int rc = GetNumberOfOmpTeams();
  PRINT(LD_IO, "call omp_get_num_teams() returns %d\n", rc);
  return rc;
}

EXTERN int omp_get_team_num() {
  int rc = GetOmpTeamId();
  PRINT(LD_IO, "call omp_get_team_num() returns %d\n", rc);
  return rc;
}

<<<<<<< HEAD
// For some reason this function, and only this function, triggers
// error: definition of builtin function 'omp_is_initial_device'
// Working around here until the compiler quirk is understood
DEVICE int omp_is_initial_device_OVERLOAD(void) asm("omp_is_initial_device");
DEVICE int omp_is_initial_device_OVERLOAD(void) {
  PRINT0(LD_IO, "call omp_is_initial_device() returns 0\n");
  return 0; // 0 by def on device
}

=======
>>>>>>> 25f80e16
// Unspecified on the device.
EXTERN int omp_get_initial_device(void) {
  PRINT0(LD_IO, "call omp_get_initial_device() returns 0\n");
  return 0;
}

// Unused for now.
EXTERN int omp_get_max_task_priority(void) {
  PRINT0(LD_IO, "call omp_get_max_task_priority() returns 0\n");
  return 0;
}

////////////////////////////////////////////////////////////////////////////////
// locks
////////////////////////////////////////////////////////////////////////////////

EXTERN void omp_init_lock(omp_lock_t *lock) {
  __kmpc_impl_init_lock(lock);
  PRINT0(LD_IO, "call omp_init_lock()\n");
}

EXTERN void omp_destroy_lock(omp_lock_t *lock) {
  __kmpc_impl_destroy_lock(lock);
  PRINT0(LD_IO, "call omp_destroy_lock()\n");
}

EXTERN void omp_set_lock(omp_lock_t *lock) {
  __kmpc_impl_set_lock(lock);
  PRINT0(LD_IO, "call omp_set_lock()\n");
}

EXTERN void omp_unset_lock(omp_lock_t *lock) {
  __kmpc_impl_unset_lock(lock);
  PRINT0(LD_IO, "call omp_unset_lock()\n");
}

EXTERN int omp_test_lock(omp_lock_t *lock) {
  int rc = __kmpc_impl_test_lock(lock);
  PRINT(LD_IO, "call omp_test_lock() return %d\n", rc);
  return rc;
}

#pragma omp end declare target<|MERGE_RESOLUTION|>--- conflicted
+++ resolved
@@ -334,7 +334,6 @@
   return rc;
 }
 
-<<<<<<< HEAD
 // For some reason this function, and only this function, triggers
 // error: definition of builtin function 'omp_is_initial_device'
 // Working around here until the compiler quirk is understood
@@ -344,8 +343,6 @@
   return 0; // 0 by def on device
 }
 
-=======
->>>>>>> 25f80e16
 // Unspecified on the device.
 EXTERN int omp_get_initial_device(void) {
   PRINT0(LD_IO, "call omp_get_initial_device() returns 0\n");
