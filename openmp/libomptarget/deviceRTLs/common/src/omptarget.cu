--- conflicted
+++ resolved
@@ -388,7 +388,6 @@
     return -1;
   }
 
-<<<<<<< HEAD
 EXTERN
 int32_t __kmpc_target_init_v1(ident_t *Ident, int8_t Mode,
                               int8_t UseGenericStateMachine,
@@ -414,8 +413,6 @@
     return -1;
   }
 
-=======
->>>>>>> 34b6327a
   return __kmpc_target_init(Ident, Mode, UseGenericStateMachine,
                             RequiresFullRuntime);
 }
