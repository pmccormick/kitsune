--- conflicted
+++ resolved
@@ -221,15 +221,9 @@
 
 // parallel
 EXTERN int32_t __kmpc_global_thread_num(kmp_Ident *loc);
-<<<<<<< HEAD
-EXTERN void __kmpc_push_num_threads(kmp_Ident *loc, int32_t global_tid,
-                                    int32_t num_threads);
 EXTERN void __kmpc_serialized_parallel(kmp_Ident *loc, uint32_t global_tid);
 EXTERN void __kmpc_end_serialized_parallel(kmp_Ident *loc, uint32_t global_tid);
 NOINLINE EXTERN uint32_t __kmpc_parallel_level();
-=======
-NOINLINE EXTERN uint8_t __kmpc_parallel_level();
->>>>>>> d3ca7492
 
 // proc bind
 EXTERN void __kmpc_push_proc_bind(kmp_Ident *loc, uint32_t global_tid,
