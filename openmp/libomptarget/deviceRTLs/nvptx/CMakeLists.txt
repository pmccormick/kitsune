--- conflicted
+++ resolved
@@ -19,32 +19,6 @@
   ${devicertl_base_directory}/nvptx)
 
 if(LIBOMPTARGET_DEP_CUDA_FOUND)
-<<<<<<< HEAD
-  libomptarget_say("Building CUDA offloading device RTL.")
-
-  # We really don't have any host code, so we don't need to care about
-  # propagating host flags.
-  set(CUDA_PROPAGATE_HOST_FLAGS OFF)
-
-  set(cuda_src_files
-      ${devicertl_common_directory}/src/cancel.cu
-      ${devicertl_common_directory}/src/critical.cu
-      ${devicertl_common_directory}/src/data_sharing.cu
-      ${devicertl_common_directory}/src/libcall.cu
-      ${devicertl_common_directory}/src/loop.cu
-      ${devicertl_common_directory}/src/omp_data.cu
-      ${devicertl_common_directory}/src/omptarget.cu
-      ${devicertl_common_directory}/src/parallel.cu
-      ${devicertl_common_directory}/src/reduction.cu
-      ${devicertl_common_directory}/src/support.cu
-      ${devicertl_common_directory}/src/sync.cu
-      ${devicertl_common_directory}/src/task.cu
-      ${devicertl_common_directory}/src/ompd-specific.cu
-      src/target_impl.cu
-  )
-
-=======
->>>>>>> 2b8db40c
   # Build library support for the highest compute capability the system supports
   # and always build support for sm_35 by default
   if (${LIBOMPTARGET_DEP_CUDA_ARCH} EQUAL 35)
@@ -73,31 +47,6 @@
   # Activate RTL message dumps if requested by the user.
   set(LIBOMPTARGET_NVPTX_DEBUG FALSE CACHE BOOL
     "Activate NVPTX device RTL debug messages.")
-<<<<<<< HEAD
-  if(${LIBOMPTARGET_NVPTX_DEBUG})
-    if(${CMAKE_VERBOSE})
-    set(CUDA_DEBUG -DOMPTARGET_NVPTX_DEBUG=-1 -g --ptxas-options=-v)
-    else()
-      set(CUDA_DEBUG -DOMPTARGET_NVPTX_DEBUG=-1 -g)
-    endif()
-  endif()
-
-  # NVPTX runtime library has to be statically linked. Dynamic linking is not
-  # yet supported by the CUDA toolchain on the device.
-  set(BUILD_SHARED_LIBS OFF)
-  set(CUDA_SEPARABLE_COMPILATION ON)
-  list(APPEND CUDA_NVCC_FLAGS -I${devicertl_base_directory}
-                              -I${devicertl_nvptx_directory}/src)
-  cuda_add_library(omptarget-nvptx STATIC ${cuda_src_files}
-      OPTIONS ${CUDA_ARCH} ${CUDA_DEBUG} ${MAX_SM_DEFINITION})
-
-  # Install device RTL under the lib destination folder.
-  install(TARGETS omptarget-nvptx ARCHIVE DESTINATION "${OPENMP_INSTALL_LIBDIR}")
-
-  target_link_libraries(omptarget-nvptx ${CUDA_LIBRARIES})
-
-=======
->>>>>>> 2b8db40c
 
   # Check if we can create an LLVM bitcode implementation of the runtime library
   # that could be inlined in the user application. For that we need to find
@@ -140,20 +89,10 @@
       set(bc_flags ${bc_flags} -DOMPTARGET_NVPTX_DEBUG=0)
     endif()
 
-<<<<<<< HEAD
     if(${LIBOMPTARGET_OMPD_SUPPORT})
       set(bc_flags ${bc_flags} -DOMPD_SUPPORT=1)
     endif()
 
-    # CUDA 9 header files use the nv_weak attribute which clang is not yet prepared
-    # to handle. Therefore, we use 'weak' instead. We are compiling only for the
-    # device, so it should be equivalent.
-    if(CUDA_VERSION_MAJOR GREATER 8)
-      set(bc_flags ${bc_flags} -Dnv_weak=weak)
-    endif()
-
-=======
->>>>>>> 2b8db40c
     # Create target to build all Bitcode libraries.
     add_custom_target(omptarget-nvptx-bc)
 
