/*===--------------------------------------------------------------------------
 *              ATMI (Asynchronous Task and Memory Interface)
 *
 * This file is distributed under the MIT License. See LICENSE.txt for details.
 *===------------------------------------------------------------------------*/
#include "data.h"
#include "atmi_runtime.h"
#include "internal.h"
#include "machine.h"
#include "rt.h"
#include <cassert>
#include <hsa.h>
#include <hsa_ext_amd.h>
#include <iostream>
#include <stdio.h>
#include <string.h>
#include <thread>
#include <vector>

using core::TaskImpl;
extern ATLMachine g_atl_machine;

namespace core {
ATLPointerTracker g_data_map; // Track all am pointer allocations.
void allow_access_to_all_gpu_agents(void *ptr);

const char *getPlaceStr(atmi_devtype_t type) {
  switch (type) {
  case ATMI_DEVTYPE_CPU:
    return "CPU";
  case ATMI_DEVTYPE_GPU:
    return "GPU";
  default:
    return NULL;
  }
}

std::ostream &operator<<(std::ostream &os, const ATLData *ap) {
  atmi_mem_place_t place = ap->place();
  os << "hostPointer:" << ap->host_aliasptr() << " devicePointer:" << ap->ptr()
     << " sizeBytes:" << ap->size() << " place:(" << getPlaceStr(place.dev_type)
     << ", " << place.dev_id << ", " << place.mem_id << ")";
  return os;
}

void ATLPointerTracker::insert(void *pointer, ATLData *p) {
  std::lock_guard<std::mutex> l(mutex_);

  DEBUG_PRINT("insert: %p + %zu\n", pointer, p->size());
  tracker_.insert(std::make_pair(ATLMemoryRange(pointer, p->size()), p));
}

void ATLPointerTracker::remove(void *pointer) {
  std::lock_guard<std::mutex> l(mutex_);
  DEBUG_PRINT("remove: %p\n", pointer);
  tracker_.erase(ATLMemoryRange(pointer, 1));
}

ATLData *ATLPointerTracker::find(const void *pointer) {
  std::lock_guard<std::mutex> l(mutex_);
  ATLData *ret = NULL;
  auto iter = tracker_.find(ATLMemoryRange(pointer, 1));
  DEBUG_PRINT("find: %p\n", pointer);
  if (iter != tracker_.end()) // found
    ret = iter->second;
  return ret;
}

ATLProcessor &get_processor_by_compute_place(atmi_place_t place) {
  int dev_id = place.device_id;
  switch (place.type) {
  case ATMI_DEVTYPE_CPU:
    return g_atl_machine.processors<ATLCPUProcessor>()[dev_id];
  case ATMI_DEVTYPE_GPU:
    return g_atl_machine.processors<ATLGPUProcessor>()[dev_id];
  }
}

ATLProcessor &get_processor_by_mem_place(atmi_mem_place_t place) {
  int dev_id = place.dev_id;
  switch (place.dev_type) {
  case ATMI_DEVTYPE_CPU:
    return g_atl_machine.processors<ATLCPUProcessor>()[dev_id];
  case ATMI_DEVTYPE_GPU:
    return g_atl_machine.processors<ATLGPUProcessor>()[dev_id];
  }
}

hsa_agent_t get_compute_agent(atmi_place_t place) {
  return get_processor_by_compute_place(place).agent();
}

static hsa_agent_t get_mem_agent(atmi_mem_place_t place) {
  return get_processor_by_mem_place(place).agent();
}

hsa_amd_memory_pool_t get_memory_pool_by_mem_place(atmi_mem_place_t place) {
  ATLProcessor &proc = get_processor_by_mem_place(place);
  return get_memory_pool(proc, place.mem_id);
}

void register_allocation(void *ptr, size_t size, atmi_mem_place_t place) {
  ATLData *data = new ATLData(ptr, NULL, size, place, ATMI_IN_OUT);
  g_data_map.insert(ptr, data);
  if (place.dev_type == ATMI_DEVTYPE_CPU)
    allow_access_to_all_gpu_agents(ptr);
  // TODO(ashwinma): what if one GPU wants to access another GPU?
}

atmi_status_t Runtime::Malloc(void **ptr, size_t size, atmi_mem_place_t place) {
  atmi_status_t ret = ATMI_STATUS_SUCCESS;
  hsa_amd_memory_pool_t pool = get_memory_pool_by_mem_place(place);
  hsa_status_t err = hsa_amd_memory_pool_allocate(pool, size, 0, ptr);
  ErrorCheck(atmi_malloc, err);
  DEBUG_PRINT("Malloced [%s %d] %p\n",
              place.dev_type == ATMI_DEVTYPE_CPU ? "CPU" : "GPU", place.dev_id,
              *ptr);
  if (err != HSA_STATUS_SUCCESS)
    ret = ATMI_STATUS_ERROR;

  register_allocation(*ptr, size, place);

  return ret;
}

atmi_status_t Runtime::Memfree(void *ptr) {
  atmi_status_t ret = ATMI_STATUS_SUCCESS;
  hsa_status_t err;
  ATLData *data = g_data_map.find(ptr);
  if (!data)
    ErrorCheck(Checking pointer info userData,
               HSA_STATUS_ERROR_INVALID_ALLOCATION);

  g_data_map.remove(ptr);
  delete data;

  err = hsa_amd_memory_pool_free(ptr);
  ErrorCheck(atmi_free, err);
  DEBUG_PRINT("Freed %p\n", ptr);

  if (err != HSA_STATUS_SUCCESS || !data)
    ret = ATMI_STATUS_ERROR;
  return ret;
}

<<<<<<< HEAD
atmi_status_t Runtime::Memcpy(void *dest, const void *src, size_t size) {
  atmi_status_t ret;
  hsa_status_t err;
  ATLData *volatile src_data = g_data_map.find(src);
  ATLData *volatile dest_data = g_data_map.find(dest);
  atmi_mem_place_t cpu = ATMI_MEM_PLACE_CPU_MEM(0, 0, 0);
  hsa_agent_t cpu_agent = get_mem_agent(cpu);
  hsa_agent_t src_agent;
  hsa_agent_t dest_agent;
  void *temp_host_ptr;
  const void *src_ptr = src;
  void *dest_ptr = dest;
  volatile Direction type;
  if (src_data && !dest_data) {
    type = Direction::ATMI_D2H;
    src_agent = get_mem_agent(src_data->place());
    dest_agent = src_agent;
    // dest_agent = cpu_agent; // FIXME: can the two agents be the GPU agent
    // itself?
    ret = atmi_malloc(&temp_host_ptr, size, cpu);
    // err = hsa_amd_agents_allow_access(1, &src_agent, NULL, temp_host_ptr);
    // ErrorCheck(Allow access to ptr, err);
    src_ptr = src;
    dest_ptr = temp_host_ptr;
  } else if (!src_data && dest_data) {
    type = Direction::ATMI_H2D;
    dest_agent = get_mem_agent(dest_data->place());
    // src_agent = cpu_agent; // FIXME: can the two agents be the GPU agent
    // itself?
    src_agent = dest_agent;
    ret = atmi_malloc(&temp_host_ptr, size, cpu);
    memcpy(temp_host_ptr, src, size);
    // FIXME: ideally lock would be the better approach, but we need to try to
    // understand why the h2d copy segfaults if we dont have the below lines
    // err = hsa_amd_agents_allow_access(1, &dest_agent, NULL, temp_host_ptr);
    // ErrorCheck(Allow access to ptr, err);
    src_ptr = (const void *)temp_host_ptr;
    dest_ptr = dest;
  } else if (!src_data && !dest_data) {
    type = Direction::ATMI_H2H;
    src_agent = cpu_agent;
    dest_agent = cpu_agent;
    src_ptr = src;
    dest_ptr = dest;
=======
static hsa_status_t invoke_hsa_copy(hsa_signal_t sig, void *dest,
                                    const void *src, size_t size,
                                    hsa_agent_t agent) {
  const hsa_signal_value_t init = 1;
  const hsa_signal_value_t success = 0;
  hsa_signal_store_screlease(sig, init);

  hsa_status_t err =
      hsa_amd_memory_async_copy(dest, agent, src, agent, size, 0, NULL, sig);
  if (err != HSA_STATUS_SUCCESS) {
    return err;
  }

  // async_copy reports success by decrementing and failure by setting to < 0
  hsa_signal_value_t got = init;
  while (got == init) {
    got = hsa_signal_wait_scacquire(sig, HSA_SIGNAL_CONDITION_NE, init,
                                    UINT64_MAX, ATMI_WAIT_STATE);
  }

  if (got != success) {
    return HSA_STATUS_ERROR;
  }

  return err;
}

struct atmiFreePtrDeletor {
  void operator()(void *p) {
    atmi_free(p); // ignore failure to free
  }
};

atmi_status_t Runtime::Memcpy(hsa_signal_t sig, void *dest, const void *src,
                              size_t size) {
  ATLData *src_data = g_data_map.find(src);
  ATLData *dest_data = g_data_map.find(dest);
  atmi_mem_place_t cpu = ATMI_MEM_PLACE_CPU_MEM(0, 0, 0);

  void *temp_host_ptr;
  atmi_status_t ret = atmi_malloc(&temp_host_ptr, size, cpu);
  if (ret != ATMI_STATUS_SUCCESS) {
    return ret;
  }
  std::unique_ptr<void, atmiFreePtrDeletor> del(temp_host_ptr);

  if (src_data && !dest_data) {
    // Copy from device to scratch to host
    hsa_agent_t agent = get_mem_agent(src_data->place());
    DEBUG_PRINT("Memcpy D2H device agent: %lu\n", agent.handle);

    if (invoke_hsa_copy(sig, temp_host_ptr, src, size, agent) !=
        HSA_STATUS_SUCCESS) {
      return ATMI_STATUS_ERROR;
    }

    memcpy(dest, temp_host_ptr, size);

  } else if (!src_data && dest_data) {
    // Copy from host to scratch to device
    hsa_agent_t agent = get_mem_agent(dest_data->place());
    DEBUG_PRINT("Memcpy H2D device agent: %lu\n", agent.handle);

    memcpy(temp_host_ptr, src, size);

    if (invoke_hsa_copy(sig, dest, temp_host_ptr, size, agent) !=
        HSA_STATUS_SUCCESS) {
      return ATMI_STATUS_ERROR;
    }

  } else if (!src_data && !dest_data) {
    // would be host to host, just call memcpy, or missing metadata
    DEBUG_PRINT("atmi_memcpy invoked without metadata\n");
    return ATMI_STATUS_ERROR;
>>>>>>> 0c55889d
  } else {
    type = Direction::ATMI_D2D;
    src_agent = get_mem_agent(src_data->place());
    dest_agent = get_mem_agent(dest_data->place());
    src_ptr = src;
    dest_ptr = dest;
  }
  DEBUG_PRINT("Memcpy source agent: %lu\n", src_agent.handle);
  DEBUG_PRINT("Memcpy dest agent: %lu\n", dest_agent.handle);
  hsa_signal_store_release(IdentityCopySignal, 1);
  err = hsa_amd_memory_async_copy(dest_ptr, dest_agent, src_ptr, src_agent,
                                  size, 0, NULL, IdentityCopySignal);
  ErrorCheck(Copy async between memory pools, err);
  hsa_signal_wait_acquire(IdentityCopySignal, HSA_SIGNAL_CONDITION_EQ, 0,
                          UINT64_MAX, ATMI_WAIT_STATE);

<<<<<<< HEAD
  // cleanup for D2H and H2D
  if (type == Direction::ATMI_D2H) {
    memcpy(dest, temp_host_ptr, size);
    ret = atmi_free(temp_host_ptr);
  } else if (type == Direction::ATMI_H2D) {
    ret = atmi_free(temp_host_ptr);
  }
  if (err != HSA_STATUS_SUCCESS || ret != ATMI_STATUS_SUCCESS)
    ret = ATMI_STATUS_ERROR;
  return ret;
=======
  return ATMI_STATUS_SUCCESS;
>>>>>>> 0c55889d
}

} // namespace core<|MERGE_RESOLUTION|>--- conflicted
+++ resolved
@@ -143,52 +143,6 @@
   return ret;
 }
 
-<<<<<<< HEAD
-atmi_status_t Runtime::Memcpy(void *dest, const void *src, size_t size) {
-  atmi_status_t ret;
-  hsa_status_t err;
-  ATLData *volatile src_data = g_data_map.find(src);
-  ATLData *volatile dest_data = g_data_map.find(dest);
-  atmi_mem_place_t cpu = ATMI_MEM_PLACE_CPU_MEM(0, 0, 0);
-  hsa_agent_t cpu_agent = get_mem_agent(cpu);
-  hsa_agent_t src_agent;
-  hsa_agent_t dest_agent;
-  void *temp_host_ptr;
-  const void *src_ptr = src;
-  void *dest_ptr = dest;
-  volatile Direction type;
-  if (src_data && !dest_data) {
-    type = Direction::ATMI_D2H;
-    src_agent = get_mem_agent(src_data->place());
-    dest_agent = src_agent;
-    // dest_agent = cpu_agent; // FIXME: can the two agents be the GPU agent
-    // itself?
-    ret = atmi_malloc(&temp_host_ptr, size, cpu);
-    // err = hsa_amd_agents_allow_access(1, &src_agent, NULL, temp_host_ptr);
-    // ErrorCheck(Allow access to ptr, err);
-    src_ptr = src;
-    dest_ptr = temp_host_ptr;
-  } else if (!src_data && dest_data) {
-    type = Direction::ATMI_H2D;
-    dest_agent = get_mem_agent(dest_data->place());
-    // src_agent = cpu_agent; // FIXME: can the two agents be the GPU agent
-    // itself?
-    src_agent = dest_agent;
-    ret = atmi_malloc(&temp_host_ptr, size, cpu);
-    memcpy(temp_host_ptr, src, size);
-    // FIXME: ideally lock would be the better approach, but we need to try to
-    // understand why the h2d copy segfaults if we dont have the below lines
-    // err = hsa_amd_agents_allow_access(1, &dest_agent, NULL, temp_host_ptr);
-    // ErrorCheck(Allow access to ptr, err);
-    src_ptr = (const void *)temp_host_ptr;
-    dest_ptr = dest;
-  } else if (!src_data && !dest_data) {
-    type = Direction::ATMI_H2H;
-    src_agent = cpu_agent;
-    dest_agent = cpu_agent;
-    src_ptr = src;
-    dest_ptr = dest;
-=======
 static hsa_status_t invoke_hsa_copy(hsa_signal_t sig, void *dest,
                                     const void *src, size_t size,
                                     hsa_agent_t agent) {
@@ -263,7 +217,6 @@
     // would be host to host, just call memcpy, or missing metadata
     DEBUG_PRINT("atmi_memcpy invoked without metadata\n");
     return ATMI_STATUS_ERROR;
->>>>>>> 0c55889d
   } else {
     type = Direction::ATMI_D2D;
     src_agent = get_mem_agent(src_data->place());
@@ -280,20 +233,7 @@
   hsa_signal_wait_acquire(IdentityCopySignal, HSA_SIGNAL_CONDITION_EQ, 0,
                           UINT64_MAX, ATMI_WAIT_STATE);
 
-<<<<<<< HEAD
-  // cleanup for D2H and H2D
-  if (type == Direction::ATMI_D2H) {
-    memcpy(dest, temp_host_ptr, size);
-    ret = atmi_free(temp_host_ptr);
-  } else if (type == Direction::ATMI_H2D) {
-    ret = atmi_free(temp_host_ptr);
-  }
-  if (err != HSA_STATUS_SUCCESS || ret != ATMI_STATUS_SUCCESS)
-    ret = ATMI_STATUS_ERROR;
-  return ret;
-=======
   return ATMI_STATUS_SUCCESS;
->>>>>>> 0c55889d
 }
 
 } // namespace core