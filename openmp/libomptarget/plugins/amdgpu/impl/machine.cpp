--- conflicted
+++ resolved
@@ -52,137 +52,4 @@
 
 template <> void ATLMachine::addProcessor(const ATLGPUProcessor &p) {
   gpu_processors_.push_back(p);
-<<<<<<< HEAD
-}
-
-int cu_mask_parser(char *gpu_workers, uint64_t *cu_masks, int count) {
-  int cu_mask_enable = 0;
-
-  if (gpu_workers) {
-    char *pch, *token;
-
-    // skip num_of_workers
-    token = strtok_r(gpu_workers, ":", &pch);
-    // printf("num_queues: %s\n", token);
-
-    int qid = 0;
-    token = strtok_r(NULL, ";", &pch);
-
-    // parse each queue
-    while (token != NULL && qid < count) {
-      // printf("qid: %d %s\n", qid, pch);
-      char *pch2, *token2;
-      cu_mask_enable = 1;
-      token2 = strtok_r(token, ",", &pch2);
-      // fprintf(stderr, "qid: %d cu:", qid);
-      while (token2 != NULL) {
-        char *pch3, *token3;
-        token3 = strtok_r(token2, "-", &pch3);
-        int offset = atoi(token3);
-        token3 = strtok_r(NULL, "-", &pch3);
-        int num_cus = token3 ? atoi(token3) - offset + 1 : 1;
-        token2 = strtok_r(NULL, ",", &pch2);
-
-        // fprintf(stderr, "%d-%d ", offset, num_cus);
-
-        for (int i = 0; i < num_cus; i++) {
-          cu_masks[qid] |= (uint64_t)1 << offset;
-          offset++;
-        }
-      }
-
-      // fprintf(stderr, "mask: %lx\n", cu_masks[qid]);
-
-      token = strtok_r(NULL, ";", &pch);
-      qid++;
-    }
-  }
-
-  return cu_mask_enable;
-}
-
-void callbackQueue(hsa_status_t status, hsa_queue_t *source, void *data) {
-  if (status != HSA_STATUS_SUCCESS) {
-    fprintf(stderr, "[%s:%d] GPU error in queue %p %d\n", __FILE__, __LINE__,
-            source, status);
-    abort();
-  }
-}
-
-void ATLGPUProcessor::createQueues(const int count) {
-  char *gpu_workers = getenv("ATMI_DEVICE_GPU_WORKERS");
-
-  int *num_cus = reinterpret_cast<int *>(calloc(count, sizeof(int)));
-  uint64_t *cu_masks =
-      reinterpret_cast<uint64_t *>(calloc(count, sizeof(uint64_t)));
-
-  int cu_mask_enable = 0;
-
-  if (gpu_workers)
-    cu_mask_enable = cu_mask_parser(gpu_workers, cu_masks, count);
-
-  hsa_status_t err;
-  /* Query the maximum size of the queue.  */
-  uint32_t queue_size = 0;
-  err = hsa_agent_get_info(agent_, HSA_AGENT_INFO_QUEUE_MAX_SIZE, &queue_size);
-  ErrorCheck(Querying the agent maximum queue size, err);
-  if (queue_size > core::Runtime::getInstance().getMaxQueueSize()) {
-    queue_size = core::Runtime::getInstance().getMaxQueueSize();
-  }
-  /* printf("The maximum queue size is %u.\n", (unsigned int) queue_size);  */
-
-  /* Create queues for each device. */
-  int qid;
-  for (qid = 0; qid < count; qid++) {
-    hsa_queue_t *this_Q;
-    err =
-        hsa_queue_create(agent_, queue_size, HSA_QUEUE_TYPE_MULTI,
-                         callbackQueue, NULL, UINT32_MAX, UINT32_MAX, &this_Q);
-    ErrorCheck(Creating the queue, err);
-    err = hsa_amd_profiling_set_profiler_enabled(this_Q, 1);
-    ErrorCheck(Enabling profiling support, err);
-
-    if (cu_mask_enable) {
-      if (!cu_masks[qid]) {
-        cu_masks[qid] = -1;
-        fprintf(stderr, "Warning: queue[%d]: cu mask is 0x0\n", qid);
-      }
-
-      uint32_t *this_cu_mask_v = reinterpret_cast<uint32_t *>(&cu_masks[qid]);
-      hsa_status_t ret = hsa_amd_queue_cu_set_mask(this_Q, 64, this_cu_mask_v);
-
-      if (ret != HSA_STATUS_SUCCESS)
-        fprintf(stderr, "Error: hsa_amd_queue_cu_set_mask\n");
-    }
-
-    queues_.push_back(this_Q);
-
-    DEBUG_PRINT("Queue[%d]: %p\n", qid, this_Q);
-  }
-
-  free(cu_masks);
-  free(num_cus);
-}
-
-void ATLCPUProcessor::createQueues(const int) {}
-
-void ATLProcessor::destroyQueues() {
-  for (auto queue : queues_) {
-    hsa_status_t err = hsa_queue_destroy(queue);
-    ErrorCheck(Destroying the queue, err);
-  }
-}
-
-int ATLProcessor::num_cus() const {
-  hsa_status_t err;
-  /* Query the number of compute units.  */
-  uint32_t num_cus = 0;
-  err = hsa_agent_get_info(
-      agent_, (hsa_agent_info_t)HSA_AMD_AGENT_INFO_COMPUTE_UNIT_COUNT,
-      &num_cus);
-  ErrorCheck(Querying the agent number of compute units, err);
-
-  return num_cus;
-=======
->>>>>>> 0c55889d
 }