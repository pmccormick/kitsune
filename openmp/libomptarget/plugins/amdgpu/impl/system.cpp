--- conflicted
+++ resolved
@@ -267,13 +267,6 @@
 atl_context_t atlc = {.struct_initialized = false};
 atl_context_t *atlc_p = NULL;
 
-<<<<<<< HEAD
-hsa_signal_t IdentityORSignal;
-hsa_signal_t IdentityANDSignal;
-hsa_signal_t IdentityCopySignal;
-
-=======
->>>>>>> 0c55889d
 namespace core {
 /* Machine Info */
 atmi_machine_t *Runtime::GetMachineInfo() {
@@ -678,23 +671,6 @@
     ATLGPUProcessor &proc = get_processor<ATLGPUProcessor>(place);
     gpu_agents.push_back(proc.agent());
   }
-<<<<<<< HEAD
-  int max_signals = core::Runtime::getInstance().getMaxSignals();
-  for (task_num = 0; task_num < max_signals; task_num++) {
-    hsa_signal_t new_signal;
-    err = hsa_signal_create(0, 0, NULL, &new_signal);
-    ErrorCheck(Creating a HSA signal, err);
-    FreeSignalPool.push(new_signal);
-  }
-  err = hsa_signal_create(1, 0, NULL, &IdentityORSignal);
-  ErrorCheck(Creating a HSA signal, err);
-  err = hsa_signal_create(0, 0, NULL, &IdentityANDSignal);
-  ErrorCheck(Creating a HSA signal, err);
-  err = hsa_signal_create(0, 0, NULL, &IdentityCopySignal);
-  ErrorCheck(Creating a HSA signal, err);
-  DEBUG_PRINT("Signal Pool Size: %lu\n", FreeSignalPool.size());
-=======
->>>>>>> 0c55889d
   atlc.g_tasks_initialized = true;
 }
 
