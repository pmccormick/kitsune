--- conflicted
+++ resolved
@@ -63,14 +63,11 @@
     llvm_omp_target_alloc_host;
     llvm_omp_target_alloc_shared;
     llvm_omp_target_alloc_device;
-<<<<<<< HEAD
     llvm_omp_target_alloc_multi_devices;
     llvm_omp_target_lock_mem;
     llvm_omp_target_unlock_mem;
     llvm_omp_get_dynamic_shared;
-=======
     llvm_omp_target_dynamic_shared_alloc;
->>>>>>> 7b0dad9a
     __tgt_set_info_flag;
     __tgt_print_device_info;
     omp_is_coarse_grain_mem_region;
