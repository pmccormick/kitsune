//===---------- private.h - Target independent OpenMP target RTL ----------===//
//
// Part of the LLVM Project, under the Apache License v2.0 with LLVM Exceptions.
// See https://llvm.org/LICENSE.txt for license information.
// SPDX-License-Identifier: Apache-2.0 WITH LLVM-exception
//
//===----------------------------------------------------------------------===//
//
// Private function declarations and helper macros for debugging output.
//
//===----------------------------------------------------------------------===//

#ifndef _OMPTARGET_PRIVATE_H
#define _OMPTARGET_PRIVATE_H

#include "device.h"
#include <Debug.h>
#include <SourceInfo.h>
#include <omptarget.h>

#include <cstdint>

#define DI_DEP_TYPE_IN 11
#define DI_DEP_TYPE_OUT 12
#define DI_DEP_TYPE_INOUT 13

typedef struct kmp_depend_info {
  int base_addr;
  size_t len;
  struct {
    bool in : 1;
    bool out : 1;
    bool mtx : 1;
  } flags;
} kmp_depend_info_t;

extern int targetDataBegin(ident_t *loc, DeviceTy &Device, int32_t arg_num,
                           void **args_base, void **args, int64_t *arg_sizes,
                           int64_t *arg_types, map_var_info_t *arg_names,
                           void **arg_mappers, AsyncInfoTy &AsyncInfo,
                           bool FromMapper = false);

extern int targetDataEnd(ident_t *loc, DeviceTy &Device, int32_t ArgNum,
                         void **ArgBases, void **Args, int64_t *ArgSizes,
                         int64_t *ArgTypes, map_var_info_t *arg_names,
                         void **ArgMappers, AsyncInfoTy &AsyncInfo,
                         bool FromMapper = false);

extern int targetDataUpdate(ident_t *loc, DeviceTy &Device, int32_t arg_num,
                            void **args_base, void **args, int64_t *arg_sizes,
                            int64_t *arg_types, map_var_info_t *arg_names,
                            void **arg_mappers, AsyncInfoTy &AsyncInfo,
                            bool FromMapper = false);

extern int target(ident_t *loc, DeviceTy &Device, void *HostPtr, int32_t ArgNum,
                  void **ArgBases, void **Args, int64_t *ArgSizes,
                  int64_t *ArgTypes, map_var_info_t *arg_names,
                  void **ArgMappers, int32_t TeamNum, int32_t ThreadLimit,
                  int IsTeamConstruct, AsyncInfoTy &AsyncInfo);

extern void handleTargetOutcome(bool Success, ident_t *Loc);
extern bool checkDeviceAndCtors(int64_t &DeviceID, ident_t *Loc);
extern void *targetAllocExplicit(size_t size, int device_num, int kind,
                                 const char *name);

// This structure stores information of a mapped memory region.
struct MapComponentInfoTy {
  void *Base;
  void *Begin;
  int64_t Size;
  int64_t Type;
  void *Name;
  MapComponentInfoTy() = default;
  MapComponentInfoTy(void *Base, void *Begin, int64_t Size, int64_t Type,
                     void *Name)
      : Base(Base), Begin(Begin), Size(Size), Type(Type), Name(Name) {}
};

// This structure stores all components of a user-defined mapper. The number of
// components are dynamically decided, so we utilize C++ STL vector
// implementation here.
struct MapperComponentsTy {
  std::vector<MapComponentInfoTy> Components;
  int32_t size() { return Components.size(); }
};

// The mapper function pointer type. It follows the signature below:
// void .omp_mapper.<type_name>.<mapper_id>.(void *rt_mapper_handle,
//                                           void *base, void *begin,
//                                           size_t size, int64_t type,
//                                           void * name);
typedef void (*MapperFuncPtrTy)(void *, void *, void *, int64_t, int64_t,
                                void *);

// Function pointer type for targetData* functions (targetDataBegin,
// targetDataEnd and targetDataUpdate).
typedef int (*TargetDataFuncPtrTy)(ident_t *, DeviceTy &, int32_t, void **,
                                   void **, int64_t *, int64_t *,
                                   map_var_info_t *, void **, AsyncInfoTy &,
                                   bool);

// Implemented in libomp, they are called from within __tgt_* functions.
#ifdef __cplusplus
extern "C" {
#endif
/*!
 * The ident structure that describes a source location.
 * The struct is identical to the one in the kmp.h file.
 * We maintain the same data structure for compatibility.
 */
typedef int kmp_int32;
typedef intptr_t kmp_intptr_t;
// Compiler sends us this info:
typedef struct kmp_depend_info {
  kmp_intptr_t base_addr;
  size_t len;
  struct {
    bool in : 1;
    bool out : 1;
    bool mtx : 1;
  } flags;
} kmp_depend_info_t;
// functions that extract info from libomp; keep in sync
int omp_get_default_device(void) __attribute__((weak));
int32_t __kmpc_global_thread_num(void *) __attribute__((weak));
int __kmpc_get_target_offload(void) __attribute__((weak));
<<<<<<< HEAD
int32_t __kmpc_omp_task_with_deps(void *, int32_t, void *, int32_t,
                                  void *, int32_t, void *) __attribute__((weak));
int32_t __kmpc_omp_wait_deps(void *, int32_t, int32_t,
                             void *, int32_t, void *) __attribute__((weak));

=======
void __kmpc_omp_wait_deps(ident_t *loc_ref, kmp_int32 gtid, kmp_int32 ndeps,
                          kmp_depend_info_t *dep_list, kmp_int32 ndeps_noalias,
                          kmp_depend_info_t *noalias_dep_list)
    __attribute__((weak));
>>>>>>> 30ac5f9e
#ifdef __cplusplus
}
#endif

#define TARGET_NAME Libomptarget
#define DEBUG_PREFIX GETNAME(TARGET_NAME)

////////////////////////////////////////////////////////////////////////////////
/// dump a table of all the host-target pointer pairs on failure
static inline void dumpTargetPointerMappings(const ident_t *Loc,
                                             DeviceTy &Device) {
  if (Device.HostDataToTargetMap.empty())
    return;

  SourceInfo Kernel(Loc);
  INFO(OMP_INFOTYPE_ALL, Device.DeviceID,
       "OpenMP Host-Device pointer mappings after block at %s:%d:%d:\n",
       Kernel.getFilename(), Kernel.getLine(), Kernel.getColumn());
  INFO(OMP_INFOTYPE_ALL, Device.DeviceID, "%-18s %-18s %s %s %s %s\n",
       "Host Ptr", "Target Ptr", "Size (B)", "DynRefCount", "HoldRefCount",
       "Declaration");
  Device.DataMapMtx.lock();
  for (const auto &HostTargetMap : Device.HostDataToTargetMap) {
    SourceInfo Info(HostTargetMap.HstPtrName);
    INFO(OMP_INFOTYPE_ALL, Device.DeviceID,
         DPxMOD " " DPxMOD " %-8" PRIuPTR " %-11s %-12s %s at %s:%d:%d\n",
         DPxPTR(HostTargetMap.HstPtrBegin), DPxPTR(HostTargetMap.TgtPtrBegin),
         HostTargetMap.HstPtrEnd - HostTargetMap.HstPtrBegin,
         HostTargetMap.dynRefCountToStr().c_str(),
         HostTargetMap.holdRefCountToStr().c_str(), Info.getName(),
         Info.getFilename(), Info.getLine(), Info.getColumn());
  }
  Device.DataMapMtx.unlock();
}

////////////////////////////////////////////////////////////////////////////////
/// Print out the names and properties of the arguments to each kernel
static inline void
printKernelArguments(const ident_t *Loc, const int64_t DeviceId,
                     const int32_t ArgNum, const int64_t *ArgSizes,
                     const int64_t *ArgTypes, const map_var_info_t *ArgNames,
                     const char *RegionType) {
  SourceInfo info(Loc);
  INFO(OMP_INFOTYPE_ALL, DeviceId, "%s at %s:%d:%d with %d arguments:\n",
       RegionType, info.getFilename(), info.getLine(), info.getColumn(),
       ArgNum);

  for (int32_t i = 0; i < ArgNum; ++i) {
    const map_var_info_t varName = (ArgNames) ? ArgNames[i] : nullptr;
    const char *type = nullptr;
    const char *implicit =
        (ArgTypes[i] & OMP_TGT_MAPTYPE_IMPLICIT) ? "(implicit)" : "";
    if (ArgTypes[i] & OMP_TGT_MAPTYPE_TO && ArgTypes[i] & OMP_TGT_MAPTYPE_FROM)
      type = "tofrom";
    else if (ArgTypes[i] & OMP_TGT_MAPTYPE_TO)
      type = "to";
    else if (ArgTypes[i] & OMP_TGT_MAPTYPE_FROM)
      type = "from";
    else if (ArgTypes[i] & OMP_TGT_MAPTYPE_PRIVATE)
      type = "private";
    else if (ArgTypes[i] & OMP_TGT_MAPTYPE_LITERAL)
      type = "firstprivate";
    else if (ArgSizes[i] != 0)
      type = "alloc";
    else
      type = "use_address";

    INFO(OMP_INFOTYPE_ALL, DeviceId, "%s(%s)[%" PRId64 "] %s\n", type,
         getNameFromMapping(varName).c_str(), ArgSizes[i], implicit);
  }
}

#ifdef OMPTARGET_PROFILE_ENABLED
#include "llvm/Support/TimeProfiler.h"
#define TIMESCOPE() llvm::TimeTraceScope TimeScope(__FUNCTION__)
#define TIMESCOPE_WITH_IDENT(IDENT)                                            \
  SourceInfo SI(IDENT);                                                        \
  llvm::TimeTraceScope TimeScope(__FUNCTION__, SI.getProfileLocation())
#define TIMESCOPE_WITH_NAME_AND_IDENT(NAME, IDENT)                             \
  SourceInfo SI(IDENT);                                                        \
  llvm::TimeTraceScope TimeScope(NAME, SI.getProfileLocation())
#else
#define TIMESCOPE()
#define TIMESCOPE_WITH_IDENT(IDENT)
#define TIMESCOPE_WITH_NAME_AND_IDENT(NAME, IDENT)
#endif

#endif<|MERGE_RESOLUTION|>--- conflicted
+++ resolved
@@ -23,16 +23,6 @@
 #define DI_DEP_TYPE_IN 11
 #define DI_DEP_TYPE_OUT 12
 #define DI_DEP_TYPE_INOUT 13
-
-typedef struct kmp_depend_info {
-  int base_addr;
-  size_t len;
-  struct {
-    bool in : 1;
-    bool out : 1;
-    bool mtx : 1;
-  } flags;
-} kmp_depend_info_t;
 
 extern int targetDataBegin(ident_t *loc, DeviceTy &Device, int32_t arg_num,
                            void **args_base, void **args, int64_t *arg_sizes,
@@ -124,18 +114,12 @@
 int omp_get_default_device(void) __attribute__((weak));
 int32_t __kmpc_global_thread_num(void *) __attribute__((weak));
 int __kmpc_get_target_offload(void) __attribute__((weak));
-<<<<<<< HEAD
 int32_t __kmpc_omp_task_with_deps(void *, int32_t, void *, int32_t,
                                   void *, int32_t, void *) __attribute__((weak));
-int32_t __kmpc_omp_wait_deps(void *, int32_t, int32_t,
-                             void *, int32_t, void *) __attribute__((weak));
-
-=======
 void __kmpc_omp_wait_deps(ident_t *loc_ref, kmp_int32 gtid, kmp_int32 ndeps,
                           kmp_depend_info_t *dep_list, kmp_int32 ndeps_noalias,
                           kmp_depend_info_t *noalias_dep_list)
     __attribute__((weak));
->>>>>>> 30ac5f9e
 #ifdef __cplusplus
 }
 #endif
