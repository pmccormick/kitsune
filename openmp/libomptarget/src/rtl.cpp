//===----------- rtl.cpp - Target independent OpenMP target RTL -----------===//
//
// Part of the LLVM Project, under the Apache License v2.0 with LLVM Exceptions.
// See https://llvm.org/LICENSE.txt for license information.
// SPDX-License-Identifier: Apache-2.0 WITH LLVM-exception
//
//===----------------------------------------------------------------------===//
//
// Functionality for handling RTL plugins.
//
//===----------------------------------------------------------------------===//

#include "rtl.h"
#include "device.h"
#include "private.h"
#include "llvm/OffloadArch/OffloadArch.h"

#include <cassert>
#include <cstdlib>
#include <cstring>
#include <dlfcn.h>

#include <linux/limits.h>

#include <mutex>
#include <string>
// It's strange we do not have llvm tools for openmp runtime, so we use stat
#include <sys/stat.h>

// List of all plugins that can support offloading.
static const char *RTLNames[] = {
    /* PowerPC target       */ "libomptarget.rtl.ppc64.so",
    /* x86_64 target        */ "libomptarget.rtl.x86_64.so",
    /* CUDA target          */ "libomptarget.rtl.cuda.so",
    /* AArch64 target       */ "libomptarget.rtl.aarch64.so",
    /* SX-Aurora VE target  */ "libomptarget.rtl.ve.so",
    /* AMDGPU target        */ "libomptarget.rtl.amdgpu.so",
    /* Remote target        */ "libomptarget.rtl.rpc.so",
};

// Define the platform quick check files.
// At least one must be found to attempt to load plugin for that platform.
#define MAX_PLATFORM_CHECK_FILES 2
// FIXME The current review says we should merge this static structure with
// RTLNames above This will avoid need for  MAX_PLATFORM_CHECK_FILES  in loop
// below
static const char *RTLQuickCheckFiles[][MAX_PLATFORM_CHECK_FILES] = {
    /* ppc64 has multiple quick check files */
    {"/sys/firmware/devicetree/base/ibm,firmware-versions/open-power",
     "/sys/firmware/devicetree/base/cpus/ibm,powerpc-cpu-features"},
    /* acpi is unique to x86       */ {"/sys/firmware/acpi","/sys/module/acpi"},
    /* nvidia0 is unique with cuda */ {"/dev/nvidia0"},
    /* More arm check files needed */ {"/sys/module/mdio_thunder/initstate"},
    /* SX-Aurora VE target         */ {"fixme.so"},
    /* kfd is unique to amdgcn     */ {"/dev/kfd"},
    /* remote target, experimental */ {"fixme.so"},
};

PluginManager *PM;

#if OMPTARGET_PROFILE_ENABLED
static char *ProfileTraceFile = nullptr;
#endif

__attribute__((constructor(101))) void init() {
  DP("Init target library!\n");

  bool UseEventsForAtomicTransfers = true;
  if (const char *ForceAtomicMap = getenv("LIBOMPTARGET_MAP_FORCE_ATOMIC")) {
    std::string ForceAtomicMapStr(ForceAtomicMap);
    if (ForceAtomicMapStr == "false" || ForceAtomicMapStr == "FALSE")
      UseEventsForAtomicTransfers = false;
    else if (ForceAtomicMapStr != "true" && ForceAtomicMapStr != "TRUE")
      fprintf(stderr,
              "Warning: 'LIBOMPTARGET_MAP_FORCE_ATOMIC' accepts only "
              "'true'/'TRUE' or 'false'/'FALSE' as options, '%s' ignored\n",
              ForceAtomicMap);
  }

  PM = new PluginManager(UseEventsForAtomicTransfers);

#ifdef OMPTARGET_PROFILE_ENABLED
  ProfileTraceFile = getenv("LIBOMPTARGET_PROFILE");
  // TODO: add a configuration option for time granularity
  if (ProfileTraceFile)
    llvm::timeTraceProfilerInitialize(500 /* us */, "libomptarget");
#endif
}

__attribute__((destructor(101))) void deinit() {
  DP("Deinit target library!\n");
  delete PM;

#ifdef OMPTARGET_PROFILE_ENABLED
  if (ProfileTraceFile) {
    // TODO: add env var for file output
    if (auto E = llvm::timeTraceProfilerWrite(ProfileTraceFile, "-"))
      fprintf(stderr, "Error writing out the time trace\n");

    llvm::timeTraceProfilerCleanup();
  }
#endif
}

<<<<<<< HEAD
void RTLsTy::LoadRTLs() {

  // FIXME this is amdgcn specific.
  // Propogate HIP_VISIBLE_DEVICES if set to ROCR_VISIBLE_DEVICES.
  if (char *hipVisDevs = getenv("HIP_VISIBLE_DEVICES")) {
    if (char *rocrVisDevs = getenv("ROCR_VISIBLE_DEVICES")) {
      if (strcmp(hipVisDevs, rocrVisDevs) != 0)
        fprintf(stderr,
                "Warning both HIP_VISIBLE_DEVICES %s "
                "and ROCR_VISIBLE_DEVICES %s set\n",
                hipVisDevs, rocrVisDevs);
    }
  }

=======
void RTLsTy::loadRTLs() {
>>>>>>> c84d29ac
  // Parse environment variable OMP_TARGET_OFFLOAD (if set)
  PM->TargetOffloadPolicy =
      (kmp_target_offload_kind_t)__kmpc_get_target_offload();
  if (PM->TargetOffloadPolicy == tgt_disabled) {
    return;
  }

  // Parse environment variable OMPX_DISABLE_MAPS (if set)
  if (const char *NoMapChecksStr = getenv("OMPX_DISABLE_MAPS"))
    if (NoMapChecksStr)
      NoUSMMapChecks = std::stoi(NoMapChecksStr);

  // Plugins should be loaded from same directory as libomptarget.so
  void *handle = dlopen("libomptarget.so", RTLD_NOW);
  if (!handle)
    DP("dlopen() failed: %s\n", dlerror());
  char *libomptarget_dir_name = new char[PATH_MAX];
  if (dlinfo(handle, RTLD_DI_ORIGIN, libomptarget_dir_name) == -1)
    DP("RTLD_DI_ORIGIN failed: %s\n", dlerror());
  struct stat stat_buffer;
  int platform_num = 0;

  DP("Loading RTLs...\n");

  // Attempt to open all the plugins and, if they exist, check if the interface
  // is correct and if they are supporting any devices.
  for (auto *Name : RTLNames) {
<<<<<<< HEAD
    // Only one quick check file required to attempt to load platform plugin
    std::string full_plugin_name;
    bool found = false;
    for (auto *QuickCheckName : RTLQuickCheckFiles[platform_num++]) {
      if (QuickCheckName) {
        if (!strcmp(QuickCheckName, "") ||
            (stat(QuickCheckName, &stat_buffer) == 0))
          found = true;
      }
    }
    if (!found) // Not finding quick check files is a faster fail than dlopen
      continue;
    full_plugin_name.assign(libomptarget_dir_name).append("/").append(Name);
    DP("Loading library '%s'...\n", full_plugin_name.c_str());
    void *dynlib_handle = dlopen(full_plugin_name.c_str(), RTLD_NOW);
=======
    DP("Loading library '%s'...\n", Name);
    void *DynlibHandle = dlopen(Name, RTLD_NOW);
>>>>>>> c84d29ac

    if (!DynlibHandle) {
      // Library does not exist or cannot be found.
      DP("Unable to load '%s': %s!\n", full_plugin_name.c_str(), dlerror());
      continue;
    }

    DP("Successfully loaded library '%s'!\n", full_plugin_name.c_str());

    AllRTLs.emplace_back();

    // Retrieve the RTL information from the runtime library.
    RTLInfoTy &R = AllRTLs.back();

    bool ValidPlugin = true;

    if (!(*((void **)&R.is_valid_binary) =
              dlsym(DynlibHandle, "__tgt_rtl_is_valid_binary")))
      ValidPlugin = false;
    if (!(*((void **)&R.number_of_team_procs) =
              dlsym(dynlib_handle, "__tgt_rtl_number_of_team_procs")))
      ValidPlugin = false;
    if (!(*((void **)&R.number_of_devices) =
              dlsym(DynlibHandle, "__tgt_rtl_number_of_devices")))
      ValidPlugin = false;
    if (!(*((void **)&R.init_device) =
              dlsym(DynlibHandle, "__tgt_rtl_init_device")))
      ValidPlugin = false;
    if (!(*((void **)&R.load_binary) =
              dlsym(DynlibHandle, "__tgt_rtl_load_binary")))
      ValidPlugin = false;
    if (!(*((void **)&R.data_alloc) =
              dlsym(DynlibHandle, "__tgt_rtl_data_alloc")))
      ValidPlugin = false;
    if (!(*((void **)&R.data_submit) =
              dlsym(DynlibHandle, "__tgt_rtl_data_submit")))
      ValidPlugin = false;
    if (!(*((void **)&R.data_retrieve) =
              dlsym(DynlibHandle, "__tgt_rtl_data_retrieve")))
      ValidPlugin = false;
    if (!(*((void **)&R.data_delete) =
              dlsym(DynlibHandle, "__tgt_rtl_data_delete")))
      ValidPlugin = false;
    if (!(*((void **)&R.run_region) =
              dlsym(DynlibHandle, "__tgt_rtl_run_target_region")))
      ValidPlugin = false;
    if (!(*((void **)&R.run_team_region) =
              dlsym(DynlibHandle, "__tgt_rtl_run_target_team_region")))
      ValidPlugin = false;

    // Invalid plugin
    if (!ValidPlugin) {
      DP("Invalid plugin as necessary interface is not found.\n");
      AllRTLs.pop_back();
      continue;
    }

    // No devices are supported by this RTL?
    if (!(R.NumberOfDevices = R.number_of_devices())) {
      // The RTL is invalid! Will pop the object from the RTLs list.
      DP("No devices supported in this RTL\n");
      AllRTLs.pop_back();
      continue;
    }

    R.LibraryHandler = DynlibHandle;

#ifdef OMPTARGET_DEBUG
    R.RTLName = Name;
#endif

    DP("Registering RTL %s supporting %d devices!\n", R.RTLName.c_str(),
       R.NumberOfDevices);

    // Optional functions
    *((void **)&R.deinit_device) =
        dlsym(DynlibHandle, "__tgt_rtl_deinit_device");
    *((void **)&R.init_requires) =
        dlsym(DynlibHandle, "__tgt_rtl_init_requires");
    *((void **)&R.data_submit_async) =
        dlsym(DynlibHandle, "__tgt_rtl_data_submit_async");
    *((void **)&R.data_retrieve_async) =
        dlsym(DynlibHandle, "__tgt_rtl_data_retrieve_async");
    *((void **)&R.run_region_async) =
        dlsym(DynlibHandle, "__tgt_rtl_run_target_region_async");
    *((void **)&R.run_team_region_async) =
        dlsym(DynlibHandle, "__tgt_rtl_run_target_team_region_async");
    *((void **)&R.synchronize) = dlsym(DynlibHandle, "__tgt_rtl_synchronize");
    *((void **)&R.data_exchange) =
        dlsym(DynlibHandle, "__tgt_rtl_data_exchange");
    *((void **)&R.data_exchange_async) =
        dlsym(DynlibHandle, "__tgt_rtl_data_exchange_async");
    *((void **)&R.is_data_exchangable) =
        dlsym(DynlibHandle, "__tgt_rtl_is_data_exchangable");
    *((void **)&R.register_lib) = dlsym(DynlibHandle, "__tgt_rtl_register_lib");
    *((void **)&R.unregister_lib) =
        dlsym(DynlibHandle, "__tgt_rtl_unregister_lib");
    *((void **)&R.supports_empty_images) =
        dlsym(DynlibHandle, "__tgt_rtl_supports_empty_images");
    *((void **)&R.set_info_flag) =
        dlsym(DynlibHandle, "__tgt_rtl_set_info_flag");
    *((void **)&R.print_device_info) =
        dlsym(DynlibHandle, "__tgt_rtl_print_device_info");
    *((void **)&R.create_event) = dlsym(DynlibHandle, "__tgt_rtl_create_event");
    *((void **)&R.record_event) = dlsym(DynlibHandle, "__tgt_rtl_record_event");
    *((void **)&R.wait_event) = dlsym(DynlibHandle, "__tgt_rtl_wait_event");
    *((void **)&R.sync_event) = dlsym(DynlibHandle, "__tgt_rtl_sync_event");
    *((void **)&R.destroy_event) =
<<<<<<< HEAD
        dlsym(dynlib_handle, "__tgt_rtl_destroy_event");
    *((void **)&R.set_coarse_grain_mem_region) =
      dlsym(dynlib_handle, "__tgt_rtl_set_coarse_grain_mem_region");
    *((void **)&R.query_coarse_grain_mem_region) =
      dlsym(dynlib_handle, "__tgt_rtl_query_coarse_grain_mem_region");
    *((void **)&R.enable_access_to_all_agents) =
        dlsym(dynlib_handle, "__tgt_rtl_enable_access_to_all_agents");
=======
        dlsym(DynlibHandle, "__tgt_rtl_destroy_event");
>>>>>>> c84d29ac
    *((void **)&R.release_async_info) =
        dlsym(DynlibHandle, "__tgt_rtl_release_async_info");
    *((void **)&R.init_async_info) =
        dlsym(DynlibHandle, "__tgt_rtl_init_async_info");
    *((void **)&R.init_device_info) =
<<<<<<< HEAD
        dlsym(dynlib_handle, "__tgt_rtl_init_device_info");
    *((void **)&R.data_lock) = dlsym(dynlib_handle, "__tgt_rtl_data_lock");
    *((void **)&R.data_unlock) = dlsym(dynlib_handle, "__tgt_rtl_data_unlock");
=======
        dlsym(DynlibHandle, "__tgt_rtl_init_device_info");
>>>>>>> c84d29ac
  }
  delete[] libomptarget_dir_name;

  DP("RTLs loaded!\n");

  return;
}

////////////////////////////////////////////////////////////////////////////////
// Functionality for registering libs

static void registerImageIntoTranslationTable(TranslationTable &TT,
                                              RTLInfoTy &RTL,
                                              __tgt_device_image *Image) {

  // same size, as when we increase one, we also increase the other.
  assert(TT.TargetsTable.size() == TT.TargetsImages.size() &&
         "We should have as many images as we have tables!");

  // Resize the Targets Table and Images to accommodate the new targets if
  // required
  unsigned TargetsTableMinimumSize = RTL.Idx + RTL.NumberOfDevices;

  if (TT.TargetsTable.size() < TargetsTableMinimumSize) {
    TT.TargetsImages.resize(TargetsTableMinimumSize, 0);
    TT.TargetsTable.resize(TargetsTableMinimumSize, 0);
  }

  // Register the image in all devices for this target type.
  for (int32_t I = 0; I < RTL.NumberOfDevices; ++I) {
    // If we are changing the image we are also invalidating the target table.
    if (TT.TargetsImages[RTL.Idx + I] != Image) {
      TT.TargetsImages[RTL.Idx + I] = Image;
      TT.TargetsTable[RTL.Idx + I] = 0; // lazy initialization of target table.
    }
  }
}

////////////////////////////////////////////////////////////////////////////////
// Functionality for registering Ctors/Dtors

static void registerGlobalCtorsDtorsForImage(__tgt_bin_desc *Desc,
                                             __tgt_device_image *Img,
                                             RTLInfoTy *RTL) {

  for (int32_t I = 0; I < RTL->NumberOfDevices; ++I) {
    DeviceTy &Device = *PM->Devices[RTL->Idx + I];
    Device.PendingGlobalsMtx.lock();
    Device.HasPendingGlobals = true;
    for (__tgt_offload_entry *Entry = Img->EntriesBegin;
         Entry != Img->EntriesEnd; ++Entry) {
      if (Entry->flags & OMP_DECLARE_TARGET_CTOR) {
        DP("Adding ctor " DPxMOD " to the pending list.\n",
           DPxPTR(Entry->addr));
        Device.PendingCtorsDtors[Desc].PendingCtors.push_back(Entry->addr);
      } else if (Entry->flags & OMP_DECLARE_TARGET_DTOR) {
        // Dtors are pushed in reverse order so they are executed from end
        // to beginning when unregistering the library!
        DP("Adding dtor " DPxMOD " to the pending list.\n",
           DPxPTR(Entry->addr));
        Device.PendingCtorsDtors[Desc].PendingDtors.push_front(Entry->addr);
      }

      if (Entry->flags & OMP_DECLARE_TARGET_LINK) {
        DP("The \"link\" attribute is not yet supported!\n");
      }
    }
    Device.PendingGlobalsMtx.unlock();
  }
}

void RTLsTy::registerRequires(int64_t Flags) {
  // TODO: add more elaborate check.
  // Minimal check: only set requires flags if previous value
  // is undefined. This ensures that only the first call to this
  // function will set the requires flags. All subsequent calls
  // will be checked for compatibility.
  assert(Flags != OMP_REQ_UNDEFINED &&
         "illegal undefined flag for requires directive!");
  if (RequiresFlags == OMP_REQ_UNDEFINED) {
    RequiresFlags = Flags;
    return;
  }

  // If multiple compilation units are present enforce
  // consistency across all of them for require clauses:
  //  - reverse_offload
  //  - unified_address
  //  - unified_shared_memory
  if ((RequiresFlags & OMP_REQ_REVERSE_OFFLOAD) !=
      (Flags & OMP_REQ_REVERSE_OFFLOAD)) {
    FATAL_MESSAGE0(
        1, "'#pragma omp requires reverse_offload' not used consistently!");
  }
  if ((RequiresFlags & OMP_REQ_UNIFIED_ADDRESS) !=
      (Flags & OMP_REQ_UNIFIED_ADDRESS)) {
    FATAL_MESSAGE0(
        1, "'#pragma omp requires unified_address' not used consistently!");
  }
  if ((RequiresFlags & OMP_REQ_UNIFIED_SHARED_MEMORY) !=
      (Flags & OMP_REQ_UNIFIED_SHARED_MEMORY)) {
    FATAL_MESSAGE0(
        1,
        "'#pragma omp requires unified_shared_memory' not used consistently!");
  }

  // TODO: insert any other missing checks

  DP("New requires flags %" PRId64 " compatible with existing %" PRId64 "!\n",
     Flags, RequiresFlags);
}

void RTLsTy::initRTLonce(RTLInfoTy &R) {
  // If this RTL is not already in use, initialize it.
  if (!R.IsUsed && R.NumberOfDevices != 0) {
    // Initialize the device information for the RTL we are about to use.
    const size_t Start = PM->Devices.size();
    PM->Devices.reserve(Start + R.NumberOfDevices);
    for (int32_t DeviceId = 0; DeviceId < R.NumberOfDevices; DeviceId++) {
      PM->Devices.push_back(std::make_unique<DeviceTy>(&R));
      // global device ID
      PM->Devices[Start + DeviceId]->DeviceID = Start + DeviceId;
      // RTL local device ID
      PM->Devices[Start + DeviceId]->RTLDeviceID = DeviceId;
    }

    // Initialize the index of this RTL and save it in the used RTLs.
    R.Idx = (UsedRTLs.empty())
                ? 0
                : UsedRTLs.back()->Idx + UsedRTLs.back()->NumberOfDevices;
    assert((size_t)R.Idx == Start &&
           "RTL index should equal the number of devices used so far.");
    R.IsUsed = true;
    UsedRTLs.push_back(&R);

    DP("RTL " DPxMOD " has index %d!\n", DPxPTR(R.LibraryHandler), R.Idx);
  }
}

void RTLsTy::initAllRTLs() {
  for (auto &R : AllRTLs)
    initRTLonce(R);
}

<<<<<<< HEAD
/// Query runtime capabilities of this system by calling offload-arch -c
/// offload_arch_output_buffer is persistant storage returned by this
/// __tgt_get_active_offload_env.
static void
__tgt_get_active_offload_env(__tgt_active_offload_env *active_env,
                             char *offload_arch_output_buffer,
                             size_t offload_arch_output_buffer_size) {

  // If OFFLOAD_ARCH_OVERRIDE env varible is present then use its value instead of
  // querying it using LLVMOffloadArch library.
  if (char *OffloadArchEnvVar = getenv("OFFLOAD_ARCH_OVERRIDE")) {
    if (OffloadArchEnvVar) {
      active_env->capabilities = OffloadArchEnvVar;
      return;
    }
  }
  // Qget runtime capabilities of this system with libLLVMOffloadArch.a
  if (int rc = getRuntimeCapabilities(offload_arch_output_buffer,
                                      offload_arch_output_buffer_size))
    return;
  active_env->capabilities = offload_arch_output_buffer;
  return;
}

std::vector<std::string> _splitstrings(char *input, const char *sep) {
  std::vector<std::string> split_strings;
  std::string s(input);
  std::string delimiter(sep);
  size_t pos = 0;
  while ((pos = s.find(delimiter)) != std::string::npos) {
    if (pos != 0)
      split_strings.push_back(s.substr(0, pos));
    s.erase(0, pos + delimiter.length());
  }
  if (s.length() > 1)
    split_strings.push_back(s.substr(0, s.length()));
  return split_strings;
}

static bool _ImageIsCompatibleWithEnv(__tgt_image_info *img_info,
                                      __tgt_active_offload_env *active_env) {
  // get_image_info will return null if no image information was registered.
  // If no image information, assume application built with old compiler and
  // check each image.
  if (!img_info)
    return true;

  if (!active_env->capabilities)
    return false;

  // Each runtime requirement for the compiled image is stored in
  // the img_info->offload_arch (TargetID) string.
  // Each runtime capability obtained from "offload-arch -c" is stored in
  // actvie_env->capabilities (TargetID) string.
  // If every requirement has a matching capability, then the image
  // is compatible with active environment

  std::vector<std::string> reqs = _splitstrings(img_info->offload_arch, ":");
  std::vector<std::string> caps = _splitstrings(active_env->capabilities, ":");

  bool is_compatible = true;
  for (auto req : reqs) {
    bool missing_capability = true;
    for (auto capability : caps)
      if (capability == req)
        missing_capability = false;
    if (missing_capability) {
      DP("Image requires %s but runtime capability %s is missing.\n",
         img_info->offload_arch, req.c_str());
      is_compatible = false;
    }
  }
  return is_compatible;
}

#define MAX_CAPS_STR_SIZE 1024
void RTLsTy::RegisterLib(__tgt_bin_desc *desc) {

  // Get the current active offload environment
  __tgt_active_offload_env offload_env = { nullptr };
  // Need a buffer to hold results of offload-arch -c command
  size_t offload_arch_output_buffer_size = MAX_CAPS_STR_SIZE;
  std::vector<char> offload_arch_output_buffer;
  offload_arch_output_buffer.resize(offload_arch_output_buffer_size);
  __tgt_get_active_offload_env(&offload_env, offload_arch_output_buffer.data(),
                               offload_arch_output_buffer_size);

  RTLInfoTy *FoundRTL = NULL;
=======
void RTLsTy::registerLib(__tgt_bin_desc *Desc) {
>>>>>>> c84d29ac
  PM->RTLsMtx.lock();
  // Register the images with the RTLs that understand them, if any.
  for (int32_t I = 0; I < Desc->NumDeviceImages; ++I) {
    // Obtain the image.
    __tgt_device_image *Img = &Desc->DeviceImages[I];

    // Get corresponding image info offload_arch and check with runtime
    __tgt_image_info *img_info = __tgt_get_image_info(i);
    if (!_ImageIsCompatibleWithEnv(img_info, &offload_env))
      continue;
    FoundRTL = NULL;
    // Scan the RTLs that have associated images until we find one that supports
    // the current image.
    for (auto &R : AllRTLs) {
<<<<<<< HEAD

      if (!R.is_valid_binary(img)) {
=======
      if (!R.is_valid_binary(Img)) {
>>>>>>> c84d29ac
        DP("Image " DPxMOD " is NOT compatible with RTL %s!\n",
           DPxPTR(Img->ImageStart), R.RTLName.c_str());
        continue;
      }

      DP("Image " DPxMOD " is compatible with RTL %s!\n",
         DPxPTR(Img->ImageStart), R.RTLName.c_str());

      initRTLonce(R);

      // Initialize (if necessary) translation table for this library.
      PM->TrlTblMtx.lock();
      if (!PM->HostEntriesBeginToTransTable.count(Desc->HostEntriesBegin)) {
        PM->HostEntriesBeginRegistrationOrder.push_back(Desc->HostEntriesBegin);
        TranslationTable &TransTable =
            (PM->HostEntriesBeginToTransTable)[Desc->HostEntriesBegin];
        TransTable.HostTable.EntriesBegin = Desc->HostEntriesBegin;
        TransTable.HostTable.EntriesEnd = Desc->HostEntriesEnd;
      }

      // Retrieve translation table for this library.
      TranslationTable &TransTable =
          (PM->HostEntriesBeginToTransTable)[Desc->HostEntriesBegin];

      DP("Registering image " DPxMOD " with RTL %s!\n", DPxPTR(Img->ImageStart),
         R.RTLName.c_str());
      registerImageIntoTranslationTable(TransTable, R, Img);
      PM->TrlTblMtx.unlock();
      FoundRTL = &R;

      // Load ctors/dtors for static objects
      registerGlobalCtorsDtorsForImage(Desc, Img, FoundRTL);

      // if an RTL was found we are done - proceed to register the next image
      break;
    }

    if (!FoundRTL) {
      DP("No RTL found for image " DPxMOD "!\n", DPxPTR(Img->ImageStart));
    }
  }
  PM->RTLsMtx.unlock();

  if (!FoundRTL) {
    if (PM->TargetOffloadPolicy == tgt_mandatory)
      fprintf(stderr, "ERROR:\
	Runtime capabilities do NOT meet any offload image offload_arch\n\
	and the OMP_TARGET_OFFLOAD policy is mandatory.  Terminating!\n\
	Runtime capabilities : %s\n",
              offload_env.capabilities);
    else if (PM->TargetOffloadPolicy == tgt_disabled)
      fprintf(stderr, "WARNING: Offloading is disabled.\n");
    else
      fprintf(
          stderr,
          "WARNING: Runtime capabilities do NOT meet any image offload_arch.\n\
	 So device offloading is now disabled.\n\
	Runtime capabilities : %s\n",
          offload_env.capabilities);
    if (PM->TargetOffloadPolicy != tgt_disabled) {
      for (int32_t i = 0; i < desc->NumDeviceImages; ++i) {
        __tgt_image_info *img_info = __tgt_get_image_info(i);
        if (img_info)
          fprintf(stderr, "\
	  Image %d offload_arch : %s\n",
                  i, img_info->offload_arch);
        else
          fprintf(stderr, "\
	  Image %d has no offload_arch. Could be from older compiler\n",
                  i);
      }
    }
    if (PM->TargetOffloadPolicy == tgt_mandatory)
      exit(1);
  }

  DP("Done registering entries!\n");
}

void RTLsTy::unregisterLib(__tgt_bin_desc *Desc) {
  DP("Unloading target library!\n");

  PM->RTLsMtx.lock();
  // Find which RTL understands each image, if any.
  for (int32_t I = 0; I < Desc->NumDeviceImages; ++I) {
    // Obtain the image.
    __tgt_device_image *Img = &Desc->DeviceImages[I];

    RTLInfoTy *FoundRTL = NULL;

    // Scan the RTLs that have associated images until we find one that supports
    // the current image. We only need to scan RTLs that are already being used.
    for (auto *R : UsedRTLs) {

      assert(R->IsUsed && "Expecting used RTLs.");

      if (!R->is_valid_binary(Img)) {
        DP("Image " DPxMOD " is NOT compatible with RTL " DPxMOD "!\n",
           DPxPTR(Img->ImageStart), DPxPTR(R->LibraryHandler));
        continue;
      }

      DP("Image " DPxMOD " is compatible with RTL " DPxMOD "!\n",
         DPxPTR(Img->ImageStart), DPxPTR(R->LibraryHandler));

      FoundRTL = R;

      // Execute dtors for static objects if the device has been used, i.e.
      // if its PendingCtors list has been emptied.
      for (int32_t I = 0; I < FoundRTL->NumberOfDevices; ++I) {
        DeviceTy &Device = *PM->Devices[FoundRTL->Idx + I];
        Device.PendingGlobalsMtx.lock();
        if (Device.PendingCtorsDtors[Desc].PendingCtors.empty()) {
          AsyncInfoTy AsyncInfo(Device);
          for (auto &Dtor : Device.PendingCtorsDtors[Desc].PendingDtors) {
            int Rc = target(nullptr, Device, Dtor, 0, nullptr, nullptr, nullptr,
                            nullptr, nullptr, nullptr, 1, 1, true /*team*/,
                            AsyncInfo);
            if (Rc != OFFLOAD_SUCCESS) {
              DP("Running destructor " DPxMOD " failed.\n", DPxPTR(Dtor));
            }
          }
          // Remove this library's entry from PendingCtorsDtors
          Device.PendingCtorsDtors.erase(Desc);
          // All constructors have been issued, wait for them now.
          if (AsyncInfo.synchronize() != OFFLOAD_SUCCESS)
            DP("Failed synchronizing destructors kernels.\n");
        }
        Device.PendingGlobalsMtx.unlock();
      }

      DP("Unregistered image " DPxMOD " from RTL " DPxMOD "!\n",
         DPxPTR(Img->ImageStart), DPxPTR(R->LibraryHandler));

      break;
    }

    // if no RTL was found proceed to unregister the next image
    if (!FoundRTL) {
      DP("No RTLs in use support the image " DPxMOD "!\n",
         DPxPTR(Img->ImageStart));
    }
  }
  PM->RTLsMtx.unlock();
  DP("Done unregistering images!\n");

  // Remove entries from PM->HostPtrToTableMap
  PM->TblMapMtx.lock();
  for (__tgt_offload_entry *Cur = Desc->HostEntriesBegin;
       Cur < Desc->HostEntriesEnd; ++Cur) {
    PM->HostPtrToTableMap.erase(Cur->addr);
  }

  // Remove translation table for this descriptor.
  auto TransTable =
      PM->HostEntriesBeginToTransTable.find(Desc->HostEntriesBegin);
  if (TransTable != PM->HostEntriesBeginToTransTable.end()) {
    DP("Removing translation table for descriptor " DPxMOD "\n",
       DPxPTR(Desc->HostEntriesBegin));
    PM->HostEntriesBeginToTransTable.erase(TransTable);
  } else {
    DP("Translation table for descriptor " DPxMOD " cannot be found, probably "
       "it has been already removed.\n",
       DPxPTR(Desc->HostEntriesBegin));
  }

  PM->TblMapMtx.unlock();

  // TODO: Remove RTL and the devices it manages if it's not used anymore?
  // TODO: Write some RTL->unload_image(...) function?

  DP("Done unregistering library!\n");
}

bool RTLsTy::SystemSupportManagedMemory() {
  for (auto it : archsSupportingManagedMemory)
    if (isHomogeneousSystemOf(it))
      return true;
  return false;
}<|MERGE_RESOLUTION|>--- conflicted
+++ resolved
@@ -102,8 +102,7 @@
 #endif
 }
 
-<<<<<<< HEAD
-void RTLsTy::LoadRTLs() {
+void RTLsTy::loadRTLs() {
 
   // FIXME this is amdgcn specific.
   // Propogate HIP_VISIBLE_DEVICES if set to ROCR_VISIBLE_DEVICES.
@@ -117,9 +116,6 @@
     }
   }
 
-=======
-void RTLsTy::loadRTLs() {
->>>>>>> c84d29ac
   // Parse environment variable OMP_TARGET_OFFLOAD (if set)
   PM->TargetOffloadPolicy =
       (kmp_target_offload_kind_t)__kmpc_get_target_offload();
@@ -147,7 +143,6 @@
   // Attempt to open all the plugins and, if they exist, check if the interface
   // is correct and if they are supporting any devices.
   for (auto *Name : RTLNames) {
-<<<<<<< HEAD
     // Only one quick check file required to attempt to load platform plugin
     std::string full_plugin_name;
     bool found = false;
@@ -162,11 +157,7 @@
       continue;
     full_plugin_name.assign(libomptarget_dir_name).append("/").append(Name);
     DP("Loading library '%s'...\n", full_plugin_name.c_str());
-    void *dynlib_handle = dlopen(full_plugin_name.c_str(), RTLD_NOW);
-=======
-    DP("Loading library '%s'...\n", Name);
-    void *DynlibHandle = dlopen(Name, RTLD_NOW);
->>>>>>> c84d29ac
+    void *DynlibHandle = dlopen(full_plugin_name.c_str(), RTLD_NOW);
 
     if (!DynlibHandle) {
       // Library does not exist or cannot be found.
@@ -187,7 +178,7 @@
               dlsym(DynlibHandle, "__tgt_rtl_is_valid_binary")))
       ValidPlugin = false;
     if (!(*((void **)&R.number_of_team_procs) =
-              dlsym(dynlib_handle, "__tgt_rtl_number_of_team_procs")))
+              dlsym(DynlibHandle, "__tgt_rtl_number_of_team_procs")))
       ValidPlugin = false;
     if (!(*((void **)&R.number_of_devices) =
               dlsym(DynlibHandle, "__tgt_rtl_number_of_devices")))
@@ -275,29 +266,21 @@
     *((void **)&R.wait_event) = dlsym(DynlibHandle, "__tgt_rtl_wait_event");
     *((void **)&R.sync_event) = dlsym(DynlibHandle, "__tgt_rtl_sync_event");
     *((void **)&R.destroy_event) =
-<<<<<<< HEAD
-        dlsym(dynlib_handle, "__tgt_rtl_destroy_event");
+        dlsym(DynlibHandle, "__tgt_rtl_destroy_event");
     *((void **)&R.set_coarse_grain_mem_region) =
-      dlsym(dynlib_handle, "__tgt_rtl_set_coarse_grain_mem_region");
+      dlsym(DynlibHandle, "__tgt_rtl_set_coarse_grain_mem_region");
     *((void **)&R.query_coarse_grain_mem_region) =
-      dlsym(dynlib_handle, "__tgt_rtl_query_coarse_grain_mem_region");
+      dlsym(DynlibHandle, "__tgt_rtl_query_coarse_grain_mem_region");
     *((void **)&R.enable_access_to_all_agents) =
-        dlsym(dynlib_handle, "__tgt_rtl_enable_access_to_all_agents");
-=======
-        dlsym(DynlibHandle, "__tgt_rtl_destroy_event");
->>>>>>> c84d29ac
+        dlsym(DynlibHandle, "__tgt_rtl_enable_access_to_all_agents");
     *((void **)&R.release_async_info) =
         dlsym(DynlibHandle, "__tgt_rtl_release_async_info");
     *((void **)&R.init_async_info) =
         dlsym(DynlibHandle, "__tgt_rtl_init_async_info");
     *((void **)&R.init_device_info) =
-<<<<<<< HEAD
-        dlsym(dynlib_handle, "__tgt_rtl_init_device_info");
-    *((void **)&R.data_lock) = dlsym(dynlib_handle, "__tgt_rtl_data_lock");
-    *((void **)&R.data_unlock) = dlsym(dynlib_handle, "__tgt_rtl_data_unlock");
-=======
         dlsym(DynlibHandle, "__tgt_rtl_init_device_info");
->>>>>>> c84d29ac
+    *((void **)&R.data_lock) = dlsym(DynlibHandle, "__tgt_rtl_data_lock");
+    *((void **)&R.data_unlock) = dlsym(DynlibHandle, "__tgt_rtl_data_unlock");
   }
   delete[] libomptarget_dir_name;
 
@@ -442,7 +425,6 @@
     initRTLonce(R);
 }
 
-<<<<<<< HEAD
 /// Query runtime capabilities of this system by calling offload-arch -c
 /// offload_arch_output_buffer is persistant storage returned by this
 /// __tgt_get_active_offload_env.
@@ -519,7 +501,7 @@
 }
 
 #define MAX_CAPS_STR_SIZE 1024
-void RTLsTy::RegisterLib(__tgt_bin_desc *desc) {
+void RTLsTy::registerLib(__tgt_bin_desc *Desc) {
 
   // Get the current active offload environment
   __tgt_active_offload_env offload_env = { nullptr };
@@ -531,9 +513,6 @@
                                offload_arch_output_buffer_size);
 
   RTLInfoTy *FoundRTL = NULL;
-=======
-void RTLsTy::registerLib(__tgt_bin_desc *Desc) {
->>>>>>> c84d29ac
   PM->RTLsMtx.lock();
   // Register the images with the RTLs that understand them, if any.
   for (int32_t I = 0; I < Desc->NumDeviceImages; ++I) {
@@ -541,19 +520,15 @@
     __tgt_device_image *Img = &Desc->DeviceImages[I];
 
     // Get corresponding image info offload_arch and check with runtime
-    __tgt_image_info *img_info = __tgt_get_image_info(i);
+    __tgt_image_info *img_info = __tgt_get_image_info(I);
     if (!_ImageIsCompatibleWithEnv(img_info, &offload_env))
       continue;
     FoundRTL = NULL;
     // Scan the RTLs that have associated images until we find one that supports
     // the current image.
     for (auto &R : AllRTLs) {
-<<<<<<< HEAD
-
-      if (!R.is_valid_binary(img)) {
-=======
+
       if (!R.is_valid_binary(Img)) {
->>>>>>> c84d29ac
         DP("Image " DPxMOD " is NOT compatible with RTL %s!\n",
            DPxPTR(Img->ImageStart), R.RTLName.c_str());
         continue;
@@ -614,7 +589,7 @@
 	Runtime capabilities : %s\n",
           offload_env.capabilities);
     if (PM->TargetOffloadPolicy != tgt_disabled) {
-      for (int32_t i = 0; i < desc->NumDeviceImages; ++i) {
+      for (int32_t i = 0; i < Desc->NumDeviceImages; ++i) {
         __tgt_image_info *img_info = __tgt_get_image_info(i);
         if (img_info)
           fprintf(stderr, "\
