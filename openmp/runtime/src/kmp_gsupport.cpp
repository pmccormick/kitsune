--- conflicted
+++ resolved
@@ -529,19 +529,12 @@
 #if OMPT_SUPPORT
                   ,
                   fork_context_gnu
-#endif
-<<<<<<< HEAD
-                    );
-  } else {
-    __kmpc_end_serialized_parallel(&loc, gtid);
-  }
+		 );
+#endif
 #if OMPD_SUPPORT
   if ( ompd_state & OMPD_ENABLE_BP )
     ompd_bp_parallel_end ();
 #endif
-=======
-                  );
->>>>>>> 5402d11b
 }
 
 // Loop worksharing constructs
