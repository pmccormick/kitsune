/*
 * kmp_gsupport.cpp
 */

//===----------------------------------------------------------------------===//
//
// Part of the LLVM Project, under the Apache License v2.0 with LLVM Exceptions.
// See https://llvm.org/LICENSE.txt for license information.
// SPDX-License-Identifier: Apache-2.0 WITH LLVM-exception
//
//===----------------------------------------------------------------------===//

#include "kmp.h"
#include "kmp_atomic.h"

#if OMPT_SUPPORT
#include "ompt-specific.h"
#endif

enum {
  KMP_GOMP_TASK_UNTIED_FLAG = 1,
  KMP_GOMP_TASK_FINAL_FLAG = 2,
  KMP_GOMP_TASK_DEPENDS_FLAG = 8
};

// This class helps convert gomp dependency info into
// kmp_depend_info_t structures
class kmp_gomp_depends_info_t {
  void **depend;
  kmp_int32 num_deps;
  size_t num_out, num_mutexinout, num_in;
  size_t offset;

public:
  kmp_gomp_depends_info_t(void **depend) : depend(depend) {
    size_t ndeps = (kmp_intptr_t)depend[0];
    size_t num_doable;
    // GOMP taskdep structure:
    // if depend[0] != 0:
    // depend =  [ ndeps | nout | &out | ... | &out | &in | ... | &in ]
    //
    // if depend[0] == 0:
    // depend = [ 0 | ndeps | nout | nmtx | nin | &out | ... | &out | &mtx |
    //            ... | &mtx | &in   | ...  | &in  | &depobj | ... | &depobj ]
    if (ndeps) {
      num_out = (kmp_intptr_t)depend[1];
      num_in = ndeps - num_out;
      num_mutexinout = 0;
      num_doable = ndeps;
      offset = 2;
    } else {
      ndeps = (kmp_intptr_t)depend[1];
      num_out = (kmp_intptr_t)depend[2];
      num_mutexinout = (kmp_intptr_t)depend[3];
      num_in = (kmp_intptr_t)depend[4];
      num_doable = num_out + num_mutexinout + num_in;
      offset = 5;
    }
    // TODO: Support gomp depobj
    if (ndeps != num_doable) {
      KMP_FATAL(GompFeatureNotSupported, "depobj");
    }
    num_deps = static_cast<kmp_int32>(ndeps);
  }
  kmp_int32 get_num_deps() const { return num_deps; }
  kmp_depend_info_t get_kmp_depend(size_t index) const {
    kmp_depend_info_t retval;
    memset(&retval, '\0', sizeof(retval));
    KMP_ASSERT(index < (size_t)num_deps);
    retval.base_addr = (kmp_intptr_t)depend[offset + index];
    retval.len = 0;
    // Because inout and out are logically equivalent,
    // use inout and in dependency flags. GOMP does not provide a
    // way to distinguish if user specified out vs. inout.
    if (index < num_out) {
      retval.flags.in = 1;
      retval.flags.out = 1;
    } else if (index >= num_out && index < (num_out + num_mutexinout)) {
      retval.flags.mtx = 1;
    } else {
      retval.flags.in = 1;
    }
    return retval;
  }
};

#ifdef __cplusplus
extern "C" {
#endif // __cplusplus

#define MKLOC(loc, routine)                                                    \
  static ident_t loc = {0, KMP_IDENT_KMPC, 0, 0, ";unknown;unknown;0;0;;"};

#include "kmp_ftn_os.h"

void KMP_EXPAND_NAME(KMP_API_NAME_GOMP_BARRIER)(void) {
  int gtid = __kmp_entry_gtid();
  MKLOC(loc, "GOMP_barrier");
  KA_TRACE(20, ("GOMP_barrier: T#%d\n", gtid));
#if OMPT_SUPPORT && OMPT_OPTIONAL
  ompt_frame_t *ompt_frame;
  if (ompt_enabled.enabled) {
    __ompt_get_task_info_internal(0, NULL, NULL, &ompt_frame, NULL, NULL);
    ompt_frame->enter_frame.ptr = OMPT_GET_FRAME_ADDRESS(0);
  }
  OMPT_STORE_RETURN_ADDRESS(gtid);
#endif
  __kmpc_barrier(&loc, gtid);
#if OMPT_SUPPORT && OMPT_OPTIONAL
  if (ompt_enabled.enabled) {
    ompt_frame->enter_frame = ompt_data_none;
  }
#endif
}

// Mutual exclusion

// The symbol that icc/ifort generates for unnamed for unnamed critical sections
// - .gomp_critical_user_ - is defined using .comm in any objects reference it.
// We can't reference it directly here in C code, as the symbol contains a ".".
//
// The RTL contains an assembly language definition of .gomp_critical_user_
// with another symbol __kmp_unnamed_critical_addr initialized with it's
// address.
extern kmp_critical_name *__kmp_unnamed_critical_addr;

void KMP_EXPAND_NAME(KMP_API_NAME_GOMP_CRITICAL_START)(void) {
  int gtid = __kmp_entry_gtid();
  MKLOC(loc, "GOMP_critical_start");
  KA_TRACE(20, ("GOMP_critical_start: T#%d\n", gtid));
#if OMPT_SUPPORT && OMPT_OPTIONAL
  OMPT_STORE_RETURN_ADDRESS(gtid);
#endif
  __kmpc_critical(&loc, gtid, __kmp_unnamed_critical_addr);
}

void KMP_EXPAND_NAME(KMP_API_NAME_GOMP_CRITICAL_END)(void) {
  int gtid = __kmp_get_gtid();
  MKLOC(loc, "GOMP_critical_end");
  KA_TRACE(20, ("GOMP_critical_end: T#%d\n", gtid));
#if OMPT_SUPPORT && OMPT_OPTIONAL
  OMPT_STORE_RETURN_ADDRESS(gtid);
#endif
  __kmpc_end_critical(&loc, gtid, __kmp_unnamed_critical_addr);
}

void KMP_EXPAND_NAME(KMP_API_NAME_GOMP_CRITICAL_NAME_START)(void **pptr) {
  int gtid = __kmp_entry_gtid();
  MKLOC(loc, "GOMP_critical_name_start");
  KA_TRACE(20, ("GOMP_critical_name_start: T#%d\n", gtid));
  __kmpc_critical(&loc, gtid, (kmp_critical_name *)pptr);
}

void KMP_EXPAND_NAME(KMP_API_NAME_GOMP_CRITICAL_NAME_END)(void **pptr) {
  int gtid = __kmp_get_gtid();
  MKLOC(loc, "GOMP_critical_name_end");
  KA_TRACE(20, ("GOMP_critical_name_end: T#%d\n", gtid));
  __kmpc_end_critical(&loc, gtid, (kmp_critical_name *)pptr);
}

// The Gnu codegen tries to use locked operations to perform atomic updates
// inline.  If it can't, then it calls GOMP_atomic_start() before performing
// the update and GOMP_atomic_end() afterward, regardless of the data type.
void KMP_EXPAND_NAME(KMP_API_NAME_GOMP_ATOMIC_START)(void) {
  int gtid = __kmp_entry_gtid();
  KA_TRACE(20, ("GOMP_atomic_start: T#%d\n", gtid));

#if OMPT_SUPPORT
  __ompt_thread_assign_wait_id(0);
#endif

  __kmp_acquire_atomic_lock(&__kmp_atomic_lock, gtid);
}

void KMP_EXPAND_NAME(KMP_API_NAME_GOMP_ATOMIC_END)(void) {
  int gtid = __kmp_get_gtid();
  KA_TRACE(20, ("GOMP_atomic_end: T#%d\n", gtid));
  __kmp_release_atomic_lock(&__kmp_atomic_lock, gtid);
}

int KMP_EXPAND_NAME(KMP_API_NAME_GOMP_SINGLE_START)(void) {
  int gtid = __kmp_entry_gtid();
  MKLOC(loc, "GOMP_single_start");
  KA_TRACE(20, ("GOMP_single_start: T#%d\n", gtid));

  if (!TCR_4(__kmp_init_parallel))
    __kmp_parallel_initialize();
  __kmp_resume_if_soft_paused();

  // 3rd parameter == FALSE prevents kmp_enter_single from pushing a
  // workshare when USE_CHECKS is defined.  We need to avoid the push,
  // as there is no corresponding GOMP_single_end() call.
  kmp_int32 rc = __kmp_enter_single(gtid, &loc, FALSE);

#if OMPT_SUPPORT && OMPT_OPTIONAL
  kmp_info_t *this_thr = __kmp_threads[gtid];
  kmp_team_t *team = this_thr->th.th_team;
  int tid = __kmp_tid_from_gtid(gtid);

  if (ompt_enabled.enabled) {
    if (rc) {
      if (ompt_enabled.ompt_callback_work) {
        ompt_callbacks.ompt_callback(ompt_callback_work)(
            ompt_work_single_executor, ompt_scope_begin,
            &(team->t.ompt_team_info.parallel_data),
            &(team->t.t_implicit_task_taskdata[tid].ompt_task_info.task_data),
            1, OMPT_GET_RETURN_ADDRESS(0));
      }
    } else {
      if (ompt_enabled.ompt_callback_work) {
        ompt_callbacks.ompt_callback(ompt_callback_work)(
            ompt_work_single_other, ompt_scope_begin,
            &(team->t.ompt_team_info.parallel_data),
            &(team->t.t_implicit_task_taskdata[tid].ompt_task_info.task_data),
            1, OMPT_GET_RETURN_ADDRESS(0));
        ompt_callbacks.ompt_callback(ompt_callback_work)(
            ompt_work_single_other, ompt_scope_end,
            &(team->t.ompt_team_info.parallel_data),
            &(team->t.t_implicit_task_taskdata[tid].ompt_task_info.task_data),
            1, OMPT_GET_RETURN_ADDRESS(0));
      }
    }
  }
#endif

  return rc;
}

void *KMP_EXPAND_NAME(KMP_API_NAME_GOMP_SINGLE_COPY_START)(void) {
  void *retval;
  int gtid = __kmp_entry_gtid();
  MKLOC(loc, "GOMP_single_copy_start");
  KA_TRACE(20, ("GOMP_single_copy_start: T#%d\n", gtid));

  if (!TCR_4(__kmp_init_parallel))
    __kmp_parallel_initialize();
  __kmp_resume_if_soft_paused();

  // If this is the first thread to enter, return NULL.  The generated code will
  // then call GOMP_single_copy_end() for this thread only, with the
  // copyprivate data pointer as an argument.
  if (__kmp_enter_single(gtid, &loc, FALSE))
    return NULL;

    // Wait for the first thread to set the copyprivate data pointer,
    // and for all other threads to reach this point.

#if OMPT_SUPPORT && OMPT_OPTIONAL
  ompt_frame_t *ompt_frame;
  if (ompt_enabled.enabled) {
    __ompt_get_task_info_internal(0, NULL, NULL, &ompt_frame, NULL, NULL);
    ompt_frame->enter_frame.ptr = OMPT_GET_FRAME_ADDRESS(0);
  }
  OMPT_STORE_RETURN_ADDRESS(gtid);
#endif
  __kmp_barrier(bs_plain_barrier, gtid, FALSE, 0, NULL, NULL);

  // Retrieve the value of the copyprivate data point, and wait for all
  // threads to do likewise, then return.
  retval = __kmp_team_from_gtid(gtid)->t.t_copypriv_data;
  {
#if OMPT_SUPPORT && OMPT_OPTIONAL
    OMPT_STORE_RETURN_ADDRESS(gtid);
#endif
    __kmp_barrier(bs_plain_barrier, gtid, FALSE, 0, NULL, NULL);
  }
#if OMPT_SUPPORT && OMPT_OPTIONAL
  if (ompt_enabled.enabled) {
    ompt_frame->enter_frame = ompt_data_none;
  }
#endif
  return retval;
}

void KMP_EXPAND_NAME(KMP_API_NAME_GOMP_SINGLE_COPY_END)(void *data) {
  int gtid = __kmp_get_gtid();
  KA_TRACE(20, ("GOMP_single_copy_end: T#%d\n", gtid));

  // Set the copyprivate data pointer fo the team, then hit the barrier so that
  // the other threads will continue on and read it.  Hit another barrier before
  // continuing, so that the know that the copyprivate data pointer has been
  // propagated to all threads before trying to reuse the t_copypriv_data field.
  __kmp_team_from_gtid(gtid)->t.t_copypriv_data = data;
#if OMPT_SUPPORT && OMPT_OPTIONAL
  ompt_frame_t *ompt_frame;
  if (ompt_enabled.enabled) {
    __ompt_get_task_info_internal(0, NULL, NULL, &ompt_frame, NULL, NULL);
    ompt_frame->enter_frame.ptr = OMPT_GET_FRAME_ADDRESS(0);
  }
  OMPT_STORE_RETURN_ADDRESS(gtid);
#endif
  __kmp_barrier(bs_plain_barrier, gtid, FALSE, 0, NULL, NULL);
  {
#if OMPT_SUPPORT && OMPT_OPTIONAL
    OMPT_STORE_RETURN_ADDRESS(gtid);
#endif
    __kmp_barrier(bs_plain_barrier, gtid, FALSE, 0, NULL, NULL);
  }
#if OMPT_SUPPORT && OMPT_OPTIONAL
  if (ompt_enabled.enabled) {
    ompt_frame->enter_frame = ompt_data_none;
  }
#endif
}

void KMP_EXPAND_NAME(KMP_API_NAME_GOMP_ORDERED_START)(void) {
  int gtid = __kmp_entry_gtid();
  MKLOC(loc, "GOMP_ordered_start");
  KA_TRACE(20, ("GOMP_ordered_start: T#%d\n", gtid));
#if OMPT_SUPPORT && OMPT_OPTIONAL
  OMPT_STORE_RETURN_ADDRESS(gtid);
#endif
  __kmpc_ordered(&loc, gtid);
}

void KMP_EXPAND_NAME(KMP_API_NAME_GOMP_ORDERED_END)(void) {
  int gtid = __kmp_get_gtid();
  MKLOC(loc, "GOMP_ordered_end");
  KA_TRACE(20, ("GOMP_ordered_start: T#%d\n", gtid));
#if OMPT_SUPPORT && OMPT_OPTIONAL
  OMPT_STORE_RETURN_ADDRESS(gtid);
#endif
  __kmpc_end_ordered(&loc, gtid);
}

// Dispatch macro defs
//
// They come in two flavors: 64-bit unsigned, and either 32-bit signed
// (IA-32 architecture) or 64-bit signed (Intel(R) 64).

#if KMP_ARCH_X86 || KMP_ARCH_ARM || KMP_ARCH_MIPS
#define KMP_DISPATCH_INIT __kmp_aux_dispatch_init_4
#define KMP_DISPATCH_FINI_CHUNK __kmp_aux_dispatch_fini_chunk_4
#define KMP_DISPATCH_NEXT __kmpc_dispatch_next_4
#else
#define KMP_DISPATCH_INIT __kmp_aux_dispatch_init_8
#define KMP_DISPATCH_FINI_CHUNK __kmp_aux_dispatch_fini_chunk_8
#define KMP_DISPATCH_NEXT __kmpc_dispatch_next_8
#endif /* KMP_ARCH_X86 */

#define KMP_DISPATCH_INIT_ULL __kmp_aux_dispatch_init_8u
#define KMP_DISPATCH_FINI_CHUNK_ULL __kmp_aux_dispatch_fini_chunk_8u
#define KMP_DISPATCH_NEXT_ULL __kmpc_dispatch_next_8u

// The parallel construct

#ifndef KMP_DEBUG
static
#endif /* KMP_DEBUG */
    void
    __kmp_GOMP_microtask_wrapper(int *gtid, int *npr, void (*task)(void *),
                                 void *data) {
#if OMPT_SUPPORT
  kmp_info_t *thr;
  ompt_frame_t *ompt_frame;
  ompt_state_t enclosing_state;

  if (ompt_enabled.enabled) {
    // get pointer to thread data structure
    thr = __kmp_threads[*gtid];

    // save enclosing task state; set current state for task
    enclosing_state = thr->th.ompt_thread_info.state;
    thr->th.ompt_thread_info.state = ompt_state_work_parallel;

    // set task frame
    __ompt_get_task_info_internal(0, NULL, NULL, &ompt_frame, NULL, NULL);
    ompt_frame->exit_frame.ptr = OMPT_GET_FRAME_ADDRESS(0);
  }
#endif

  task(data);

#if OMPT_SUPPORT
  if (ompt_enabled.enabled) {
    // clear task frame
    ompt_frame->exit_frame = ompt_data_none;

    // restore enclosing state
    thr->th.ompt_thread_info.state = enclosing_state;
  }
#endif
}

#ifndef KMP_DEBUG
static
#endif /* KMP_DEBUG */
    void
    __kmp_GOMP_parallel_microtask_wrapper(int *gtid, int *npr,
                                          void (*task)(void *), void *data,
                                          unsigned num_threads, ident_t *loc,
                                          enum sched_type schedule, long start,
                                          long end, long incr,
                                          long chunk_size) {
  // Initialize the loop worksharing construct.

  KMP_DISPATCH_INIT(loc, *gtid, schedule, start, end, incr, chunk_size,
                    schedule != kmp_sch_static);

#if OMPT_SUPPORT
  kmp_info_t *thr;
  ompt_frame_t *ompt_frame;
  ompt_state_t enclosing_state;

  if (ompt_enabled.enabled) {
    thr = __kmp_threads[*gtid];
    // save enclosing task state; set current state for task
    enclosing_state = thr->th.ompt_thread_info.state;
    thr->th.ompt_thread_info.state = ompt_state_work_parallel;

    // set task frame
    __ompt_get_task_info_internal(0, NULL, NULL, &ompt_frame, NULL, NULL);
    ompt_frame->exit_frame.ptr = OMPT_GET_FRAME_ADDRESS(0);
  }
#endif

  // Now invoke the microtask.
  task(data);

#if OMPT_SUPPORT
  if (ompt_enabled.enabled) {
    // clear task frame
    ompt_frame->exit_frame = ompt_data_none;

    // reset enclosing state
    thr->th.ompt_thread_info.state = enclosing_state;
  }
#endif
}

static void __kmp_GOMP_fork_call(ident_t *loc, int gtid, unsigned num_threads,
                                 unsigned flags, void (*unwrapped_task)(void *),
                                 microtask_t wrapper, int argc, ...) {
  int rc;
  kmp_info_t *thr = __kmp_threads[gtid];
  kmp_team_t *team = thr->th.th_team;
  int tid = __kmp_tid_from_gtid(gtid);

  va_list ap;
  va_start(ap, argc);

  if (num_threads != 0)
    __kmp_push_num_threads(loc, gtid, num_threads);
  if (flags != 0)
    __kmp_push_proc_bind(loc, gtid, (kmp_proc_bind_t)flags);
  rc = __kmp_fork_call(loc, gtid, fork_context_gnu, argc, wrapper,
                       __kmp_invoke_task_func, kmp_va_addr_of(ap));

  va_end(ap);

  if (rc) {
    __kmp_run_before_invoked_task(gtid, tid, thr, team);
  }

#if OMPT_SUPPORT
  int ompt_team_size;
  if (ompt_enabled.enabled) {
    ompt_team_info_t *team_info = __ompt_get_teaminfo(0, NULL);
    ompt_task_info_t *task_info = __ompt_get_task_info_object(0);

    // implicit task callback
    if (ompt_enabled.ompt_callback_implicit_task) {
      ompt_team_size = __kmp_team_from_gtid(gtid)->t.t_nproc;
      ompt_callbacks.ompt_callback(ompt_callback_implicit_task)(
          ompt_scope_begin, &(team_info->parallel_data),
          &(task_info->task_data), ompt_team_size, __kmp_tid_from_gtid(gtid),
          ompt_task_implicit); // TODO: Can this be ompt_task_initial?
      task_info->thread_num = __kmp_tid_from_gtid(gtid);
    }
    thr->th.ompt_thread_info.state = ompt_state_work_parallel;
  }
#endif
}

void KMP_EXPAND_NAME(KMP_API_NAME_GOMP_PARALLEL_START)(void (*task)(void *),
                                                       void *data,
                                                       unsigned num_threads) {
  int gtid = __kmp_entry_gtid();

#if OMPT_SUPPORT
  ompt_frame_t *parent_frame, *frame;

  if (ompt_enabled.enabled) {
    __ompt_get_task_info_internal(0, NULL, NULL, &parent_frame, NULL, NULL);
    parent_frame->enter_frame.ptr = OMPT_GET_FRAME_ADDRESS(0);
  }
  OMPT_STORE_RETURN_ADDRESS(gtid);
#endif

  MKLOC(loc, "GOMP_parallel_start");
  KA_TRACE(20, ("GOMP_parallel_start: T#%d\n", gtid));
  __kmp_GOMP_fork_call(&loc, gtid, num_threads, 0u, task,
                       (microtask_t)__kmp_GOMP_microtask_wrapper, 2, task,
                       data);
#if OMPT_SUPPORT
  if (ompt_enabled.enabled) {
    __ompt_get_task_info_internal(0, NULL, NULL, &frame, NULL, NULL);
    frame->exit_frame.ptr = OMPT_GET_FRAME_ADDRESS(0);
  }
#endif
#if OMPD_SUPPORT
<<<<<<< HEAD
    if ( ompd_state & OMPD_ENABLE_BP )
        ompd_bp_parallel_begin ();
=======
  if (ompd_state & OMPD_ENABLE_BP)
    ompd_bp_parallel_begin();
>>>>>>> 2f9ba6aa
#endif
}

void KMP_EXPAND_NAME(KMP_API_NAME_GOMP_PARALLEL_END)(void) {
  int gtid = __kmp_get_gtid();
  kmp_info_t *thr;

  thr = __kmp_threads[gtid];

  MKLOC(loc, "GOMP_parallel_end");
  KA_TRACE(20, ("GOMP_parallel_end: T#%d\n", gtid));

  if (!thr->th.th_team->t.t_serialized) {
    __kmp_run_after_invoked_task(gtid, __kmp_tid_from_gtid(gtid), thr,
                                 thr->th.th_team);
  }
#if OMPT_SUPPORT
  if (ompt_enabled.enabled) {
    // Implicit task is finished here, in the barrier we might schedule
    // deferred tasks,
    // these don't see the implicit task on the stack
    OMPT_CUR_TASK_INFO(thr)->frame.exit_frame = ompt_data_none;
  }
#endif

  __kmp_join_call(&loc, gtid
#if OMPT_SUPPORT
                  ,
                  fork_context_gnu
#endif
  );
#if OMPD_SUPPORT
<<<<<<< HEAD
  if ( ompd_state & OMPD_ENABLE_BP )
    ompd_bp_parallel_end ();
=======
  if (ompd_state & OMPD_ENABLE_BP)
    ompd_bp_parallel_end();
>>>>>>> 2f9ba6aa
#endif
}

// Loop worksharing constructs

// The Gnu codegen passes in an exclusive upper bound for the overall range,
// but the libguide dispatch code expects an inclusive upper bound, hence the
// "end - incr" 5th argument to KMP_DISPATCH_INIT (and the " ub - str" 11th
// argument to __kmp_GOMP_fork_call).
//
// Conversely, KMP_DISPATCH_NEXT returns and inclusive upper bound in *p_ub,
// but the Gnu codegen expects an exclusive upper bound, so the adjustment
// "*p_ub += stride" compensates for the discrepancy.
//
// Correction: the gnu codegen always adjusts the upper bound by +-1, not the
// stride value.  We adjust the dispatch parameters accordingly (by +-1), but
// we still adjust p_ub by the actual stride value.
//
// The "runtime" versions do not take a chunk_sz parameter.
//
// The profile lib cannot support construct checking of unordered loops that
// are predetermined by the compiler to be statically scheduled, as the gcc
// codegen will not always emit calls to GOMP_loop_static_next() to get the
// next iteration.  Instead, it emits inline code to call omp_get_thread_num()
// num and calculate the iteration space using the result.  It doesn't do this
// with ordered static loop, so they can be checked.

#if OMPT_SUPPORT
#define IF_OMPT_SUPPORT(code) code
#else
#define IF_OMPT_SUPPORT(code)
#endif

#define LOOP_START(func, schedule)                                             \
  int func(long lb, long ub, long str, long chunk_sz, long *p_lb,              \
           long *p_ub) {                                                       \
    int status;                                                                \
    long stride;                                                               \
    int gtid = __kmp_entry_gtid();                                             \
    MKLOC(loc, KMP_STR(func));                                                 \
    KA_TRACE(                                                                  \
        20,                                                                    \
        (KMP_STR(                                                              \
             func) ": T#%d, lb 0x%lx, ub 0x%lx, str 0x%lx, chunk_sz 0x%lx\n",  \
         gtid, lb, ub, str, chunk_sz));                                        \
                                                                               \
    if ((str > 0) ? (lb < ub) : (lb > ub)) {                                   \
      {                                                                        \
        IF_OMPT_SUPPORT(OMPT_STORE_RETURN_ADDRESS(gtid);)                      \
        KMP_DISPATCH_INIT(&loc, gtid, (schedule), lb,                          \
                          (str > 0) ? (ub - 1) : (ub + 1), str, chunk_sz,      \
                          (schedule) != kmp_sch_static);                       \
      }                                                                        \
      {                                                                        \
        IF_OMPT_SUPPORT(OMPT_STORE_RETURN_ADDRESS(gtid);)                      \
        status = KMP_DISPATCH_NEXT(&loc, gtid, NULL, (kmp_int *)p_lb,          \
                                   (kmp_int *)p_ub, (kmp_int *)&stride);       \
      }                                                                        \
      if (status) {                                                            \
        KMP_DEBUG_ASSERT(stride == str);                                       \
        *p_ub += (str > 0) ? 1 : -1;                                           \
      }                                                                        \
    } else {                                                                   \
      status = 0;                                                              \
    }                                                                          \
                                                                               \
    KA_TRACE(                                                                  \
        20,                                                                    \
        (KMP_STR(                                                              \
             func) " exit: T#%d, *p_lb 0x%lx, *p_ub 0x%lx, returning %d\n",    \
         gtid, *p_lb, *p_ub, status));                                         \
    return status;                                                             \
  }

#define LOOP_RUNTIME_START(func, schedule)                                     \
  int func(long lb, long ub, long str, long *p_lb, long *p_ub) {               \
    int status;                                                                \
    long stride;                                                               \
    long chunk_sz = 0;                                                         \
    int gtid = __kmp_entry_gtid();                                             \
    MKLOC(loc, KMP_STR(func));                                                 \
    KA_TRACE(                                                                  \
        20,                                                                    \
        (KMP_STR(func) ": T#%d, lb 0x%lx, ub 0x%lx, str 0x%lx, chunk_sz %d\n", \
         gtid, lb, ub, str, chunk_sz));                                        \
                                                                               \
    if ((str > 0) ? (lb < ub) : (lb > ub)) {                                   \
      {                                                                        \
        IF_OMPT_SUPPORT(OMPT_STORE_RETURN_ADDRESS(gtid);)                      \
        KMP_DISPATCH_INIT(&loc, gtid, (schedule), lb,                          \
                          (str > 0) ? (ub - 1) : (ub + 1), str, chunk_sz,      \
                          TRUE);                                               \
      }                                                                        \
      {                                                                        \
        IF_OMPT_SUPPORT(OMPT_STORE_RETURN_ADDRESS(gtid);)                      \
        status = KMP_DISPATCH_NEXT(&loc, gtid, NULL, (kmp_int *)p_lb,          \
                                   (kmp_int *)p_ub, (kmp_int *)&stride);       \
      }                                                                        \
      if (status) {                                                            \
        KMP_DEBUG_ASSERT(stride == str);                                       \
        *p_ub += (str > 0) ? 1 : -1;                                           \
      }                                                                        \
    } else {                                                                   \
      status = 0;                                                              \
    }                                                                          \
                                                                               \
    KA_TRACE(                                                                  \
        20,                                                                    \
        (KMP_STR(                                                              \
             func) " exit: T#%d, *p_lb 0x%lx, *p_ub 0x%lx, returning %d\n",    \
         gtid, *p_lb, *p_ub, status));                                         \
    return status;                                                             \
  }

#define KMP_DOACROSS_FINI(status, gtid)                                        \
  if (!status && __kmp_threads[gtid]->th.th_dispatch->th_doacross_flags) {     \
    __kmpc_doacross_fini(NULL, gtid);                                          \
  }

#define LOOP_NEXT(func, fini_code)                                             \
  int func(long *p_lb, long *p_ub) {                                           \
    int status;                                                                \
    long stride;                                                               \
    int gtid = __kmp_get_gtid();                                               \
    MKLOC(loc, KMP_STR(func));                                                 \
    KA_TRACE(20, (KMP_STR(func) ": T#%d\n", gtid));                            \
                                                                               \
    IF_OMPT_SUPPORT(OMPT_STORE_RETURN_ADDRESS(gtid);)                          \
    fini_code status = KMP_DISPATCH_NEXT(&loc, gtid, NULL, (kmp_int *)p_lb,    \
                                         (kmp_int *)p_ub, (kmp_int *)&stride); \
    if (status) {                                                              \
      *p_ub += (stride > 0) ? 1 : -1;                                          \
    }                                                                          \
    KMP_DOACROSS_FINI(status, gtid)                                            \
                                                                               \
    KA_TRACE(                                                                  \
        20,                                                                    \
        (KMP_STR(func) " exit: T#%d, *p_lb 0x%lx, *p_ub 0x%lx, stride 0x%lx, " \
                       "returning %d\n",                                       \
         gtid, *p_lb, *p_ub, stride, status));                                 \
    return status;                                                             \
  }

LOOP_START(KMP_EXPAND_NAME(KMP_API_NAME_GOMP_LOOP_STATIC_START), kmp_sch_static)
LOOP_NEXT(KMP_EXPAND_NAME(KMP_API_NAME_GOMP_LOOP_STATIC_NEXT), {})
LOOP_START(KMP_EXPAND_NAME(KMP_API_NAME_GOMP_LOOP_DYNAMIC_START),
           kmp_sch_dynamic_chunked)
LOOP_START(KMP_EXPAND_NAME(KMP_API_NAME_GOMP_LOOP_NONMONOTONIC_DYNAMIC_START),
           kmp_sch_dynamic_chunked)
LOOP_NEXT(KMP_EXPAND_NAME(KMP_API_NAME_GOMP_LOOP_DYNAMIC_NEXT), {})
LOOP_NEXT(KMP_EXPAND_NAME(KMP_API_NAME_GOMP_LOOP_NONMONOTONIC_DYNAMIC_NEXT), {})
LOOP_START(KMP_EXPAND_NAME(KMP_API_NAME_GOMP_LOOP_GUIDED_START),
           kmp_sch_guided_chunked)
LOOP_START(KMP_EXPAND_NAME(KMP_API_NAME_GOMP_LOOP_NONMONOTONIC_GUIDED_START),
           kmp_sch_guided_chunked)
LOOP_NEXT(KMP_EXPAND_NAME(KMP_API_NAME_GOMP_LOOP_GUIDED_NEXT), {})
LOOP_NEXT(KMP_EXPAND_NAME(KMP_API_NAME_GOMP_LOOP_NONMONOTONIC_GUIDED_NEXT), {})
LOOP_RUNTIME_START(KMP_EXPAND_NAME(KMP_API_NAME_GOMP_LOOP_RUNTIME_START),
                   kmp_sch_runtime)
LOOP_NEXT(KMP_EXPAND_NAME(KMP_API_NAME_GOMP_LOOP_RUNTIME_NEXT), {})
LOOP_RUNTIME_START(
    KMP_EXPAND_NAME(KMP_API_NAME_GOMP_LOOP_MAYBE_NONMONOTONIC_RUNTIME_START),
    kmp_sch_runtime)
LOOP_RUNTIME_START(
    KMP_EXPAND_NAME(KMP_API_NAME_GOMP_LOOP_NONMONOTONIC_RUNTIME_START),
    kmp_sch_runtime)
LOOP_NEXT(
    KMP_EXPAND_NAME(KMP_API_NAME_GOMP_LOOP_MAYBE_NONMONOTONIC_RUNTIME_NEXT), {})
LOOP_NEXT(KMP_EXPAND_NAME(KMP_API_NAME_GOMP_LOOP_NONMONOTONIC_RUNTIME_NEXT), {})

LOOP_START(KMP_EXPAND_NAME(KMP_API_NAME_GOMP_LOOP_ORDERED_STATIC_START),
           kmp_ord_static)
LOOP_NEXT(KMP_EXPAND_NAME(KMP_API_NAME_GOMP_LOOP_ORDERED_STATIC_NEXT),
          { KMP_DISPATCH_FINI_CHUNK(&loc, gtid); })
LOOP_START(KMP_EXPAND_NAME(KMP_API_NAME_GOMP_LOOP_ORDERED_DYNAMIC_START),
           kmp_ord_dynamic_chunked)
LOOP_NEXT(KMP_EXPAND_NAME(KMP_API_NAME_GOMP_LOOP_ORDERED_DYNAMIC_NEXT),
          { KMP_DISPATCH_FINI_CHUNK(&loc, gtid); })
LOOP_START(KMP_EXPAND_NAME(KMP_API_NAME_GOMP_LOOP_ORDERED_GUIDED_START),
           kmp_ord_guided_chunked)
LOOP_NEXT(KMP_EXPAND_NAME(KMP_API_NAME_GOMP_LOOP_ORDERED_GUIDED_NEXT),
          { KMP_DISPATCH_FINI_CHUNK(&loc, gtid); })
LOOP_RUNTIME_START(
    KMP_EXPAND_NAME(KMP_API_NAME_GOMP_LOOP_ORDERED_RUNTIME_START),
    kmp_ord_runtime)
LOOP_NEXT(KMP_EXPAND_NAME(KMP_API_NAME_GOMP_LOOP_ORDERED_RUNTIME_NEXT),
          { KMP_DISPATCH_FINI_CHUNK(&loc, gtid); })

#define LOOP_DOACROSS_START(func, schedule)                                    \
  bool func(unsigned ncounts, long *counts, long chunk_sz, long *p_lb,         \
            long *p_ub) {                                                      \
    int status;                                                                \
    long stride, lb, ub, str;                                                  \
    int gtid = __kmp_entry_gtid();                                             \
    struct kmp_dim *dims =                                                     \
        (struct kmp_dim *)__kmp_allocate(sizeof(struct kmp_dim) * ncounts);    \
    MKLOC(loc, KMP_STR(func));                                                 \
    for (unsigned i = 0; i < ncounts; ++i) {                                   \
      dims[i].lo = 0;                                                          \
      dims[i].up = counts[i] - 1;                                              \
      dims[i].st = 1;                                                          \
    }                                                                          \
    __kmpc_doacross_init(&loc, gtid, (int)ncounts, dims);                      \
    lb = 0;                                                                    \
    ub = counts[0];                                                            \
    str = 1;                                                                   \
    KA_TRACE(20, (KMP_STR(func) ": T#%d, ncounts %u, lb 0x%lx, ub 0x%lx, str " \
                                "0x%lx, chunk_sz "                             \
                                "0x%lx\n",                                     \
                  gtid, ncounts, lb, ub, str, chunk_sz));                      \
                                                                               \
    if ((str > 0) ? (lb < ub) : (lb > ub)) {                                   \
      KMP_DISPATCH_INIT(&loc, gtid, (schedule), lb,                            \
                        (str > 0) ? (ub - 1) : (ub + 1), str, chunk_sz,        \
                        (schedule) != kmp_sch_static);                         \
      status = KMP_DISPATCH_NEXT(&loc, gtid, NULL, (kmp_int *)p_lb,            \
                                 (kmp_int *)p_ub, (kmp_int *)&stride);         \
      if (status) {                                                            \
        KMP_DEBUG_ASSERT(stride == str);                                       \
        *p_ub += (str > 0) ? 1 : -1;                                           \
      }                                                                        \
    } else {                                                                   \
      status = 0;                                                              \
    }                                                                          \
    KMP_DOACROSS_FINI(status, gtid);                                           \
                                                                               \
    KA_TRACE(                                                                  \
        20,                                                                    \
        (KMP_STR(                                                              \
             func) " exit: T#%d, *p_lb 0x%lx, *p_ub 0x%lx, returning %d\n",    \
         gtid, *p_lb, *p_ub, status));                                         \
    __kmp_free(dims);                                                          \
    return status;                                                             \
  }

#define LOOP_DOACROSS_RUNTIME_START(func, schedule)                            \
  int func(unsigned ncounts, long *counts, long *p_lb, long *p_ub) {           \
    int status;                                                                \
    long stride, lb, ub, str;                                                  \
    long chunk_sz = 0;                                                         \
    int gtid = __kmp_entry_gtid();                                             \
    struct kmp_dim *dims =                                                     \
        (struct kmp_dim *)__kmp_allocate(sizeof(struct kmp_dim) * ncounts);    \
    MKLOC(loc, KMP_STR(func));                                                 \
    for (unsigned i = 0; i < ncounts; ++i) {                                   \
      dims[i].lo = 0;                                                          \
      dims[i].up = counts[i] - 1;                                              \
      dims[i].st = 1;                                                          \
    }                                                                          \
    __kmpc_doacross_init(&loc, gtid, (int)ncounts, dims);                      \
    lb = 0;                                                                    \
    ub = counts[0];                                                            \
    str = 1;                                                                   \
    KA_TRACE(                                                                  \
        20,                                                                    \
        (KMP_STR(func) ": T#%d, lb 0x%lx, ub 0x%lx, str 0x%lx, chunk_sz %d\n", \
         gtid, lb, ub, str, chunk_sz));                                        \
                                                                               \
    if ((str > 0) ? (lb < ub) : (lb > ub)) {                                   \
      KMP_DISPATCH_INIT(&loc, gtid, (schedule), lb,                            \
                        (str > 0) ? (ub - 1) : (ub + 1), str, chunk_sz, TRUE); \
      status = KMP_DISPATCH_NEXT(&loc, gtid, NULL, (kmp_int *)p_lb,            \
                                 (kmp_int *)p_ub, (kmp_int *)&stride);         \
      if (status) {                                                            \
        KMP_DEBUG_ASSERT(stride == str);                                       \
        *p_ub += (str > 0) ? 1 : -1;                                           \
      }                                                                        \
    } else {                                                                   \
      status = 0;                                                              \
    }                                                                          \
    KMP_DOACROSS_FINI(status, gtid);                                           \
                                                                               \
    KA_TRACE(                                                                  \
        20,                                                                    \
        (KMP_STR(                                                              \
             func) " exit: T#%d, *p_lb 0x%lx, *p_ub 0x%lx, returning %d\n",    \
         gtid, *p_lb, *p_ub, status));                                         \
    __kmp_free(dims);                                                          \
    return status;                                                             \
  }

LOOP_DOACROSS_START(
    KMP_EXPAND_NAME(KMP_API_NAME_GOMP_LOOP_DOACROSS_STATIC_START),
    kmp_sch_static)
LOOP_DOACROSS_START(
    KMP_EXPAND_NAME(KMP_API_NAME_GOMP_LOOP_DOACROSS_DYNAMIC_START),
    kmp_sch_dynamic_chunked)
LOOP_DOACROSS_START(
    KMP_EXPAND_NAME(KMP_API_NAME_GOMP_LOOP_DOACROSS_GUIDED_START),
    kmp_sch_guided_chunked)
LOOP_DOACROSS_RUNTIME_START(
    KMP_EXPAND_NAME(KMP_API_NAME_GOMP_LOOP_DOACROSS_RUNTIME_START),
    kmp_sch_runtime)

void KMP_EXPAND_NAME(KMP_API_NAME_GOMP_LOOP_END)(void) {
  int gtid = __kmp_get_gtid();
  KA_TRACE(20, ("GOMP_loop_end: T#%d\n", gtid))

#if OMPT_SUPPORT && OMPT_OPTIONAL
  ompt_frame_t *ompt_frame;
  if (ompt_enabled.enabled) {
    __ompt_get_task_info_internal(0, NULL, NULL, &ompt_frame, NULL, NULL);
    ompt_frame->enter_frame.ptr = OMPT_GET_FRAME_ADDRESS(0);
    OMPT_STORE_RETURN_ADDRESS(gtid);
  }
#endif
  __kmp_barrier(bs_plain_barrier, gtid, FALSE, 0, NULL, NULL);
#if OMPT_SUPPORT && OMPT_OPTIONAL
  if (ompt_enabled.enabled) {
    ompt_frame->enter_frame = ompt_data_none;
  }
#endif

  KA_TRACE(20, ("GOMP_loop_end exit: T#%d\n", gtid))
}

void KMP_EXPAND_NAME(KMP_API_NAME_GOMP_LOOP_END_NOWAIT)(void) {
  KA_TRACE(20, ("GOMP_loop_end_nowait: T#%d\n", __kmp_get_gtid()))
}

// Unsigned long long loop worksharing constructs
//
// These are new with gcc 4.4

#define LOOP_START_ULL(func, schedule)                                         \
  int func(int up, unsigned long long lb, unsigned long long ub,               \
           unsigned long long str, unsigned long long chunk_sz,                \
           unsigned long long *p_lb, unsigned long long *p_ub) {               \
    int status;                                                                \
    long long str2 = up ? ((long long)str) : -((long long)str);                \
    long long stride;                                                          \
    int gtid = __kmp_entry_gtid();                                             \
    MKLOC(loc, KMP_STR(func));                                                 \
                                                                               \
    KA_TRACE(20, (KMP_STR(func) ": T#%d, up %d, lb 0x%llx, ub 0x%llx, str "    \
                                "0x%llx, chunk_sz 0x%llx\n",                   \
                  gtid, up, lb, ub, str, chunk_sz));                           \
                                                                               \
    if ((str > 0) ? (lb < ub) : (lb > ub)) {                                   \
      KMP_DISPATCH_INIT_ULL(&loc, gtid, (schedule), lb,                        \
                            (str2 > 0) ? (ub - 1) : (ub + 1), str2, chunk_sz,  \
                            (schedule) != kmp_sch_static);                     \
      status =                                                                 \
          KMP_DISPATCH_NEXT_ULL(&loc, gtid, NULL, (kmp_uint64 *)p_lb,          \
                                (kmp_uint64 *)p_ub, (kmp_int64 *)&stride);     \
      if (status) {                                                            \
        KMP_DEBUG_ASSERT(stride == str2);                                      \
        *p_ub += (str > 0) ? 1 : -1;                                           \
      }                                                                        \
    } else {                                                                   \
      status = 0;                                                              \
    }                                                                          \
                                                                               \
    KA_TRACE(                                                                  \
        20,                                                                    \
        (KMP_STR(                                                              \
             func) " exit: T#%d, *p_lb 0x%llx, *p_ub 0x%llx, returning %d\n",  \
         gtid, *p_lb, *p_ub, status));                                         \
    return status;                                                             \
  }

#define LOOP_RUNTIME_START_ULL(func, schedule)                                 \
  int func(int up, unsigned long long lb, unsigned long long ub,               \
           unsigned long long str, unsigned long long *p_lb,                   \
           unsigned long long *p_ub) {                                         \
    int status;                                                                \
    long long str2 = up ? ((long long)str) : -((long long)str);                \
    unsigned long long stride;                                                 \
    unsigned long long chunk_sz = 0;                                           \
    int gtid = __kmp_entry_gtid();                                             \
    MKLOC(loc, KMP_STR(func));                                                 \
                                                                               \
    KA_TRACE(20, (KMP_STR(func) ": T#%d, up %d, lb 0x%llx, ub 0x%llx, str "    \
                                "0x%llx, chunk_sz 0x%llx\n",                   \
                  gtid, up, lb, ub, str, chunk_sz));                           \
                                                                               \
    if ((str > 0) ? (lb < ub) : (lb > ub)) {                                   \
      KMP_DISPATCH_INIT_ULL(&loc, gtid, (schedule), lb,                        \
                            (str2 > 0) ? (ub - 1) : (ub + 1), str2, chunk_sz,  \
                            TRUE);                                             \
      status =                                                                 \
          KMP_DISPATCH_NEXT_ULL(&loc, gtid, NULL, (kmp_uint64 *)p_lb,          \
                                (kmp_uint64 *)p_ub, (kmp_int64 *)&stride);     \
      if (status) {                                                            \
        KMP_DEBUG_ASSERT((long long)stride == str2);                           \
        *p_ub += (str > 0) ? 1 : -1;                                           \
      }                                                                        \
    } else {                                                                   \
      status = 0;                                                              \
    }                                                                          \
                                                                               \
    KA_TRACE(                                                                  \
        20,                                                                    \
        (KMP_STR(                                                              \
             func) " exit: T#%d, *p_lb 0x%llx, *p_ub 0x%llx, returning %d\n",  \
         gtid, *p_lb, *p_ub, status));                                         \
    return status;                                                             \
  }

#define LOOP_NEXT_ULL(func, fini_code)                                         \
  int func(unsigned long long *p_lb, unsigned long long *p_ub) {               \
    int status;                                                                \
    long long stride;                                                          \
    int gtid = __kmp_get_gtid();                                               \
    MKLOC(loc, KMP_STR(func));                                                 \
    KA_TRACE(20, (KMP_STR(func) ": T#%d\n", gtid));                            \
                                                                               \
    fini_code status =                                                         \
        KMP_DISPATCH_NEXT_ULL(&loc, gtid, NULL, (kmp_uint64 *)p_lb,            \
                              (kmp_uint64 *)p_ub, (kmp_int64 *)&stride);       \
    if (status) {                                                              \
      *p_ub += (stride > 0) ? 1 : -1;                                          \
    }                                                                          \
                                                                               \
    KA_TRACE(                                                                  \
        20,                                                                    \
        (KMP_STR(                                                              \
             func) " exit: T#%d, *p_lb 0x%llx, *p_ub 0x%llx, stride 0x%llx, "  \
                   "returning %d\n",                                           \
         gtid, *p_lb, *p_ub, stride, status));                                 \
    return status;                                                             \
  }

LOOP_START_ULL(KMP_EXPAND_NAME(KMP_API_NAME_GOMP_LOOP_ULL_STATIC_START),
               kmp_sch_static)
LOOP_NEXT_ULL(KMP_EXPAND_NAME(KMP_API_NAME_GOMP_LOOP_ULL_STATIC_NEXT), {})
LOOP_START_ULL(KMP_EXPAND_NAME(KMP_API_NAME_GOMP_LOOP_ULL_DYNAMIC_START),
               kmp_sch_dynamic_chunked)
LOOP_NEXT_ULL(KMP_EXPAND_NAME(KMP_API_NAME_GOMP_LOOP_ULL_DYNAMIC_NEXT), {})
LOOP_START_ULL(KMP_EXPAND_NAME(KMP_API_NAME_GOMP_LOOP_ULL_GUIDED_START),
               kmp_sch_guided_chunked)
LOOP_NEXT_ULL(KMP_EXPAND_NAME(KMP_API_NAME_GOMP_LOOP_ULL_GUIDED_NEXT), {})
LOOP_START_ULL(
    KMP_EXPAND_NAME(KMP_API_NAME_GOMP_LOOP_ULL_NONMONOTONIC_DYNAMIC_START),
    kmp_sch_dynamic_chunked)
LOOP_NEXT_ULL(
    KMP_EXPAND_NAME(KMP_API_NAME_GOMP_LOOP_ULL_NONMONOTONIC_DYNAMIC_NEXT), {})
LOOP_START_ULL(
    KMP_EXPAND_NAME(KMP_API_NAME_GOMP_LOOP_ULL_NONMONOTONIC_GUIDED_START),
    kmp_sch_guided_chunked)
LOOP_NEXT_ULL(
    KMP_EXPAND_NAME(KMP_API_NAME_GOMP_LOOP_ULL_NONMONOTONIC_GUIDED_NEXT), {})
LOOP_RUNTIME_START_ULL(
    KMP_EXPAND_NAME(KMP_API_NAME_GOMP_LOOP_ULL_RUNTIME_START), kmp_sch_runtime)
LOOP_NEXT_ULL(KMP_EXPAND_NAME(KMP_API_NAME_GOMP_LOOP_ULL_RUNTIME_NEXT), {})
LOOP_RUNTIME_START_ULL(
    KMP_EXPAND_NAME(
        KMP_API_NAME_GOMP_LOOP_ULL_MAYBE_NONMONOTONIC_RUNTIME_START),
    kmp_sch_runtime)
LOOP_RUNTIME_START_ULL(
    KMP_EXPAND_NAME(KMP_API_NAME_GOMP_LOOP_ULL_NONMONOTONIC_RUNTIME_START),
    kmp_sch_runtime)
LOOP_NEXT_ULL(
    KMP_EXPAND_NAME(KMP_API_NAME_GOMP_LOOP_ULL_MAYBE_NONMONOTONIC_RUNTIME_NEXT),
    {})
LOOP_NEXT_ULL(
    KMP_EXPAND_NAME(KMP_API_NAME_GOMP_LOOP_ULL_NONMONOTONIC_RUNTIME_NEXT), {})

LOOP_START_ULL(KMP_EXPAND_NAME(KMP_API_NAME_GOMP_LOOP_ULL_ORDERED_STATIC_START),
               kmp_ord_static)
LOOP_NEXT_ULL(KMP_EXPAND_NAME(KMP_API_NAME_GOMP_LOOP_ULL_ORDERED_STATIC_NEXT),
              { KMP_DISPATCH_FINI_CHUNK_ULL(&loc, gtid); })
LOOP_START_ULL(
    KMP_EXPAND_NAME(KMP_API_NAME_GOMP_LOOP_ULL_ORDERED_DYNAMIC_START),
    kmp_ord_dynamic_chunked)
LOOP_NEXT_ULL(KMP_EXPAND_NAME(KMP_API_NAME_GOMP_LOOP_ULL_ORDERED_DYNAMIC_NEXT),
              { KMP_DISPATCH_FINI_CHUNK_ULL(&loc, gtid); })
LOOP_START_ULL(KMP_EXPAND_NAME(KMP_API_NAME_GOMP_LOOP_ULL_ORDERED_GUIDED_START),
               kmp_ord_guided_chunked)
LOOP_NEXT_ULL(KMP_EXPAND_NAME(KMP_API_NAME_GOMP_LOOP_ULL_ORDERED_GUIDED_NEXT),
              { KMP_DISPATCH_FINI_CHUNK_ULL(&loc, gtid); })
LOOP_RUNTIME_START_ULL(
    KMP_EXPAND_NAME(KMP_API_NAME_GOMP_LOOP_ULL_ORDERED_RUNTIME_START),
    kmp_ord_runtime)
LOOP_NEXT_ULL(KMP_EXPAND_NAME(KMP_API_NAME_GOMP_LOOP_ULL_ORDERED_RUNTIME_NEXT),
              { KMP_DISPATCH_FINI_CHUNK_ULL(&loc, gtid); })

#define LOOP_DOACROSS_START_ULL(func, schedule)                                \
  int func(unsigned ncounts, unsigned long long *counts,                       \
           unsigned long long chunk_sz, unsigned long long *p_lb,              \
           unsigned long long *p_ub) {                                         \
    int status;                                                                \
    long long stride, str, lb, ub;                                             \
    int gtid = __kmp_entry_gtid();                                             \
    struct kmp_dim *dims =                                                     \
        (struct kmp_dim *)__kmp_allocate(sizeof(struct kmp_dim) * ncounts);    \
    MKLOC(loc, KMP_STR(func));                                                 \
    for (unsigned i = 0; i < ncounts; ++i) {                                   \
      dims[i].lo = 0;                                                          \
      dims[i].up = counts[i] - 1;                                              \
      dims[i].st = 1;                                                          \
    }                                                                          \
    __kmpc_doacross_init(&loc, gtid, (int)ncounts, dims);                      \
    lb = 0;                                                                    \
    ub = counts[0];                                                            \
    str = 1;                                                                   \
                                                                               \
    KA_TRACE(20, (KMP_STR(func) ": T#%d, lb 0x%llx, ub 0x%llx, str "           \
                                "0x%llx, chunk_sz 0x%llx\n",                   \
                  gtid, lb, ub, str, chunk_sz));                               \
                                                                               \
    if ((str > 0) ? (lb < ub) : (lb > ub)) {                                   \
      KMP_DISPATCH_INIT_ULL(&loc, gtid, (schedule), lb,                        \
                            (str > 0) ? (ub - 1) : (ub + 1), str, chunk_sz,    \
                            (schedule) != kmp_sch_static);                     \
      status =                                                                 \
          KMP_DISPATCH_NEXT_ULL(&loc, gtid, NULL, (kmp_uint64 *)p_lb,          \
                                (kmp_uint64 *)p_ub, (kmp_int64 *)&stride);     \
      if (status) {                                                            \
        KMP_DEBUG_ASSERT(stride == str);                                       \
        *p_ub += (str > 0) ? 1 : -1;                                           \
      }                                                                        \
    } else {                                                                   \
      status = 0;                                                              \
    }                                                                          \
    KMP_DOACROSS_FINI(status, gtid);                                           \
                                                                               \
    KA_TRACE(                                                                  \
        20,                                                                    \
        (KMP_STR(                                                              \
             func) " exit: T#%d, *p_lb 0x%llx, *p_ub 0x%llx, returning %d\n",  \
         gtid, *p_lb, *p_ub, status));                                         \
    __kmp_free(dims);                                                          \
    return status;                                                             \
  }

#define LOOP_DOACROSS_RUNTIME_START_ULL(func, schedule)                        \
  int func(unsigned ncounts, unsigned long long *counts,                       \
           unsigned long long *p_lb, unsigned long long *p_ub) {               \
    int status;                                                                \
    unsigned long long stride, str, lb, ub;                                    \
    unsigned long long chunk_sz = 0;                                           \
    int gtid = __kmp_entry_gtid();                                             \
    struct kmp_dim *dims =                                                     \
        (struct kmp_dim *)__kmp_allocate(sizeof(struct kmp_dim) * ncounts);    \
    MKLOC(loc, KMP_STR(func));                                                 \
    for (unsigned i = 0; i < ncounts; ++i) {                                   \
      dims[i].lo = 0;                                                          \
      dims[i].up = counts[i] - 1;                                              \
      dims[i].st = 1;                                                          \
    }                                                                          \
    __kmpc_doacross_init(&loc, gtid, (int)ncounts, dims);                      \
    lb = 0;                                                                    \
    ub = counts[0];                                                            \
    str = 1;                                                                   \
    KA_TRACE(20, (KMP_STR(func) ": T#%d, lb 0x%llx, ub 0x%llx, str "           \
                                "0x%llx, chunk_sz 0x%llx\n",                   \
                  gtid, lb, ub, str, chunk_sz));                               \
                                                                               \
    if ((str > 0) ? (lb < ub) : (lb > ub)) {                                   \
      KMP_DISPATCH_INIT_ULL(&loc, gtid, (schedule), lb,                        \
                            (str > 0) ? (ub - 1) : (ub + 1), str, chunk_sz,    \
                            TRUE);                                             \
      status =                                                                 \
          KMP_DISPATCH_NEXT_ULL(&loc, gtid, NULL, (kmp_uint64 *)p_lb,          \
                                (kmp_uint64 *)p_ub, (kmp_int64 *)&stride);     \
      if (status) {                                                            \
        KMP_DEBUG_ASSERT(stride == str);                                       \
        *p_ub += (str > 0) ? 1 : -1;                                           \
      }                                                                        \
    } else {                                                                   \
      status = 0;                                                              \
    }                                                                          \
    KMP_DOACROSS_FINI(status, gtid);                                           \
                                                                               \
    KA_TRACE(                                                                  \
        20,                                                                    \
        (KMP_STR(                                                              \
             func) " exit: T#%d, *p_lb 0x%llx, *p_ub 0x%llx, returning %d\n",  \
         gtid, *p_lb, *p_ub, status));                                         \
    __kmp_free(dims);                                                          \
    return status;                                                             \
  }

LOOP_DOACROSS_START_ULL(
    KMP_EXPAND_NAME(KMP_API_NAME_GOMP_LOOP_ULL_DOACROSS_STATIC_START),
    kmp_sch_static)
LOOP_DOACROSS_START_ULL(
    KMP_EXPAND_NAME(KMP_API_NAME_GOMP_LOOP_ULL_DOACROSS_DYNAMIC_START),
    kmp_sch_dynamic_chunked)
LOOP_DOACROSS_START_ULL(
    KMP_EXPAND_NAME(KMP_API_NAME_GOMP_LOOP_ULL_DOACROSS_GUIDED_START),
    kmp_sch_guided_chunked)
LOOP_DOACROSS_RUNTIME_START_ULL(
    KMP_EXPAND_NAME(KMP_API_NAME_GOMP_LOOP_ULL_DOACROSS_RUNTIME_START),
    kmp_sch_runtime)

// Combined parallel / loop worksharing constructs
//
// There are no ull versions (yet).

#define PARALLEL_LOOP_START(func, schedule, ompt_pre, ompt_post)               \
  void func(void (*task)(void *), void *data, unsigned num_threads, long lb,   \
            long ub, long str, long chunk_sz) {                                \
    int gtid = __kmp_entry_gtid();                                             \
    MKLOC(loc, KMP_STR(func));                                                 \
    KA_TRACE(                                                                  \
        20,                                                                    \
        (KMP_STR(                                                              \
             func) ": T#%d, lb 0x%lx, ub 0x%lx, str 0x%lx, chunk_sz 0x%lx\n",  \
         gtid, lb, ub, str, chunk_sz));                                        \
                                                                               \
    ompt_pre();                                                                \
                                                                               \
    __kmp_GOMP_fork_call(&loc, gtid, num_threads, 0u, task,                    \
                         (microtask_t)__kmp_GOMP_parallel_microtask_wrapper,   \
                         9, task, data, num_threads, &loc, (schedule), lb,     \
                         (str > 0) ? (ub - 1) : (ub + 1), str, chunk_sz);      \
    IF_OMPT_SUPPORT(OMPT_STORE_RETURN_ADDRESS(gtid));                          \
                                                                               \
    KMP_DISPATCH_INIT(&loc, gtid, (schedule), lb,                              \
                      (str > 0) ? (ub - 1) : (ub + 1), str, chunk_sz,          \
                      (schedule) != kmp_sch_static);                           \
                                                                               \
    ompt_post();                                                               \
                                                                               \
    KA_TRACE(20, (KMP_STR(func) " exit: T#%d\n", gtid));                       \
  }

#if OMPT_SUPPORT && OMPT_OPTIONAL

#define OMPT_LOOP_PRE()                                                        \
  ompt_frame_t *parent_frame;                                                  \
  if (ompt_enabled.enabled) {                                                  \
    __ompt_get_task_info_internal(0, NULL, NULL, &parent_frame, NULL, NULL);   \
    parent_frame->enter_frame.ptr = OMPT_GET_FRAME_ADDRESS(0);                 \
    OMPT_STORE_RETURN_ADDRESS(gtid);                                           \
  }

#define OMPT_LOOP_POST()                                                       \
  if (ompt_enabled.enabled) {                                                  \
    parent_frame->enter_frame = ompt_data_none;                                \
  }

#else

#define OMPT_LOOP_PRE()

#define OMPT_LOOP_POST()

#endif

PARALLEL_LOOP_START(
    KMP_EXPAND_NAME(KMP_API_NAME_GOMP_PARALLEL_LOOP_STATIC_START),
    kmp_sch_static, OMPT_LOOP_PRE, OMPT_LOOP_POST)
PARALLEL_LOOP_START(
    KMP_EXPAND_NAME(KMP_API_NAME_GOMP_PARALLEL_LOOP_DYNAMIC_START),
    kmp_sch_dynamic_chunked, OMPT_LOOP_PRE, OMPT_LOOP_POST)
PARALLEL_LOOP_START(
    KMP_EXPAND_NAME(KMP_API_NAME_GOMP_PARALLEL_LOOP_GUIDED_START),
    kmp_sch_guided_chunked, OMPT_LOOP_PRE, OMPT_LOOP_POST)
PARALLEL_LOOP_START(
    KMP_EXPAND_NAME(KMP_API_NAME_GOMP_PARALLEL_LOOP_RUNTIME_START),
    kmp_sch_runtime, OMPT_LOOP_PRE, OMPT_LOOP_POST)

// Tasking constructs

void KMP_EXPAND_NAME(KMP_API_NAME_GOMP_TASK)(void (*func)(void *), void *data,
                                             void (*copy_func)(void *, void *),
                                             long arg_size, long arg_align,
                                             bool if_cond, unsigned gomp_flags,
                                             void **depend) {
  MKLOC(loc, "GOMP_task");
  int gtid = __kmp_entry_gtid();
  kmp_int32 flags = 0;
  kmp_tasking_flags_t *input_flags = (kmp_tasking_flags_t *)&flags;

  KA_TRACE(20, ("GOMP_task: T#%d\n", gtid));

  // The low-order bit is the "untied" flag
  if (!(gomp_flags & KMP_GOMP_TASK_UNTIED_FLAG)) {
    input_flags->tiedness = 1;
  }
  // The second low-order bit is the "final" flag
  if (gomp_flags & KMP_GOMP_TASK_FINAL_FLAG) {
    input_flags->final = 1;
  }
  input_flags->native = 1;
  // __kmp_task_alloc() sets up all other flags

  if (!if_cond) {
    arg_size = 0;
  }

  kmp_task_t *task = __kmp_task_alloc(
      &loc, gtid, input_flags, sizeof(kmp_task_t),
      arg_size ? arg_size + arg_align - 1 : 0, (kmp_routine_entry_t)func);

  if (arg_size > 0) {
    if (arg_align > 0) {
      task->shareds = (void *)((((size_t)task->shareds) + arg_align - 1) /
                               arg_align * arg_align);
    }
    // else error??

    if (copy_func) {
      (*copy_func)(task->shareds, data);
    } else {
      KMP_MEMCPY(task->shareds, data, arg_size);
    }
  }

#if OMPT_SUPPORT
  kmp_taskdata_t *current_task;
  if (ompt_enabled.enabled) {
    current_task = __kmp_threads[gtid]->th.th_current_task;
    current_task->ompt_task_info.frame.enter_frame.ptr =
        OMPT_GET_FRAME_ADDRESS(0);
  }
  OMPT_STORE_RETURN_ADDRESS(gtid);
#endif

  if (if_cond) {
    if (gomp_flags & KMP_GOMP_TASK_DEPENDS_FLAG) {
      KMP_ASSERT(depend);
      kmp_gomp_depends_info_t gomp_depends(depend);
      kmp_int32 ndeps = gomp_depends.get_num_deps();
      kmp_depend_info_t dep_list[ndeps];
      for (kmp_int32 i = 0; i < ndeps; i++)
        dep_list[i] = gomp_depends.get_kmp_depend(i);
      kmp_int32 ndeps_cnv;
      __kmp_type_convert(ndeps, &ndeps_cnv);
      __kmpc_omp_task_with_deps(&loc, gtid, task, ndeps_cnv, dep_list, 0, NULL);
    } else {
      __kmpc_omp_task(&loc, gtid, task);
    }
  } else {
#if OMPT_SUPPORT
    ompt_thread_info_t oldInfo;
    kmp_info_t *thread;
    kmp_taskdata_t *taskdata;
    if (ompt_enabled.enabled) {
      // Store the threads states and restore them after the task
      thread = __kmp_threads[gtid];
      taskdata = KMP_TASK_TO_TASKDATA(task);
      oldInfo = thread->th.ompt_thread_info;
      thread->th.ompt_thread_info.wait_id = 0;
      thread->th.ompt_thread_info.state = ompt_state_work_parallel;
      taskdata->ompt_task_info.frame.exit_frame.ptr = OMPT_GET_FRAME_ADDRESS(0);
    }
    OMPT_STORE_RETURN_ADDRESS(gtid);
#endif
    if (gomp_flags & KMP_GOMP_TASK_DEPENDS_FLAG) {
      KMP_ASSERT(depend);
      kmp_gomp_depends_info_t gomp_depends(depend);
      kmp_int32 ndeps = gomp_depends.get_num_deps();
      kmp_depend_info_t dep_list[ndeps];
      for (kmp_int32 i = 0; i < ndeps; i++)
        dep_list[i] = gomp_depends.get_kmp_depend(i);
      __kmpc_omp_wait_deps(&loc, gtid, ndeps, dep_list, 0, NULL);
    }

    __kmpc_omp_task_begin_if0(&loc, gtid, task);
    func(data);
    __kmpc_omp_task_complete_if0(&loc, gtid, task);

#if OMPT_SUPPORT
    if (ompt_enabled.enabled) {
      thread->th.ompt_thread_info = oldInfo;
      taskdata->ompt_task_info.frame.exit_frame = ompt_data_none;
    }
#endif
  }
#if OMPT_SUPPORT
  if (ompt_enabled.enabled) {
    current_task->ompt_task_info.frame.enter_frame = ompt_data_none;
  }
#endif

  KA_TRACE(20, ("GOMP_task exit: T#%d\n", gtid));
}

void KMP_EXPAND_NAME(KMP_API_NAME_GOMP_TASKWAIT)(void) {
  MKLOC(loc, "GOMP_taskwait");
  int gtid = __kmp_entry_gtid();

#if OMPT_SUPPORT
  OMPT_STORE_RETURN_ADDRESS(gtid);
#endif

  KA_TRACE(20, ("GOMP_taskwait: T#%d\n", gtid));

  __kmpc_omp_taskwait(&loc, gtid);

  KA_TRACE(20, ("GOMP_taskwait exit: T#%d\n", gtid));
}

// Sections worksharing constructs
//
// For the sections construct, we initialize a dynamically scheduled loop
// worksharing construct with lb 1 and stride 1, and use the iteration #'s
// that its returns as sections ids.
//
// There are no special entry points for ordered sections, so we always use
// the dynamically scheduled workshare, even if the sections aren't ordered.

unsigned KMP_EXPAND_NAME(KMP_API_NAME_GOMP_SECTIONS_START)(unsigned count) {
  int status;
  kmp_int lb, ub, stride;
  int gtid = __kmp_entry_gtid();
  MKLOC(loc, "GOMP_sections_start");
  KA_TRACE(20, ("GOMP_sections_start: T#%d\n", gtid));

  KMP_DISPATCH_INIT(&loc, gtid, kmp_nm_dynamic_chunked, 1, count, 1, 1, TRUE);

  status = KMP_DISPATCH_NEXT(&loc, gtid, NULL, &lb, &ub, &stride);
  if (status) {
    KMP_DEBUG_ASSERT(stride == 1);
    KMP_DEBUG_ASSERT(lb > 0);
    KMP_ASSERT(lb == ub);
  } else {
    lb = 0;
  }

  KA_TRACE(20, ("GOMP_sections_start exit: T#%d returning %u\n", gtid,
                (unsigned)lb));
  return (unsigned)lb;
}

unsigned KMP_EXPAND_NAME(KMP_API_NAME_GOMP_SECTIONS_NEXT)(void) {
  int status;
  kmp_int lb, ub, stride;
  int gtid = __kmp_get_gtid();
  MKLOC(loc, "GOMP_sections_next");
  KA_TRACE(20, ("GOMP_sections_next: T#%d\n", gtid));

#if OMPT_SUPPORT
  OMPT_STORE_RETURN_ADDRESS(gtid);
#endif

  status = KMP_DISPATCH_NEXT(&loc, gtid, NULL, &lb, &ub, &stride);
  if (status) {
    KMP_DEBUG_ASSERT(stride == 1);
    KMP_DEBUG_ASSERT(lb > 0);
    KMP_ASSERT(lb == ub);
  } else {
    lb = 0;
  }

  KA_TRACE(
      20, ("GOMP_sections_next exit: T#%d returning %u\n", gtid, (unsigned)lb));
  return (unsigned)lb;
}

void KMP_EXPAND_NAME(KMP_API_NAME_GOMP_PARALLEL_SECTIONS_START)(
    void (*task)(void *), void *data, unsigned num_threads, unsigned count) {
  int gtid = __kmp_entry_gtid();

#if OMPT_SUPPORT
  ompt_frame_t *parent_frame;

  if (ompt_enabled.enabled) {
    __ompt_get_task_info_internal(0, NULL, NULL, &parent_frame, NULL, NULL);
    parent_frame->enter_frame.ptr = OMPT_GET_FRAME_ADDRESS(0);
  }
  OMPT_STORE_RETURN_ADDRESS(gtid);
#endif

  MKLOC(loc, "GOMP_parallel_sections_start");
  KA_TRACE(20, ("GOMP_parallel_sections_start: T#%d\n", gtid));

  __kmp_GOMP_fork_call(&loc, gtid, num_threads, 0u, task,
                       (microtask_t)__kmp_GOMP_parallel_microtask_wrapper, 9,
                       task, data, num_threads, &loc, kmp_nm_dynamic_chunked,
                       (kmp_int)1, (kmp_int)count, (kmp_int)1, (kmp_int)1);

#if OMPT_SUPPORT
  if (ompt_enabled.enabled) {
    parent_frame->enter_frame = ompt_data_none;
  }
#endif

  KMP_DISPATCH_INIT(&loc, gtid, kmp_nm_dynamic_chunked, 1, count, 1, 1, TRUE);

  KA_TRACE(20, ("GOMP_parallel_sections_start exit: T#%d\n", gtid));
}

void KMP_EXPAND_NAME(KMP_API_NAME_GOMP_SECTIONS_END)(void) {
  int gtid = __kmp_get_gtid();
  KA_TRACE(20, ("GOMP_sections_end: T#%d\n", gtid))

#if OMPT_SUPPORT
  ompt_frame_t *ompt_frame;
  if (ompt_enabled.enabled) {
    __ompt_get_task_info_internal(0, NULL, NULL, &ompt_frame, NULL, NULL);
    ompt_frame->enter_frame.ptr = OMPT_GET_FRAME_ADDRESS(0);
  }
  OMPT_STORE_RETURN_ADDRESS(gtid);
#endif
  __kmp_barrier(bs_plain_barrier, gtid, FALSE, 0, NULL, NULL);
#if OMPT_SUPPORT
  if (ompt_enabled.enabled) {
    ompt_frame->enter_frame = ompt_data_none;
  }
#endif

  KA_TRACE(20, ("GOMP_sections_end exit: T#%d\n", gtid))
}

void KMP_EXPAND_NAME(KMP_API_NAME_GOMP_SECTIONS_END_NOWAIT)(void) {
  KA_TRACE(20, ("GOMP_sections_end_nowait: T#%d\n", __kmp_get_gtid()))
}

// libgomp has an empty function for GOMP_taskyield as of 2013-10-10
void KMP_EXPAND_NAME(KMP_API_NAME_GOMP_TASKYIELD)(void) {
  KA_TRACE(20, ("GOMP_taskyield: T#%d\n", __kmp_get_gtid()))
  return;
}

void KMP_EXPAND_NAME(KMP_API_NAME_GOMP_PARALLEL)(void (*task)(void *),
                                                 void *data,
                                                 unsigned num_threads,
                                                 unsigned int flags) {
  int gtid = __kmp_entry_gtid();
  MKLOC(loc, "GOMP_parallel");
  KA_TRACE(20, ("GOMP_parallel: T#%d\n", gtid));

#if OMPT_SUPPORT
  ompt_task_info_t *parent_task_info, *task_info;
  if (ompt_enabled.enabled) {
    parent_task_info = __ompt_get_task_info_object(0);
    parent_task_info->frame.enter_frame.ptr = OMPT_GET_FRAME_ADDRESS(0);
  }
  OMPT_STORE_RETURN_ADDRESS(gtid);
#endif
  __kmp_GOMP_fork_call(&loc, gtid, num_threads, flags, task,
                       (microtask_t)__kmp_GOMP_microtask_wrapper, 2, task,
                       data);
#if OMPT_SUPPORT
  if (ompt_enabled.enabled) {
    task_info = __ompt_get_task_info_object(0);
    task_info->frame.exit_frame.ptr = OMPT_GET_FRAME_ADDRESS(0);
  }
#endif
  task(data);
  {
#if OMPT_SUPPORT
    OMPT_STORE_RETURN_ADDRESS(gtid);
#endif
    KMP_EXPAND_NAME(KMP_API_NAME_GOMP_PARALLEL_END)();
  }
#if OMPT_SUPPORT
  if (ompt_enabled.enabled) {
    task_info->frame.exit_frame = ompt_data_none;
    parent_task_info->frame.enter_frame = ompt_data_none;
  }
#endif
}

void KMP_EXPAND_NAME(KMP_API_NAME_GOMP_PARALLEL_SECTIONS)(void (*task)(void *),
                                                          void *data,
                                                          unsigned num_threads,
                                                          unsigned count,
                                                          unsigned flags) {
  int gtid = __kmp_entry_gtid();
  MKLOC(loc, "GOMP_parallel_sections");
  KA_TRACE(20, ("GOMP_parallel_sections: T#%d\n", gtid));

#if OMPT_SUPPORT
  OMPT_STORE_RETURN_ADDRESS(gtid);
#endif

  __kmp_GOMP_fork_call(&loc, gtid, num_threads, flags, task,
                       (microtask_t)__kmp_GOMP_parallel_microtask_wrapper, 9,
                       task, data, num_threads, &loc, kmp_nm_dynamic_chunked,
                       (kmp_int)1, (kmp_int)count, (kmp_int)1, (kmp_int)1);

  {
#if OMPT_SUPPORT
    OMPT_STORE_RETURN_ADDRESS(gtid);
#endif

    KMP_DISPATCH_INIT(&loc, gtid, kmp_nm_dynamic_chunked, 1, count, 1, 1, TRUE);
  }
  task(data);
  KMP_EXPAND_NAME(KMP_API_NAME_GOMP_PARALLEL_END)();
  KA_TRACE(20, ("GOMP_parallel_sections exit: T#%d\n", gtid));
}

#define PARALLEL_LOOP(func, schedule, ompt_pre, ompt_post)                     \
  void func(void (*task)(void *), void *data, unsigned num_threads, long lb,   \
            long ub, long str, long chunk_sz, unsigned flags) {                \
    int gtid = __kmp_entry_gtid();                                             \
    MKLOC(loc, KMP_STR(func));                                                 \
    KA_TRACE(                                                                  \
        20,                                                                    \
        (KMP_STR(                                                              \
             func) ": T#%d, lb 0x%lx, ub 0x%lx, str 0x%lx, chunk_sz 0x%lx\n",  \
         gtid, lb, ub, str, chunk_sz));                                        \
                                                                               \
    ompt_pre();                                                                \
    IF_OMPT_SUPPORT(OMPT_STORE_RETURN_ADDRESS(gtid);)                          \
    __kmp_GOMP_fork_call(&loc, gtid, num_threads, flags, task,                 \
                         (microtask_t)__kmp_GOMP_parallel_microtask_wrapper,   \
                         9, task, data, num_threads, &loc, (schedule), lb,     \
                         (str > 0) ? (ub - 1) : (ub + 1), str, chunk_sz);      \
                                                                               \
    {                                                                          \
      IF_OMPT_SUPPORT(OMPT_STORE_RETURN_ADDRESS(gtid);)                        \
      KMP_DISPATCH_INIT(&loc, gtid, (schedule), lb,                            \
                        (str > 0) ? (ub - 1) : (ub + 1), str, chunk_sz,        \
                        (schedule) != kmp_sch_static);                         \
    }                                                                          \
    task(data);                                                                \
    KMP_EXPAND_NAME(KMP_API_NAME_GOMP_PARALLEL_END)();                         \
    ompt_post();                                                               \
                                                                               \
    KA_TRACE(20, (KMP_STR(func) " exit: T#%d\n", gtid));                       \
  }

PARALLEL_LOOP(KMP_EXPAND_NAME(KMP_API_NAME_GOMP_PARALLEL_LOOP_STATIC),
              kmp_sch_static, OMPT_LOOP_PRE, OMPT_LOOP_POST)
PARALLEL_LOOP(KMP_EXPAND_NAME(KMP_API_NAME_GOMP_PARALLEL_LOOP_DYNAMIC),
              kmp_sch_dynamic_chunked, OMPT_LOOP_PRE, OMPT_LOOP_POST)
PARALLEL_LOOP(
    KMP_EXPAND_NAME(KMP_API_NAME_GOMP_PARALLEL_LOOP_NONMONOTONIC_GUIDED),
    kmp_sch_guided_chunked, OMPT_LOOP_PRE, OMPT_LOOP_POST)
PARALLEL_LOOP(
    KMP_EXPAND_NAME(KMP_API_NAME_GOMP_PARALLEL_LOOP_NONMONOTONIC_DYNAMIC),
    kmp_sch_dynamic_chunked, OMPT_LOOP_PRE, OMPT_LOOP_POST)
PARALLEL_LOOP(KMP_EXPAND_NAME(KMP_API_NAME_GOMP_PARALLEL_LOOP_GUIDED),
              kmp_sch_guided_chunked, OMPT_LOOP_PRE, OMPT_LOOP_POST)
PARALLEL_LOOP(KMP_EXPAND_NAME(KMP_API_NAME_GOMP_PARALLEL_LOOP_RUNTIME),
              kmp_sch_runtime, OMPT_LOOP_PRE, OMPT_LOOP_POST)
PARALLEL_LOOP(
    KMP_EXPAND_NAME(KMP_API_NAME_GOMP_PARALLEL_LOOP_MAYBE_NONMONOTONIC_RUNTIME),
    kmp_sch_runtime, OMPT_LOOP_PRE, OMPT_LOOP_POST)
PARALLEL_LOOP(
    KMP_EXPAND_NAME(KMP_API_NAME_GOMP_PARALLEL_LOOP_NONMONOTONIC_RUNTIME),
    kmp_sch_runtime, OMPT_LOOP_PRE, OMPT_LOOP_POST)

void KMP_EXPAND_NAME(KMP_API_NAME_GOMP_TASKGROUP_START)(void) {
  int gtid = __kmp_entry_gtid();
  MKLOC(loc, "GOMP_taskgroup_start");
  KA_TRACE(20, ("GOMP_taskgroup_start: T#%d\n", gtid));

#if OMPT_SUPPORT
  OMPT_STORE_RETURN_ADDRESS(gtid);
#endif

  __kmpc_taskgroup(&loc, gtid);

  return;
}

void KMP_EXPAND_NAME(KMP_API_NAME_GOMP_TASKGROUP_END)(void) {
  int gtid = __kmp_get_gtid();
  MKLOC(loc, "GOMP_taskgroup_end");
  KA_TRACE(20, ("GOMP_taskgroup_end: T#%d\n", gtid));

#if OMPT_SUPPORT
  OMPT_STORE_RETURN_ADDRESS(gtid);
#endif

  __kmpc_end_taskgroup(&loc, gtid);

  return;
}

static kmp_int32 __kmp_gomp_to_omp_cancellation_kind(int gomp_kind) {
  kmp_int32 cncl_kind = 0;
  switch (gomp_kind) {
  case 1:
    cncl_kind = cancel_parallel;
    break;
  case 2:
    cncl_kind = cancel_loop;
    break;
  case 4:
    cncl_kind = cancel_sections;
    break;
  case 8:
    cncl_kind = cancel_taskgroup;
    break;
  }
  return cncl_kind;
}

// Return true if cancellation should take place, false otherwise
bool KMP_EXPAND_NAME(KMP_API_NAME_GOMP_CANCELLATION_POINT)(int which) {
  int gtid = __kmp_get_gtid();
  MKLOC(loc, "GOMP_cancellation_point");
  KA_TRACE(20, ("GOMP_cancellation_point: T#%d which:%d\n", gtid, which));
  kmp_int32 cncl_kind = __kmp_gomp_to_omp_cancellation_kind(which);
  return __kmpc_cancellationpoint(&loc, gtid, cncl_kind);
}

// Return true if cancellation should take place, false otherwise
bool KMP_EXPAND_NAME(KMP_API_NAME_GOMP_CANCEL)(int which, bool do_cancel) {
  int gtid = __kmp_get_gtid();
  MKLOC(loc, "GOMP_cancel");
  KA_TRACE(20, ("GOMP_cancel: T#%d which:%d do_cancel:%d\n", gtid, which,
                (int)do_cancel));
  kmp_int32 cncl_kind = __kmp_gomp_to_omp_cancellation_kind(which);

  if (do_cancel == FALSE) {
    return __kmpc_cancellationpoint(&loc, gtid, cncl_kind);
  } else {
    return __kmpc_cancel(&loc, gtid, cncl_kind);
  }
}

// Return true if cancellation should take place, false otherwise
bool KMP_EXPAND_NAME(KMP_API_NAME_GOMP_BARRIER_CANCEL)(void) {
  int gtid = __kmp_get_gtid();
  KA_TRACE(20, ("GOMP_barrier_cancel: T#%d\n", gtid));
  return __kmp_barrier_gomp_cancel(gtid);
}

// Return true if cancellation should take place, false otherwise
bool KMP_EXPAND_NAME(KMP_API_NAME_GOMP_SECTIONS_END_CANCEL)(void) {
  int gtid = __kmp_get_gtid();
  KA_TRACE(20, ("GOMP_sections_end_cancel: T#%d\n", gtid));
  return __kmp_barrier_gomp_cancel(gtid);
}

// Return true if cancellation should take place, false otherwise
bool KMP_EXPAND_NAME(KMP_API_NAME_GOMP_LOOP_END_CANCEL)(void) {
  int gtid = __kmp_get_gtid();
  KA_TRACE(20, ("GOMP_loop_end_cancel: T#%d\n", gtid));
  return __kmp_barrier_gomp_cancel(gtid);
}

// All target functions are empty as of 2014-05-29
void KMP_EXPAND_NAME(KMP_API_NAME_GOMP_TARGET)(int device, void (*fn)(void *),
                                               const void *openmp_target,
                                               size_t mapnum, void **hostaddrs,
                                               size_t *sizes,
                                               unsigned char *kinds) {
  return;
}

void KMP_EXPAND_NAME(KMP_API_NAME_GOMP_TARGET_DATA)(
    int device, const void *openmp_target, size_t mapnum, void **hostaddrs,
    size_t *sizes, unsigned char *kinds) {
  return;
}

void KMP_EXPAND_NAME(KMP_API_NAME_GOMP_TARGET_END_DATA)(void) { return; }

void KMP_EXPAND_NAME(KMP_API_NAME_GOMP_TARGET_UPDATE)(
    int device, const void *openmp_target, size_t mapnum, void **hostaddrs,
    size_t *sizes, unsigned char *kinds) {
  return;
}

void KMP_EXPAND_NAME(KMP_API_NAME_GOMP_TEAMS)(unsigned int num_teams,
                                              unsigned int thread_limit) {
  return;
}

// Task duplication function which copies src to dest (both are
// preallocated task structures)
static void __kmp_gomp_task_dup(kmp_task_t *dest, kmp_task_t *src,
                                kmp_int32 last_private) {
  kmp_taskdata_t *taskdata = KMP_TASK_TO_TASKDATA(src);
  if (taskdata->td_copy_func) {
    (taskdata->td_copy_func)(dest->shareds, src->shareds);
  }
}

void KMP_EXPAND_NAME(KMP_API_NAME_GOMP_TASKGROUP_REDUCTION_REGISTER)(
    uintptr_t *);

#ifdef __cplusplus
} // extern "C"
#endif

template <typename T>
void __GOMP_taskloop(void (*func)(void *), void *data,
                     void (*copy_func)(void *, void *), long arg_size,
                     long arg_align, unsigned gomp_flags,
                     unsigned long num_tasks, int priority, T start, T end,
                     T step) {
  typedef void (*p_task_dup_t)(kmp_task_t *, kmp_task_t *, kmp_int32);
  MKLOC(loc, "GOMP_taskloop");
  int sched;
  T *loop_bounds;
  int gtid = __kmp_entry_gtid();
  kmp_int32 flags = 0;
  int if_val = gomp_flags & (1u << 10);
  int nogroup = gomp_flags & (1u << 11);
  int up = gomp_flags & (1u << 8);
  int reductions = gomp_flags & (1u << 12);
  p_task_dup_t task_dup = NULL;
  kmp_tasking_flags_t *input_flags = (kmp_tasking_flags_t *)&flags;
#ifdef KMP_DEBUG
  {
    char *buff;
    buff = __kmp_str_format(
        "GOMP_taskloop: T#%%d: func:%%p data:%%p copy_func:%%p "
        "arg_size:%%ld arg_align:%%ld gomp_flags:0x%%x num_tasks:%%lu "
        "priority:%%d start:%%%s end:%%%s step:%%%s\n",
        traits_t<T>::spec, traits_t<T>::spec, traits_t<T>::spec);
    KA_TRACE(20, (buff, gtid, func, data, copy_func, arg_size, arg_align,
                  gomp_flags, num_tasks, priority, start, end, step));
    __kmp_str_free(&buff);
  }
#endif
  KMP_ASSERT((size_t)arg_size >= 2 * sizeof(T));
  KMP_ASSERT(arg_align > 0);
  // The low-order bit is the "untied" flag
  if (!(gomp_flags & 1)) {
    input_flags->tiedness = 1;
  }
  // The second low-order bit is the "final" flag
  if (gomp_flags & 2) {
    input_flags->final = 1;
  }
  // Negative step flag
  if (!up) {
    // If step is flagged as negative, but isn't properly sign extended
    // Then manually sign extend it.  Could be a short, int, char embedded
    // in a long.  So cannot assume any cast.
    if (step > 0) {
      for (int i = sizeof(T) * CHAR_BIT - 1; i >= 0L; --i) {
        // break at the first 1 bit
        if (step & ((T)1 << i))
          break;
        step |= ((T)1 << i);
      }
    }
  }
  input_flags->native = 1;
  // Figure out if none/grainsize/num_tasks clause specified
  if (num_tasks > 0) {
    if (gomp_flags & (1u << 9))
      sched = 1; // grainsize specified
    else
      sched = 2; // num_tasks specified
    // neither grainsize nor num_tasks specified
  } else {
    sched = 0;
  }

  // __kmp_task_alloc() sets up all other flags
  kmp_task_t *task =
      __kmp_task_alloc(&loc, gtid, input_flags, sizeof(kmp_task_t),
                       arg_size + arg_align - 1, (kmp_routine_entry_t)func);
  kmp_taskdata_t *taskdata = KMP_TASK_TO_TASKDATA(task);
  taskdata->td_copy_func = copy_func;
  taskdata->td_size_loop_bounds = sizeof(T);

  // re-align shareds if needed and setup firstprivate copy constructors
  // through the task_dup mechanism
  task->shareds = (void *)((((size_t)task->shareds) + arg_align - 1) /
                           arg_align * arg_align);
  if (copy_func) {
    task_dup = __kmp_gomp_task_dup;
  }
  KMP_MEMCPY(task->shareds, data, arg_size);

  loop_bounds = (T *)task->shareds;
  loop_bounds[0] = start;
  loop_bounds[1] = end + (up ? -1 : 1);

  if (!nogroup) {
#if OMPT_SUPPORT && OMPT_OPTIONAL
    OMPT_STORE_RETURN_ADDRESS(gtid);
#endif
    __kmpc_taskgroup(&loc, gtid);
    if (reductions) {
      // The data pointer points to lb, ub, then reduction data
      struct data_t {
        T a, b;
        uintptr_t *d;
      };
      uintptr_t *d = ((data_t *)data)->d;
      KMP_EXPAND_NAME(KMP_API_NAME_GOMP_TASKGROUP_REDUCTION_REGISTER)(d);
    }
  }
  __kmpc_taskloop(&loc, gtid, task, if_val, (kmp_uint64 *)&(loop_bounds[0]),
                  (kmp_uint64 *)&(loop_bounds[1]), (kmp_int64)step, 1, sched,
                  (kmp_uint64)num_tasks, (void *)task_dup);
  if (!nogroup) {
#if OMPT_SUPPORT && OMPT_OPTIONAL
    OMPT_STORE_RETURN_ADDRESS(gtid);
#endif
    __kmpc_end_taskgroup(&loc, gtid);
  }
}

// 4 byte version of GOMP_doacross_post
// This verison needs to create a temporary array which converts 4 byte
// integers into 8 byte integers
template <typename T, bool need_conversion = (sizeof(long) == 4)>
void __kmp_GOMP_doacross_post(T *count);

template <> void __kmp_GOMP_doacross_post<long, true>(long *count) {
  int gtid = __kmp_entry_gtid();
  kmp_info_t *th = __kmp_threads[gtid];
  MKLOC(loc, "GOMP_doacross_post");
  kmp_int64 num_dims = th->th.th_dispatch->th_doacross_info[0];
  kmp_int64 *vec = (kmp_int64 *)__kmp_thread_malloc(
      th, (size_t)(sizeof(kmp_int64) * num_dims));
  for (kmp_int64 i = 0; i < num_dims; ++i) {
    vec[i] = (kmp_int64)count[i];
  }
  __kmpc_doacross_post(&loc, gtid, vec);
  __kmp_thread_free(th, vec);
}

// 8 byte versions of GOMP_doacross_post
// This version can just pass in the count array directly instead of creating
// a temporary array
template <> void __kmp_GOMP_doacross_post<long, false>(long *count) {
  int gtid = __kmp_entry_gtid();
  MKLOC(loc, "GOMP_doacross_post");
  __kmpc_doacross_post(&loc, gtid, RCAST(kmp_int64 *, count));
}

template <typename T> void __kmp_GOMP_doacross_wait(T first, va_list args) {
  int gtid = __kmp_entry_gtid();
  kmp_info_t *th = __kmp_threads[gtid];
  MKLOC(loc, "GOMP_doacross_wait");
  kmp_int64 num_dims = th->th.th_dispatch->th_doacross_info[0];
  kmp_int64 *vec = (kmp_int64 *)__kmp_thread_malloc(
      th, (size_t)(sizeof(kmp_int64) * num_dims));
  vec[0] = (kmp_int64)first;
  for (kmp_int64 i = 1; i < num_dims; ++i) {
    T item = va_arg(args, T);
    vec[i] = (kmp_int64)item;
  }
  __kmpc_doacross_wait(&loc, gtid, vec);
  __kmp_thread_free(th, vec);
  return;
}

#ifdef __cplusplus
extern "C" {
#endif // __cplusplus

void KMP_EXPAND_NAME(KMP_API_NAME_GOMP_TASKLOOP)(
    void (*func)(void *), void *data, void (*copy_func)(void *, void *),
    long arg_size, long arg_align, unsigned gomp_flags, unsigned long num_tasks,
    int priority, long start, long end, long step) {
  __GOMP_taskloop<long>(func, data, copy_func, arg_size, arg_align, gomp_flags,
                        num_tasks, priority, start, end, step);
}

void KMP_EXPAND_NAME(KMP_API_NAME_GOMP_TASKLOOP_ULL)(
    void (*func)(void *), void *data, void (*copy_func)(void *, void *),
    long arg_size, long arg_align, unsigned gomp_flags, unsigned long num_tasks,
    int priority, unsigned long long start, unsigned long long end,
    unsigned long long step) {
  __GOMP_taskloop<unsigned long long>(func, data, copy_func, arg_size,
                                      arg_align, gomp_flags, num_tasks,
                                      priority, start, end, step);
}

void KMP_EXPAND_NAME(KMP_API_NAME_GOMP_DOACROSS_POST)(long *count) {
  __kmp_GOMP_doacross_post(count);
}

void KMP_EXPAND_NAME(KMP_API_NAME_GOMP_DOACROSS_WAIT)(long first, ...) {
  va_list args;
  va_start(args, first);
  __kmp_GOMP_doacross_wait<long>(first, args);
  va_end(args);
}

void KMP_EXPAND_NAME(KMP_API_NAME_GOMP_DOACROSS_ULL_POST)(
    unsigned long long *count) {
  int gtid = __kmp_entry_gtid();
  MKLOC(loc, "GOMP_doacross_ull_post");
  __kmpc_doacross_post(&loc, gtid, RCAST(kmp_int64 *, count));
}

void KMP_EXPAND_NAME(KMP_API_NAME_GOMP_DOACROSS_ULL_WAIT)(
    unsigned long long first, ...) {
  va_list args;
  va_start(args, first);
  __kmp_GOMP_doacross_wait<unsigned long long>(first, args);
  va_end(args);
}

// fn: the function each primary thread of new team will call
// data: argument to fn
// num_teams, thread_limit: max bounds on respective ICV
// flags: unused
void KMP_EXPAND_NAME(KMP_API_NAME_GOMP_TEAMS_REG)(void (*fn)(void *),
                                                  void *data,
                                                  unsigned num_teams,
                                                  unsigned thread_limit,
                                                  unsigned flags) {
  MKLOC(loc, "GOMP_teams_reg");
  int gtid = __kmp_entry_gtid();
  KA_TRACE(20, ("GOMP_teams_reg: T#%d num_teams=%u thread_limit=%u flag=%u\n",
                gtid, num_teams, thread_limit, flags));
  __kmpc_push_num_teams(&loc, gtid, num_teams, thread_limit);
  __kmpc_fork_teams(&loc, 2, (microtask_t)__kmp_GOMP_microtask_wrapper, fn,
                    data);
  KA_TRACE(20, ("GOMP_teams_reg exit: T#%d\n", gtid));
}

void KMP_EXPAND_NAME(KMP_API_NAME_GOMP_TASKWAIT_DEPEND)(void **depend) {
  MKLOC(loc, "GOMP_taskwait_depend");
  int gtid = __kmp_entry_gtid();
  KA_TRACE(20, ("GOMP_taskwait_depend: T#%d\n", gtid));
  kmp_gomp_depends_info_t gomp_depends(depend);
  kmp_int32 ndeps = gomp_depends.get_num_deps();
  kmp_depend_info_t dep_list[ndeps];
  for (kmp_int32 i = 0; i < ndeps; i++)
    dep_list[i] = gomp_depends.get_kmp_depend(i);
#if OMPT_SUPPORT
  OMPT_STORE_RETURN_ADDRESS(gtid);
#endif
  __kmpc_omp_wait_deps(&loc, gtid, ndeps, dep_list, 0, NULL);
  KA_TRACE(20, ("GOMP_taskwait_depend exit: T#%d\n", gtid));
}

static inline void
__kmp_GOMP_taskgroup_reduction_register(uintptr_t *data, kmp_taskgroup_t *tg,
                                        int nthreads,
                                        uintptr_t *allocated = nullptr) {
  KMP_ASSERT(data);
  KMP_ASSERT(nthreads > 0);
  // Have private copy pointers point to previously allocated
  // reduction data or allocate new data here
  if (allocated) {
    data[2] = allocated[2];
    data[6] = allocated[6];
  } else {
    data[2] = (uintptr_t)__kmp_allocate(nthreads * data[1]);
    data[6] = data[2] + (nthreads * data[1]);
  }
  if (tg)
    tg->gomp_data = data;
}

void KMP_EXPAND_NAME(KMP_API_NAME_GOMP_TASKGROUP_REDUCTION_REGISTER)(
    uintptr_t *data) {
  int gtid = __kmp_entry_gtid();
  KA_TRACE(20, ("GOMP_taskgroup_reduction_register: T#%d\n", gtid));
  kmp_info_t *thread = __kmp_threads[gtid];
  kmp_taskgroup_t *tg = thread->th.th_current_task->td_taskgroup;
  int nthreads = thread->th.th_team_nproc;
  __kmp_GOMP_taskgroup_reduction_register(data, tg, nthreads);
}

void KMP_EXPAND_NAME(KMP_API_NAME_GOMP_TASKGROUP_REDUCTION_UNREGISTER)(
    uintptr_t *data) {
  KA_TRACE(20,
           ("GOMP_taskgroup_reduction_unregister: T#%d\n", __kmp_get_gtid()));
  KMP_ASSERT(data && data[2]);
  __kmp_free((void *)data[2]);
}

// Search through reduction data and set ptrs[] elements
// to proper privatized copy address
void KMP_EXPAND_NAME(KMP_API_NAME_GOMP_TASK_REDUCTION_REMAP)(size_t cnt,
                                                             size_t cntorig,
                                                             void **ptrs) {
  int gtid = __kmp_entry_gtid();
  KA_TRACE(20, ("GOMP_task_reduction_remap: T#%d\n", gtid));
  kmp_info_t *thread = __kmp_threads[gtid];
  kmp_int32 tid = __kmp_get_tid();
  for (size_t i = 0; i < cnt; ++i) {
    uintptr_t address = (uintptr_t)ptrs[i];
    void *propagated_address = NULL;
    void *mapped_address = NULL;
    // Check taskgroups reduce data
    kmp_taskgroup_t *tg = thread->th.th_current_task->td_taskgroup;
    while (tg) {
      uintptr_t *gomp_data = tg->gomp_data;
      if (!gomp_data) {
        tg = tg->parent;
        continue;
      }
      // Check the shared addresses list
      size_t num_vars = (size_t)gomp_data[0];
      uintptr_t per_thread_size = gomp_data[1];
      uintptr_t reduce_data = gomp_data[2];
      uintptr_t end_reduce_data = gomp_data[6];
      for (size_t j = 0; j < num_vars; ++j) {
        uintptr_t *entry = gomp_data + 7 + 3 * j;
        if (entry[0] == address) {
          uintptr_t offset = entry[1];
          mapped_address =
              (void *)(reduce_data + tid * per_thread_size + offset);
          if (i < cntorig)
            propagated_address = (void *)entry[0];
          break;
        }
      }
      if (mapped_address)
        break;
      // Check if address is within privatized copies range
      if (!mapped_address && address >= reduce_data &&
          address < end_reduce_data) {
        uintptr_t offset = (address - reduce_data) % per_thread_size;
        mapped_address = (void *)(reduce_data + tid * per_thread_size + offset);
        if (i < cntorig) {
          for (size_t j = 0; j < num_vars; ++j) {
            uintptr_t *entry = gomp_data + 7 + 3 * j;
            if (entry[1] == offset) {
              propagated_address = (void *)entry[0];
              break;
            }
          }
        }
      }
      if (mapped_address)
        break;
      tg = tg->parent;
    }
    KMP_ASSERT(mapped_address);
    ptrs[i] = mapped_address;
    if (i < cntorig) {
      KMP_ASSERT(propagated_address);
      ptrs[cnt + i] = propagated_address;
    }
  }
}

static void __kmp_GOMP_init_reductions(int gtid, uintptr_t *data, int is_ws) {
  kmp_info_t *thr = __kmp_threads[gtid];
  kmp_team_t *team = thr->th.th_team;
  // First start a taskgroup
  __kmpc_taskgroup(NULL, gtid);
  // Then setup reduction data
  void *reduce_data = KMP_ATOMIC_LD_RLX(&team->t.t_tg_reduce_data[is_ws]);
  if (reduce_data == NULL &&
      __kmp_atomic_compare_store(&team->t.t_tg_reduce_data[is_ws], reduce_data,
                                 (void *)1)) {
    // Single thread enters this block to initialize common reduction data
    KMP_DEBUG_ASSERT(reduce_data == NULL);
    __kmp_GOMP_taskgroup_reduction_register(data, NULL, thr->th.th_team_nproc);
    KMP_ATOMIC_ST_REL(&team->t.t_tg_fini_counter[is_ws], 0);
    KMP_ATOMIC_ST_REL(&team->t.t_tg_reduce_data[is_ws], (void *)data);
  } else {
    // Wait for task reduction initialization
    while ((reduce_data = KMP_ATOMIC_LD_ACQ(
                &team->t.t_tg_reduce_data[is_ws])) == (void *)1) {
      KMP_CPU_PAUSE();
    }
    KMP_DEBUG_ASSERT(reduce_data > (void *)1); // should be valid pointer here
  }
  // For worksharing constructs, each thread has its own reduction structure.
  // Have each reduction structure point to same privatized copies of vars.
  // For parallel, each thread points to same reduction structure and privatized
  // copies of vars
  if (is_ws) {
    __kmp_GOMP_taskgroup_reduction_register(
        data, NULL, thr->th.th_team_nproc,
        (uintptr_t *)KMP_ATOMIC_LD_ACQ(&team->t.t_tg_reduce_data[is_ws]));
  }
  kmp_taskgroup_t *tg = thr->th.th_current_task->td_taskgroup;
  tg->gomp_data = data;
}

static unsigned
__kmp_GOMP_par_reductions_microtask_wrapper(int *gtid, int *npr,
                                            void (*task)(void *), void *data) {
  kmp_info_t *thr = __kmp_threads[*gtid];
  kmp_team_t *team = thr->th.th_team;
  uintptr_t *reduce_data = *(uintptr_t **)data;
  __kmp_GOMP_init_reductions(*gtid, reduce_data, 0);

#if OMPT_SUPPORT
  ompt_frame_t *ompt_frame;
  ompt_state_t enclosing_state;

  if (ompt_enabled.enabled) {
    // save enclosing task state; set current state for task
    enclosing_state = thr->th.ompt_thread_info.state;
    thr->th.ompt_thread_info.state = ompt_state_work_parallel;

    // set task frame
    __ompt_get_task_info_internal(0, NULL, NULL, &ompt_frame, NULL, NULL);
    ompt_frame->exit_frame.ptr = OMPT_GET_FRAME_ADDRESS(0);
  }
#endif

  task(data);

#if OMPT_SUPPORT
  if (ompt_enabled.enabled) {
    // clear task frame
    ompt_frame->exit_frame = ompt_data_none;

    // restore enclosing state
    thr->th.ompt_thread_info.state = enclosing_state;
  }
#endif
  __kmpc_end_taskgroup(NULL, *gtid);
  // if last thread out, then reset the team's reduce data
  // the GOMP_taskgroup_reduction_unregister() function will deallocate
  // private copies after reduction calculations take place.
  int count = KMP_ATOMIC_INC(&team->t.t_tg_fini_counter[0]);
  if (count == thr->th.th_team_nproc - 1) {
    KMP_ATOMIC_ST_REL(&team->t.t_tg_reduce_data[0], NULL);
    KMP_ATOMIC_ST_REL(&team->t.t_tg_fini_counter[0], 0);
  }
  return (unsigned)thr->th.th_team_nproc;
}

unsigned KMP_EXPAND_NAME(KMP_API_NAME_GOMP_PARALLEL_REDUCTIONS)(
    void (*task)(void *), void *data, unsigned num_threads,
    unsigned int flags) {
  MKLOC(loc, "GOMP_parallel_reductions");
  int gtid = __kmp_entry_gtid();
  KA_TRACE(20, ("GOMP_parallel_reductions: T#%d\n", gtid));
  __kmp_GOMP_fork_call(&loc, gtid, num_threads, flags, task,
                       (microtask_t)__kmp_GOMP_par_reductions_microtask_wrapper,
                       2, task, data);
  unsigned retval =
      __kmp_GOMP_par_reductions_microtask_wrapper(&gtid, NULL, task, data);
  KMP_EXPAND_NAME(KMP_API_NAME_GOMP_PARALLEL_END)();
  KA_TRACE(20, ("GOMP_parallel_reductions exit: T#%d\n", gtid));
  return retval;
}

bool KMP_EXPAND_NAME(KMP_API_NAME_GOMP_LOOP_START)(
    long start, long end, long incr, long sched, long chunk_size, long *istart,
    long *iend, uintptr_t *reductions, void **mem) {
  int status = 0;
  int gtid = __kmp_entry_gtid();
  KA_TRACE(20, ("GOMP_loop_start: T#%d, reductions: %p\n", gtid, reductions));
  if (reductions)
    __kmp_GOMP_init_reductions(gtid, reductions, 1);
  if (mem)
    KMP_FATAL(GompFeatureNotSupported, "scan");
  if (istart == NULL)
    return true;
  const long MONOTONIC_FLAG = (long)(kmp_sched_monotonic);
  long monotonic = sched & MONOTONIC_FLAG;
  sched &= ~MONOTONIC_FLAG;
  if (sched == 0) {
    if (monotonic)
      status = KMP_EXPAND_NAME(KMP_API_NAME_GOMP_LOOP_RUNTIME_START)(
          start, end, incr, istart, iend);
    else
      status = KMP_EXPAND_NAME(
          KMP_API_NAME_GOMP_LOOP_MAYBE_NONMONOTONIC_RUNTIME_START)(
          start, end, incr, istart, iend);
  } else if (sched == 1) {
    status = KMP_EXPAND_NAME(KMP_API_NAME_GOMP_LOOP_STATIC_START)(
        start, end, incr, chunk_size, istart, iend);
  } else if (sched == 2) {
    if (monotonic)
      status = KMP_EXPAND_NAME(KMP_API_NAME_GOMP_LOOP_DYNAMIC_START)(
          start, end, incr, chunk_size, istart, iend);
    else
      status =
          KMP_EXPAND_NAME(KMP_API_NAME_GOMP_LOOP_NONMONOTONIC_DYNAMIC_START)(
              start, end, incr, chunk_size, istart, iend);
  } else if (sched == 3) {
    if (monotonic)
      status = KMP_EXPAND_NAME(KMP_API_NAME_GOMP_LOOP_GUIDED_START)(
          start, end, incr, chunk_size, istart, iend);
    else
      status =
          KMP_EXPAND_NAME(KMP_API_NAME_GOMP_LOOP_NONMONOTONIC_GUIDED_START)(
              start, end, incr, chunk_size, istart, iend);
  } else if (sched == 4) {
    status = KMP_EXPAND_NAME(KMP_API_NAME_GOMP_LOOP_NONMONOTONIC_RUNTIME_START)(
        start, end, incr, istart, iend);
  } else {
    KMP_ASSERT(0);
  }
  return status;
}

bool KMP_EXPAND_NAME(KMP_API_NAME_GOMP_LOOP_ULL_START)(
    bool up, unsigned long long start, unsigned long long end,
    unsigned long long incr, long sched, unsigned long long chunk_size,
    unsigned long long *istart, unsigned long long *iend, uintptr_t *reductions,
    void **mem) {
  int status = 0;
  int gtid = __kmp_entry_gtid();
  KA_TRACE(20,
           ("GOMP_loop_ull_start: T#%d, reductions: %p\n", gtid, reductions));
  if (reductions)
    __kmp_GOMP_init_reductions(gtid, reductions, 1);
  if (mem)
    KMP_FATAL(GompFeatureNotSupported, "scan");
  if (istart == NULL)
    return true;
  const long MONOTONIC_FLAG = (long)(kmp_sched_monotonic);
  long monotonic = sched & MONOTONIC_FLAG;
  sched &= ~MONOTONIC_FLAG;
  if (sched == 0) {
    if (monotonic)
      status = KMP_EXPAND_NAME(KMP_API_NAME_GOMP_LOOP_ULL_RUNTIME_START)(
          up, start, end, incr, istart, iend);
    else
      status = KMP_EXPAND_NAME(
          KMP_API_NAME_GOMP_LOOP_ULL_MAYBE_NONMONOTONIC_RUNTIME_START)(
          up, start, end, incr, istart, iend);
  } else if (sched == 1) {
    status = KMP_EXPAND_NAME(KMP_API_NAME_GOMP_LOOP_ULL_STATIC_START)(
        up, start, end, incr, chunk_size, istart, iend);
  } else if (sched == 2) {
    if (monotonic)
      status = KMP_EXPAND_NAME(KMP_API_NAME_GOMP_LOOP_ULL_DYNAMIC_START)(
          up, start, end, incr, chunk_size, istart, iend);
    else
      status = KMP_EXPAND_NAME(
          KMP_API_NAME_GOMP_LOOP_ULL_NONMONOTONIC_DYNAMIC_START)(
          up, start, end, incr, chunk_size, istart, iend);
  } else if (sched == 3) {
    if (monotonic)
      status = KMP_EXPAND_NAME(KMP_API_NAME_GOMP_LOOP_ULL_GUIDED_START)(
          up, start, end, incr, chunk_size, istart, iend);
    else
      status =
          KMP_EXPAND_NAME(KMP_API_NAME_GOMP_LOOP_ULL_NONMONOTONIC_GUIDED_START)(
              up, start, end, incr, chunk_size, istart, iend);
  } else if (sched == 4) {
    status =
        KMP_EXPAND_NAME(KMP_API_NAME_GOMP_LOOP_ULL_NONMONOTONIC_RUNTIME_START)(
            up, start, end, incr, istart, iend);
  } else {
    KMP_ASSERT(0);
  }
  return status;
}

bool KMP_EXPAND_NAME(KMP_API_NAME_GOMP_LOOP_DOACROSS_START)(
    unsigned ncounts, long *counts, long sched, long chunk_size, long *istart,
    long *iend, uintptr_t *reductions, void **mem) {
  int status = 0;
  int gtid = __kmp_entry_gtid();
  KA_TRACE(20, ("GOMP_loop_doacross_start: T#%d, reductions: %p\n", gtid,
                reductions));
  if (reductions)
    __kmp_GOMP_init_reductions(gtid, reductions, 1);
  if (mem)
    KMP_FATAL(GompFeatureNotSupported, "scan");
  if (istart == NULL)
    return true;
  // Ignore any monotonic flag
  const long MONOTONIC_FLAG = (long)(kmp_sched_monotonic);
  sched &= ~MONOTONIC_FLAG;
  if (sched == 0) {
    status = KMP_EXPAND_NAME(KMP_API_NAME_GOMP_LOOP_DOACROSS_RUNTIME_START)(
        ncounts, counts, istart, iend);
  } else if (sched == 1) {
    status = KMP_EXPAND_NAME(KMP_API_NAME_GOMP_LOOP_DOACROSS_STATIC_START)(
        ncounts, counts, chunk_size, istart, iend);
  } else if (sched == 2) {
    status = KMP_EXPAND_NAME(KMP_API_NAME_GOMP_LOOP_DOACROSS_DYNAMIC_START)(
        ncounts, counts, chunk_size, istart, iend);
  } else if (sched == 3) {
    status = KMP_EXPAND_NAME(KMP_API_NAME_GOMP_LOOP_DOACROSS_GUIDED_START)(
        ncounts, counts, chunk_size, istart, iend);
  } else {
    KMP_ASSERT(0);
  }
  return status;
}

bool KMP_EXPAND_NAME(KMP_API_NAME_GOMP_LOOP_ULL_DOACROSS_START)(
    unsigned ncounts, unsigned long long *counts, long sched,
    unsigned long long chunk_size, unsigned long long *istart,
    unsigned long long *iend, uintptr_t *reductions, void **mem) {
  int status = 0;
  int gtid = __kmp_entry_gtid();
  KA_TRACE(20, ("GOMP_loop_ull_doacross_start: T#%d, reductions: %p\n", gtid,
                reductions));
  if (reductions)
    __kmp_GOMP_init_reductions(gtid, reductions, 1);
  if (mem)
    KMP_FATAL(GompFeatureNotSupported, "scan");
  if (istart == NULL)
    return true;
  // Ignore any monotonic flag
  const long MONOTONIC_FLAG = (long)(kmp_sched_monotonic);
  sched &= ~MONOTONIC_FLAG;
  if (sched == 0) {
    status = KMP_EXPAND_NAME(KMP_API_NAME_GOMP_LOOP_ULL_DOACROSS_RUNTIME_START)(
        ncounts, counts, istart, iend);
  } else if (sched == 1) {
    status = KMP_EXPAND_NAME(KMP_API_NAME_GOMP_LOOP_ULL_DOACROSS_STATIC_START)(
        ncounts, counts, chunk_size, istart, iend);
  } else if (sched == 2) {
    status = KMP_EXPAND_NAME(KMP_API_NAME_GOMP_LOOP_ULL_DOACROSS_DYNAMIC_START)(
        ncounts, counts, chunk_size, istart, iend);
  } else if (sched == 3) {
    status = KMP_EXPAND_NAME(KMP_API_NAME_GOMP_LOOP_ULL_DOACROSS_GUIDED_START)(
        ncounts, counts, chunk_size, istart, iend);
  } else {
    KMP_ASSERT(0);
  }
  return status;
}

bool KMP_EXPAND_NAME(KMP_API_NAME_GOMP_LOOP_ORDERED_START)(
    long start, long end, long incr, long sched, long chunk_size, long *istart,
    long *iend, uintptr_t *reductions, void **mem) {
  int status = 0;
  int gtid = __kmp_entry_gtid();
  KA_TRACE(20, ("GOMP_loop_ordered_start: T#%d, reductions: %p\n", gtid,
                reductions));
  if (reductions)
    __kmp_GOMP_init_reductions(gtid, reductions, 1);
  if (mem)
    KMP_FATAL(GompFeatureNotSupported, "scan");
  if (istart == NULL)
    return true;
  // Ignore any monotonic flag
  const long MONOTONIC_FLAG = (long)(kmp_sched_monotonic);
  sched &= ~MONOTONIC_FLAG;
  if (sched == 0) {
    status = KMP_EXPAND_NAME(KMP_API_NAME_GOMP_LOOP_ORDERED_RUNTIME_START)(
        start, end, incr, istart, iend);
  } else if (sched == 1) {
    status = KMP_EXPAND_NAME(KMP_API_NAME_GOMP_LOOP_ORDERED_STATIC_START)(
        start, end, incr, chunk_size, istart, iend);
  } else if (sched == 2) {
    status = KMP_EXPAND_NAME(KMP_API_NAME_GOMP_LOOP_ORDERED_DYNAMIC_START)(
        start, end, incr, chunk_size, istart, iend);
  } else if (sched == 3) {
    status = KMP_EXPAND_NAME(KMP_API_NAME_GOMP_LOOP_ORDERED_GUIDED_START)(
        start, end, incr, chunk_size, istart, iend);
  } else {
    KMP_ASSERT(0);
  }
  return status;
}

bool KMP_EXPAND_NAME(KMP_API_NAME_GOMP_LOOP_ULL_ORDERED_START)(
    bool up, unsigned long long start, unsigned long long end,
    unsigned long long incr, long sched, unsigned long long chunk_size,
    unsigned long long *istart, unsigned long long *iend, uintptr_t *reductions,
    void **mem) {
  int status = 0;
  int gtid = __kmp_entry_gtid();
  KA_TRACE(20, ("GOMP_loop_ull_ordered_start: T#%d, reductions: %p\n", gtid,
                reductions));
  if (reductions)
    __kmp_GOMP_init_reductions(gtid, reductions, 1);
  if (mem)
    KMP_FATAL(GompFeatureNotSupported, "scan");
  if (istart == NULL)
    return true;
  // Ignore any monotonic flag
  const long MONOTONIC_FLAG = (long)(kmp_sched_monotonic);
  sched &= ~MONOTONIC_FLAG;
  if (sched == 0) {
    status = KMP_EXPAND_NAME(KMP_API_NAME_GOMP_LOOP_ULL_ORDERED_RUNTIME_START)(
        up, start, end, incr, istart, iend);
  } else if (sched == 1) {
    status = KMP_EXPAND_NAME(KMP_API_NAME_GOMP_LOOP_ULL_ORDERED_STATIC_START)(
        up, start, end, incr, chunk_size, istart, iend);
  } else if (sched == 2) {
    status = KMP_EXPAND_NAME(KMP_API_NAME_GOMP_LOOP_ULL_ORDERED_DYNAMIC_START)(
        up, start, end, incr, chunk_size, istart, iend);
  } else if (sched == 3) {
    status = KMP_EXPAND_NAME(KMP_API_NAME_GOMP_LOOP_ULL_ORDERED_GUIDED_START)(
        up, start, end, incr, chunk_size, istart, iend);
  } else {
    KMP_ASSERT(0);
  }
  return status;
}

unsigned KMP_EXPAND_NAME(KMP_API_NAME_GOMP_SECTIONS2_START)(
    unsigned count, uintptr_t *reductions, void **mem) {
  int gtid = __kmp_entry_gtid();
  KA_TRACE(20,
           ("GOMP_sections2_start: T#%d, reductions: %p\n", gtid, reductions));
  if (reductions)
    __kmp_GOMP_init_reductions(gtid, reductions, 1);
  if (mem)
    KMP_FATAL(GompFeatureNotSupported, "scan");
  return KMP_EXPAND_NAME(KMP_API_NAME_GOMP_SECTIONS_START)(count);
}

void KMP_EXPAND_NAME(KMP_API_NAME_GOMP_WORKSHARE_TASK_REDUCTION_UNREGISTER)(
    bool cancelled) {
  int gtid = __kmp_get_gtid();
  MKLOC(loc, "GOMP_workshare_task_reduction_unregister");
  KA_TRACE(20, ("GOMP_workshare_task_reduction_unregister: T#%d\n", gtid));
  kmp_info_t *thr = __kmp_threads[gtid];
  kmp_team_t *team = thr->th.th_team;
  __kmpc_end_taskgroup(NULL, gtid);
  // If last thread out of workshare, then reset the team's reduce data
  // the GOMP_taskgroup_reduction_unregister() function will deallocate
  // private copies after reduction calculations take place.
  int count = KMP_ATOMIC_INC(&team->t.t_tg_fini_counter[1]);
  if (count == thr->th.th_team_nproc - 1) {
    KMP_EXPAND_NAME(KMP_API_NAME_GOMP_TASKGROUP_REDUCTION_UNREGISTER)
    ((uintptr_t *)KMP_ATOMIC_LD_RLX(&team->t.t_tg_reduce_data[1]));
    KMP_ATOMIC_ST_REL(&team->t.t_tg_reduce_data[1], NULL);
    KMP_ATOMIC_ST_REL(&team->t.t_tg_fini_counter[1], 0);
  }
  if (!cancelled) {
    __kmpc_barrier(&loc, gtid);
  }
}

/* The following sections of code create aliases for the GOMP_* functions, then
   create versioned symbols using the assembler directive .symver. This is only
   pertinent for ELF .so library. The KMP_VERSION_SYMBOL macro is defined in
   kmp_os.h  */

#ifdef KMP_USE_VERSION_SYMBOLS
// GOMP_1.0 versioned symbols
KMP_VERSION_SYMBOL(KMP_API_NAME_GOMP_ATOMIC_END, 10, "GOMP_1.0");
KMP_VERSION_SYMBOL(KMP_API_NAME_GOMP_ATOMIC_START, 10, "GOMP_1.0");
KMP_VERSION_SYMBOL(KMP_API_NAME_GOMP_BARRIER, 10, "GOMP_1.0");
KMP_VERSION_SYMBOL(KMP_API_NAME_GOMP_CRITICAL_END, 10, "GOMP_1.0");
KMP_VERSION_SYMBOL(KMP_API_NAME_GOMP_CRITICAL_NAME_END, 10, "GOMP_1.0");
KMP_VERSION_SYMBOL(KMP_API_NAME_GOMP_CRITICAL_NAME_START, 10, "GOMP_1.0");
KMP_VERSION_SYMBOL(KMP_API_NAME_GOMP_CRITICAL_START, 10, "GOMP_1.0");
KMP_VERSION_SYMBOL(KMP_API_NAME_GOMP_LOOP_DYNAMIC_NEXT, 10, "GOMP_1.0");
KMP_VERSION_SYMBOL(KMP_API_NAME_GOMP_LOOP_DYNAMIC_START, 10, "GOMP_1.0");
KMP_VERSION_SYMBOL(KMP_API_NAME_GOMP_LOOP_END, 10, "GOMP_1.0");
KMP_VERSION_SYMBOL(KMP_API_NAME_GOMP_LOOP_END_NOWAIT, 10, "GOMP_1.0");
KMP_VERSION_SYMBOL(KMP_API_NAME_GOMP_LOOP_GUIDED_NEXT, 10, "GOMP_1.0");
KMP_VERSION_SYMBOL(KMP_API_NAME_GOMP_LOOP_GUIDED_START, 10, "GOMP_1.0");
KMP_VERSION_SYMBOL(KMP_API_NAME_GOMP_LOOP_ORDERED_DYNAMIC_NEXT, 10, "GOMP_1.0");
KMP_VERSION_SYMBOL(KMP_API_NAME_GOMP_LOOP_ORDERED_DYNAMIC_START, 10,
                   "GOMP_1.0");
KMP_VERSION_SYMBOL(KMP_API_NAME_GOMP_LOOP_ORDERED_GUIDED_NEXT, 10, "GOMP_1.0");
KMP_VERSION_SYMBOL(KMP_API_NAME_GOMP_LOOP_ORDERED_GUIDED_START, 10, "GOMP_1.0");
KMP_VERSION_SYMBOL(KMP_API_NAME_GOMP_LOOP_ORDERED_RUNTIME_NEXT, 10, "GOMP_1.0");
KMP_VERSION_SYMBOL(KMP_API_NAME_GOMP_LOOP_ORDERED_RUNTIME_START, 10,
                   "GOMP_1.0");
KMP_VERSION_SYMBOL(KMP_API_NAME_GOMP_LOOP_ORDERED_STATIC_NEXT, 10, "GOMP_1.0");
KMP_VERSION_SYMBOL(KMP_API_NAME_GOMP_LOOP_ORDERED_STATIC_START, 10, "GOMP_1.0");
KMP_VERSION_SYMBOL(KMP_API_NAME_GOMP_LOOP_RUNTIME_NEXT, 10, "GOMP_1.0");
KMP_VERSION_SYMBOL(KMP_API_NAME_GOMP_LOOP_RUNTIME_START, 10, "GOMP_1.0");
KMP_VERSION_SYMBOL(KMP_API_NAME_GOMP_LOOP_STATIC_NEXT, 10, "GOMP_1.0");
KMP_VERSION_SYMBOL(KMP_API_NAME_GOMP_LOOP_STATIC_START, 10, "GOMP_1.0");
KMP_VERSION_SYMBOL(KMP_API_NAME_GOMP_ORDERED_END, 10, "GOMP_1.0");
KMP_VERSION_SYMBOL(KMP_API_NAME_GOMP_ORDERED_START, 10, "GOMP_1.0");
KMP_VERSION_SYMBOL(KMP_API_NAME_GOMP_PARALLEL_END, 10, "GOMP_1.0");
KMP_VERSION_SYMBOL(KMP_API_NAME_GOMP_PARALLEL_LOOP_DYNAMIC_START, 10,
                   "GOMP_1.0");
KMP_VERSION_SYMBOL(KMP_API_NAME_GOMP_PARALLEL_LOOP_GUIDED_START, 10,
                   "GOMP_1.0");
KMP_VERSION_SYMBOL(KMP_API_NAME_GOMP_PARALLEL_LOOP_RUNTIME_START, 10,
                   "GOMP_1.0");
KMP_VERSION_SYMBOL(KMP_API_NAME_GOMP_PARALLEL_LOOP_STATIC_START, 10,
                   "GOMP_1.0");
KMP_VERSION_SYMBOL(KMP_API_NAME_GOMP_PARALLEL_SECTIONS_START, 10, "GOMP_1.0");
KMP_VERSION_SYMBOL(KMP_API_NAME_GOMP_PARALLEL_START, 10, "GOMP_1.0");
KMP_VERSION_SYMBOL(KMP_API_NAME_GOMP_SECTIONS_END, 10, "GOMP_1.0");
KMP_VERSION_SYMBOL(KMP_API_NAME_GOMP_SECTIONS_END_NOWAIT, 10, "GOMP_1.0");
KMP_VERSION_SYMBOL(KMP_API_NAME_GOMP_SECTIONS_NEXT, 10, "GOMP_1.0");
KMP_VERSION_SYMBOL(KMP_API_NAME_GOMP_SECTIONS_START, 10, "GOMP_1.0");
KMP_VERSION_SYMBOL(KMP_API_NAME_GOMP_SINGLE_COPY_END, 10, "GOMP_1.0");
KMP_VERSION_SYMBOL(KMP_API_NAME_GOMP_SINGLE_COPY_START, 10, "GOMP_1.0");
KMP_VERSION_SYMBOL(KMP_API_NAME_GOMP_SINGLE_START, 10, "GOMP_1.0");

// GOMP_2.0 versioned symbols
KMP_VERSION_SYMBOL(KMP_API_NAME_GOMP_TASK, 20, "GOMP_2.0");
KMP_VERSION_SYMBOL(KMP_API_NAME_GOMP_TASKWAIT, 20, "GOMP_2.0");
KMP_VERSION_SYMBOL(KMP_API_NAME_GOMP_LOOP_ULL_DYNAMIC_NEXT, 20, "GOMP_2.0");
KMP_VERSION_SYMBOL(KMP_API_NAME_GOMP_LOOP_ULL_DYNAMIC_START, 20, "GOMP_2.0");
KMP_VERSION_SYMBOL(KMP_API_NAME_GOMP_LOOP_ULL_GUIDED_NEXT, 20, "GOMP_2.0");
KMP_VERSION_SYMBOL(KMP_API_NAME_GOMP_LOOP_ULL_GUIDED_START, 20, "GOMP_2.0");
KMP_VERSION_SYMBOL(KMP_API_NAME_GOMP_LOOP_ULL_ORDERED_DYNAMIC_NEXT, 20,
                   "GOMP_2.0");
KMP_VERSION_SYMBOL(KMP_API_NAME_GOMP_LOOP_ULL_ORDERED_DYNAMIC_START, 20,
                   "GOMP_2.0");
KMP_VERSION_SYMBOL(KMP_API_NAME_GOMP_LOOP_ULL_ORDERED_GUIDED_NEXT, 20,
                   "GOMP_2.0");
KMP_VERSION_SYMBOL(KMP_API_NAME_GOMP_LOOP_ULL_ORDERED_GUIDED_START, 20,
                   "GOMP_2.0");
KMP_VERSION_SYMBOL(KMP_API_NAME_GOMP_LOOP_ULL_ORDERED_RUNTIME_NEXT, 20,
                   "GOMP_2.0");
KMP_VERSION_SYMBOL(KMP_API_NAME_GOMP_LOOP_ULL_ORDERED_RUNTIME_START, 20,
                   "GOMP_2.0");
KMP_VERSION_SYMBOL(KMP_API_NAME_GOMP_LOOP_ULL_ORDERED_STATIC_NEXT, 20,
                   "GOMP_2.0");
KMP_VERSION_SYMBOL(KMP_API_NAME_GOMP_LOOP_ULL_ORDERED_STATIC_START, 20,
                   "GOMP_2.0");
KMP_VERSION_SYMBOL(KMP_API_NAME_GOMP_LOOP_ULL_RUNTIME_NEXT, 20, "GOMP_2.0");
KMP_VERSION_SYMBOL(KMP_API_NAME_GOMP_LOOP_ULL_RUNTIME_START, 20, "GOMP_2.0");
KMP_VERSION_SYMBOL(KMP_API_NAME_GOMP_LOOP_ULL_STATIC_NEXT, 20, "GOMP_2.0");
KMP_VERSION_SYMBOL(KMP_API_NAME_GOMP_LOOP_ULL_STATIC_START, 20, "GOMP_2.0");

// GOMP_3.0 versioned symbols
KMP_VERSION_SYMBOL(KMP_API_NAME_GOMP_TASKYIELD, 30, "GOMP_3.0");

// GOMP_4.0 versioned symbols
KMP_VERSION_SYMBOL(KMP_API_NAME_GOMP_PARALLEL, 40, "GOMP_4.0");
KMP_VERSION_SYMBOL(KMP_API_NAME_GOMP_PARALLEL_SECTIONS, 40, "GOMP_4.0");
KMP_VERSION_SYMBOL(KMP_API_NAME_GOMP_PARALLEL_LOOP_DYNAMIC, 40, "GOMP_4.0");
KMP_VERSION_SYMBOL(KMP_API_NAME_GOMP_PARALLEL_LOOP_GUIDED, 40, "GOMP_4.0");
KMP_VERSION_SYMBOL(KMP_API_NAME_GOMP_PARALLEL_LOOP_RUNTIME, 40, "GOMP_4.0");
KMP_VERSION_SYMBOL(KMP_API_NAME_GOMP_PARALLEL_LOOP_STATIC, 40, "GOMP_4.0");
KMP_VERSION_SYMBOL(KMP_API_NAME_GOMP_TASKGROUP_START, 40, "GOMP_4.0");
KMP_VERSION_SYMBOL(KMP_API_NAME_GOMP_TASKGROUP_END, 40, "GOMP_4.0");
KMP_VERSION_SYMBOL(KMP_API_NAME_GOMP_BARRIER_CANCEL, 40, "GOMP_4.0");
KMP_VERSION_SYMBOL(KMP_API_NAME_GOMP_CANCEL, 40, "GOMP_4.0");
KMP_VERSION_SYMBOL(KMP_API_NAME_GOMP_CANCELLATION_POINT, 40, "GOMP_4.0");
KMP_VERSION_SYMBOL(KMP_API_NAME_GOMP_LOOP_END_CANCEL, 40, "GOMP_4.0");
KMP_VERSION_SYMBOL(KMP_API_NAME_GOMP_SECTIONS_END_CANCEL, 40, "GOMP_4.0");
KMP_VERSION_SYMBOL(KMP_API_NAME_GOMP_TARGET, 40, "GOMP_4.0");
KMP_VERSION_SYMBOL(KMP_API_NAME_GOMP_TARGET_DATA, 40, "GOMP_4.0");
KMP_VERSION_SYMBOL(KMP_API_NAME_GOMP_TARGET_END_DATA, 40, "GOMP_4.0");
KMP_VERSION_SYMBOL(KMP_API_NAME_GOMP_TARGET_UPDATE, 40, "GOMP_4.0");
KMP_VERSION_SYMBOL(KMP_API_NAME_GOMP_TEAMS, 40, "GOMP_4.0");

// GOMP_4.5 versioned symbols
KMP_VERSION_SYMBOL(KMP_API_NAME_GOMP_TASKLOOP, 45, "GOMP_4.5");
KMP_VERSION_SYMBOL(KMP_API_NAME_GOMP_TASKLOOP_ULL, 45, "GOMP_4.5");
KMP_VERSION_SYMBOL(KMP_API_NAME_GOMP_DOACROSS_POST, 45, "GOMP_4.5");
KMP_VERSION_SYMBOL(KMP_API_NAME_GOMP_DOACROSS_WAIT, 45, "GOMP_4.5");
KMP_VERSION_SYMBOL(KMP_API_NAME_GOMP_LOOP_DOACROSS_STATIC_START, 45,
                   "GOMP_4.5");
KMP_VERSION_SYMBOL(KMP_API_NAME_GOMP_LOOP_DOACROSS_DYNAMIC_START, 45,
                   "GOMP_4.5");
KMP_VERSION_SYMBOL(KMP_API_NAME_GOMP_LOOP_DOACROSS_GUIDED_START, 45,
                   "GOMP_4.5");
KMP_VERSION_SYMBOL(KMP_API_NAME_GOMP_LOOP_DOACROSS_RUNTIME_START, 45,
                   "GOMP_4.5");
KMP_VERSION_SYMBOL(KMP_API_NAME_GOMP_DOACROSS_ULL_POST, 45, "GOMP_4.5");
KMP_VERSION_SYMBOL(KMP_API_NAME_GOMP_DOACROSS_ULL_WAIT, 45, "GOMP_4.5");
KMP_VERSION_SYMBOL(KMP_API_NAME_GOMP_LOOP_ULL_DOACROSS_STATIC_START, 45,
                   "GOMP_4.5");
KMP_VERSION_SYMBOL(KMP_API_NAME_GOMP_LOOP_ULL_DOACROSS_DYNAMIC_START, 45,
                   "GOMP_4.5");
KMP_VERSION_SYMBOL(KMP_API_NAME_GOMP_LOOP_ULL_DOACROSS_GUIDED_START, 45,
                   "GOMP_4.5");
KMP_VERSION_SYMBOL(KMP_API_NAME_GOMP_LOOP_ULL_DOACROSS_RUNTIME_START, 45,
                   "GOMP_4.5");
KMP_VERSION_SYMBOL(KMP_API_NAME_GOMP_LOOP_NONMONOTONIC_DYNAMIC_START, 45,
                   "GOMP_4.5");
KMP_VERSION_SYMBOL(KMP_API_NAME_GOMP_LOOP_NONMONOTONIC_DYNAMIC_NEXT, 45,
                   "GOMP_4.5");
KMP_VERSION_SYMBOL(KMP_API_NAME_GOMP_LOOP_NONMONOTONIC_GUIDED_START, 45,
                   "GOMP_4.5");
KMP_VERSION_SYMBOL(KMP_API_NAME_GOMP_LOOP_NONMONOTONIC_GUIDED_NEXT, 45,
                   "GOMP_4.5");
KMP_VERSION_SYMBOL(KMP_API_NAME_GOMP_LOOP_ULL_NONMONOTONIC_DYNAMIC_START, 45,
                   "GOMP_4.5");
KMP_VERSION_SYMBOL(KMP_API_NAME_GOMP_LOOP_ULL_NONMONOTONIC_DYNAMIC_NEXT, 45,
                   "GOMP_4.5");
KMP_VERSION_SYMBOL(KMP_API_NAME_GOMP_LOOP_ULL_NONMONOTONIC_GUIDED_START, 45,
                   "GOMP_4.5");
KMP_VERSION_SYMBOL(KMP_API_NAME_GOMP_LOOP_ULL_NONMONOTONIC_GUIDED_NEXT, 45,
                   "GOMP_4.5");
KMP_VERSION_SYMBOL(KMP_API_NAME_GOMP_PARALLEL_LOOP_NONMONOTONIC_DYNAMIC, 45,
                   "GOMP_4.5");
KMP_VERSION_SYMBOL(KMP_API_NAME_GOMP_PARALLEL_LOOP_NONMONOTONIC_GUIDED, 45,
                   "GOMP_4.5");

// GOMP_5.0 versioned symbols
KMP_VERSION_SYMBOL(KMP_API_NAME_GOMP_LOOP_MAYBE_NONMONOTONIC_RUNTIME_NEXT, 50,
                   "GOMP_5.0");
KMP_VERSION_SYMBOL(KMP_API_NAME_GOMP_LOOP_MAYBE_NONMONOTONIC_RUNTIME_START, 50,
                   "GOMP_5.0");
KMP_VERSION_SYMBOL(KMP_API_NAME_GOMP_LOOP_NONMONOTONIC_RUNTIME_NEXT, 50,
                   "GOMP_5.0");
KMP_VERSION_SYMBOL(KMP_API_NAME_GOMP_LOOP_NONMONOTONIC_RUNTIME_START, 50,
                   "GOMP_5.0");
KMP_VERSION_SYMBOL(KMP_API_NAME_GOMP_LOOP_ULL_MAYBE_NONMONOTONIC_RUNTIME_NEXT,
                   50, "GOMP_5.0");
KMP_VERSION_SYMBOL(KMP_API_NAME_GOMP_LOOP_ULL_MAYBE_NONMONOTONIC_RUNTIME_START,
                   50, "GOMP_5.0");
KMP_VERSION_SYMBOL(KMP_API_NAME_GOMP_LOOP_ULL_NONMONOTONIC_RUNTIME_NEXT, 50,
                   "GOMP_5.0");
KMP_VERSION_SYMBOL(KMP_API_NAME_GOMP_LOOP_ULL_NONMONOTONIC_RUNTIME_START, 50,
                   "GOMP_5.0");
KMP_VERSION_SYMBOL(KMP_API_NAME_GOMP_PARALLEL_LOOP_NONMONOTONIC_RUNTIME, 50,
                   "GOMP_5.0");
KMP_VERSION_SYMBOL(KMP_API_NAME_GOMP_PARALLEL_LOOP_MAYBE_NONMONOTONIC_RUNTIME,
                   50, "GOMP_5.0");
KMP_VERSION_SYMBOL(KMP_API_NAME_GOMP_TEAMS_REG, 50, "GOMP_5.0");
KMP_VERSION_SYMBOL(KMP_API_NAME_GOMP_TASKWAIT_DEPEND, 50, "GOMP_5.0");
KMP_VERSION_SYMBOL(KMP_API_NAME_GOMP_TASKGROUP_REDUCTION_REGISTER, 50,
                   "GOMP_5.0");
KMP_VERSION_SYMBOL(KMP_API_NAME_GOMP_TASKGROUP_REDUCTION_UNREGISTER, 50,
                   "GOMP_5.0");
KMP_VERSION_SYMBOL(KMP_API_NAME_GOMP_TASK_REDUCTION_REMAP, 50, "GOMP_5.0");
KMP_VERSION_SYMBOL(KMP_API_NAME_GOMP_PARALLEL_REDUCTIONS, 50, "GOMP_5.0");
KMP_VERSION_SYMBOL(KMP_API_NAME_GOMP_LOOP_START, 50, "GOMP_5.0");
KMP_VERSION_SYMBOL(KMP_API_NAME_GOMP_LOOP_ULL_START, 50, "GOMP_5.0");
KMP_VERSION_SYMBOL(KMP_API_NAME_GOMP_LOOP_DOACROSS_START, 50, "GOMP_5.0");
KMP_VERSION_SYMBOL(KMP_API_NAME_GOMP_LOOP_ULL_DOACROSS_START, 50, "GOMP_5.0");
KMP_VERSION_SYMBOL(KMP_API_NAME_GOMP_LOOP_ORDERED_START, 50, "GOMP_5.0");
KMP_VERSION_SYMBOL(KMP_API_NAME_GOMP_LOOP_ULL_ORDERED_START, 50, "GOMP_5.0");
KMP_VERSION_SYMBOL(KMP_API_NAME_GOMP_SECTIONS2_START, 50, "GOMP_5.0");
KMP_VERSION_SYMBOL(KMP_API_NAME_GOMP_WORKSHARE_TASK_REDUCTION_UNREGISTER, 50,
                   "GOMP_5.0");
#endif // KMP_USE_VERSION_SYMBOLS

#ifdef __cplusplus
} // extern "C"
#endif // __cplusplus<|MERGE_RESOLUTION|>--- conflicted
+++ resolved
@@ -499,13 +499,8 @@
   }
 #endif
 #if OMPD_SUPPORT
-<<<<<<< HEAD
-    if ( ompd_state & OMPD_ENABLE_BP )
-        ompd_bp_parallel_begin ();
-=======
   if (ompd_state & OMPD_ENABLE_BP)
     ompd_bp_parallel_begin();
->>>>>>> 2f9ba6aa
 #endif
 }
 
@@ -538,13 +533,8 @@
 #endif
   );
 #if OMPD_SUPPORT
-<<<<<<< HEAD
-  if ( ompd_state & OMPD_ENABLE_BP )
-    ompd_bp_parallel_end ();
-=======
   if (ompd_state & OMPD_ENABLE_BP)
     ompd_bp_parallel_end();
->>>>>>> 2f9ba6aa
 #endif
 }
 
